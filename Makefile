# Copyright (c) 2011 The LevelDB Authors. All rights reserved.
# Use of this source code is governed by a BSD-style license that can be
# found in the LICENSE file. See the AUTHORS file for names of contributors.

# Inherit some settings from environment variables, if available

#-----------------------------------------------

<<<<<<< HEAD
# Prefer bash, but don't overwrite the existing setting if not found
SHELL := $(shell command -v bash || echo $(SHELL))
=======
BASH_EXISTS := $(shell which bash)
SHELL := $(shell which bash)
>>>>>>> 7b47c9ee
include common.mk

CLEAN_FILES = # deliberately empty, so we can append below.
CFLAGS += ${EXTRA_CFLAGS}
CXXFLAGS += ${EXTRA_CXXFLAGS}
LDFLAGS += $(EXTRA_LDFLAGS)
MACHINE ?= $(shell uname -m)
ARFLAGS = ${EXTRA_ARFLAGS} rs
STRIPFLAGS = -S -x

# Transform parallel LOG output into something more readable.
parallel_log_extract = awk \
  'BEGIN{FS="\t"} { \
     t=$$9; sub(/if *\[\[ *"/,"",t); sub(/" =.*/,"",t); sub(/ >.*/,"",t); sub(/.*--gtest_filter=/,"",t); \
     printf("%7.3f %s %s\n",4,($$7 == 0 ? "PASS" : "FAIL"),t) \
  }'

# DEBUG_LEVEL can have three values:
# * DEBUG_LEVEL=2; this is the ultimate debug mode. It will compile rocksdb
# without any optimizations. To compile with level 2, issue `make dbg`
# * DEBUG_LEVEL=1; debug level 1 enables all assertions and debug code, but
# compiles rocksdb with -O2 optimizations. this is the default debug level.
# `make all` or `make <binary_target>` compile RocksDB with debug level 1.
# We use this debug level when developing RocksDB.
# * DEBUG_LEVEL=0; this is the debug level we use for release. If you're
# running rocksdb in production you most definitely want to compile RocksDB
# with debug level 0. To compile with level 0, run `make shared_lib`,
# `make install-shared`, `make static_lib`, `make install-static` or
# `make install`

# Set the default DEBUG_LEVEL to 1
DEBUG_LEVEL?=1

# LIB_MODE says whether or not to use/build "shared" or "static" libraries.
# Mode "static" means to link against static libraries (.a)
# Mode "shared" means to link against shared libraries (.so, .sl, .dylib, etc)
#
# Set the default LIB_MODE to static
LIB_MODE?=static

# OBJ_DIR is where the object files reside.  Default to the current directory
OBJ_DIR?=.

# Check the MAKECMDGOALS to set the DEBUG_LEVEL and LIB_MODE appropriately

ifneq ($(filter clean release install, $(MAKECMDGOALS)),)
	DEBUG_LEVEL=0
endif
ifneq ($(filter dbg, $(MAKECMDGOALS)),)
	DEBUG_LEVEL=2
else ifneq ($(filter shared_lib install-shared, $(MAKECMDGOALS)),)
	DEBUG_LEVEL=0
	LIB_MODE=shared
else ifneq ($(filter static_lib install-static, $(MAKECMDGOALS)),)
	DEBUG_LEVEL=0
	LIB_MODE=static
else ifneq ($(filter jtest rocksdbjava%, $(MAKECMDGOALS)),)
	OBJ_DIR=jl
	LIB_MODE=shared
	ifneq ($(findstring rocksdbjavastatic, $(MAKECMDGOALS)),)
		OBJ_DIR=jls
		ifneq ($(DEBUG_LEVEL),2)
			DEBUG_LEVEL=0
		endif
		ifeq ($(MAKECMDGOALS),rocksdbjavastaticpublish)
			DEBUG_LEVEL=0
		endif
	endif
endif

$(info $$DEBUG_LEVEL is ${DEBUG_LEVEL})

# Lite build flag.
LITE ?= 0
ifeq ($(LITE), 0)
ifneq ($(filter -DROCKSDB_LITE,$(OPT)),)
  # Be backward compatible and support older format where OPT=-DROCKSDB_LITE is
  # specified instead of LITE=1 on the command line.
  LITE=1
endif
else ifeq ($(LITE), 1)
ifeq ($(filter -DROCKSDB_LITE,$(OPT)),)
	OPT += -DROCKSDB_LITE
endif
endif

# Figure out optimize level.
ifneq ($(DEBUG_LEVEL), 2)
ifeq ($(LITE), 0)
	OPTIMIZE_LEVEL ?= -O2
else
	OPTIMIZE_LEVEL ?= -Os
endif
endif
# `OPTIMIZE_LEVEL` is empty when the user does not set it and `DEBUG_LEVEL=2`.
# In that case, the compiler default (`-O0` for gcc and clang) will be used.
OPT += $(OPTIMIZE_LEVEL)

# compile with -O2 if debug level is not 2
ifneq ($(DEBUG_LEVEL), 2)
OPT += -fno-omit-frame-pointer
# Skip for archs that don't support -momit-leaf-frame-pointer
ifeq (,$(shell $(CXX) -fsyntax-only -momit-leaf-frame-pointer -xc /dev/null 2>&1))
OPT += -momit-leaf-frame-pointer
endif
endif

ifeq (,$(shell $(CXX) -fsyntax-only -maltivec -xc /dev/null 2>&1))
CXXFLAGS += -DHAS_ALTIVEC
CFLAGS += -DHAS_ALTIVEC
HAS_ALTIVEC=1
endif

ifeq (,$(shell $(CXX) -fsyntax-only -mcpu=power8 -xc /dev/null 2>&1))
CXXFLAGS += -DHAVE_POWER8
CFLAGS +=  -DHAVE_POWER8
HAVE_POWER8=1
endif

# if we're compiling for shared libraries, add the shared flags
ifeq ($(LIB_MODE),shared)
CXXFLAGS += $(PLATFORM_SHARED_CFLAGS) -DROCKSDB_DLL
CFLAGS +=  $(PLATFORM_SHARED_CFLAGS) -DROCKSDB_DLL
endif

ifeq ($(USE_COROUTINES), 1)
	USE_FOLLY = 1
	OPT += -DUSE_COROUTINES
	ROCKSDB_CXX_STANDARD = c++2a
	USE_RTTI = 1
endif

# if we're compiling for release, compile without debug code (-DNDEBUG)
ifeq ($(DEBUG_LEVEL),0)
OPT += -DNDEBUG

ifneq ($(USE_RTTI), 1)
	CXXFLAGS += -fno-rtti
else
	CXXFLAGS += -DROCKSDB_USE_RTTI
endif
else
ifneq ($(USE_RTTI), 0)
	CXXFLAGS += -DROCKSDB_USE_RTTI
else
	CXXFLAGS += -fno-rtti
endif

ifdef ASSERT_STATUS_CHECKED
# For ASC, turn off constructor elision, preventing the case where a constructor returned
# by a method may pass the ASC check if the status is checked in the inner method.  Forcing
# the copy constructor to be invoked disables the optimization and will cause the calling method
# to check the status in order to prevent an error from being raised.
PLATFORM_CXXFLAGS += -fno-elide-constructors
ifeq ($(filter -DROCKSDB_ASSERT_STATUS_CHECKED,$(OPT)),)
	OPT += -DROCKSDB_ASSERT_STATUS_CHECKED
endif
endif

$(warning Warning: Compiling in debug mode. Don't use the resulting binary in production)
endif

# `USE_LTO=1` enables link-time optimizations. Among other things, this enables
# more devirtualization opportunities and inlining across translation units.
# This can save significant overhead introduced by RocksDB's pluggable
# interfaces/internal abstractions, like in the iterator hierarchy. It works
# better when combined with profile-guided optimizations (not currently
# supported natively in Makefile).
ifeq ($(USE_LTO), 1)
	CXXFLAGS += -flto
	LDFLAGS += -flto -fuse-linker-plugin
endif

#-----------------------------------------------
include src.mk

AM_DEFAULT_VERBOSITY ?= 0

AM_V_GEN = $(am__v_GEN_$(V))
am__v_GEN_ = $(am__v_GEN_$(AM_DEFAULT_VERBOSITY))
am__v_GEN_0 = @echo "  GEN     " $@;
am__v_GEN_1 =
AM_V_at = $(am__v_at_$(V))
am__v_at_ = $(am__v_at_$(AM_DEFAULT_VERBOSITY))
am__v_at_0 = @
am__v_at_1 =

AM_V_CC = $(am__v_CC_$(V))
am__v_CC_ = $(am__v_CC_$(AM_DEFAULT_VERBOSITY))
am__v_CC_0 = @echo "  CC      " $@;
am__v_CC_1 =

AM_V_CCLD = $(am__v_CCLD_$(V))
am__v_CCLD_ = $(am__v_CCLD_$(AM_DEFAULT_VERBOSITY))
ifneq ($(SKIP_LINK), 1)
am__v_CCLD_0 = @echo "  CCLD    " $@;
am__v_CCLD_1 =
else
am__v_CCLD_0 = @echo "  !CCLD   " $@; true skip
am__v_CCLD_1 = true skip
endif
AM_V_AR = $(am__v_AR_$(V))
am__v_AR_ = $(am__v_AR_$(AM_DEFAULT_VERBOSITY))
am__v_AR_0 = @echo "  AR      " $@;
am__v_AR_1 =

AM_LINK = $(AM_V_CCLD)$(CXX) -L. $(patsubst lib%.a, -l%, $(patsubst lib%.$(PLATFORM_SHARED_EXT), -l%, $^)) $(EXEC_LDFLAGS) -o $@ $(LDFLAGS) $(COVERAGEFLAGS)
AM_SHARE = $(AM_V_CCLD) $(CXX) $(PLATFORM_SHARED_LDFLAGS)$@ -L. $(patsubst lib%.$(PLATFORM_SHARED_EXT), -l%, $^) $(EXEC_LDFLAGS) $(LDFLAGS) -o $@

# Only regenerate make_config.mk if it doesn't exists or if we're invoked in a mode
# that executes target recipes (i.e. not -n or -q)
ifeq ($(and $(or $(findstring n,$(MAKEFLAGS)),$(findstring q,$(MAKEFLAGS))),$(wildcard make_config.mk)),)
# Only generate make_config.mk during the main make invocation, not on restarts
# (restarts are caused by Makefiles being updated during the parsing of the Makefile,
#  which is exactly what happens when make_config.mk is regenerated and included).
ifeq ($(MAKE_RESTARTS),)
# If make_config.mk exists and the make invocation was for a target that doesn't
# need to regenerate it (because it doesn't build anything), such as `make clean`,
# don't perform the regeneration since these targets either don't need make_config.mk
# at all or only need to use the existing configuration in make_config.mk to do
# their job.
NO_CONFIG_REGENERATION_TARGETS := clean% jclean uninstall dump-log watch-log tags% format check-format check-buck-targets check-sources package checkout_folly list_all_tests
ifneq ($(strip $(and $(wildcard make_config.mk),$(filter-out $(NO_CONFIG_REGENERATION_TARGETS),$(MAKECMDGOALS) make_config.mk))),make_config.mk)

# Detect what platform we're building on.
# Export some common variables that might have been passed as Make variables
# instead of environment variables.
$(info * GEN     make_config.mk)
dummy := $(shell (export ROCKSDB_ROOT="$(CURDIR)"; \
                  export CXXFLAGS="$(EXTRA_CXXFLAGS)"; \
                  export LDFLAGS="$(EXTRA_LDFLAGS)"; \
                  export COMPILE_WITH_ASAN="$(COMPILE_WITH_ASAN)"; \
                  export COMPILE_WITH_TSAN="$(COMPILE_WITH_TSAN)"; \
                  export COMPILE_WITH_UBSAN="$(COMPILE_WITH_UBSAN)"; \
                  export PORTABLE="$(PORTABLE)"; \
                  export ROCKSDB_NO_FBCODE="$(ROCKSDB_NO_FBCODE)"; \
                  export USE_CLANG="$(USE_CLANG)"; \
                  export LIB_MODE="$(LIB_MODE)"; \
		  export ROCKSDB_CXX_STANDARD="$(ROCKSDB_CXX_STANDARD)"; \
                  "$(CURDIR)/build_tools/build_detect_platform" "$(CURDIR)/make_config.mk"))

endif
endif
endif

# this file is generated by the previous line to set build flags and sources
include make_config.mk

ifeq ($(strip $(filter speedb,$(ROCKSDB_PLUGINS))),)
ROCKSDB_PLUGINS += speedb
endif

ROCKSDB_PLUGIN_MKS = $(foreach plugin, $(ROCKSDB_PLUGINS), plugin/$(plugin)/*.mk)
include $(ROCKSDB_PLUGIN_MKS)
ROCKSDB_PLUGIN_PROTO =ROCKSDB_NAMESPACE::ObjectLibrary\&, const std::string\&
ROCKSDB_PLUGIN_SOURCES = $(foreach p, $(ROCKSDB_PLUGINS), $(foreach source, $($(p)_SOURCES), plugin/$(p)/$(source)))
ROCKSDB_PLUGIN_HEADERS = $(foreach p, $(ROCKSDB_PLUGINS), $(foreach header, $($(p)_HEADERS), plugin/$(p)/$(header)))
ROCKSDB_PLUGIN_LIBS = $(foreach p, $(ROCKSDB_PLUGINS), $(foreach lib, $($(p)_LIBS), -l$(lib)))
ROCKSDB_PLUGIN_W_FUNCS = $(foreach p, $(ROCKSDB_PLUGINS), $(if $($(p)_FUNC), $(p)))
ROCKSDB_PLUGIN_EXTERNS = $(foreach p, $(ROCKSDB_PLUGIN_W_FUNCS), int $($(p)_FUNC)($(ROCKSDB_PLUGIN_PROTO));)
ROCKSDB_PLUGIN_BUILTINS = $(foreach p, $(ROCKSDB_PLUGIN_W_FUNCS), {\"$(p)\"\, $($(p)_FUNC)}\,)
ROCKSDB_PLUGIN_LDFLAGS = $(foreach plugin, $(ROCKSDB_PLUGINS), $($(plugin)_LDFLAGS))
ROCKSDB_PLUGIN_PKGCONFIG_REQUIRES = $(foreach plugin, $(ROCKSDB_PLUGINS), $($(plugin)_PKGCONFIG_REQUIRES))
ROCKSDB_PLUGIN_TESTS = $(foreach p, $(ROCKSDB_PLUGINS), $(foreach test, $($(p)_TESTS), plugin/$(p)/$(test)))

CXXFLAGS += $(foreach plugin, $(ROCKSDB_PLUGINS), $($(plugin)_CXXFLAGS))
PLATFORM_LDFLAGS += $(ROCKSDB_PLUGIN_LDFLAGS)

# Patch up the link flags for JNI from the plugins
JAVA_LDFLAGS += $(ROCKSDB_PLUGIN_LDFLAGS)
JAVA_STATIC_LDFLAGS += $(ROCKSDB_PLUGIN_LDFLAGS)

# Patch up the list of java native sources with files from the plugins
ROCKSDB_PLUGIN_JNI_NATIVE_SOURCES = $(foreach plugin, $(ROCKSDB_PLUGINS), $(foreach source, $($(plugin)_JNI_NATIVE_SOURCES), plugin/$(plugin)/$(source)))
ALL_JNI_NATIVE_SOURCES = $(JNI_NATIVE_SOURCES) $(ROCKSDB_PLUGIN_JNI_NATIVE_SOURCES)
ROCKSDB_PLUGIN_JNI_CXX_INCLUDEFLAGS = $(foreach plugin, $(ROCKSDB_PLUGINS), -I./plugin/$(plugin))

ifneq ($(strip $(ROCKSDB_PLUGIN_PKGCONFIG_REQUIRES)),)
LDFLAGS := $(LDFLAGS) $(shell pkg-config --libs $(ROCKSDB_PLUGIN_PKGCONFIG_REQUIRES))
ifneq ($(.SHELLSTATUS),0)
$(error pkg-config failed)
endif
CXXFLAGS := $(CXXFLAGS) $(shell pkg-config --cflags $(ROCKSDB_PLUGIN_PKGCONFIG_REQUIRES))
ifneq ($(.SHELLSTATUS),0)
$(error pkg-config failed)
endif
endif

CXXFLAGS += $(ARCHFLAG)

ifeq (,$(shell $(CXX) -fsyntax-only -march=armv8-a+crc+crypto -xc /dev/null 2>&1))
ifneq ($(PLATFORM),OS_MACOSX)
CXXFLAGS += -march=armv8-a+crc+crypto
CFLAGS += -march=armv8-a+crc+crypto
ARMCRC_SOURCE=1
endif
endif

export JAVAC_ARGS
CLEAN_FILES += make_config.mk test_config.mk rocksdb.pc

ifeq ($(V), 1)
$(info $(shell uname -a))
$(info $(shell $(CC) --version))
$(info $(shell $(CXX) --version))
endif

missing_make_config_paths := $(shell				\
	grep "\./\S*\|/\S*" -o $(CURDIR)/make_config.mk | 	\
	while read path;					\
		do [ -e $$path ] || echo $$path; 		\
	done | sort | uniq | grep -v "/DOES/NOT/EXIST")

$(foreach path, $(missing_make_config_paths), \
	$(warning Warning: $(path) does not exist))

ifeq ($(PLATFORM), OS_AIX)
# no debug info
else ifneq ($(PLATFORM), IOS)
CFLAGS += -g
CXXFLAGS += -g
else
# no debug info for IOS, that will make our library big
OPT += -DNDEBUG
endif

ifeq ($(PLATFORM), OS_AIX)
ARFLAGS = -X64 rs
STRIPFLAGS = -X64 -x
endif

ifeq ($(PLATFORM), OS_SOLARIS)
	PLATFORM_CXXFLAGS += -D _GLIBCXX_USE_C99
endif
ifneq ($(filter -DROCKSDB_LITE,$(OPT)),)
	# found
	CFLAGS += -fno-exceptions
	CXXFLAGS += -fno-exceptions
	# LUA is not supported under ROCKSDB_LITE
	LUA_PATH =
endif

ifeq ($(LIB_MODE),shared)
# So that binaries are executable from build location, in addition to install location
EXEC_LDFLAGS += -Wl,-rpath -Wl,'$$ORIGIN'
endif

ifeq ($(PLATFORM), OS_MACOSX)
ifeq ($(ARCHFLAG), -arch arm64)
ifneq ($(MACHINE), arm64)
# If we're building on a non-arm64 machine but targeting arm64 Mac, we need to disable
# linking with jemalloc (as it won't be arm64-compatible) and remove some other options
# set during platform detection
DISABLE_JEMALLOC=1
PLATFORM_CFLAGS := $(filter-out -march=native -DHAVE_SSE42 -DHAVE_AVX2, $(PLATFORM_CFLAGS))
PLATFORM_CXXFLAGS := $(filter-out -march=native -DHAVE_SSE42 -DHAVE_AVX2, $(PLATFORM_CXXFLAGS))
endif
endif
endif

# ASAN doesn't work well with jemalloc. If we're compiling with ASAN, we should use regular malloc.
ifdef COMPILE_WITH_ASAN
	DISABLE_JEMALLOC=1
	ASAN_OPTIONS?=detect_stack_use_after_return=1
	export ASAN_OPTIONS
	EXEC_LDFLAGS += -fsanitize=address
	PLATFORM_CCFLAGS += -fsanitize=address
	PLATFORM_CXXFLAGS += -fsanitize=address
ifeq ($(LIB_MODE),shared)
ifdef USE_CLANG
# Fix false ODR violation; see https://github.com/google/sanitizers/issues/1017
	EXEC_LDFLAGS += -mllvm -asan-use-private-alias=1
	PLATFORM_CXXFLAGS += -mllvm -asan-use-private-alias=1
endif
endif
endif

# TSAN doesn't work well with jemalloc. If we're compiling with TSAN, we should use regular malloc.
ifdef COMPILE_WITH_TSAN
	DISABLE_JEMALLOC=1
	EXEC_LDFLAGS += -fsanitize=thread
	PLATFORM_CCFLAGS += -fsanitize=thread -fPIC -DFOLLY_SANITIZE_THREAD
	PLATFORM_CXXFLAGS += -fsanitize=thread -fPIC -DFOLLY_SANITIZE_THREAD
        # Turn off -pg when enabling TSAN testing, because that induces
        # a link failure.  TODO: find the root cause
	PROFILING_FLAGS =
	# LUA is not supported under TSAN
	LUA_PATH =
	# Limit keys for crash test under TSAN to avoid error:
	# "ThreadSanitizer: DenseSlabAllocator overflow. Dying."
	CRASH_TEST_EXT_ARGS += --max_key=1000000
endif

# AIX doesn't work with -pg
ifeq ($(PLATFORM), OS_AIX)
	PROFILING_FLAGS =
endif

# USAN doesn't work well with jemalloc. If we're compiling with USAN, we should use regular malloc.
ifdef COMPILE_WITH_UBSAN
	DISABLE_JEMALLOC=1
	# Suppress alignment warning because murmurhash relies on casting unaligned
	# memory to integer. Fixing it may cause performance regression. 3-way crc32
	# relies on it too, although it can be rewritten to eliminate with minimal
	# performance regression.
	EXEC_LDFLAGS += -fsanitize=undefined -fno-sanitize-recover=all
	PLATFORM_CCFLAGS += -fsanitize=undefined -fno-sanitize-recover=all -DROCKSDB_UBSAN_RUN
	PLATFORM_CXXFLAGS += -fsanitize=undefined -fno-sanitize-recover=all -DROCKSDB_UBSAN_RUN
endif

ifdef ROCKSDB_VALGRIND_RUN
	PLATFORM_CCFLAGS += -DROCKSDB_VALGRIND_RUN
	PLATFORM_CXXFLAGS += -DROCKSDB_VALGRIND_RUN
endif
ifdef ROCKSDB_FULL_VALGRIND_RUN
	# Some tests are slow when run under valgrind and are only run when
	# explicitly requested via the ROCKSDB_FULL_VALGRIND_RUN compiler flag.
	PLATFORM_CCFLAGS += -DROCKSDB_VALGRIND_RUN -DROCKSDB_FULL_VALGRIND_RUN
	PLATFORM_CXXFLAGS += -DROCKSDB_VALGRIND_RUN -DROCKSDB_FULL_VALGRIND_RUN
endif

ifndef DISABLE_JEMALLOC
	ifdef JEMALLOC
		PLATFORM_CXXFLAGS += -DROCKSDB_JEMALLOC -DJEMALLOC_NO_DEMANGLE
		PLATFORM_CCFLAGS  += -DROCKSDB_JEMALLOC -DJEMALLOC_NO_DEMANGLE
		ifeq ($(USE_FOLLY),1)
			PLATFORM_CXXFLAGS += -DUSE_JEMALLOC
			PLATFORM_CCFLAGS  += -DUSE_JEMALLOC
		endif
	endif
	ifdef WITH_JEMALLOC_FLAG
		PLATFORM_LDFLAGS += -ljemalloc
		JAVA_LDFLAGS += -ljemalloc
	endif
	EXEC_LDFLAGS := $(JEMALLOC_LIB) $(EXEC_LDFLAGS)
	PLATFORM_CXXFLAGS += $(JEMALLOC_INCLUDE)
	PLATFORM_CCFLAGS += $(JEMALLOC_INCLUDE)
endif

ifndef USE_FOLLY
	USE_FOLLY=0
endif

ifndef GTEST_THROW_ON_FAILURE
	export GTEST_THROW_ON_FAILURE=1
endif
ifndef GTEST_HAS_EXCEPTIONS
	export GTEST_HAS_EXCEPTIONS=1
endif

GTEST_DIR = third-party/gtest-1.8.1/fused-src
# AIX: pre-defined system headers are surrounded by an extern "C" block
ifeq ($(PLATFORM), OS_AIX)
	PLATFORM_CCFLAGS += -I$(GTEST_DIR)
	PLATFORM_CXXFLAGS += -I$(GTEST_DIR)
else
	PLATFORM_CCFLAGS += -isystem $(GTEST_DIR)
	PLATFORM_CXXFLAGS += -isystem $(GTEST_DIR)
endif

# This provides a Makefile simulation of a Meta-internal folly integration.
# It is not validated for general use.
ifeq ($(USE_FOLLY),1)
	ifeq (,$(FOLLY_DIR))
		FOLLY_DIR = ./third-party/folly
	endif
	# AIX: pre-defined system headers are surrounded by an extern "C" block
	ifeq ($(PLATFORM), OS_AIX)
		PLATFORM_CCFLAGS += -I$(FOLLY_DIR)
		PLATFORM_CXXFLAGS += -I$(FOLLY_DIR)
	else
		PLATFORM_CCFLAGS += -isystem $(FOLLY_DIR)
		PLATFORM_CXXFLAGS += -isystem $(FOLLY_DIR)
	endif
	PLATFORM_CCFLAGS += -DUSE_FOLLY -DFOLLY_NO_CONFIG
	PLATFORM_CXXFLAGS += -DUSE_FOLLY -DFOLLY_NO_CONFIG
endif

ifdef TEST_CACHE_LINE_SIZE
  PLATFORM_CCFLAGS += -DTEST_CACHE_LINE_SIZE=$(TEST_CACHE_LINE_SIZE)
  PLATFORM_CXXFLAGS += -DTEST_CACHE_LINE_SIZE=$(TEST_CACHE_LINE_SIZE)
endif
ifdef TEST_UINT128_COMPAT
  PLATFORM_CCFLAGS += -DTEST_UINT128_COMPAT=1
  PLATFORM_CXXFLAGS += -DTEST_UINT128_COMPAT=1
endif
ifdef ROCKSDB_MODIFY_NPHASH
  PLATFORM_CCFLAGS += -DROCKSDB_MODIFY_NPHASH=1
  PLATFORM_CXXFLAGS += -DROCKSDB_MODIFY_NPHASH=1
endif

# This (the first rule) must depend on "all".
default: all

WARNING_FLAGS = -W -Wextra -Wall -Wsign-compare -Wshadow \
  -Wunused-parameter

ifeq (,$(filter amd64, $(MACHINE)))
	C_WARNING_FLAGS = -Wstrict-prototypes
endif

ifdef USE_CLANG
	# Used by some teams in Facebook
	WARNING_FLAGS += -Wshift-sign-overflow
endif

ifeq ($(PLATFORM), OS_OPENBSD)
	WARNING_FLAGS += -Wno-unused-lambda-capture
endif

ifndef DISABLE_WARNING_AS_ERROR
	WARNING_FLAGS += -Werror
endif


ifdef LUA_PATH

ifndef LUA_INCLUDE
LUA_INCLUDE=$(LUA_PATH)/include
endif

LUA_INCLUDE_FILE=$(LUA_INCLUDE)/lualib.h

ifeq ("$(wildcard $(LUA_INCLUDE_FILE))", "")
# LUA_INCLUDE_FILE does not exist
$(error Cannot find lualib.h under $(LUA_INCLUDE).  Try to specify both LUA_PATH and LUA_INCLUDE manually)
endif
LUA_FLAGS = -I$(LUA_INCLUDE) -DLUA -DLUA_COMPAT_ALL
CFLAGS += $(LUA_FLAGS)
CXXFLAGS += $(LUA_FLAGS)

ifndef LUA_LIB
LUA_LIB = $(LUA_PATH)/lib/liblua.a
endif
ifeq ("$(wildcard $(LUA_LIB))", "") # LUA_LIB does not exist
$(error $(LUA_LIB) does not exist.  Try to specify both LUA_PATH and LUA_LIB manually)
endif
EXEC_LDFLAGS += $(LUA_LIB)

endif

ifeq ($(NO_THREEWAY_CRC32C), 1)
	CXXFLAGS += -DNO_THREEWAY_CRC32C
endif

CFLAGS += $(C_WARNING_FLAGS) $(WARNING_FLAGS) -I. -I./include $(PLATFORM_CCFLAGS) $(OPT)
CXXFLAGS += $(WARNING_FLAGS) -I. -I./include $(PLATFORM_CXXFLAGS) $(OPT) -Woverloaded-virtual -Wnon-virtual-dtor -Wno-missing-field-initializers

# Allow offsetof to work on non-standard layout types. Some compiler could
# completely reject our usage of offsetof, but we will solve that when it
# happens.
CXXFLAGS += -Wno-invalid-offsetof

LDFLAGS += $(PLATFORM_LDFLAGS)

LIB_OBJECTS = $(patsubst %.cc, $(OBJ_DIR)/%.o, $(LIB_SOURCES))
LIB_OBJECTS += $(patsubst %.cc, $(OBJ_DIR)/%.o, $(ROCKSDB_PLUGIN_SOURCES))
ifeq ($(HAVE_POWER8),1)
LIB_OBJECTS += $(patsubst %.c, $(OBJ_DIR)/%.o, $(LIB_SOURCES_C))
LIB_OBJECTS += $(patsubst %.S, $(OBJ_DIR)/%.o, $(LIB_SOURCES_ASM))
endif

ifeq ($(USE_FOLLY),1)
  LIB_OBJECTS += $(patsubst %.cpp, $(OBJ_DIR)/%.o, $(FOLLY_SOURCES))
endif

# range_tree is not compatible with non GNU libc on ppc64
# see https://jira.percona.com/browse/PS-7559
ifneq ($(PPC_LIBC_IS_GNU),0)
  LIB_OBJECTS += $(patsubst %.cc, $(OBJ_DIR)/%.o, $(RANGE_TREE_SOURCES))
endif

GTEST = $(OBJ_DIR)/$(GTEST_DIR)/gtest/gtest-all.o
TESTUTIL = $(OBJ_DIR)/test_util/testutil.o
TESTHARNESS = $(OBJ_DIR)/test_util/testharness.o $(TESTUTIL) $(GTEST)
VALGRIND_ERROR = 2
VALGRIND_VER := $(join $(VALGRIND_VER),valgrind)

VALGRIND_OPTS = --error-exitcode=$(VALGRIND_ERROR) --leak-check=full
# Not yet supported: --show-leak-kinds=definite,possible,reachable --errors-for-leak-kinds=definite,possible,reachable

TEST_OBJECTS = $(patsubst %.cc, $(OBJ_DIR)/%.o, $(TEST_LIB_SOURCES) $(MOCK_LIB_SOURCES)) $(GTEST)
BENCH_OBJECTS = $(patsubst %.cc, $(OBJ_DIR)/%.o, $(BENCH_LIB_SOURCES))
CACHE_BENCH_OBJECTS = $(patsubst %.cc, $(OBJ_DIR)/%.o, $(CACHE_BENCH_LIB_SOURCES))
TOOL_OBJECTS = $(patsubst %.cc, $(OBJ_DIR)/%.o, $(TOOL_LIB_SOURCES))
ANALYZE_OBJECTS = $(patsubst %.cc, $(OBJ_DIR)/%.o, $(ANALYZER_LIB_SOURCES))
STRESS_OBJECTS =  $(patsubst %.cc, $(OBJ_DIR)/%.o, $(STRESS_LIB_SOURCES))

# Exclude build_version.cc -- a generated source file -- from all sources.  Not needed for dependencies
ALL_SOURCES  = $(filter-out util/build_version.cc, $(LIB_SOURCES)) $(TEST_LIB_SOURCES) $(MOCK_LIB_SOURCES) $(GTEST_DIR)/gtest/gtest-all.cc
ALL_SOURCES += $(TOOL_LIB_SOURCES) $(BENCH_LIB_SOURCES) $(CACHE_BENCH_LIB_SOURCES) $(ANALYZER_LIB_SOURCES) $(STRESS_LIB_SOURCES)
ALL_SOURCES += $(TEST_MAIN_SOURCES) $(TOOL_MAIN_SOURCES) $(BENCH_MAIN_SOURCES)
ALL_SOURCES += $(ROCKSDB_PLUGIN_SOURCES) $(ROCKSDB_PLUGIN_TESTS)

PLUGIN_TESTS = $(patsubst %.cc, %, $(notdir $(ROCKSDB_PLUGIN_TESTS)))
TESTS = $(patsubst %.cc, %, $(notdir $(TEST_MAIN_SOURCES)))
TESTS += $(patsubst %.c, %, $(notdir $(TEST_MAIN_SOURCES_C)))
TESTS += $(PLUGIN_TESTS)

# `make check-headers` to very that each header file includes its own
# dependencies
ifneq ($(filter check-headers, $(MAKECMDGOALS)),)
# TODO: add/support JNI headers
	DEV_HEADER_DIRS := $(sort include/ $(dir $(ALL_SOURCES)))
# Some headers like in port/ are platform-specific
	DEV_HEADERS := $(shell $(FIND) $(DEV_HEADER_DIRS) -type f -name '*.h' | egrep -v 'port/|plugin/|lua/|range_tree/')
else
	DEV_HEADERS :=
endif
HEADER_OK_FILES = $(patsubst %.h, %.h.ok, $(DEV_HEADERS))

AM_V_CCH = $(am__v_CCH_$(V))
am__v_CCH_ = $(am__v_CCH_$(AM_DEFAULT_VERBOSITY))
am__v_CCH_0 = @echo "  CC.h    " $<;
am__v_CCH_1 =

%.h.ok: %.h # .h.ok not actually created, so re-checked on each invocation
# -DROCKSDB_NAMESPACE=42 ensures the namespace header is included
	$(AM_V_CCH) echo '#include "$<"' | $(CXX) $(CXXFLAGS) -DROCKSDB_NAMESPACE=42 -x c++ -c - -o /dev/null

check-headers: $(HEADER_OK_FILES)

# options_settable_test doesn't pass with UBSAN as we use hack in the test
ifdef ASSERT_STATUS_CHECKED
# TODO: finish fixing all tests to pass this check
TESTS_FAILING_ASC = \
	c_test \
	env_test \
	range_locking_test \
	testutil_test \

# Since we have very few ASC exclusions left, excluding them from
# the build is the most convenient way to exclude them from testing
TESTS := $(filter-out $(TESTS_FAILING_ASC),$(TESTS))
endif

ROCKSDBTESTS_SUBSET ?= $(TESTS)

# c_test - doesn't use gtest
# env_test - suspicious use of test::TmpDir
# deletefile_test - serial because it generates giant temporary files in
#   its various tests. Parallel can fill up your /dev/shm
# db_bloom_filter_test - serial because excessive space usage by instances
#   of DBFilterConstructionReserveMemoryTestWithParam can fill up /dev/shm
# timer_queue_test - doesn't use gtest
NON_PARALLEL_TEST = \
	c_test \
	env_test \
	deletefile_test \
	db_bloom_filter_test \
	timer_queue_test \
	$(PLUGIN_TESTS) \

PARALLEL_TEST = $(filter-out $(NON_PARALLEL_TEST), $(TESTS))

# Not necessarily well thought out or up-to-date, but matches old list
TESTS_PLATFORM_DEPENDENT := \
	db_basic_test \
	db_blob_basic_test \
	db_encryption_test \
	external_sst_file_basic_test \
	auto_roll_logger_test \
	bloom_test \
	dynamic_bloom_test \
	c_test \
	checkpoint_test \
	crc32c_test \
	coding_test \
	inlineskiplist_test \
	env_basic_test \
	env_test \
	env_logger_test \
	io_posix_test \
	hash_test \
	random_test \
	ribbon_test \
	thread_local_test \
	work_queue_test \
	rate_limiter_test \
	perf_context_test \
	iostats_context_test \

# Sort ROCKSDBTESTS_SUBSET for filtering, except db_test is special (expensive)
# so is placed first (out-of-order)
ROCKSDBTESTS_SUBSET := $(filter db_test, $(ROCKSDBTESTS_SUBSET)) $(sort $(filter-out db_test, $(ROCKSDBTESTS_SUBSET)))

ifdef ROCKSDBTESTS_START
        ROCKSDBTESTS_SUBSET := $(shell echo $(ROCKSDBTESTS_SUBSET) | sed 's/^.*$(ROCKSDBTESTS_START)/$(ROCKSDBTESTS_START)/')
endif

ifdef ROCKSDBTESTS_END
        ROCKSDBTESTS_SUBSET := $(shell echo $(ROCKSDBTESTS_SUBSET) | sed 's/$(ROCKSDBTESTS_END).*//')
endif

ifeq ($(ROCKSDBTESTS_PLATFORM_DEPENDENT), only)
        ROCKSDBTESTS_SUBSET := $(filter $(TESTS_PLATFORM_DEPENDENT), $(ROCKSDBTESTS_SUBSET))
else ifeq ($(ROCKSDBTESTS_PLATFORM_DEPENDENT), exclude)
        ROCKSDBTESTS_SUBSET := $(filter-out $(TESTS_PLATFORM_DEPENDENT), $(ROCKSDBTESTS_SUBSET))
endif

# bench_tool_analyer main is in bench_tool_analyzer_tool, or this would be simpler...
TOOLS = $(patsubst %.cc, %, $(notdir $(patsubst %_tool.cc, %.cc, $(TOOLS_MAIN_SOURCES))))

TEST_LIBS = \
	librocksdb_env_basic_test.a

# TODO: add back forward_iterator_bench, after making it build in all environemnts.
BENCHMARKS = $(patsubst %.cc, %, $(notdir $(BENCH_MAIN_SOURCES)))

MICROBENCHS = $(patsubst %.cc, %, $(notdir $(MICROBENCH_SOURCES)))

# if user didn't config LIBNAME, set the default
ifeq ($(LIBNAME),)
  LIBNAME=librocksdb
# we should only run rocksdb in production with DEBUG_LEVEL 0
ifneq ($(DEBUG_LEVEL),0)
  LIBDEBUG=_debug
endif
endif
STATIC_LIBRARY = ${LIBNAME}$(LIBDEBUG).a
STATIC_TEST_LIBRARY =  ${LIBNAME}_test$(LIBDEBUG).a
STATIC_TOOLS_LIBRARY = ${LIBNAME}_tools$(LIBDEBUG).a
STATIC_STRESS_LIBRARY = ${LIBNAME}_stress$(LIBDEBUG).a

ALL_STATIC_LIBS = $(STATIC_LIBRARY) $(STATIC_TEST_LIBRARY) $(STATIC_TOOLS_LIBRARY) $(STATIC_STRESS_LIBRARY)

SHARED_TEST_LIBRARY =  ${LIBNAME}_test$(LIBDEBUG).$(PLATFORM_SHARED_EXT)
SHARED_TOOLS_LIBRARY = ${LIBNAME}_tools$(LIBDEBUG).$(PLATFORM_SHARED_EXT)
SHARED_STRESS_LIBRARY = ${LIBNAME}_stress$(LIBDEBUG).$(PLATFORM_SHARED_EXT)

ALL_SHARED_LIBS = $(SHARED1) $(SHARED2) $(SHARED3) $(SHARED4) $(SHARED_TEST_LIBRARY) $(SHARED_TOOLS_LIBRARY) $(SHARED_STRESS_LIBRARY)

ifeq ($(LIB_MODE),shared)
LIBRARY=$(SHARED1)
TEST_LIBRARY=$(SHARED_TEST_LIBRARY)
TOOLS_LIBRARY=$(SHARED_TOOLS_LIBRARY)
STRESS_LIBRARY=$(SHARED_STRESS_LIBRARY)
CLOUD_LIBRARY=$(SHARED_CLOUD_LIBRARY)
else
LIBRARY=$(STATIC_LIBRARY)
TEST_LIBRARY=$(STATIC_TEST_LIBRARY)
TOOLS_LIBRARY=$(STATIC_TOOLS_LIBRARY)
endif
STRESS_LIBRARY=$(STATIC_STRESS_LIBRARY)

# If NO_UPDATE_BUILD_VERSION is set we don't update util/build_version.cc, but
# the file needs to already exist or else the build will fail
ifndef NO_UPDATE_BUILD_VERSION

# By default, use the current date-time as the date.  If there are no changes,
# we will use the last commit date instead.
build_date := $(shell date "+%Y-%m-%d %T")

ifdef FORCE_GIT_SHA
	git_sha := $(FORCE_GIT_SHA)
	git_mod := 1
	git_date := $(build_date)
else
	git_sha := $(shell git rev-parse HEAD 2>/dev/null)
	git_tag  := $(shell git symbolic-ref -q --short HEAD 2> /dev/null || git describe --tags --exact-match 2>/dev/null)
	git_mod  := $(shell git diff-index HEAD --quiet 2>/dev/null; echo $$?)
	git_date := $(shell git log -1 --date=iso --format="%ad" 2>/dev/null | awk '{print $1 " " $2}' 2>/dev/null)
endif
gen_build_version = sed -e s/@GIT_SHA@/$(git_sha)/ -e s:@GIT_TAG@:"$(git_tag)": -e s/@GIT_MOD@/"$(git_mod)"/ -e s/@BUILD_DATE@/"$(build_date)"/ -e s/@GIT_DATE@/"$(git_date)"/ -e s/@ROCKSDB_PLUGIN_BUILTINS@/'$(ROCKSDB_PLUGIN_BUILTINS)'/ -e s/@ROCKSDB_PLUGIN_EXTERNS@/"$(ROCKSDB_PLUGIN_EXTERNS)"/ util/build_version.cc.in

# Record the version of the source that we are compiling.
# We keep a record of the git revision in this file.  It is then built
# as a regular source file as part of the compilation process.
# One can run "strings executable_filename | grep _build_" to find
# the version of the source that we used to build the executable file.
util/build_version.cc: $(filter-out $(OBJ_DIR)/util/build_version.o, $(LIB_OBJECTS)) util/build_version.cc.in
	$(AM_V_GEN)rm -f $@-t
	$(AM_V_at)$(gen_build_version) > $@
endif
CLEAN_FILES += util/build_version.cc

default: all

#-----------------------------------------------
# Create platform independent shared libraries.
#-----------------------------------------------
ifneq ($(PLATFORM_SHARED_EXT),)

ifneq ($(PLATFORM_SHARED_VERSIONED),true)
SHARED1 = ${LIBNAME}$(LIBDEBUG).$(PLATFORM_SHARED_EXT)
SHARED2 = $(SHARED1)
SHARED3 = $(SHARED1)
SHARED4 = $(SHARED1)
SHARED = $(SHARED1)
else
SHARED_MAJOR = $(ROCKSDB_MAJOR)
SHARED_MINOR = $(ROCKSDB_MINOR)
SHARED_PATCH = $(ROCKSDB_PATCH)
SHARED1 = ${LIBNAME}.$(PLATFORM_SHARED_EXT)
ifeq ($(PLATFORM), OS_MACOSX)
SHARED_OSX = $(LIBNAME)$(LIBDEBUG).$(SHARED_MAJOR)
SHARED2 = $(SHARED_OSX).$(PLATFORM_SHARED_EXT)
SHARED3 = $(SHARED_OSX).$(SHARED_MINOR).$(PLATFORM_SHARED_EXT)
SHARED4 = $(SHARED_OSX).$(SHARED_MINOR).$(SHARED_PATCH).$(PLATFORM_SHARED_EXT)
else
SHARED2 = $(SHARED1).$(SHARED_MAJOR)
SHARED3 = $(SHARED1).$(SHARED_MAJOR).$(SHARED_MINOR)
SHARED4 = $(SHARED1).$(SHARED_MAJOR).$(SHARED_MINOR).$(SHARED_PATCH)
endif # MACOSX
SHARED = $(SHARED1) $(SHARED2) $(SHARED3) $(SHARED4)
$(SHARED1): $(SHARED4) $(SHARED2)
	ln -fs $(SHARED4) $(SHARED1)
$(SHARED2): $(SHARED4) $(SHARED3)
	ln -fs $(SHARED4) $(SHARED2)
$(SHARED3): $(SHARED4)
	ln -fs $(SHARED4) $(SHARED3)

endif   # PLATFORM_SHARED_VERSIONED
$(SHARED4): $(LIB_OBJECTS)
	$(AM_V_CCLD) $(CXX) $(PLATFORM_SHARED_LDFLAGS)$(SHARED3) $(LIB_OBJECTS) $(LDFLAGS) -o $@
endif  # PLATFORM_SHARED_EXT

.PHONY: check clean coverage ldb_tests package dbg gen-pc build_size \
	release tags tags0 valgrind_check format static_lib shared_lib all \
	rocksdbjavastatic rocksdbjava install install-static install-shared \
	uninstall analyze tools tools_lib check-headers checkout_folly

all: $(LIBRARY) $(BENCHMARKS) tools tools_lib test_libs $(TESTS)

all_but_some_tests: $(LIBRARY) $(BENCHMARKS) tools tools_lib test_libs $(ROCKSDBTESTS_SUBSET)

static_lib: $(STATIC_LIBRARY)

shared_lib: $(SHARED)

stress_lib: $(STRESS_LIBRARY)

tools: $(TOOLS)

tools_lib: $(TOOLS_LIBRARY)

test_libs: $(TEST_LIBS)

benchmarks: $(BENCHMARKS)

microbench: $(MICROBENCHS)

run_microbench: $(MICROBENCHS)
	for t in $(MICROBENCHS); do echo "===== Running benchmark $$t (`date`)"; ./$$t || exit 1; done;

dbg: $(LIBRARY) $(BENCHMARKS) tools $(TESTS)

# creates library and programs
release: clean
	LIB_MODE=$(LIB_MODE) DEBUG_LEVEL=0 $(MAKE) $(LIBRARY) tools db_bench

coverage: clean
	COVERAGEFLAGS="-fprofile-arcs -ftest-coverage" LDFLAGS+="-lgcov" $(MAKE) J=1 all check
	cd coverage && ./coverage_test.sh
	# Delete intermediate files
	$(FIND) . -type f \( -name "*.gcda" -o -name "*.gcno" \) -exec rm -f {} \;

# Run all tests in parallel, accumulating per-test logs in t/log-*.
#
# Each t/run-* file is a tiny generated bourne shell script that invokes one of
# sub-tests. Why use a file for this?  Because that makes the invocation of
# parallel below simpler, which in turn makes the parsing of parallel's
# LOG simpler (the latter is for live monitoring as parallel
# tests run).
#
# Test names are extracted by running tests with --gtest_list_tests.
# This filter removes the "#"-introduced comments, and expands to
# fully-qualified names by changing input like this:
#
#   DBTest.
#     Empty
#     WriteEmptyBatch
#   MultiThreaded/MultiThreadedDBTest.
#     MultiThreaded/0  # GetParam() = 0
#     MultiThreaded/1  # GetParam() = 1
#
# into this:
#
#   DBTest.Empty
#   DBTest.WriteEmptyBatch
#   MultiThreaded/MultiThreadedDBTest.MultiThreaded/0
#   MultiThreaded/MultiThreadedDBTest.MultiThreaded/1
#

parallel_tests = $(patsubst %,parallel_%,$(PARALLEL_TEST))
.PHONY: $(parallel_tests)
$(parallel_tests): $(parallel_tests:parallel_%=%)
	$(AM_V_at)mkdir -p t; \
	TEST_BINARY=$(patsubst parallel_%,%,$@); \
  TEST_NAMES=` \
    (./$$TEST_BINARY --gtest_list_tests || echo "  $${TEST_BINARY}__list_tests_failure") \
    | awk '/^[^ ]/ { prefix = $$1 } /^[ ]/ { print prefix $$1 }'`; \
	echo "  Generating parallel test scripts for $$TEST_BINARY"; \
	rm -f t/run-$${TEST_BINARY}-*; \
	for TEST_NAME in $$TEST_NAMES; do \
		TEST_SCRIPT=run-$${TEST_BINARY}-$${TEST_NAME//\//-}; \
    printf '%s\n' \
      '#!/bin/sh' \
<<<<<<< HEAD
      "d=\"$(TEST_TMPDIR)/$$TEST_SCRIPT\"" \
      'mkdir -p "$$d"' \
      "TEST_TMPDIR=\"\$$d\" $(DRIVER) ./$$TEST_BINARY --gtest_filter=$$TEST_NAME && rm -rf \"\$$d\"" \
		> t/$$TEST_SCRIPT; \
		chmod a=rx t/$$TEST_SCRIPT; \
=======
      "d=\$(TEST_TMPDIR)$$TEST_SCRIPT" \
      'mkdir -p $$d' \
      "TEST_TMPDIR=\$$d $(DRIVER) ./$$TEST_BINARY --gtest_filter=$$TEST_NAME" \
		> $$TEST_SCRIPT; \
		chmod a=rx $$TEST_SCRIPT; \
>>>>>>> 7b47c9ee
	done

# Reorder input lines (which are one per test) so that the
# longest-running tests appear first in the output.
# Do this by prefixing each selected name with its duration,
# sort the resulting names, and remove the leading numbers.
# FIXME: the "100" we prepend is a fake time, for now.
# FIXME: squirrel away timings from each run and use them
# (when present) on subsequent runs to order these tests.
#
# Without this reordering, these two tests would happen to start only
# after almost all other tests had completed, thus adding 100 seconds
# to the duration of parallel "make check".  That's the difference
# between 4 minutes (old) and 2m20s (new).
#
# 152.120 PASS t/DBTest.FileCreationRandomFailure
# 107.816 PASS t/DBTest.EncodeDecompressedBlockSizeTest
#
slow_test_regexp = \
	^.*MySQLStyleTransactionTest.*$$\|^.*SnapshotConcurrentAccessTest.*$$\|^.*SeqAdvanceConcurrentTest.*$$\|^t/run-table_test-HarnessTest.Randomized$$\|^t/run-db_test-.*FileCreationRandomFailure$$\|^t/run-db_test-.*EncodeDecompressedBlockSizeTest$$\|^.*RecoverFromCorruptedWALWithoutFlush$$
prioritize_long_running_tests =						\
  sed 's,\($(slow_test_regexp)\),100 \1,'				\
    | sort -k1,1gr							\
    | sed 's/^[.0-9]* //'

# "make check" uses
# Run with "make J=1 check" to disable parallelism in "make check".
# Run with "make J=200% check" to run two parallel jobs per core.
# The default is to run one job per core (J=100%).
# See "man parallel" for its "-j ..." option.
J ?= 100%

PARALLEL ?= parallel
PARALLEL_OK := $(shell command -v "$(PARALLEL)" 2>&1 >/dev/null && \
                       ("$(PARALLEL)" --gnu --version 2>/dev/null | grep -q 'Ole Tange') && \
                       echo 1)
# Use a timeout of 10 minutes per test by default
TEST_TIMEOUT?=600

# Use this regexp to select the subset of tests whose names match.
tests-regexp = .
EXCLUDE_TESTS_REGEX ?= "^$$"

ifeq ($(PRINT_PARALLEL_OUTPUTS), 1)
	parallel_redir =
else ifeq ($(QUIET_PARALLEL_TESTS), 1)
	parallel_redir = >& t/$(test_log_prefix)log-{/}
else
# Default: print failure output only, as it happens
# Note: parallel --eta is now always used because CircleCI will
# kill a job if no output for 10min.
	parallel_redir = >& t/$(test_log_prefix)log-{/} || bash -c "cat t/$(test_log_prefix)log-{/}; exit $$?"
endif

<<<<<<< HEAD
.PHONY: check_0 check_1
check_0: $(TESTS) $(parallel_tests)
	$(AM_V_GEN)printf '%s\n' ''						\
	  'Running tests in $(TEST_TMPDIR)'		\
=======
.PHONY: check_0
check_0:
	printf '%s\n' ''						\
>>>>>>> 7b47c9ee
	  'To monitor subtest <duration,pass/fail,name>,'		\
	  '  run "make watch-log" in a separate window' '';		\
		printf './%s\n' $(filter-out $(PARALLEL_TEST),$(TESTS)) $(PARALLEL_TEST:%=t/run-%-*) \
	  | $(prioritize_long_running_tests)				\
	  | grep -E '$(tests-regexp)'					\
	  | grep -E -v '$(EXCLUDE_TESTS_REGEX)'					\
<<<<<<< HEAD
	  | "$(PARALLEL)" -j$(J) --plain --joblog=LOG --eta --gnu \
	    --tmpdir=$(TEST_TMPDIR) --timeout=$(TEST_TIMEOUT) '{} $(parallel_redir)' ; \
=======
	  | build_tools/gnu_parallel -j$(J) --plain --joblog=LOG --eta --gnu \
	    --tmpdir=$(TEST_TMPDIR) '{} $(parallel_redir)' ; \
>>>>>>> 7b47c9ee
	parallel_retcode=$$? ; \
	awk '{ if ($$7 != 0 || $$8 != 0) { if ($$7 == "Exitval") { h = $$0; } else { if (!f) print h; print; f = 1 } } } END { if(f) exit 1; }' < LOG ; \
	awk_retcode=$$?; \
	if [ $$parallel_retcode -ne 0 ] || [ $$awk_retcode -ne 0 ] ; then exit 1 ; fi;

check_1: $(TESTS)
	$(AM_V_GEN)for t in $(TESTS); do                          \
	      echo "===== Running $$t (`date`)"; ./$$t || exit 1; \
	done;

valgrind-exclude-regexp = InlineSkipTest.ConcurrentInsert|TransactionStressTest.DeadlockStress|DBCompactionTest.SuggestCompactRangeNoTwoLevel0Compactions|BackupableDBTest.RateLimiting|DBTest.CloseSpeedup|DBTest.ThreadStatusFlush|DBTest.RateLimitingTest|DBTest.EncodeDecompressedBlockSizeTest|FaultInjectionTest.UninstalledCompaction|HarnessTest.Randomized|ExternalSSTFileTest.CompactDuringAddFileRandom|ExternalSSTFileTest.IngestFileWithGlobalSeqnoRandomized|MySQLStyleTransactionTest.TransactionStressTest

.PHONY: valgrind_check_0 valgrind_check_1
valgrind_check_0: test_log_prefix := valgrind_
<<<<<<< HEAD
valgrind_check_0: $(TESTS) $(parallel_tests)
	$(AM_V_GEN)printf '%s\n' ''						\
	  'Running tests in $(TEST_TMPDIR)'		\
=======
valgrind_check_0:
	printf '%s\n' ''						\
>>>>>>> 7b47c9ee
	  'To monitor subtest <duration,pass/fail,name>,'		\
	  '  run "make watch-log" in a separate window' '';		\
	  printf './%s\n' $(filter-out $(PARALLEL_TEST) %skiplist_test options_settable_test, $(TESTS)) $(PARALLEL_TEST:%=t/run-%-*) \
	  | $(prioritize_long_running_tests)				\
	  | grep -E '$(tests-regexp)'					\
	  | grep -E -v '$(valgrind-exclude-regexp)'					\
<<<<<<< HEAD
	  | "$(PARALLEL)" -j$(J) --plain --joblog=LOG --eta --gnu \
	   --tmpdir=$(TEST_TMPDIR) --timeout=$(TEST_TIMEOUT) \
	   '(if [[ "{}" == "./"* ]] ; then $(VALGRIND_VER) $(VALGRIND_OPTS) {}; else {}; fi) \
	  $(parallel_redir)' \

valgrind_check_1: $(TESTS)
	$(AM_V_GEN)for t in $(filter-out %skiplist_test options_settable_test,$(TESTS)); do \
			$(VALGRIND_VER) $(VALGRIND_OPTS) ./$$t; \
			ret_code=$$?; \
			if [ $$ret_code -ne 0 ]; then \
				exit $$ret_code; \
			fi; \
		done;

CLEAN_FILES += t LOG
=======
	  | build_tools/gnu_parallel -j$(J) --plain --joblog=LOG --eta --gnu \
	   --tmpdir=$(TEST_TMPDIR) \
	   '(if [[ "{}" == "./"* ]] ; then $(DRIVER) {}; else {}; fi) \
	  $(parallel_redir)' \

CLEAN_FILES += t LOG $(TEST_TMPDIR)
>>>>>>> 7b47c9ee

# When running parallel "make check", you can monitor its progress
# from another window.
# Run "make watch_LOG" to show the duration,PASS/FAIL,name of parallel
# tests as they are being run.  We sort them so that longer-running ones
# appear at the top of the list and any failing tests remain at the top
# regardless of their duration. As with any use of "watch", hit ^C to
# interrupt.
watch-log:
	$(WATCH) --interval=0 'tail -n+2 LOG|sort -k7,7nr -k4,4gr|$(subst ','\'',$(parallel_log_extract))'

dump-log:
	tail -n+2 LOG|$(parallel_log_extract)

# If J != 1 and GNU parallel is installed, run the tests in parallel,
<<<<<<< HEAD
# via the check_0 rule above.  Otherwise, run them sequentially via check_1.
check: all $(if $(shell [ "$(J)" != "1" ] && [ "$(PARALLEL_OK)" = "1" ] && echo 1),check_0,check_1)
=======
# via the check_0 rule above.  Otherwise, run them sequentially.
check: all
	$(MAKE) gen_parallel_tests
	$(AM_V_GEN)if test "$(J)" != 1                                  \
	    && (build_tools/gnu_parallel --gnu --help 2>/dev/null) |                    \
	        grep -q 'GNU Parallel';                                 \
	then                                                            \
	    $(MAKE) T="$$t" check_0;                       \
	else                                                            \
	    for t in $(TESTS); do                                       \
	      echo "===== Running $$t (`date`)"; ./$$t || exit 1; done;          \
	fi
	rm -rf $(TEST_TMPDIR)
>>>>>>> 7b47c9ee
ifneq ($(PLATFORM), OS_AIX)
	$(PYTHON) tools/check_all_python.py
ifeq ($(filter -DROCKSDB_LITE,$(OPT)),)
ifndef ASSERT_STATUS_CHECKED # not yet working with these tests
	$(PYTHON) tools/ldb_test.py
	sh tools/rocksdb_dump_test.sh
endif
endif
endif
ifndef SKIP_FORMAT_BUCK_CHECKS
	build_tools/format-diff.sh -c
	buckifier/check_buck_targets.sh
	build_tools/check-sources.sh
endif

# TODO add ldb_tests
check_some: $(ROCKSDBTESTS_SUBSET)
	for t in $(ROCKSDBTESTS_SUBSET); do echo "===== Running $$t (`date`)"; ./$$t || exit 1; done

.PHONY: ldb_tests
ldb_tests: ldb
	$(PYTHON) tools/ldb_test.py

include crash_test.mk

asan_check: clean
	COMPILE_WITH_ASAN=1 $(MAKE) check -j32
	$(MAKE) clean

asan_crash_test: clean
	COMPILE_WITH_ASAN=1 $(MAKE) crash_test
	$(MAKE) clean

whitebox_asan_crash_test: clean
	COMPILE_WITH_ASAN=1 $(MAKE) whitebox_crash_test
	$(MAKE) clean

blackbox_asan_crash_test: clean
	COMPILE_WITH_ASAN=1 $(MAKE) blackbox_crash_test
	$(MAKE) clean

asan_crash_test_with_atomic_flush: clean
	COMPILE_WITH_ASAN=1 $(MAKE) crash_test_with_atomic_flush
	$(MAKE) clean

asan_crash_test_with_txn: clean
	COMPILE_WITH_ASAN=1 $(MAKE) crash_test_with_txn
	$(MAKE) clean

asan_crash_test_with_best_efforts_recovery: clean
	COMPILE_WITH_ASAN=1 $(MAKE) crash_test_with_best_efforts_recovery
	$(MAKE) clean

ubsan_check: clean
	COMPILE_WITH_UBSAN=1 $(MAKE) check -j32
	$(MAKE) clean

ubsan_crash_test: clean
	COMPILE_WITH_UBSAN=1 $(MAKE) crash_test
	$(MAKE) clean

whitebox_ubsan_crash_test: clean
	COMPILE_WITH_UBSAN=1 $(MAKE) whitebox_crash_test
	$(MAKE) clean

blackbox_ubsan_crash_test: clean
	COMPILE_WITH_UBSAN=1 $(MAKE) blackbox_crash_test
	$(MAKE) clean

ubsan_crash_test_with_atomic_flush: clean
	COMPILE_WITH_UBSAN=1 $(MAKE) crash_test_with_atomic_flush
	$(MAKE) clean

ubsan_crash_test_with_txn: clean
	COMPILE_WITH_UBSAN=1 $(MAKE) crash_test_with_txn
	$(MAKE) clean

ubsan_crash_test_with_best_efforts_recovery: clean
	COMPILE_WITH_UBSAN=1 $(MAKE) crash_test_with_best_efforts_recovery
	$(MAKE) clean

full_valgrind_test:
	ROCKSDB_FULL_VALGRIND_RUN=1 DISABLE_JEMALLOC=1 $(MAKE) valgrind_check

full_valgrind_test_some:
	ROCKSDB_FULL_VALGRIND_RUN=1 DISABLE_JEMALLOC=1 $(MAKE) valgrind_check_some

valgrind_test:
	ROCKSDB_VALGRIND_RUN=1 DISABLE_JEMALLOC=1 $(MAKE) valgrind_check

valgrind_test_some:
	ROCKSDB_VALGRIND_RUN=1 DISABLE_JEMALLOC=1 $(MAKE) valgrind_check_some

<<<<<<< HEAD
valgrind_check: $(if $(shell [ "$(J)" != "1" ] && [ "$(PARALLEL_OK)" = "1" ] && echo 1),valgrind_check_0,valgrind_check_1)
=======
valgrind_check: $(TESTS)
	$(MAKE) DRIVER="$(VALGRIND_VER) $(VALGRIND_OPTS)" gen_parallel_tests
	$(AM_V_GEN)if test "$(J)" != 1                                  \
	    && (build_tools/gnu_parallel --gnu --help 2>/dev/null) |    \
	        grep -q 'GNU Parallel';                                 \
	then                                                            \
	  $(MAKE)                                                       \
	  DRIVER="$(VALGRIND_VER) $(VALGRIND_OPTS)" valgrind_check_0;   \
	else                                                            \
		for t in $(filter-out %skiplist_test options_settable_test,$(TESTS)); do \
			$(VALGRIND_VER) $(VALGRIND_OPTS) ./$$t; \
			ret_code=$$?; \
			if [ $$ret_code -ne 0 ]; then \
				exit $$ret_code; \
			fi; \
		done; \
	fi
>>>>>>> 7b47c9ee

valgrind_check_some: $(ROCKSDBTESTS_SUBSET)
	for t in $(ROCKSDBTESTS_SUBSET); do \
		$(VALGRIND_VER) $(VALGRIND_OPTS) ./$$t; \
		ret_code=$$?; \
		if [ $$ret_code -ne 0 ]; then \
			exit $$ret_code; \
		fi; \
	done

test_names = \
<<<<<<< HEAD
  ./db_test --gtest_list_tests | sed 's/ *\#.*//' | \
    awk '/^[^ ]/ { prefix = $$1 } /^[ ]/ { print prefix $$1 }'
=======
  ./db_test --gtest_list_tests						\
    | perl -n								\
      -e 's/ *\#.*//;'							\
      -e '/^(\s*)(\S+)/; !$$1 and do {$$p=$$2; break};'			\
      -e 'print qq! $$p$$2!'
>>>>>>> 7b47c9ee

analyze: clean
	USE_CLANG=1 $(MAKE) analyze_incremental

analyze_incremental:
	$(CLANG_SCAN_BUILD) --use-analyzer=$(CLANG_ANALYZER) \
		--use-c++=$(CXX) --use-cc=$(CC) --status-bugs \
		-o $(CURDIR)/scan_build_report \
		$(MAKE) SKIP_LINK=1 dbg

CLEAN_FILES += unity.cc
unity.cc: Makefile util/build_version.cc.in
	rm -f $@ $@-t
	$(AM_V_at)$(gen_build_version) > util/build_version.cc
	for source_file in $(LIB_SOURCES); do \
		echo "#include \"$$source_file\"" >> $@-t; \
	done
	chmod a=r $@-t
	mv $@-t $@

unity.a: $(OBJ_DIR)/unity.o
	$(AM_V_AR)rm -f $@
	$(AM_V_at)$(AR) $(ARFLAGS) $@ $(OBJ_DIR)/unity.o


# try compiling db_test with unity
unity_test: $(OBJ_DIR)/db/db_basic_test.o $(OBJ_DIR)/db/db_test_util.o $(TEST_OBJECTS) $(TOOL_OBJECTS) unity.a
	$(AM_LINK)
	./unity_test

rocksdb.h rocksdb.cc: build_tools/amalgamate.py Makefile $(LIB_SOURCES) unity.cc
	build_tools/amalgamate.py -I. -i./include unity.cc -x include/rocksdb/c.h -H rocksdb.h -o rocksdb.cc

clean: clean-ext-libraries-all clean-rocks clean-rocksjava

clean-not-downloaded: clean-ext-libraries-bin clean-rocks clean-not-downloaded-rocksjava

clean-rocks:
	echo shared=$(ALL_SHARED_LIBS)
	echo static=$(ALL_STATIC_LIBS)
	rm -f $(BENCHMARKS) $(TOOLS) $(TESTS) $(PARALLEL_TEST) $(ALL_STATIC_LIBS) $(ALL_SHARED_LIBS) $(MICROBENCHS)
	rm -rf $(CLEAN_FILES) ios-x86 ios-arm scan_build_report
	$(FIND) . -name "*.[oda]" -exec rm -f {} \;
	$(FIND) . -type f \( -name "*.gcda" -o -name "*.gcno" \) -exec rm -f {} \;

clean-rocksjava: clean-rocks
	rm -rf jl jls
	cd java && $(MAKE) clean

clean-not-downloaded-rocksjava:
	cd java && $(MAKE) clean-not-downloaded

clean-ext-libraries-all:
	rm -rf bzip2* snappy* zlib* lz4* zstd*

clean-ext-libraries-bin:
	find . -maxdepth 1 -type d \( -name bzip2\* -or -name snappy\* -or -name zlib\* -or -name lz4\* -or -name zstd\* \) -prune -exec rm -rf {} \;

tags:
	ctags -R .
	cscope -b `$(FIND) . -name '*.cc'` `$(FIND) . -name '*.h'` `$(FIND) . -name '*.c'`
	ctags -e -R -o etags *

tags0:
	ctags -R .
	cscope -b `$(FIND) . -name '*.cc' -and ! -name '*_test.cc'` \
		  `$(FIND) . -name '*.c' -and ! -name '*_test.c'` \
		  `$(FIND) . -name '*.h' -and ! -name '*_test.h'`
	ctags -e -R -o etags *

format:
	build_tools/format-diff.sh

check-format:
	build_tools/format-diff.sh -c

check-buck-targets:
	buckifier/check_buck_targets.sh

check-sources:
	build_tools/check-sources.sh

package:
	bash build_tools/make_package.sh $(SHARED_MAJOR).$(SHARED_MINOR)

# ---------------------------------------------------------------------------
# 	Unit tests and tools
# ---------------------------------------------------------------------------
$(STATIC_LIBRARY): $(LIB_OBJECTS)
	$(AM_V_AR)rm -f $@ $(SHARED1) $(SHARED2) $(SHARED3) $(SHARED4)
	$(AM_V_at)$(AR) $(ARFLAGS) $@ $(LIB_OBJECTS)

$(STATIC_TEST_LIBRARY): $(TEST_OBJECTS)
	$(AM_V_AR)rm -f $@ $(SHARED_TEST_LIBRARY)
	$(AM_V_at)$(AR) $(ARFLAGS) $@ $^

$(STATIC_TOOLS_LIBRARY): $(TOOL_OBJECTS)
	$(AM_V_AR)rm -f $@ $(SHARED_TOOLS_LIBRARY)
	$(AM_V_at)$(AR) $(ARFLAGS) $@ $^

$(STATIC_STRESS_LIBRARY): $(ANALYZE_OBJECTS) $(STRESS_OBJECTS) $(TESTUTIL)
	$(AM_V_AR)rm -f $@ $(SHARED_STRESS_LIBRARY)
	$(AM_V_at)$(AR) $(ARFLAGS) $@ $^

$(SHARED_TEST_LIBRARY): $(TEST_OBJECTS) $(SHARED1)
	$(AM_V_AR)rm -f $@ $(STATIC_TEST_LIBRARY)
	$(AM_SHARE)

$(SHARED_TOOLS_LIBRARY): $(TOOL_OBJECTS) $(SHARED1)
	$(AM_V_AR)rm -f $@ $(STATIC_TOOLS_LIBRARY)
	$(AM_SHARE)

$(SHARED_STRESS_LIBRARY): $(ANALYZE_OBJECTS) $(STRESS_OBJECTS) $(TESTUTIL) $(SHARED_TOOLS_LIBRARY) $(SHARED1)
	$(AM_V_AR)rm -f $@ $(STATIC_STRESS_LIBRARY)
	$(AM_SHARE)

librocksdb_env_basic_test.a: $(OBJ_DIR)/env/env_basic_test.o $(LIB_OBJECTS) $(TESTHARNESS)
	$(AM_V_AR)rm -f $@
	$(AM_V_at)$(AR) $(ARFLAGS) $@ $^

db_bench: $(OBJ_DIR)/tools/db_bench.o $(BENCH_OBJECTS) $(TESTUTIL) $(LIBRARY)
	$(AM_LINK)

trace_analyzer: $(OBJ_DIR)/tools/trace_analyzer.o $(ANALYZE_OBJECTS) $(TOOLS_LIBRARY) $(LIBRARY)
	$(AM_LINK)

block_cache_trace_analyzer: $(OBJ_DIR)/tools/block_cache_analyzer/block_cache_trace_analyzer_tool.o $(ANALYZE_OBJECTS) $(TOOLS_LIBRARY) $(LIBRARY)
	$(AM_LINK)

cache_bench: $(OBJ_DIR)/cache/cache_bench.o $(CACHE_BENCH_OBJECTS) $(LIBRARY)
	$(AM_LINK)

persistent_cache_bench: $(OBJ_DIR)/utilities/persistent_cache/persistent_cache_bench.o $(LIBRARY)
	$(AM_LINK)

memtablerep_bench: $(OBJ_DIR)/memtable/memtablerep_bench.o $(LIBRARY)
	$(AM_LINK)

filter_bench: $(OBJ_DIR)/util/filter_bench.o $(LIBRARY)
	$(AM_LINK)

db_stress: $(OBJ_DIR)/db_stress_tool/db_stress.o $(STRESS_LIBRARY) $(TOOLS_LIBRARY) $(LIBRARY)
	$(AM_LINK)

write_stress: $(OBJ_DIR)/tools/write_stress.o $(LIBRARY)
	$(AM_LINK)

db_sanity_test: $(OBJ_DIR)/tools/db_sanity_test.o $(LIBRARY)
	$(AM_LINK)

db_repl_stress: $(OBJ_DIR)/tools/db_repl_stress.o $(LIBRARY)
	$(AM_LINK)

define MakeTestRule
$(notdir $(1:%.cc=%)): $(1:%.cc=$$(OBJ_DIR)/%.o) $$(TEST_LIBRARY) $$(LIBRARY)
	$$(AM_LINK)
endef

# For each PLUGIN test, create a rule to generate the test executable
$(foreach test, $(ROCKSDB_PLUGIN_TESTS), $(eval $(call MakeTestRule, $(test))))

arena_test: $(OBJ_DIR)/memory/arena_test.o $(TEST_LIBRARY) $(LIBRARY)
	$(AM_LINK)

memory_allocator_test: memory/memory_allocator_test.o $(TEST_LIBRARY) $(LIBRARY)
	$(AM_LINK)

autovector_test: $(OBJ_DIR)/util/autovector_test.o $(TEST_LIBRARY) $(LIBRARY)
	$(AM_LINK)

column_family_test: $(OBJ_DIR)/db/column_family_test.o $(TEST_LIBRARY) $(LIBRARY)
	$(AM_LINK)

table_properties_collector_test: $(OBJ_DIR)/db/table_properties_collector_test.o $(TEST_LIBRARY) $(LIBRARY)
	$(AM_LINK)

bloom_test: $(OBJ_DIR)/util/bloom_test.o $(TEST_LIBRARY) $(LIBRARY)
	$(AM_LINK)

dynamic_bloom_test: $(OBJ_DIR)/util/dynamic_bloom_test.o $(TEST_LIBRARY) $(LIBRARY)
	$(AM_LINK)

c_test: $(OBJ_DIR)/db/c_test.o $(TEST_LIBRARY) $(LIBRARY)
	$(AM_LINK)

cache_test: $(OBJ_DIR)/cache/cache_test.o $(TEST_LIBRARY) $(LIBRARY)
	$(AM_LINK)

coding_test: $(OBJ_DIR)/util/coding_test.o $(TEST_LIBRARY) $(LIBRARY)
	$(AM_LINK)

hash_test: $(OBJ_DIR)/util/hash_test.o $(TEST_LIBRARY) $(LIBRARY)
	$(AM_LINK)

random_test: $(OBJ_DIR)/util/random_test.o  $(TEST_LIBRARY) $(LIBRARY)
	$(AM_LINK)

ribbon_test: $(OBJ_DIR)/util/ribbon_test.o $(TEST_LIBRARY) $(LIBRARY)
	$(AM_LINK)

option_change_migration_test: $(OBJ_DIR)/utilities/option_change_migration/option_change_migration_test.o $(TEST_LIBRARY) $(LIBRARY)
	$(AM_LINK)

agg_merge_test: $(OBJ_DIR)/utilities/agg_merge/agg_merge_test.o $(TEST_LIBRARY) $(LIBRARY)
	$(AM_LINK)

stringappend_test: $(OBJ_DIR)/utilities/merge_operators/string_append/stringappend_test.o $(TEST_LIBRARY) $(LIBRARY)
	$(AM_LINK)

cassandra_format_test: $(OBJ_DIR)/utilities/cassandra/cassandra_format_test.o $(OBJ_DIR)/utilities/cassandra/test_utils.o $(TEST_LIBRARY) $(LIBRARY)
	$(AM_LINK)

cassandra_functional_test: $(OBJ_DIR)/utilities/cassandra/cassandra_functional_test.o $(OBJ_DIR)/utilities/cassandra/test_utils.o $(TEST_LIBRARY) $(LIBRARY)
	$(AM_LINK)

cassandra_row_merge_test: $(OBJ_DIR)/utilities/cassandra/cassandra_row_merge_test.o $(OBJ_DIR)/utilities/cassandra/test_utils.o $(TEST_LIBRARY) $(LIBRARY)
	$(AM_LINK)

cassandra_serialize_test: $(OBJ_DIR)/utilities/cassandra/cassandra_serialize_test.o $(TEST_LIBRARY) $(LIBRARY)
	$(AM_LINK)

hash_table_test: $(OBJ_DIR)/utilities/persistent_cache/hash_table_test.o $(TEST_LIBRARY) $(LIBRARY)
	$(AM_LINK)

histogram_test: $(OBJ_DIR)/monitoring/histogram_test.o $(TEST_LIBRARY) $(LIBRARY)
	$(AM_LINK)

thread_local_test: $(OBJ_DIR)/util/thread_local_test.o $(TEST_LIBRARY) $(LIBRARY)
	$(AM_LINK)

work_queue_test: $(OBJ_DIR)/util/work_queue_test.o $(TEST_LIBRARY) $(LIBRARY)
	$(AM_LINK)

corruption_test: $(OBJ_DIR)/db/corruption_test.o $(TEST_LIBRARY) $(LIBRARY)
	$(AM_LINK)

crc32c_test: $(OBJ_DIR)/util/crc32c_test.o $(TEST_LIBRARY) $(LIBRARY)
	$(AM_LINK)

slice_test: $(OBJ_DIR)/util/slice_test.o $(TEST_LIBRARY) $(LIBRARY)
	$(AM_LINK)

slice_transform_test: $(OBJ_DIR)/util/slice_transform_test.o $(TEST_LIBRARY) $(LIBRARY)
	$(AM_LINK)

db_basic_test: $(OBJ_DIR)/db/db_basic_test.o $(TEST_LIBRARY) $(LIBRARY)
	$(AM_LINK)

db_blob_basic_test: $(OBJ_DIR)/db/blob/db_blob_basic_test.o $(TEST_LIBRARY) $(LIBRARY)
	$(AM_LINK)

db_blob_compaction_test: $(OBJ_DIR)/db/blob/db_blob_compaction_test.o $(TEST_LIBRARY) $(LIBRARY)
	$(AM_LINK)

db_readonly_with_timestamp_test: $(OBJ_DIR)/db/db_readonly_with_timestamp_test.o $(TEST_LIBRARY) $(LIBRARY)
	$(AM_LINK)

db_with_timestamp_basic_test: $(OBJ_DIR)/db/db_with_timestamp_basic_test.o $(TEST_LIBRARY) $(LIBRARY)
	$(AM_LINK)

db_with_timestamp_compaction_test: db/db_with_timestamp_compaction_test.o $(TEST_LIBRARY) $(LIBRARY)
	$(AM_LINK)

db_encryption_test: $(OBJ_DIR)/db/db_encryption_test.o $(TEST_LIBRARY) $(LIBRARY)
	$(AM_LINK)

db_test: $(OBJ_DIR)/db/db_test.o $(TEST_LIBRARY) $(LIBRARY)
	$(AM_LINK)

db_test2: $(OBJ_DIR)/db/db_test2.o $(TEST_LIBRARY) $(LIBRARY)
	$(AM_LINK)

db_logical_block_size_cache_test: $(OBJ_DIR)/db/db_logical_block_size_cache_test.o $(TEST_LIBRARY) $(LIBRARY)
	$(AM_LINK)

db_blob_index_test: $(OBJ_DIR)/db/blob/db_blob_index_test.o $(TEST_LIBRARY) $(LIBRARY)
	$(AM_LINK)

db_block_cache_test: $(OBJ_DIR)/db/db_block_cache_test.o $(TEST_LIBRARY) $(LIBRARY)
	$(AM_LINK)

db_bloom_filter_test: $(OBJ_DIR)/db/db_bloom_filter_test.o $(TEST_LIBRARY) $(LIBRARY)
	$(AM_LINK)

db_log_iter_test: $(OBJ_DIR)/db/db_log_iter_test.o $(TEST_LIBRARY) $(LIBRARY)
	$(AM_LINK)

db_compaction_filter_test: $(OBJ_DIR)/db/db_compaction_filter_test.o $(TEST_LIBRARY) $(LIBRARY)
	$(AM_LINK)

db_compaction_test: $(OBJ_DIR)/db/db_compaction_test.o $(TEST_LIBRARY) $(LIBRARY)
	$(AM_LINK)

db_dynamic_level_test: $(OBJ_DIR)/db/db_dynamic_level_test.o $(TEST_LIBRARY) $(LIBRARY)
	$(AM_LINK)

db_flush_test: $(OBJ_DIR)/db/db_flush_test.o $(TEST_LIBRARY) $(LIBRARY)
	$(AM_LINK)

db_inplace_update_test: $(OBJ_DIR)/db/db_inplace_update_test.o $(TEST_LIBRARY) $(LIBRARY)
	$(AM_LINK)

db_iterator_test: $(OBJ_DIR)/db/db_iterator_test.o $(TEST_LIBRARY) $(LIBRARY)
	$(AM_LINK)

db_kv_checksum_test: $(OBJ_DIR)/db/db_kv_checksum_test.o $(TEST_LIBRARY) $(LIBRARY)
	$(AM_LINK)

db_memtable_test: $(OBJ_DIR)/db/db_memtable_test.o $(TEST_LIBRARY) $(LIBRARY)
	$(AM_LINK)

db_merge_operator_test: $(OBJ_DIR)/db/db_merge_operator_test.o $(TEST_LIBRARY) $(LIBRARY)
	$(AM_LINK)

db_merge_operand_test: $(OBJ_DIR)/db/db_merge_operand_test.o $(TEST_LIBRARY) $(LIBRARY)
	$(AM_LINK)

db_options_test: $(OBJ_DIR)/db/db_options_test.o $(TEST_LIBRARY) $(LIBRARY)
	$(AM_LINK)

db_range_del_test: $(OBJ_DIR)/db/db_range_del_test.o $(TEST_LIBRARY) $(LIBRARY)
	$(AM_LINK)

db_rate_limiter_test: $(OBJ_DIR)/db/db_rate_limiter_test.o $(TEST_LIBRARY) $(LIBRARY)
	$(AM_LINK)

db_sst_test: $(OBJ_DIR)/db/db_sst_test.o $(TEST_LIBRARY) $(LIBRARY)
	$(AM_LINK)

db_statistics_test: $(OBJ_DIR)/db/db_statistics_test.o $(TEST_LIBRARY) $(LIBRARY)
	$(AM_LINK)

db_write_test: $(OBJ_DIR)/db/db_write_test.o $(TEST_LIBRARY) $(LIBRARY)
	$(AM_LINK)

error_handler_fs_test: $(OBJ_DIR)/db/error_handler_fs_test.o $(TEST_LIBRARY) $(LIBRARY)
	$(AM_LINK)

external_sst_file_basic_test: $(OBJ_DIR)/db/external_sst_file_basic_test.o $(TEST_LIBRARY) $(LIBRARY)
	$(AM_LINK)

external_sst_file_test: $(OBJ_DIR)/db/external_sst_file_test.o $(TEST_LIBRARY) $(LIBRARY)
	$(AM_LINK)

import_column_family_test: $(OBJ_DIR)/db/import_column_family_test.o $(TEST_LIBRARY) $(LIBRARY)
	$(AM_LINK)

db_tailing_iter_test: $(OBJ_DIR)/db/db_tailing_iter_test.o $(TEST_LIBRARY) $(LIBRARY)
	$(AM_LINK)

db_iter_test: $(OBJ_DIR)/db/db_iter_test.o $(TEST_LIBRARY) $(LIBRARY)
	$(AM_LINK)

db_iter_stress_test: $(OBJ_DIR)/db/db_iter_stress_test.o $(TEST_LIBRARY) $(LIBRARY)
	$(AM_LINK)

db_universal_compaction_test: $(OBJ_DIR)/db/db_universal_compaction_test.o $(TEST_LIBRARY) $(LIBRARY)
	$(AM_LINK)

db_wal_test: $(OBJ_DIR)/db/db_wal_test.o $(TEST_LIBRARY) $(LIBRARY)
	$(AM_LINK)

db_io_failure_test: $(OBJ_DIR)/db/db_io_failure_test.o $(TEST_LIBRARY) $(LIBRARY)
	$(AM_LINK)

db_properties_test: $(OBJ_DIR)/db/db_properties_test.o $(TEST_LIBRARY) $(LIBRARY)
	$(AM_LINK)

db_table_properties_test: $(OBJ_DIR)/db/db_table_properties_test.o $(TEST_LIBRARY) $(LIBRARY)
	$(AM_LINK)

log_write_bench: $(OBJ_DIR)/util/log_write_bench.o $(TEST_LIBRARY) $(LIBRARY)
	$(AM_LINK) $(PROFILING_FLAGS)

plain_table_db_test: $(OBJ_DIR)/db/plain_table_db_test.o $(TEST_LIBRARY) $(LIBRARY)
	$(AM_LINK)

comparator_db_test: $(OBJ_DIR)/db/comparator_db_test.o $(TEST_LIBRARY) $(LIBRARY)
	$(AM_LINK)

table_reader_bench: $(OBJ_DIR)/table/table_reader_bench.o $(TEST_LIBRARY) $(LIBRARY)
	$(AM_LINK) $(PROFILING_FLAGS)

perf_context_test: $(OBJ_DIR)/db/perf_context_test.o $(TEST_LIBRARY) $(LIBRARY)
	$(AM_LINK)

prefix_test: $(OBJ_DIR)/db/prefix_test.o $(TEST_LIBRARY) $(LIBRARY)
	$(AM_LINK)

backup_engine_test: $(OBJ_DIR)/utilities/backup/backup_engine_test.o $(TEST_LIBRARY) $(LIBRARY)
	$(AM_LINK)

checkpoint_test: $(OBJ_DIR)/utilities/checkpoint/checkpoint_test.o $(TEST_LIBRARY) $(LIBRARY)
	$(AM_LINK)

cache_simulator_test: $(OBJ_DIR)/utilities/simulator_cache/cache_simulator_test.o $(TEST_LIBRARY) $(LIBRARY)
	$(AM_LINK)

sim_cache_test: $(OBJ_DIR)/utilities/simulator_cache/sim_cache_test.o $(TEST_LIBRARY) $(LIBRARY)
	$(AM_LINK)

env_mirror_test: $(OBJ_DIR)/utilities/env_mirror_test.o $(TEST_LIBRARY) $(LIBRARY)
	$(AM_LINK)

env_timed_test: $(OBJ_DIR)/utilities/env_timed_test.o $(TEST_LIBRARY) $(LIBRARY)
	$(AM_LINK)

object_registry_test: $(OBJ_DIR)/utilities/object_registry_test.o $(TEST_LIBRARY) $(LIBRARY)
	$(AM_LINK)

ttl_test: $(OBJ_DIR)/utilities/ttl/ttl_test.o $(TEST_LIBRARY) $(LIBRARY)
	$(AM_LINK)

write_batch_with_index_test: $(OBJ_DIR)/utilities/write_batch_with_index/write_batch_with_index_test.o $(TEST_LIBRARY) $(LIBRARY)
	$(AM_LINK)

flush_job_test: $(OBJ_DIR)/db/flush_job_test.o $(TEST_LIBRARY) $(LIBRARY)
	$(AM_LINK)

compaction_iterator_test: $(OBJ_DIR)/db/compaction/compaction_iterator_test.o $(TEST_LIBRARY) $(LIBRARY)
	$(AM_LINK)

compaction_job_test: $(OBJ_DIR)/db/compaction/compaction_job_test.o $(TEST_LIBRARY) $(LIBRARY)
	$(AM_LINK)

compaction_job_stats_test: $(OBJ_DIR)/db/compaction/compaction_job_stats_test.o $(TEST_LIBRARY) $(LIBRARY)
	$(AM_LINK)

compaction_service_test: $(OBJ_DIR)/db/compaction/compaction_service_test.o $(TEST_LIBRARY) $(LIBRARY)
	$(AM_LINK)

compact_on_deletion_collector_test: $(OBJ_DIR)/utilities/table_properties_collectors/compact_on_deletion_collector_test.o $(TEST_LIBRARY) $(LIBRARY)
	$(AM_LINK)

wal_manager_test: $(OBJ_DIR)/db/wal_manager_test.o $(TEST_LIBRARY) $(LIBRARY)
	$(AM_LINK)

wal_edit_test: $(OBJ_DIR)/db/wal_edit_test.o $(TEST_LIBRARY) $(LIBRARY)
	$(AM_LINK)

dbformat_test: $(OBJ_DIR)/db/dbformat_test.o $(TEST_LIBRARY) $(LIBRARY)
	$(AM_LINK)

env_basic_test: $(OBJ_DIR)/env/env_basic_test.o $(TEST_LIBRARY) $(LIBRARY)
	$(AM_LINK)

env_test: $(OBJ_DIR)/env/env_test.o $(TEST_LIBRARY) $(LIBRARY)
	$(AM_LINK)

io_posix_test: $(OBJ_DIR)/env/io_posix_test.o $(TEST_LIBRARY) $(LIBRARY)
	$(AM_LINK)

fault_injection_test: $(OBJ_DIR)/db/fault_injection_test.o $(TEST_LIBRARY) $(LIBRARY)
	$(AM_LINK)

rate_limiter_test: $(OBJ_DIR)/util/rate_limiter_test.o $(TEST_LIBRARY) $(LIBRARY)
	$(AM_LINK)

delete_scheduler_test: $(OBJ_DIR)/file/delete_scheduler_test.o $(TEST_LIBRARY) $(LIBRARY)
	$(AM_LINK)

filename_test: $(OBJ_DIR)/db/filename_test.o $(TEST_LIBRARY) $(LIBRARY)
	$(AM_LINK)

random_access_file_reader_test: $(OBJ_DIR)/file/random_access_file_reader_test.o $(TEST_LIBRARY) $(LIBRARY)
	$(AM_LINK)

file_reader_writer_test: $(OBJ_DIR)/util/file_reader_writer_test.o $(TEST_LIBRARY) $(LIBRARY)
	$(AM_LINK)

block_based_filter_block_test: $(OBJ_DIR)/table/block_based/block_based_filter_block_test.o $(TEST_LIBRARY) $(LIBRARY)
	$(AM_LINK)

block_based_table_reader_test: table/block_based/block_based_table_reader_test.o $(TEST_LIBRARY) $(LIBRARY)
	$(AM_LINK)

full_filter_block_test: $(OBJ_DIR)/table/block_based/full_filter_block_test.o $(TEST_LIBRARY) $(LIBRARY)
	$(AM_LINK)

partitioned_filter_block_test: $(OBJ_DIR)/table/block_based/partitioned_filter_block_test.o $(TEST_LIBRARY) $(LIBRARY)
	$(AM_LINK)

log_test: $(OBJ_DIR)/db/log_test.o $(TEST_LIBRARY) $(LIBRARY)
	$(AM_LINK)

cleanable_test: $(OBJ_DIR)/table/cleanable_test.o $(TEST_LIBRARY) $(LIBRARY)
	$(AM_LINK)

table_test: $(OBJ_DIR)/table/table_test.o $(TEST_LIBRARY) $(LIBRARY)
	$(AM_LINK)

block_fetcher_test: table/block_fetcher_test.o $(TEST_LIBRARY) $(LIBRARY)
	$(AM_LINK)

block_test: $(OBJ_DIR)/table/block_based/block_test.o $(TEST_LIBRARY) $(LIBRARY)
	$(AM_LINK)

data_block_hash_index_test: $(OBJ_DIR)/table/block_based/data_block_hash_index_test.o $(TEST_LIBRARY) $(LIBRARY)
	$(AM_LINK)

inlineskiplist_test: $(OBJ_DIR)/memtable/inlineskiplist_test.o $(TEST_LIBRARY) $(LIBRARY)
	$(AM_LINK)

skiplist_test: $(OBJ_DIR)/memtable/skiplist_test.o $(TEST_LIBRARY) $(LIBRARY)
	$(AM_LINK)

write_buffer_manager_test: $(OBJ_DIR)/memtable/write_buffer_manager_test.o $(TEST_LIBRARY) $(LIBRARY)
	$(AM_LINK)

version_edit_test: $(OBJ_DIR)/db/version_edit_test.o $(TEST_LIBRARY) $(LIBRARY)
	$(AM_LINK)

version_set_test: $(OBJ_DIR)/db/version_set_test.o $(TEST_LIBRARY) $(LIBRARY)
	$(AM_LINK)

compaction_picker_test: $(OBJ_DIR)/db/compaction/compaction_picker_test.o $(TEST_LIBRARY) $(LIBRARY)
	$(AM_LINK)

version_builder_test: $(OBJ_DIR)/db/version_builder_test.o $(TEST_LIBRARY) $(LIBRARY)
	$(AM_LINK)

file_indexer_test: $(OBJ_DIR)/db/file_indexer_test.o $(TEST_LIBRARY) $(LIBRARY)
	$(AM_LINK)

reduce_levels_test: $(OBJ_DIR)/tools/reduce_levels_test.o $(TOOLS_LIBRARY) $(TEST_LIBRARY) $(LIBRARY)
	$(AM_LINK)

write_batch_test: $(OBJ_DIR)/db/write_batch_test.o $(TEST_LIBRARY) $(LIBRARY)
	$(AM_LINK)

write_controller_test: $(OBJ_DIR)/db/write_controller_test.o $(TEST_LIBRARY) $(LIBRARY)
	$(AM_LINK)

merge_helper_test: $(OBJ_DIR)/db/merge_helper_test.o $(TEST_LIBRARY) $(LIBRARY)
	$(AM_LINK)

memory_test: $(OBJ_DIR)/utilities/memory/memory_test.o $(TEST_LIBRARY) $(LIBRARY)
	$(AM_LINK)

merge_test: $(OBJ_DIR)/db/merge_test.o $(TEST_LIBRARY) $(LIBRARY)
	$(AM_LINK)

merger_test: $(OBJ_DIR)/table/merger_test.o $(TEST_LIBRARY) $(LIBRARY)
	$(AM_LINK)

util_merge_operators_test: $(OBJ_DIR)/utilities/util_merge_operators_test.o $(TEST_LIBRARY) $(LIBRARY)
	$(AM_LINK)

options_file_test: $(OBJ_DIR)/db/options_file_test.o $(TEST_LIBRARY) $(LIBRARY)
	$(AM_LINK)

deletefile_test: $(OBJ_DIR)/db/deletefile_test.o $(TEST_LIBRARY) $(LIBRARY)
	$(AM_LINK)

obsolete_files_test: $(OBJ_DIR)/db/obsolete_files_test.o $(TEST_LIBRARY) $(LIBRARY)
	$(AM_LINK)

rocksdb_dump: $(OBJ_DIR)/tools/dump/rocksdb_dump.o $(LIBRARY)
	$(AM_LINK)

rocksdb_undump: $(OBJ_DIR)/tools/dump/rocksdb_undump.o $(LIBRARY)
	$(AM_LINK)

cuckoo_table_builder_test: $(OBJ_DIR)/table/cuckoo/cuckoo_table_builder_test.o $(TEST_LIBRARY) $(LIBRARY)
	$(AM_LINK)

cuckoo_table_reader_test: $(OBJ_DIR)/table/cuckoo/cuckoo_table_reader_test.o $(TEST_LIBRARY) $(LIBRARY)
	$(AM_LINK)

cuckoo_table_db_test: $(OBJ_DIR)/db/cuckoo_table_db_test.o $(TEST_LIBRARY) $(LIBRARY)
	$(AM_LINK)

listener_test: $(OBJ_DIR)/db/listener_test.o $(TEST_LIBRARY) $(LIBRARY)
	$(AM_LINK)

thread_list_test: $(OBJ_DIR)/util/thread_list_test.o $(TEST_LIBRARY) $(LIBRARY)
	$(AM_LINK)

compact_files_test: $(OBJ_DIR)/db/compact_files_test.o $(TEST_LIBRARY) $(LIBRARY)
	$(AM_LINK)

configurable_test: options/configurable_test.o $(TEST_LIBRARY) $(LIBRARY)
	$(AM_LINK)

customizable_test: options/customizable_test.o $(TEST_LIBRARY) $(LIBRARY)
	$(AM_LINK)

options_test: $(OBJ_DIR)/options/options_test.o $(TEST_LIBRARY) $(LIBRARY)
	$(AM_LINK)

options_settable_test: $(OBJ_DIR)/options/options_settable_test.o $(TEST_LIBRARY) $(LIBRARY)
	$(AM_LINK)

options_util_test: $(OBJ_DIR)/utilities/options/options_util_test.o $(TEST_LIBRARY) $(LIBRARY)
	$(AM_LINK)

db_bench_tool_test: $(OBJ_DIR)/tools/db_bench_tool_test.o $(BENCH_OBJECTS) $(TEST_LIBRARY) $(LIBRARY)
	$(AM_LINK)

trace_analyzer_test: $(OBJ_DIR)/tools/trace_analyzer_test.o $(ANALYZE_OBJECTS) $(TOOLS_LIBRARY) $(TEST_LIBRARY) $(LIBRARY)
	$(AM_LINK)

event_logger_test: $(OBJ_DIR)/logging/event_logger_test.o $(TEST_LIBRARY) $(LIBRARY)
	$(AM_LINK)

timer_queue_test: $(OBJ_DIR)/util/timer_queue_test.o $(TEST_LIBRARY) $(LIBRARY)
	$(AM_LINK)

sst_dump_test: $(OBJ_DIR)/tools/sst_dump_test.o $(TOOLS_LIBRARY) $(TEST_LIBRARY) $(LIBRARY)
	$(AM_LINK)

optimistic_transaction_test: $(OBJ_DIR)/utilities/transactions/optimistic_transaction_test.o  $(TEST_LIBRARY) $(LIBRARY)
	$(AM_LINK)

mock_env_test : $(OBJ_DIR)/env/mock_env_test.o $(TEST_LIBRARY) $(LIBRARY)
	$(AM_LINK)

manual_compaction_test: $(OBJ_DIR)/db/manual_compaction_test.o $(TEST_LIBRARY) $(LIBRARY)
	$(AM_LINK)

filelock_test: $(OBJ_DIR)/util/filelock_test.o $(TEST_LIBRARY) $(LIBRARY)
	$(AM_LINK)

auto_roll_logger_test: $(OBJ_DIR)/logging/auto_roll_logger_test.o $(TEST_LIBRARY) $(LIBRARY)
	$(AM_LINK)

env_logger_test: $(OBJ_DIR)/logging/env_logger_test.o $(TEST_LIBRARY) $(LIBRARY)
	$(AM_LINK)

memtable_list_test: $(OBJ_DIR)/db/memtable_list_test.o $(TEST_LIBRARY) $(LIBRARY)
	$(AM_LINK)

write_callback_test: $(OBJ_DIR)/db/write_callback_test.o $(TEST_LIBRARY) $(LIBRARY)
	$(AM_LINK)

heap_test: $(OBJ_DIR)/util/heap_test.o $(GTEST)
	$(AM_LINK)

point_lock_manager_test: utilities/transactions/lock/point/point_lock_manager_test.o $(TEST_LIBRARY) $(LIBRARY)
	$(AM_LINK)

transaction_test: $(OBJ_DIR)/utilities/transactions/transaction_test.o $(TEST_LIBRARY) $(LIBRARY)
	$(AM_LINK)

write_committed_transaction_ts_test: $(OBJ_DIR)/utilities/transactions/write_committed_transaction_ts_test.o $(TEST_LIBRARY) $(LIBRARY)
	$(AM_LINK)

write_prepared_transaction_test: $(OBJ_DIR)/utilities/transactions/write_prepared_transaction_test.o $(TEST_LIBRARY) $(LIBRARY)
	$(AM_LINK)

write_unprepared_transaction_test: $(OBJ_DIR)/utilities/transactions/write_unprepared_transaction_test.o $(TEST_LIBRARY) $(LIBRARY)
	$(AM_LINK)

sst_dump: $(OBJ_DIR)/tools/sst_dump.o $(TOOLS_LIBRARY) $(LIBRARY)
	$(AM_LINK)

blob_dump: $(OBJ_DIR)/tools/blob_dump.o $(TOOLS_LIBRARY) $(LIBRARY)
	$(AM_LINK)

repair_test: $(OBJ_DIR)/db/repair_test.o $(TEST_LIBRARY) $(LIBRARY)
	$(AM_LINK)

ldb_cmd_test: $(OBJ_DIR)/tools/ldb_cmd_test.o $(TOOLS_LIBRARY) $(TEST_LIBRARY) $(LIBRARY)
	$(AM_LINK)

ldb: $(OBJ_DIR)/tools/ldb.o $(TOOLS_LIBRARY) $(LIBRARY)
	$(AM_LINK)

iostats_context_test: $(OBJ_DIR)/monitoring/iostats_context_test.o $(TEST_LIBRARY) $(LIBRARY)
	$(AM_V_CCLD)$(CXX) $^ $(EXEC_LDFLAGS) -o $@ $(LDFLAGS)

persistent_cache_test: $(OBJ_DIR)/utilities/persistent_cache/persistent_cache_test.o $(TEST_LIBRARY) $(LIBRARY)
	$(AM_LINK)

statistics_test: $(OBJ_DIR)/monitoring/statistics_test.o $(TEST_LIBRARY) $(LIBRARY)
	$(AM_LINK)

stats_history_test: $(OBJ_DIR)/monitoring/stats_history_test.o $(TEST_LIBRARY) $(LIBRARY)
	$(AM_LINK)

compressed_secondary_cache_test: $(OBJ_DIR)/cache/compressed_secondary_cache_test.o $(TEST_LIBRARY) $(LIBRARY)
	$(AM_LINK)

lru_cache_test: $(OBJ_DIR)/cache/lru_cache_test.o $(TEST_LIBRARY) $(LIBRARY)
	$(AM_LINK)

range_del_aggregator_test: $(OBJ_DIR)/db/range_del_aggregator_test.o $(TEST_LIBRARY) $(LIBRARY)
	$(AM_LINK)

range_del_aggregator_bench: $(OBJ_DIR)/db/range_del_aggregator_bench.o $(LIBRARY)
	$(AM_LINK)

blob_db_test: $(OBJ_DIR)/utilities/blob_db/blob_db_test.o $(TEST_LIBRARY) $(LIBRARY)
	$(AM_LINK)

repeatable_thread_test: $(OBJ_DIR)/util/repeatable_thread_test.o $(TEST_LIBRARY) $(LIBRARY)
	$(AM_LINK)

range_locking_test: utilities/transactions/lock/range/range_locking_test.o $(TEST_LIBRARY) $(LIBRARY)
	$(AM_LINK)

range_tombstone_fragmenter_test: $(OBJ_DIR)/db/range_tombstone_fragmenter_test.o $(TEST_LIBRARY) $(LIBRARY)
	$(AM_LINK)

sst_file_reader_test: $(OBJ_DIR)/table/sst_file_reader_test.o $(TEST_LIBRARY) $(LIBRARY)
	$(AM_LINK)

db_secondary_test: $(OBJ_DIR)/db/db_secondary_test.o $(TEST_LIBRARY) $(LIBRARY)
	$(AM_LINK)

block_cache_tracer_test: $(OBJ_DIR)/trace_replay/block_cache_tracer_test.o $(TEST_LIBRARY) $(LIBRARY)
	$(AM_LINK)

block_cache_trace_analyzer_test: $(OBJ_DIR)/tools/block_cache_analyzer/block_cache_trace_analyzer_test.o $(OBJ_DIR)/tools/block_cache_analyzer/block_cache_trace_analyzer.o $(TEST_LIBRARY) $(LIBRARY)
	$(AM_LINK)

defer_test: $(OBJ_DIR)/util/defer_test.o $(TEST_LIBRARY) $(LIBRARY)
	$(AM_LINK)

blob_counting_iterator_test: $(OBJ_DIR)/db/blob/blob_counting_iterator_test.o $(TEST_LIBRARY) $(LIBRARY)
	$(AM_LINK)

blob_file_addition_test: $(OBJ_DIR)/db/blob/blob_file_addition_test.o $(TEST_LIBRARY) $(LIBRARY)
	$(AM_LINK)

blob_file_builder_test: $(OBJ_DIR)/db/blob/blob_file_builder_test.o $(TEST_LIBRARY) $(LIBRARY)
	$(AM_LINK)

blob_file_cache_test: $(OBJ_DIR)/db/blob/blob_file_cache_test.o $(TEST_LIBRARY) $(LIBRARY)
	$(AM_LINK)

blob_file_garbage_test: $(OBJ_DIR)/db/blob/blob_file_garbage_test.o $(TEST_LIBRARY) $(LIBRARY)
	$(AM_LINK)

blob_file_reader_test: $(OBJ_DIR)/db/blob/blob_file_reader_test.o $(TEST_LIBRARY) $(LIBRARY)
	$(AM_LINK)

blob_garbage_meter_test: $(OBJ_DIR)/db/blob/blob_garbage_meter_test.o $(TEST_LIBRARY) $(LIBRARY)
	$(AM_LINK)

timer_test: $(OBJ_DIR)/util/timer_test.o $(TEST_LIBRARY) $(LIBRARY)
	$(AM_LINK)

periodic_work_scheduler_test: $(OBJ_DIR)/db/periodic_work_scheduler_test.o $(TEST_LIBRARY) $(LIBRARY)
	$(AM_LINK)

testutil_test: $(OBJ_DIR)/test_util/testutil_test.o $(TEST_LIBRARY) $(LIBRARY)
	$(AM_LINK)

io_tracer_test: $(OBJ_DIR)/trace_replay/io_tracer_test.o $(OBJ_DIR)/trace_replay/io_tracer.o $(TEST_LIBRARY) $(LIBRARY)
	$(AM_LINK)

prefetch_test: $(OBJ_DIR)/file/prefetch_test.o  $(OBJ_DIR)/tools/io_tracer_parser_tool.o $(TEST_LIBRARY) $(LIBRARY)
	$(AM_LINK)

io_tracer_parser_test: $(OBJ_DIR)/tools/io_tracer_parser_test.o $(OBJ_DIR)/tools/io_tracer_parser_tool.o $(TEST_LIBRARY) $(LIBRARY)
	$(AM_LINK)

io_tracer_parser: $(OBJ_DIR)/tools/io_tracer_parser.o $(TOOLS_LIBRARY) $(LIBRARY)
	$(AM_LINK)

db_blob_corruption_test: $(OBJ_DIR)/db/blob/db_blob_corruption_test.o $(TEST_LIBRARY) $(LIBRARY)
	$(AM_LINK)

db_write_buffer_manager_test: $(OBJ_DIR)/db/db_write_buffer_manager_test.o $(TEST_LIBRARY) $(LIBRARY)
	$(AM_LINK)

clipping_iterator_test: $(OBJ_DIR)/db/compaction/clipping_iterator_test.o $(TEST_LIBRARY) $(LIBRARY)
	$(AM_LINK)

ribbon_bench: $(OBJ_DIR)/microbench/ribbon_bench.o $(LIBRARY)
	$(AM_LINK)

db_basic_bench: $(OBJ_DIR)/microbench/db_basic_bench.o $(LIBRARY)
	$(AM_LINK)

cache_reservation_manager_test: $(OBJ_DIR)/cache/cache_reservation_manager_test.o $(TEST_LIBRARY) $(LIBRARY)
	$(AM_LINK)
#-------------------------------------------------
# make install related stuff
PREFIX ?= /usr/local
LIBDIR ?= $(PREFIX)/lib
INSTALL_LIBDIR = $(DESTDIR)$(LIBDIR)

uninstall:
	rm -rf $(DESTDIR)$(PREFIX)/include/rocksdb \
	  $(INSTALL_LIBDIR)/$(LIBRARY) \
	  $(INSTALL_LIBDIR)/$(SHARED4) \
	  $(INSTALL_LIBDIR)/$(SHARED3) \
	  $(INSTALL_LIBDIR)/$(SHARED2) \
	  $(INSTALL_LIBDIR)/$(SHARED1) \
	  $(INSTALL_LIBDIR)/pkgconfig/rocksdb.pc

install-headers: gen-pc
	install -d $(INSTALL_LIBDIR)
	install -d $(INSTALL_LIBDIR)/pkgconfig
	for header_dir in `$(FIND) "include/rocksdb" -type d`; do \
		install -d $(DESTDIR)/$(PREFIX)/$$header_dir; \
	done
	for header in `$(FIND) "include/rocksdb" -type f -name *.h`; do \
		install -C -m 644 $$header $(DESTDIR)/$(PREFIX)/$$header; \
	done
	for header in $(ROCKSDB_PLUGIN_HEADERS); do \
		install -d $(DESTDIR)/$(PREFIX)/include/rocksdb/`dirname $$header`; \
		install -C -m 644 $$header $(DESTDIR)/$(PREFIX)/include/rocksdb/$$header; \
	done
	install -C -m 644 rocksdb.pc $(INSTALL_LIBDIR)/pkgconfig/rocksdb.pc

install-static: install-headers $(LIBRARY)
	install -d $(INSTALL_LIBDIR)
	install -C -m 755 $(LIBRARY) $(INSTALL_LIBDIR)

install-shared: install-headers $(SHARED4)
	install -d $(INSTALL_LIBDIR)
	install -C -m 755 $(SHARED4) $(INSTALL_LIBDIR)
	ln -fs $(SHARED4) $(INSTALL_LIBDIR)/$(SHARED3)
	ln -fs $(SHARED4) $(INSTALL_LIBDIR)/$(SHARED2)
	ln -fs $(SHARED4) $(INSTALL_LIBDIR)/$(SHARED1)

# install static by default + install shared if it exists
install: install-static
	[ -e $(SHARED4) ] && $(MAKE) install-shared || :

# Generate the pkg-config file
gen-pc:
	$(AM_V_GEN)printf '%s\n' \
		'prefix=$(PREFIX)' \
		'exec_prefix=$${prefix}' \
		'includedir=$${prefix}/include' \
		'libdir=$(LIBDIR)' \
		'' \
		'Name: rocksdb' \
		'Description: An embeddable persistent key-value store for fast storage' \
		'Version: $(shell ./build_tools/version.sh full)' \
		'Libs: -L$${libdir} $(EXEC_LDFLAGS) -lrocksdb' \
		'Libs.private: $(PLATFORM_LDFLAGS)' \
		'Cflags: -I$${includedir} $(PLATFORM_CXXFLAGS)' \
		'Requires: $(subst ",,$(ROCKSDB_PLUGIN_PKGCONFIG_REQUIRES))' > rocksdb.pc

#-------------------------------------------------


# ---------------------------------------------------------------------------
# Jni stuff
# ---------------------------------------------------------------------------
JAVA_INCLUDE = -I$(JAVA_HOME)/include/ -I$(JAVA_HOME)/include/linux
ifeq ($(PLATFORM), OS_SOLARIS)
	ARCH := $(shell isainfo -b)
else ifeq ($(PLATFORM), OS_OPENBSD)
	ifneq (,$(filter amd64 ppc64 ppc64le s390x arm64 aarch64 sparc64, $(MACHINE)))
		ARCH := 64
	else
		ARCH := 32
	endif
else
	ARCH := $(shell getconf LONG_BIT)
endif

ifeq ($(shell ldd /usr/bin/env 2>/dev/null | grep -q musl; echo $$?),0)
        JNI_LIBC = musl
# GNU LibC (or glibc) is so pervasive we can assume it is the default
# else
#        JNI_LIBC = glibc
endif

ifneq ($(origin JNI_LIBC), undefined)
  JNI_LIBC_POSTFIX = -$(JNI_LIBC)
endif

ifeq (,$(ROCKSDBJNILIB))
ifneq (,$(filter ppc% s390x arm64 aarch64 sparc64, $(MACHINE)))
	ROCKSDBJNILIB = librocksdbjni-linux-$(MACHINE)$(JNI_LIBC_POSTFIX).so
else
	ROCKSDBJNILIB = librocksdbjni-linux$(ARCH)$(JNI_LIBC_POSTFIX).so
endif
endif
ROCKSDB_JAVA_VERSION ?= $(ROCKSDB_MAJOR).$(ROCKSDB_MINOR).$(ROCKSDB_PATCH)
ROCKSDB_JAR = rocksdbjni-$(ROCKSDB_JAVA_VERSION)-linux$(ARCH)$(JNI_LIBC_POSTFIX).jar
ROCKSDB_JAR_ALL = rocksdbjni-$(ROCKSDB_JAVA_VERSION).jar
ROCKSDB_JAVADOCS_JAR = rocksdbjni-$(ROCKSDB_JAVA_VERSION)-javadoc.jar
ROCKSDB_SOURCES_JAR = rocksdbjni-$(ROCKSDB_JAVA_VERSION)-sources.jar
SHA256_CMD = sha256sum

ZLIB_VER ?= 1.2.12
ZLIB_SHA256 ?= 91844808532e5ce316b3c010929493c0244f3d37593afd6de04f71821d5136d9
ZLIB_DOWNLOAD_BASE ?= http://zlib.net
BZIP2_VER ?= 1.0.8
BZIP2_SHA256 ?= ab5a03176ee106d3f0fa90e381da478ddae405918153cca248e682cd0c4a2269
BZIP2_DOWNLOAD_BASE ?= http://sourceware.org/pub/bzip2
SNAPPY_VER ?= 1.1.8
SNAPPY_SHA256 ?= 16b677f07832a612b0836178db7f374e414f94657c138e6993cbfc5dcc58651f
SNAPPY_DOWNLOAD_BASE ?= https://github.com/google/snappy/archive
LZ4_VER ?= 1.9.3
LZ4_SHA256 ?= 030644df4611007ff7dc962d981f390361e6c97a34e5cbc393ddfbe019ffe2c1
LZ4_DOWNLOAD_BASE ?= https://github.com/lz4/lz4/archive
ZSTD_VER ?= 1.4.9
ZSTD_SHA256 ?= acf714d98e3db7b876e5b540cbf6dee298f60eb3c0723104f6d3f065cd60d6a8
ZSTD_DOWNLOAD_BASE ?= https://github.com/facebook/zstd/archive
CURL_SSL_OPTS ?= --tlsv1

ifeq ($(PLATFORM), OS_MACOSX)
ifeq (,$(findstring librocksdbjni-osx,$(ROCKSDBJNILIB)))
ifeq ($(MACHINE),arm64)
	ROCKSDBJNILIB = librocksdbjni-osx-arm64.jnilib
else ifeq ($(MACHINE),x86_64)
	ROCKSDBJNILIB = librocksdbjni-osx-x86_64.jnilib
else
	ROCKSDBJNILIB = librocksdbjni-osx.jnilib
endif
endif
	ROCKSDB_JAR = rocksdbjni-$(ROCKSDB_JAVA_VERSION)-osx.jar
	SHA256_CMD = openssl sha256 -r
ifneq ("$(wildcard $(JAVA_HOME)/include/darwin)","")
	JAVA_INCLUDE = -I$(JAVA_HOME)/include -I $(JAVA_HOME)/include/darwin
else
	JAVA_INCLUDE = -I/System/Library/Frameworks/JavaVM.framework/Headers/
endif
endif

ifeq ($(PLATFORM), OS_FREEBSD)
	JAVA_INCLUDE = -I$(JAVA_HOME)/include -I$(JAVA_HOME)/include/freebsd
	ROCKSDBJNILIB = librocksdbjni-freebsd$(ARCH).so
	ROCKSDB_JAR = rocksdbjni-$(ROCKSDB_JAVA_VERSION)-freebsd$(ARCH).jar
endif
ifeq ($(PLATFORM), OS_SOLARIS)
	ROCKSDBJNILIB = librocksdbjni-solaris$(ARCH).so
	ROCKSDB_JAR = rocksdbjni-$(ROCKSDB_MAJOR).$(ROCKSDB_MINOR).$(ROCKSDB_PATCH)-solaris$(ARCH).jar
	JAVA_INCLUDE = -I$(JAVA_HOME)/include/ -I$(JAVA_HOME)/include/solaris
	SHA256_CMD = digest -a sha256
endif
ifeq ($(PLATFORM), OS_AIX)
	JAVA_INCLUDE = -I$(JAVA_HOME)/include/ -I$(JAVA_HOME)/include/aix
	ROCKSDBJNILIB = librocksdbjni-aix.so
	EXTRACT_SOURCES = gunzip < TAR_GZ | tar xvf -
	SNAPPY_MAKE_TARGET = libsnappy.la
endif
ifeq ($(PLATFORM), OS_OPENBSD)
	JAVA_INCLUDE = -I$(JAVA_HOME)/include -I$(JAVA_HOME)/include/openbsd
	ROCKSDBJNILIB = librocksdbjni-openbsd$(ARCH).so
	ROCKSDB_JAR = rocksdbjni-$(ROCKSDB_JAVA_VERSION)-openbsd$(ARCH).jar
endif
export SHA256_CMD

zlib-$(ZLIB_VER).tar.gz:
	curl --fail --output zlib-$(ZLIB_VER).tar.gz --location ${ZLIB_DOWNLOAD_BASE}/zlib-$(ZLIB_VER).tar.gz
	ZLIB_SHA256_ACTUAL=`$(SHA256_CMD) zlib-$(ZLIB_VER).tar.gz | cut -d ' ' -f 1`; \
	if [ "$(ZLIB_SHA256)" != "$$ZLIB_SHA256_ACTUAL" ]; then \
		echo zlib-$(ZLIB_VER).tar.gz checksum mismatch, expected=\"$(ZLIB_SHA256)\" actual=\"$$ZLIB_SHA256_ACTUAL\"; \
		exit 1; \
	fi

libz.a: zlib-$(ZLIB_VER).tar.gz
	-rm -rf zlib-$(ZLIB_VER)
	tar xvzf zlib-$(ZLIB_VER).tar.gz
	if [ -n"$(ARCHFLAG)" ]; then \
		cd zlib-$(ZLIB_VER) && CFLAGS='-fPIC ${JAVA_STATIC_DEPS_CCFLAGS} ${EXTRA_CFLAGS}' LDFLAGS='${JAVA_STATIC_DEPS_LDFLAGS} ${EXTRA_LDFLAGS}' ./configure --static --archs="$(ARCHFLAG)" && $(MAKE);  \
	else \
		cd zlib-$(ZLIB_VER) && CFLAGS='-fPIC ${JAVA_STATIC_DEPS_CCFLAGS} ${EXTRA_CFLAGS}' LDFLAGS='${JAVA_STATIC_DEPS_LDFLAGS} ${EXTRA_LDFLAGS}' ./configure --static && $(MAKE);  \
	fi
	cp zlib-$(ZLIB_VER)/libz.a .

bzip2-$(BZIP2_VER).tar.gz:
	curl --fail --output bzip2-$(BZIP2_VER).tar.gz --location ${CURL_SSL_OPTS} ${BZIP2_DOWNLOAD_BASE}/bzip2-$(BZIP2_VER).tar.gz
	BZIP2_SHA256_ACTUAL=`$(SHA256_CMD) bzip2-$(BZIP2_VER).tar.gz | cut -d ' ' -f 1`; \
	if [ "$(BZIP2_SHA256)" != "$$BZIP2_SHA256_ACTUAL" ]; then \
		echo bzip2-$(BZIP2_VER).tar.gz checksum mismatch, expected=\"$(BZIP2_SHA256)\" actual=\"$$BZIP2_SHA256_ACTUAL\"; \
		exit 1; \
	fi

libbz2.a: bzip2-$(BZIP2_VER).tar.gz
	-rm -rf bzip2-$(BZIP2_VER)
	tar xvzf bzip2-$(BZIP2_VER).tar.gz
	cd bzip2-$(BZIP2_VER) && $(MAKE) CFLAGS='-fPIC -O2 -g -D_FILE_OFFSET_BITS=64 $(ARCHFLAG) ${JAVA_STATIC_DEPS_CCFLAGS} ${EXTRA_CFLAGS}' LDFLAGS='${JAVA_STATIC_DEPS_LDFLAGS} ${EXTRA_LDFLAGS}' AR='ar ${EXTRA_ARFLAGS}' libbz2.a
	cp bzip2-$(BZIP2_VER)/libbz2.a .

snappy-$(SNAPPY_VER).tar.gz:
	curl --fail --output snappy-$(SNAPPY_VER).tar.gz --location ${CURL_SSL_OPTS} ${SNAPPY_DOWNLOAD_BASE}/$(SNAPPY_VER).tar.gz
	SNAPPY_SHA256_ACTUAL=`$(SHA256_CMD) snappy-$(SNAPPY_VER).tar.gz | cut -d ' ' -f 1`; \
	if [ "$(SNAPPY_SHA256)" != "$$SNAPPY_SHA256_ACTUAL" ]; then \
		echo snappy-$(SNAPPY_VER).tar.gz checksum mismatch, expected=\"$(SNAPPY_SHA256)\" actual=\"$$SNAPPY_SHA256_ACTUAL\"; \
		exit 1; \
	fi

libsnappy.a: snappy-$(SNAPPY_VER).tar.gz
	-rm -rf snappy-$(SNAPPY_VER)
	tar xvzf snappy-$(SNAPPY_VER).tar.gz
	mkdir snappy-$(SNAPPY_VER)/build
	cd snappy-$(SNAPPY_VER)/build && CFLAGS='$(ARCHFLAG) ${JAVA_STATIC_DEPS_CCFLAGS} ${EXTRA_CFLAGS}' CXXFLAGS='$(ARCHFLAG) ${JAVA_STATIC_DEPS_CXXFLAGS} ${EXTRA_CXXFLAGS}' LDFLAGS='${JAVA_STATIC_DEPS_LDFLAGS} ${EXTRA_LDFLAGS}' cmake -DCMAKE_POSITION_INDEPENDENT_CODE=ON ${PLATFORM_CMAKE_FLAGS} .. && $(MAKE) ${SNAPPY_MAKE_TARGET}
	cp snappy-$(SNAPPY_VER)/build/libsnappy.a .

lz4-$(LZ4_VER).tar.gz:
	curl --fail --output lz4-$(LZ4_VER).tar.gz --location ${CURL_SSL_OPTS} ${LZ4_DOWNLOAD_BASE}/v$(LZ4_VER).tar.gz
	LZ4_SHA256_ACTUAL=`$(SHA256_CMD) lz4-$(LZ4_VER).tar.gz | cut -d ' ' -f 1`; \
	if [ "$(LZ4_SHA256)" != "$$LZ4_SHA256_ACTUAL" ]; then \
		echo lz4-$(LZ4_VER).tar.gz checksum mismatch, expected=\"$(LZ4_SHA256)\" actual=\"$$LZ4_SHA256_ACTUAL\"; \
		exit 1; \
	fi

liblz4.a: lz4-$(LZ4_VER).tar.gz
	-rm -rf lz4-$(LZ4_VER)
	tar xvzf lz4-$(LZ4_VER).tar.gz
	cd lz4-$(LZ4_VER)/lib && $(MAKE) CFLAGS='-fPIC -O2 $(ARCHFLAG) ${JAVA_STATIC_DEPS_CCFLAGS} ${EXTRA_CFLAGS}' LDFLAGS='${JAVA_STATIC_DEPS_LDFLAGS} ${EXTRA_LDFLAGS}' all
	cp lz4-$(LZ4_VER)/lib/liblz4.a .

zstd-$(ZSTD_VER).tar.gz:
	curl --fail --output zstd-$(ZSTD_VER).tar.gz --location ${CURL_SSL_OPTS} ${ZSTD_DOWNLOAD_BASE}/v$(ZSTD_VER).tar.gz
	ZSTD_SHA256_ACTUAL=`$(SHA256_CMD) zstd-$(ZSTD_VER).tar.gz | cut -d ' ' -f 1`; \
	if [ "$(ZSTD_SHA256)" != "$$ZSTD_SHA256_ACTUAL" ]; then \
		echo zstd-$(ZSTD_VER).tar.gz checksum mismatch, expected=\"$(ZSTD_SHA256)\" actual=\"$$ZSTD_SHA256_ACTUAL\"; \
		exit 1; \
	fi

libzstd.a: zstd-$(ZSTD_VER).tar.gz
	-rm -rf zstd-$(ZSTD_VER)
	tar xvzf zstd-$(ZSTD_VER).tar.gz
	cd zstd-$(ZSTD_VER)/lib && DESTDIR=. PREFIX= $(MAKE) CFLAGS='-fPIC -O2 $(ARCHFLAG) ${JAVA_STATIC_DEPS_CCFLAGS} ${EXTRA_CFLAGS}' LDFLAGS='${JAVA_STATIC_DEPS_LDFLAGS} ${EXTRA_LDFLAGS}' libzstd.a
	cp zstd-$(ZSTD_VER)/lib/libzstd.a .

# A version of each $(LIB_OBJECTS) compiled with -fPIC and a fixed set of static compression libraries
ifneq ($(ROCKSDB_JAVA_NO_COMPRESSION), 1)
JAVA_COMPRESSIONS = libz.a libbz2.a libsnappy.a liblz4.a libzstd.a
endif

JAVA_STATIC_FLAGS = -DZLIB -DBZIP2 -DSNAPPY -DLZ4 -DZSTD
JAVA_STATIC_INCLUDES = -I./zlib-$(ZLIB_VER) -I./bzip2-$(BZIP2_VER) -I./snappy-$(SNAPPY_VER) -I./snappy-$(SNAPPY_VER)/build -I./lz4-$(LZ4_VER)/lib -I./zstd-$(ZSTD_VER)/lib -I./zstd-$(ZSTD_VER)/lib/dictBuilder

ifneq ($(findstring rocksdbjavastatic, $(filter-out rocksdbjavastatic_deps, $(MAKECMDGOALS))),)
CXXFLAGS += $(JAVA_STATIC_FLAGS) $(JAVA_STATIC_INCLUDES)
CFLAGS += $(JAVA_STATIC_FLAGS) $(JAVA_STATIC_INCLUDES)
endif
rocksdbjavastatic:
ifeq ($(JAVA_HOME),)
	$(error JAVA_HOME is not set)
endif
	$(MAKE) rocksdbjavastatic_deps
	$(MAKE) rocksdbjavastatic_libobjects
	$(MAKE) rocksdbjavastatic_javalib
	$(MAKE) rocksdbjava_jar

rocksdbjavastaticosx: rocksdbjavastaticosx_archs
	cd java; $(JAR_CMD)  -cf target/$(ROCKSDB_JAR) HISTORY*.md
	cd java/target; $(JAR_CMD) -uf $(ROCKSDB_JAR) librocksdbjni-osx-x86_64.jnilib librocksdbjni-osx-arm64.jnilib
	cd java/target/classes; $(JAR_CMD) -uf ../$(ROCKSDB_JAR) org/rocksdb/*.class org/rocksdb/util/*.class
	openssl sha1 java/target/$(ROCKSDB_JAR) | sed 's/.*= \([0-9a-f]*\)/\1/' > java/target/$(ROCKSDB_JAR).sha1

rocksdbjavastaticosx_ub: rocksdbjavastaticosx_archs
	cd java/target; lipo -create -output librocksdbjni-osx.jnilib librocksdbjni-osx-x86_64.jnilib librocksdbjni-osx-arm64.jnilib
	cd java; $(JAR_CMD)  -cf target/$(ROCKSDB_JAR) HISTORY*.md
	cd java/target; $(JAR_CMD) -uf $(ROCKSDB_JAR) librocksdbjni-osx.jnilib
	cd java/target/classes; $(JAR_CMD) -uf ../$(ROCKSDB_JAR) org/rocksdb/*.class org/rocksdb/util/*.class
	openssl sha1 java/target/$(ROCKSDB_JAR) | sed 's/.*= \([0-9a-f]*\)/\1/' > java/target/$(ROCKSDB_JAR).sha1

rocksdbjavastaticosx_archs:
	$(MAKE) rocksdbjavastaticosx_arch_x86_64
	$(MAKE) rocksdbjavastaticosx_arch_arm64

rocksdbjavastaticosx_arch_%:
ifeq ($(JAVA_HOME),)
	$(error JAVA_HOME is not set)
endif
	$(MAKE) clean-ext-libraries-bin
	$(MAKE) clean-rocks
	ARCHFLAG="-arch $*" $(MAKE) rocksdbjavastatic_deps
	ARCHFLAG="-arch $*" $(MAKE) rocksdbjavastatic_libobjects
	ARCHFLAG="-arch $*" ROCKSDBJNILIB="librocksdbjni-osx-$*.jnilib" $(MAKE) rocksdbjavastatic_javalib

ifeq ($(JAR_CMD),)
ifneq ($(JAVA_HOME),)
JAR_CMD := $(JAVA_HOME)/bin/jar
else
JAR_CMD := jar
endif
endif
rocksdbjavastatic_javalib:
	cd java; $(MAKE) javalib
	rm -f java/target/$(ROCKSDBJNILIB)
	$(CXX) $(CXXFLAGS) -I./java/. $(JAVA_INCLUDE) -shared -fPIC \
	  -o ./java/target/$(ROCKSDBJNILIB) $(ALL_JNI_NATIVE_SOURCES) \
	  $(LIB_OBJECTS) $(COVERAGEFLAGS) \
	  $(JAVA_COMPRESSIONS) $(JAVA_STATIC_LDFLAGS)
	cd java/target;if [ "$(DEBUG_LEVEL)" == "0" ]; then \
		strip $(STRIPFLAGS) $(ROCKSDBJNILIB); \
	fi

rocksdbjava_jar:
	cd java; $(JAR_CMD)  -cf target/$(ROCKSDB_JAR) HISTORY*.md
	cd java/target; $(JAR_CMD) -uf $(ROCKSDB_JAR) $(ROCKSDBJNILIB)
	cd java/target/classes; $(JAR_CMD) -uf ../$(ROCKSDB_JAR) org/rocksdb/*.class org/rocksdb/util/*.class
	openssl sha1 java/target/$(ROCKSDB_JAR) | sed 's/.*= \([0-9a-f]*\)/\1/' > java/target/$(ROCKSDB_JAR).sha1

rocksdbjava_javadocs_jar:
	cd java/target/apidocs; $(JAR_CMD) -cf ../$(ROCKSDB_JAVADOCS_JAR) *
	openssl sha1 java/target/$(ROCKSDB_JAVADOCS_JAR) | sed 's/.*= \([0-9a-f]*\)/\1/' > java/target/$(ROCKSDB_JAVADOCS_JAR).sha1

rocksdbjava_sources_jar:
	cd java/src/main/java; $(JAR_CMD) -cf ../../../target/$(ROCKSDB_SOURCES_JAR) org
	openssl sha1 java/target/$(ROCKSDB_SOURCES_JAR) | sed 's/.*= \([0-9a-f]*\)/\1/' > java/target/$(ROCKSDB_SOURCES_JAR).sha1

rocksdbjavastatic_deps: $(JAVA_COMPRESSIONS)

rocksdbjavastatic_libobjects: $(LIB_OBJECTS)

rocksdbjavastaticrelease: rocksdbjavastaticosx rocksdbjava_javadocs_jar rocksdbjava_sources_jar
	cd java/crossbuild && (vagrant destroy -f || true) && vagrant up linux32 && vagrant halt linux32 && vagrant up linux64 && vagrant halt linux64 && vagrant up linux64-musl && vagrant halt linux64-musl
	cd java; $(JAR_CMD) -cf target/$(ROCKSDB_JAR_ALL) HISTORY*.md
	cd java/target; $(JAR_CMD) -uf $(ROCKSDB_JAR_ALL) librocksdbjni-*.so librocksdbjni-*.jnilib
	cd java/target/classes; $(JAR_CMD) -uf ../$(ROCKSDB_JAR_ALL) org/rocksdb/*.class org/rocksdb/util/*.class
	openssl sha1 java/target/$(ROCKSDB_JAR_ALL) | sed 's/.*= \([0-9a-f]*\)/\1/' > java/target/$(ROCKSDB_JAR_ALL).sha1

rocksdbjavastaticreleasedocker: rocksdbjavastaticosx rocksdbjavastaticdockerx86 rocksdbjavastaticdockerx86_64 rocksdbjavastaticdockerx86musl rocksdbjavastaticdockerx86_64musl rocksdbjava_javadocs_jar rocksdbjava_sources_jar
	cd java; $(JAR_CMD) -cf target/$(ROCKSDB_JAR_ALL) HISTORY*.md
	cd java/target; $(JAR_CMD) -uf $(ROCKSDB_JAR_ALL) librocksdbjni-*.so librocksdbjni-*.jnilib
	cd java/target/classes; $(JAR_CMD) -uf ../$(ROCKSDB_JAR_ALL) org/rocksdb/*.class org/rocksdb/util/*.class
	openssl sha1 java/target/$(ROCKSDB_JAR_ALL) | sed 's/.*= \([0-9a-f]*\)/\1/' > java/target/$(ROCKSDB_JAR_ALL).sha1

rocksdbjavastaticdockerx86:
	mkdir -p java/target
	docker run --rm --name rocksdb_linux_x86-be --platform linux/386 --attach stdin --attach stdout --attach stderr --volume $(HOME)/.m2:/root/.m2:ro --volume `pwd`:/rocksdb-host:ro --volume /rocksdb-local-build --volume `pwd`/java/target:/rocksdb-java-target --env DEBUG_LEVEL=$(DEBUG_LEVEL) evolvedbinary/rocksjava:centos6_x86-be /rocksdb-host/java/crossbuild/docker-build-linux-centos.sh

rocksdbjavastaticdockerx86_64:
	mkdir -p java/target
	docker run --rm --name rocksdb_linux_x64-be --attach stdin --attach stdout --attach stderr --volume $(HOME)/.m2:/root/.m2:ro --volume `pwd`:/rocksdb-host:ro --volume /rocksdb-local-build --volume `pwd`/java/target:/rocksdb-java-target --env DEBUG_LEVEL=$(DEBUG_LEVEL) evolvedbinary/rocksjava:centos6_x64-be /rocksdb-host/java/crossbuild/docker-build-linux-centos.sh

rocksdbjavastaticdockerppc64le:
	mkdir -p java/target
	docker run --rm --name rocksdb_linux_ppc64le-be --attach stdin --attach stdout --attach stderr --volume $(HOME)/.m2:/root/.m2:ro --volume `pwd`:/rocksdb-host:ro --volume /rocksdb-local-build --volume `pwd`/java/target:/rocksdb-java-target --env DEBUG_LEVEL=$(DEBUG_LEVEL) evolvedbinary/rocksjava:centos7_ppc64le-be /rocksdb-host/java/crossbuild/docker-build-linux-centos.sh

rocksdbjavastaticdockerarm64v8:
	mkdir -p java/target
	docker run --rm --name rocksdb_linux_arm64v8-be --attach stdin --attach stdout --attach stderr --volume $(HOME)/.m2:/root/.m2:ro --volume `pwd`:/rocksdb-host:ro --volume /rocksdb-local-build --volume `pwd`/java/target:/rocksdb-java-target --env DEBUG_LEVEL=$(DEBUG_LEVEL) evolvedbinary/rocksjava:centos7_arm64v8-be /rocksdb-host/java/crossbuild/docker-build-linux-centos.sh

rocksdbjavastaticdockers390x:
	mkdir -p java/target
	docker run --rm --name rocksdb_linux_s390x-be --attach stdin --attach stdout --attach stderr --volume $(HOME)/.m2:/root/.m2:ro --volume `pwd`:/rocksdb-host:ro --volume /rocksdb-local-build --volume `pwd`/java/target:/rocksdb-java-target --env DEBUG_LEVEL=$(DEBUG_LEVEL) evolvedbinary/rocksjava:ubuntu18_s390x-be /rocksdb-host/java/crossbuild/docker-build-linux-centos.sh

rocksdbjavastaticdockerx86musl:
	mkdir -p java/target
	docker run --rm --name rocksdb_linux_x86-musl-be --platform linux/386 --attach stdin --attach stdout --attach stderr --volume $(HOME)/.m2:/root/.m2:ro --volume `pwd`:/rocksdb-host:ro --volume /rocksdb-local-build --volume `pwd`/java/target:/rocksdb-java-target --env DEBUG_LEVEL=$(DEBUG_LEVEL) evolvedbinary/rocksjava:alpine3_x86-be /rocksdb-host/java/crossbuild/docker-build-linux-alpine.sh

rocksdbjavastaticdockerx86_64musl:
	mkdir -p java/target
	docker run --rm --name rocksdb_linux_x64-musl-be --attach stdin --attach stdout --attach stderr --volume $(HOME)/.m2:/root/.m2:ro --volume `pwd`:/rocksdb-host:ro --volume /rocksdb-local-build --volume `pwd`/java/target:/rocksdb-java-target --env DEBUG_LEVEL=$(DEBUG_LEVEL) evolvedbinary/rocksjava:alpine3_x64-be /rocksdb-host/java/crossbuild/docker-build-linux-alpine.sh

rocksdbjavastaticdockerppc64lemusl:
	mkdir -p java/target
	docker run --rm --name rocksdb_linux_ppc64le-musl-be --attach stdin --attach stdout --attach stderr --volume $(HOME)/.m2:/root/.m2:ro --volume `pwd`:/rocksdb-host:ro --volume /rocksdb-local-build --volume `pwd`/java/target:/rocksdb-java-target --env DEBUG_LEVEL=$(DEBUG_LEVEL) evolvedbinary/rocksjava:alpine3_ppc64le-be /rocksdb-host/java/crossbuild/docker-build-linux-alpine.sh

rocksdbjavastaticdockerarm64v8musl:
	mkdir -p java/target
	docker run --rm --name rocksdb_linux_arm64v8-musl-be --attach stdin --attach stdout --attach stderr --volume $(HOME)/.m2:/root/.m2:ro --volume `pwd`:/rocksdb-host:ro --volume /rocksdb-local-build --volume `pwd`/java/target:/rocksdb-java-target --env DEBUG_LEVEL=$(DEBUG_LEVEL) evolvedbinary/rocksjava:alpine3_arm64v8-be /rocksdb-host/java/crossbuild/docker-build-linux-alpine.sh

rocksdbjavastaticdockers390xmusl:
	mkdir -p java/target
	docker run --rm --name rocksdb_linux_s390x-musl-be --attach stdin --attach stdout --attach stderr --volume $(HOME)/.m2:/root/.m2:ro --volume `pwd`:/rocksdb-host:ro --volume /rocksdb-local-build --volume `pwd`/java/target:/rocksdb-java-target --env DEBUG_LEVEL=$(DEBUG_LEVEL) evolvedbinary/rocksjava:alpine3_s390x-be /rocksdb-host/java/crossbuild/docker-build-linux-alpine.sh

rocksdbjavastaticpublish: rocksdbjavastaticrelease rocksdbjavastaticpublishcentral

rocksdbjavastaticpublishdocker: rocksdbjavastaticreleasedocker rocksdbjavastaticpublishcentral

ROCKSDB_JAVA_RELEASE_CLASSIFIERS = javadoc sources linux64 linux32 linux64-musl linux32-musl osx win64

rocksdbjavastaticpublishcentral: rocksdbjavageneratepom
	mvn gpg:sign-and-deploy-file -Durl=https://oss.sonatype.org/service/local/staging/deploy/maven2/ -DrepositoryId=sonatype-nexus-staging -DpomFile=java/pom.xml -Dfile=java/target/rocksdbjni-$(ROCKSDB_JAVA_VERSION).jar
	$(foreach classifier, $(ROCKSDB_JAVA_RELEASE_CLASSIFIERS), mvn gpg:sign-and-deploy-file -Durl=https://oss.sonatype.org/service/local/staging/deploy/maven2/ -DrepositoryId=sonatype-nexus-staging -DpomFile=java/pom.xml -Dfile=java/target/rocksdbjni-$(ROCKSDB_JAVA_VERSION)-$(classifier).jar -Dclassifier=$(classifier);)

rocksdbjavageneratepom:
	cd java;cat pom.xml.template | sed 's/\$${ROCKSDB_JAVA_VERSION}/$(ROCKSDB_JAVA_VERSION)/' > pom.xml

rocksdbjavastaticnexusbundlejar: rocksdbjavageneratepom
	openssl sha1 -r java/pom.xml | awk '{  print $$1 }' > java/target/pom.xml.sha1
	openssl sha1 -r java/target/rocksdbjni-$(ROCKSDB_JAVA_VERSION).jar | awk '{  print $$1 }' > java/target/rocksdbjni-$(ROCKSDB_JAVA_VERSION).jar.sha1
	$(foreach classifier, $(ROCKSDB_JAVA_RELEASE_CLASSIFIERS), openssl sha1 -r java/target/rocksdbjni-$(ROCKSDB_JAVA_VERSION)-$(classifier).jar | awk '{  print $$1 }' > java/target/rocksdbjni-$(ROCKSDB_JAVA_VERSION)-$(classifier).jar.sha1;)
	gpg --yes --output java/target/pom.xml.asc -ab java/pom.xml
	gpg --yes -ab java/target/rocksdbjni-$(ROCKSDB_JAVA_VERSION).jar
	$(foreach classifier, $(ROCKSDB_JAVA_RELEASE_CLASSIFIERS), gpg --yes -ab java/target/rocksdbjni-$(ROCKSDB_JAVA_VERSION)-$(classifier).jar;)
	$(JAR_CMD) cvf java/target/nexus-bundle-rocksdbjni-$(ROCKSDB_JAVA_VERSION).jar -C java pom.xml -C java/target pom.xml.sha1 -C java/target pom.xml.asc -C java/target rocksdbjni-$(ROCKSDB_JAVA_VERSION).jar -C java/target rocksdbjni-$(ROCKSDB_JAVA_VERSION).jar.sha1 -C java/target rocksdbjni-$(ROCKSDB_JAVA_VERSION).jar.asc
	$(foreach classifier, $(ROCKSDB_JAVA_RELEASE_CLASSIFIERS), $(JAR_CMD) uf java/target/nexus-bundle-rocksdbjni-$(ROCKSDB_JAVA_VERSION).jar -C java/target rocksdbjni-$(ROCKSDB_JAVA_VERSION)-$(classifier).jar -C java/target rocksdbjni-$(ROCKSDB_JAVA_VERSION)-$(classifier).jar.sha1 -C java/target rocksdbjni-$(ROCKSDB_JAVA_VERSION)-$(classifier).jar.asc;)


# A version of each $(LIBOBJECTS) compiled with -fPIC

jl/%.o: %.cc make_config.mk
	$(AM_V_CC)mkdir -p $(@D) && $(CXX) $(CXXFLAGS) -fPIC -c $< -o $@ $(COVERAGEFLAGS)

rocksdbjava: $(LIB_OBJECTS)
ifeq ($(JAVA_HOME),)
	$(error JAVA_HOME is not set)
endif
	$(AM_V_GEN)cd java; $(MAKE) javalib;
	$(AM_V_at)rm -f ./java/target/$(ROCKSDBJNILIB)
	$(AM_V_at)$(CXX) $(CXXFLAGS) -I./java/. -I./java/rocksjni $(JAVA_INCLUDE) $(ROCKSDB_PLUGIN_JNI_CXX_INCLUDEFLAGS) -shared -fPIC -o ./java/target/$(ROCKSDBJNILIB) $(ALL_JNI_NATIVE_SOURCES) $(LIB_OBJECTS) $(JAVA_LDFLAGS) $(COVERAGEFLAGS)
	$(AM_V_at)cd java; $(JAR_CMD) -cf target/$(ROCKSDB_JAR) HISTORY*.md
	$(AM_V_at)cd java/target; $(JAR_CMD) -uf $(ROCKSDB_JAR) $(ROCKSDBJNILIB)
	$(AM_V_at)cd java/target/classes; $(JAR_CMD) -uf ../$(ROCKSDB_JAR) org/rocksdb/*.class org/rocksdb/util/*.class
	$(AM_V_at)openssl sha1 java/target/$(ROCKSDB_JAR) | sed 's/.*= \([0-9a-f]*\)/\1/' > java/target/$(ROCKSDB_JAR).sha1

jclean:
	cd java;$(MAKE) clean;

jtest_compile: rocksdbjava
	cd java;$(MAKE) java_test

jtest_run:
	cd java;$(MAKE) run_test

jtest: rocksdbjava
	cd java;$(MAKE) sample test

jdb_bench:
	cd java;$(MAKE) db_bench;

commit_prereq:
	echo "TODO: bring this back using parts of old precommit_checker.py and rocksdb-lego-determinator"
	false # J=$(J) build_tools/precommit_checker.py unit clang_unit release clang_release tsan asan ubsan lite unit_non_shm
	# $(MAKE) clean && $(MAKE) jclean && $(MAKE) rocksdbjava;

# For public CI runs, checkout folly in a way that can build with RocksDB.
# This is mostly intended as a test-only simulation of Meta-internal folly
# integration.
checkout_folly:
	if [ -e third-party/folly ]; then \
		cd third-party/folly && git fetch origin; \
	else \
		cd third-party && git clone https://github.com/facebook/folly.git; \
	fi
	@# Pin to a particular version for public CI, so that PR authors don't
	@# need to worry about folly breaking our integration. Update periodically
	cd third-party/folly && git reset --hard 98b9b2c1124e99f50f9085ddee74ce32afffc665
	@# A hack to remove boost dependency.
	@# NOTE: this hack is not needed if using FBCODE compiler config
	sed -i 's/^\(#include <boost\)/\/\/\1/' third-party/folly/folly/functional/Invoke.h

# ---------------------------------------------------------------------------
#   Build size testing
# ---------------------------------------------------------------------------

REPORT_BUILD_STATISTIC?=echo STATISTIC:

build_size:
	# === normal build, static ===
	$(MAKE) clean
	$(MAKE) static_lib
	$(REPORT_BUILD_STATISTIC) rocksdb.build_size.static_lib $$(stat --printf="%s" librocksdb.a)
	strip librocksdb.a
	$(REPORT_BUILD_STATISTIC) rocksdb.build_size.static_lib_stripped $$(stat --printf="%s" librocksdb.a)
	# === normal build, shared ===
	$(MAKE) clean
	$(MAKE) shared_lib
	$(REPORT_BUILD_STATISTIC) rocksdb.build_size.shared_lib $$(stat --printf="%s" `readlink -f librocksdb.so`)
	strip `readlink -f librocksdb.so`
	$(REPORT_BUILD_STATISTIC) rocksdb.build_size.shared_lib_stripped $$(stat --printf="%s" `readlink -f librocksdb.so`)
	# === lite build, static ===
	$(MAKE) clean
	$(MAKE) LITE=1 static_lib
	$(REPORT_BUILD_STATISTIC) rocksdb.build_size.static_lib_lite $$(stat --printf="%s" librocksdb.a)
	strip librocksdb.a
	$(REPORT_BUILD_STATISTIC) rocksdb.build_size.static_lib_lite_stripped $$(stat --printf="%s" librocksdb.a)
	# === lite build, shared ===
	$(MAKE) clean
	$(MAKE) LITE=1 shared_lib
	$(REPORT_BUILD_STATISTIC) rocksdb.build_size.shared_lib_lite $$(stat --printf="%s" `readlink -f librocksdb.so`)
	strip `readlink -f librocksdb.so`
	$(REPORT_BUILD_STATISTIC) rocksdb.build_size.shared_lib_lite_stripped $$(stat --printf="%s" `readlink -f librocksdb.so`)

# ---------------------------------------------------------------------------
#  	Platform-specific compilation
# ---------------------------------------------------------------------------

ifeq ($(PLATFORM), IOS)
# For iOS, create universal object files to be used on both the simulator and
# a device.
XCODEROOT=$(shell xcode-select -print-path)
PLATFORMSROOT=$(XCODEROOT)/Platforms
SIMULATORROOT=$(PLATFORMSROOT)/iPhoneSimulator.platform/Developer
DEVICEROOT=$(PLATFORMSROOT)/iPhoneOS.platform/Developer
IOSVERSION=$(shell defaults read $(PLATFORMSROOT)/iPhoneOS.platform/version CFBundleShortVersionString)

.cc.o:
	mkdir -p ios-x86/$(dir $@)
	$(CXX) $(CXXFLAGS) -isysroot $(SIMULATORROOT)/SDKs/iPhoneSimulator$(IOSVERSION).sdk -arch i686 -arch x86_64 -c $< -o ios-x86/$@
	mkdir -p ios-arm/$(dir $@)
	xcrun -sdk iphoneos $(CXX) $(CXXFLAGS) -isysroot $(DEVICEROOT)/SDKs/iPhoneOS$(IOSVERSION).sdk -arch armv6 -arch armv7 -arch armv7s -arch arm64 -c $< -o ios-arm/$@
	lipo ios-x86/$@ ios-arm/$@ -create -output $@

.c.o:
	mkdir -p ios-x86/$(dir $@)
	$(CC) $(CFLAGS) -isysroot $(SIMULATORROOT)/SDKs/iPhoneSimulator$(IOSVERSION).sdk -arch i686 -arch x86_64 -c $< -o ios-x86/$@
	mkdir -p ios-arm/$(dir $@)
	xcrun -sdk iphoneos $(CC) $(CFLAGS) -isysroot $(DEVICEROOT)/SDKs/iPhoneOS$(IOSVERSION).sdk -arch armv6 -arch armv7 -arch armv7s -arch arm64 -c $< -o ios-arm/$@
	lipo ios-x86/$@ ios-arm/$@ -create -output $@

else
ifeq ($(HAVE_POWER8),1)
$(OBJ_DIR)/util/crc32c_ppc.o: util/crc32c_ppc.c make_config.mk
	$(AM_V_CC)$(CC) $(CFLAGS) -c $< -o $@

$(OBJ_DIR)/util/crc32c_ppc_asm.o: util/crc32c_ppc_asm.S make_config.mk
	$(AM_V_CC)$(CC) $(CFLAGS) -c $< -o $@
endif
$(OBJ_DIR)/%.o: %.cc make_config.mk
	$(AM_V_CC)mkdir -p $(@D) && $(CXX) $(CXXFLAGS) -c $< -o $@ $(COVERAGEFLAGS)

$(OBJ_DIR)/%.o: %.cpp make_config.mk
	$(AM_V_CC)mkdir -p $(@D) && $(CXX) $(CXXFLAGS) -c $< -o $@ $(COVERAGEFLAGS)

$(OBJ_DIR)/%.o: %.c make_config.mk
	$(AM_V_CC)$(CC) $(CFLAGS) -c $< -o $@
endif

# ---------------------------------------------------------------------------
#  	Source files dependencies detection
# ---------------------------------------------------------------------------
# If skip dependencies is ON, skip including the dep files
ifneq ($(SKIP_DEPENDS), 1)
DEPFILES = $(patsubst %.cc, $(OBJ_DIR)/%.cc.d, $(ALL_SOURCES))
DEPFILES+ = $(patsubst %.c, $(OBJ_DIR)/%.c.d, $(LIB_SOURCES_C) $(TEST_MAIN_SOURCES_C))
ifeq ($(USE_FOLLY),1)
  DEPFILES +=$(patsubst %.cpp, $(OBJ_DIR)/%.cpp.d, $(FOLLY_SOURCES))
endif
endif

# Add proper dependency support so changing a .h file forces a .cc file to
# rebuild.

# The .d file indicates .cc file's dependencies on .h files. We generate such
# dependency by g++'s -MM option, whose output is a make dependency rule.
$(OBJ_DIR)/%.cc.d: %.cc make_config.mk
	@mkdir -p $(@D) && $(CXX) $(CXXFLAGS) $(PLATFORM_SHARED_CFLAGS) \
	  -MM -MT'$@' -MT'$(<:.cc=.o)' -MT'$(<:%.cc=$(OBJ_DIR)/%.o)' \
          "$<" -o '$@'

$(OBJ_DIR)/%.cpp.d: %.cpp make_config.mk
	@mkdir -p $(@D) && $(CXX) $(CXXFLAGS) $(PLATFORM_SHARED_CFLAGS) \
	  -MM -MT'$@' -MT'$(<:.cpp=.o)' -MT'$(<:%.cpp=$(OBJ_DIR)/%.o)' \
          "$<" -o '$@'

ifeq ($(HAVE_POWER8),1)
DEPFILES_C = $(patsubst %.c, $(OBJ_DIR)/%.c.d, $(LIB_SOURCES_C))
DEPFILES_ASM = $(patsubst %.S, $(OBJ_DIR)/%.S.d, $(LIB_SOURCES_ASM))

$(OBJ_DIR)/%.c.d: %.c make_config.mk
	@$(CXX) $(CXXFLAGS) $(PLATFORM_SHARED_CFLAGS) \
	  -MM -MT'$@' -MT'$(<:.c=.o)' "$<" -o '$@'

$(OBJ_DIR)/%.S.d: %.S make_config.mk
	@$(CXX) $(CXXFLAGS) $(PLATFORM_SHARED_CFLAGS) \
	  -MM -MT'$@' -MT'$(<:.S=.o)' "$<" -o '$@'

$(DEPFILES_C): %.c.d

$(DEPFILES_ASM): %.S.d
depend: $(DEPFILES) $(DEPFILES_C) $(DEPFILES_ASM)
else
depend: $(DEPFILES)
endif

build_subset_tests: $(ROCKSDBTESTS_SUBSET)
	$(AM_V_GEN)if [ -n "$${ROCKSDBTESTS_SUBSET_TESTS_TO_FILE}" ]; then echo "$(ROCKSDBTESTS_SUBSET)" > "$${ROCKSDBTESTS_SUBSET_TESTS_TO_FILE}"; else echo "$(ROCKSDBTESTS_SUBSET)"; fi

list_all_tests:
	echo "$(ROCKSDBTESTS_SUBSET)"

# Remove the rules for which dependencies should not be generated and see if any are left.
#If so, include the dependencies; if not, do not include the dependency files
ROCKS_DEP_RULES=$(filter-out clean format check-format check-buck-targets check-headers check-sources jclean jtest package analyze tags rocksdbjavastatic% unity.% unity_test checkout_folly, $(MAKECMDGOALS))
ifneq ("$(ROCKS_DEP_RULES)", "")
-include $(DEPFILES)
endif<|MERGE_RESOLUTION|>--- conflicted
+++ resolved
@@ -6,13 +6,8 @@
 
 #-----------------------------------------------
 
-<<<<<<< HEAD
 # Prefer bash, but don't overwrite the existing setting if not found
 SHELL := $(shell command -v bash || echo $(SHELL))
-=======
-BASH_EXISTS := $(shell which bash)
-SHELL := $(shell which bash)
->>>>>>> 7b47c9ee
 include common.mk
 
 CLEAN_FILES = # deliberately empty, so we can append below.
@@ -911,19 +906,11 @@
 		TEST_SCRIPT=run-$${TEST_BINARY}-$${TEST_NAME//\//-}; \
     printf '%s\n' \
       '#!/bin/sh' \
-<<<<<<< HEAD
       "d=\"$(TEST_TMPDIR)/$$TEST_SCRIPT\"" \
       'mkdir -p "$$d"' \
       "TEST_TMPDIR=\"\$$d\" $(DRIVER) ./$$TEST_BINARY --gtest_filter=$$TEST_NAME && rm -rf \"\$$d\"" \
 		> t/$$TEST_SCRIPT; \
 		chmod a=rx t/$$TEST_SCRIPT; \
-=======
-      "d=\$(TEST_TMPDIR)$$TEST_SCRIPT" \
-      'mkdir -p $$d' \
-      "TEST_TMPDIR=\$$d $(DRIVER) ./$$TEST_BINARY --gtest_filter=$$TEST_NAME" \
-		> $$TEST_SCRIPT; \
-		chmod a=rx $$TEST_SCRIPT; \
->>>>>>> 7b47c9ee
 	done
 
 # Reorder input lines (which are one per test) so that the
@@ -978,29 +965,18 @@
 	parallel_redir = >& t/$(test_log_prefix)log-{/} || bash -c "cat t/$(test_log_prefix)log-{/}; exit $$?"
 endif
 
-<<<<<<< HEAD
 .PHONY: check_0 check_1
 check_0: $(TESTS) $(parallel_tests)
 	$(AM_V_GEN)printf '%s\n' ''						\
 	  'Running tests in $(TEST_TMPDIR)'		\
-=======
-.PHONY: check_0
-check_0:
-	printf '%s\n' ''						\
->>>>>>> 7b47c9ee
 	  'To monitor subtest <duration,pass/fail,name>,'		\
 	  '  run "make watch-log" in a separate window' '';		\
 		printf './%s\n' $(filter-out $(PARALLEL_TEST),$(TESTS)) $(PARALLEL_TEST:%=t/run-%-*) \
 	  | $(prioritize_long_running_tests)				\
 	  | grep -E '$(tests-regexp)'					\
 	  | grep -E -v '$(EXCLUDE_TESTS_REGEX)'					\
-<<<<<<< HEAD
 	  | "$(PARALLEL)" -j$(J) --plain --joblog=LOG --eta --gnu \
 	    --tmpdir=$(TEST_TMPDIR) --timeout=$(TEST_TIMEOUT) '{} $(parallel_redir)' ; \
-=======
-	  | build_tools/gnu_parallel -j$(J) --plain --joblog=LOG --eta --gnu \
-	    --tmpdir=$(TEST_TMPDIR) '{} $(parallel_redir)' ; \
->>>>>>> 7b47c9ee
 	parallel_retcode=$$? ; \
 	awk '{ if ($$7 != 0 || $$8 != 0) { if ($$7 == "Exitval") { h = $$0; } else { if (!f) print h; print; f = 1 } } } END { if(f) exit 1; }' < LOG ; \
 	awk_retcode=$$?; \
@@ -1015,21 +991,15 @@
 
 .PHONY: valgrind_check_0 valgrind_check_1
 valgrind_check_0: test_log_prefix := valgrind_
-<<<<<<< HEAD
 valgrind_check_0: $(TESTS) $(parallel_tests)
 	$(AM_V_GEN)printf '%s\n' ''						\
 	  'Running tests in $(TEST_TMPDIR)'		\
-=======
-valgrind_check_0:
-	printf '%s\n' ''						\
->>>>>>> 7b47c9ee
 	  'To monitor subtest <duration,pass/fail,name>,'		\
 	  '  run "make watch-log" in a separate window' '';		\
 	  printf './%s\n' $(filter-out $(PARALLEL_TEST) %skiplist_test options_settable_test, $(TESTS)) $(PARALLEL_TEST:%=t/run-%-*) \
 	  | $(prioritize_long_running_tests)				\
 	  | grep -E '$(tests-regexp)'					\
 	  | grep -E -v '$(valgrind-exclude-regexp)'					\
-<<<<<<< HEAD
 	  | "$(PARALLEL)" -j$(J) --plain --joblog=LOG --eta --gnu \
 	   --tmpdir=$(TEST_TMPDIR) --timeout=$(TEST_TIMEOUT) \
 	   '(if [[ "{}" == "./"* ]] ; then $(VALGRIND_VER) $(VALGRIND_OPTS) {}; else {}; fi) \
@@ -1045,14 +1015,6 @@
 		done;
 
 CLEAN_FILES += t LOG
-=======
-	  | build_tools/gnu_parallel -j$(J) --plain --joblog=LOG --eta --gnu \
-	   --tmpdir=$(TEST_TMPDIR) \
-	   '(if [[ "{}" == "./"* ]] ; then $(DRIVER) {}; else {}; fi) \
-	  $(parallel_redir)' \
-
-CLEAN_FILES += t LOG $(TEST_TMPDIR)
->>>>>>> 7b47c9ee
 
 # When running parallel "make check", you can monitor its progress
 # from another window.
@@ -1068,24 +1030,8 @@
 	tail -n+2 LOG|$(parallel_log_extract)
 
 # If J != 1 and GNU parallel is installed, run the tests in parallel,
-<<<<<<< HEAD
 # via the check_0 rule above.  Otherwise, run them sequentially via check_1.
 check: all $(if $(shell [ "$(J)" != "1" ] && [ "$(PARALLEL_OK)" = "1" ] && echo 1),check_0,check_1)
-=======
-# via the check_0 rule above.  Otherwise, run them sequentially.
-check: all
-	$(MAKE) gen_parallel_tests
-	$(AM_V_GEN)if test "$(J)" != 1                                  \
-	    && (build_tools/gnu_parallel --gnu --help 2>/dev/null) |                    \
-	        grep -q 'GNU Parallel';                                 \
-	then                                                            \
-	    $(MAKE) T="$$t" check_0;                       \
-	else                                                            \
-	    for t in $(TESTS); do                                       \
-	      echo "===== Running $$t (`date`)"; ./$$t || exit 1; done;          \
-	fi
-	rm -rf $(TEST_TMPDIR)
->>>>>>> 7b47c9ee
 ifneq ($(PLATFORM), OS_AIX)
 	$(PYTHON) tools/check_all_python.py
 ifeq ($(filter -DROCKSDB_LITE,$(OPT)),)
@@ -1179,27 +1125,7 @@
 valgrind_test_some:
 	ROCKSDB_VALGRIND_RUN=1 DISABLE_JEMALLOC=1 $(MAKE) valgrind_check_some
 
-<<<<<<< HEAD
 valgrind_check: $(if $(shell [ "$(J)" != "1" ] && [ "$(PARALLEL_OK)" = "1" ] && echo 1),valgrind_check_0,valgrind_check_1)
-=======
-valgrind_check: $(TESTS)
-	$(MAKE) DRIVER="$(VALGRIND_VER) $(VALGRIND_OPTS)" gen_parallel_tests
-	$(AM_V_GEN)if test "$(J)" != 1                                  \
-	    && (build_tools/gnu_parallel --gnu --help 2>/dev/null) |    \
-	        grep -q 'GNU Parallel';                                 \
-	then                                                            \
-	  $(MAKE)                                                       \
-	  DRIVER="$(VALGRIND_VER) $(VALGRIND_OPTS)" valgrind_check_0;   \
-	else                                                            \
-		for t in $(filter-out %skiplist_test options_settable_test,$(TESTS)); do \
-			$(VALGRIND_VER) $(VALGRIND_OPTS) ./$$t; \
-			ret_code=$$?; \
-			if [ $$ret_code -ne 0 ]; then \
-				exit $$ret_code; \
-			fi; \
-		done; \
-	fi
->>>>>>> 7b47c9ee
 
 valgrind_check_some: $(ROCKSDBTESTS_SUBSET)
 	for t in $(ROCKSDBTESTS_SUBSET); do \
@@ -1211,16 +1137,8 @@
 	done
 
 test_names = \
-<<<<<<< HEAD
   ./db_test --gtest_list_tests | sed 's/ *\#.*//' | \
     awk '/^[^ ]/ { prefix = $$1 } /^[ ]/ { print prefix $$1 }'
-=======
-  ./db_test --gtest_list_tests						\
-    | perl -n								\
-      -e 's/ *\#.*//;'							\
-      -e '/^(\s*)(\S+)/; !$$1 and do {$$p=$$2; break};'			\
-      -e 'print qq! $$p$$2!'
->>>>>>> 7b47c9ee
 
 analyze: clean
 	USE_CLANG=1 $(MAKE) analyze_incremental
