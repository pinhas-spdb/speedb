--- conflicted
+++ resolved
@@ -118,12 +118,8 @@
 #include <cstdio>
 
 int main(int /*argc*/, char** /*argv*/) {
-<<<<<<< HEAD
 PERF_MARKER(__PRETTY_FUNCTION__);
-  printf("Skipped as Options file is not supported in RocksDBLite.\n");
-=======
   printf("Skipped as Options file is not supported in LITE mode.\n");
->>>>>>> f57f24cf
   return 0;
 }
 #endif  // !ROCKSDB_LITE