//  Copyright (c) 2011-present, Facebook, Inc.  All rights reserved.
//  This source code is licensed under both the GPLv2 (found in the
//  COPYING file in the root directory) and Apache 2.0 License
//  (found in the LICENSE.Apache file in the root directory).

#include "db/write_controller.h"

#include <algorithm>
#include <atomic>
#include <cassert>
<<<<<<< HEAD
=======
#include <chrono>
#include <mutex>
>>>>>>> d0cdbbdd
#include <ratio>

#include "db/error_handler.h"
#include "rocksdb/system_clock.h"
#include "test_util/sync_point.h"

namespace ROCKSDB_NAMESPACE {

std::unique_ptr<WriteControllerToken> WriteController::GetStopToken() {
  ++total_stopped_;
  return std::unique_ptr<WriteControllerToken>(new StopWriteToken(this));
}

std::unique_ptr<WriteControllerToken> WriteController::GetDelayToken(
    uint64_t write_rate) {
  // this is now only accessed when use_dynamic_delay = false so no need to
  // protect
  assert(is_dynamic_delay() == false);
  if (0 == total_delayed_++) {
    // Starting delay, so reset counters.
    next_refill_time_ = 0;
    credit_in_bytes_ = 0;
  }
  // NOTE: for simplicity, any current credit_in_bytes_ or "debt" in
  // next_refill_time_ will be based on an old rate. This rate will apply
  // for subsequent additional debts and for the next refill.
  set_delayed_write_rate(write_rate);
  return std::unique_ptr<WriteControllerToken>(new DelayWriteToken(this));
}

uint64_t WriteController::TEST_GetMapMinRate() { return GetMapMinRate(); }

uint64_t WriteController::GetMapMinRate() {
  assert(is_dynamic_delay());
  if (!id_to_write_rate_map_.empty()) {
    auto min_elem_iter = std::min_element(
        id_to_write_rate_map_.begin(), id_to_write_rate_map_.end(),
        [](const auto& a, const auto& b) { return a.second < b.second; });
    return std::min(min_elem_iter->second, max_delayed_write_rate());
  } else {
    return max_delayed_write_rate();
  }
}

bool WriteController::IsMinRate(void* client_id) {
  assert(is_dynamic_delay());
  if (!IsInRateMap(client_id)) {
    return false;
  }
  uint64_t min_rate = delayed_write_rate();
  auto cf_rate = id_to_write_rate_map_[client_id];
  // the cf is already in the map so it shouldnt be possible for it to have a
  // lower rate than the delayed_write_rate_ unless set_max_delayed_write_rate
  // has been used which also sets delayed_write_rate_
  // its fine for several cfs to have the same min_rate.
  return cf_rate <= min_rate;
}

bool WriteController::IsInRateMap(void* client_id) {
  return id_to_write_rate_map_.count(client_id);
}

// The usual case is to set the write_rate of this client (cf, write buffer
// manager) only if its lower than the current min (delayed_write_rate_) but
// theres also the case where this client was the min rate (was_min) and now
// its write_rate is higher than the delayed_write_rate_ so we need to find a
// new min from all clients via GetMapMinRate()
void WriteController::HandleNewDelayReq(void* client_id,
                                        uint64_t cf_write_rate) {
  assert(is_dynamic_delay());
  std::lock_guard<std::mutex> lock(map_mu_);
  bool was_min = IsMinRate(client_id);
  bool inserted =
      id_to_write_rate_map_.insert_or_assign(client_id, cf_write_rate).second;
  if (inserted) {
    total_delayed_++;
  }
  uint64_t min_rate = delayed_write_rate();
  if (cf_write_rate <= min_rate) {
    min_rate = cf_write_rate;
  } else if (was_min) {
    min_rate = GetMapMinRate();
  }
  set_delayed_write_rate(min_rate);
}

// Checks if the client is in the id_to_write_rate_map_ , if it is:
// 1. remove it
// 2. decrement total_delayed_
// 3. in case this client had min rate, also set up a new min from the map.
// 4. if total_delayed_ == 0, reset next_refill_time_ and credit_in_bytes_
void WriteController::HandleRemoveDelayReq(void* client_id) {
  assert(is_dynamic_delay());
  {
    std::lock_guard<std::mutex> lock(map_mu_);
    if (!IsInRateMap(client_id)) {
      return;
    }
    bool was_min = RemoveDelayReq(client_id);
    if (was_min) {
      set_delayed_write_rate(GetMapMinRate());
    }
  }
  MaybeResetCounters();
}

bool WriteController::RemoveDelayReq(void* client_id) {
  bool was_min = IsMinRate(client_id);
  [[maybe_unused]] bool erased = id_to_write_rate_map_.erase(client_id);
  assert(erased);
  total_delayed_--;
  return was_min;
}

void WriteController::MaybeResetCounters() {
  std::lock_guard<std::mutex> lock(metrics_mu_);
  if (total_delayed_ == 0) {
    // reset counters.
    next_refill_time_ = 0;
    credit_in_bytes_ = 0;
  }
}

void WriteController::WaitOnCV(std::function<bool()> continue_wait) {
  std::unique_lock<std::mutex> lock(stop_mu_);
  while (continue_wait() && IsStopped()) {
    TEST_SYNC_POINT("WriteController::WaitOnCV");
    // need to time the wait since the stop_cv_ is not signalled if a bg error
    // is raised.
    stop_cv_.wait_for(lock, std::chrono::seconds(1));
  }
}

std::unique_ptr<WriteControllerToken>
WriteController::GetCompactionPressureToken() {
  ++total_compaction_pressure_;
  return std::unique_ptr<WriteControllerToken>(
      new CompactionPressureToken(this));
}

bool WriteController::IsStopped() const {
  return total_stopped_.load(std::memory_order_relaxed) > 0;
}

// This is inside the calling DB mutex, so we can't sleep and need to minimize
// frequency to get time.
// If it turns out to be a performance issue, we can redesign the thread
// synchronization model here.
// The function trust caller will sleep micros returned.
uint64_t WriteController::GetDelay(SystemClock* clock, uint64_t num_bytes) {
  if (total_stopped_.load(std::memory_order_relaxed) > 0) {
    return 0;
  }
  if (total_delayed_.load(std::memory_order_relaxed) == 0) {
    return 0;
  }

  std::lock_guard<std::mutex> lock(metrics_mu_);

  if (credit_in_bytes_ >= num_bytes) {
    credit_in_bytes_ -= num_bytes;
    return 0;
  }
  // The frequency to get time inside DB mutex is less than one per refill
  // interval.
  auto time_now = NowMicrosMonotonic(clock);

  const uint64_t kMicrosPerSecond = 1000000;
  // Refill every 1 ms
  const uint64_t kMicrosPerRefill = 1000;

  if (next_refill_time_ == 0) {
    // Start with an initial allotment of bytes for one interval
    next_refill_time_ = time_now;
  }
  if (next_refill_time_ <= time_now) {
    // Refill based on time interval plus any extra elapsed
    uint64_t elapsed = time_now - next_refill_time_ + kMicrosPerRefill;
    credit_in_bytes_ += static_cast<uint64_t>(
        1.0 * elapsed / kMicrosPerSecond * delayed_write_rate_ + 0.999999);
    next_refill_time_ = time_now + kMicrosPerRefill;

    if (credit_in_bytes_ >= num_bytes) {
      // Avoid delay if possible, to reduce DB mutex release & re-aquire.
      credit_in_bytes_ -= num_bytes;
      return 0;
    }
  }

  // We need to delay to avoid exceeding write rate.
  assert(num_bytes > credit_in_bytes_);
  uint64_t bytes_over_budget = num_bytes - credit_in_bytes_;
  uint64_t needed_delay = static_cast<uint64_t>(
      1.0 * bytes_over_budget / delayed_write_rate_ * kMicrosPerSecond);

  credit_in_bytes_ = 0;
  next_refill_time_ += needed_delay;

  // Minimum delay of refill interval, to reduce DB mutex contention.
  return std::max(next_refill_time_ - time_now, kMicrosPerRefill);
}

uint64_t WriteController::NowMicrosMonotonic(SystemClock* clock) {
  return clock->NowNanos() / std::milli::den;
}

void WriteController::NotifyCV() {
  assert(total_stopped_ >= 1);
  {
    std::lock_guard<std::mutex> lock(stop_mu_);
    --total_stopped_;
  }
  stop_cv_.notify_all();
}

StopWriteToken::~StopWriteToken() { controller_->NotifyCV(); }

DelayWriteToken::~DelayWriteToken() {
  controller_->total_delayed_--;
  assert(controller_->total_delayed_.load() >= 0);
}

CompactionPressureToken::~CompactionPressureToken() {
  controller_->total_compaction_pressure_--;
  assert(controller_->total_compaction_pressure_ >= 0);
}

}  // namespace ROCKSDB_NAMESPACE<|MERGE_RESOLUTION|>--- conflicted
+++ resolved
@@ -8,11 +8,7 @@
 #include <algorithm>
 #include <atomic>
 #include <cassert>
-<<<<<<< HEAD
-=======
 #include <chrono>
-#include <mutex>
->>>>>>> d0cdbbdd
 #include <ratio>
 
 #include "db/error_handler.h"
