//  Copyright (c) 2011-present, Facebook, Inc.  All rights reserved.
//  This source code is licensed under both the GPLv2 (found in the
//  COPYING file in the root directory) and Apache 2.0 License
//  (found in the LICENSE.Apache file in the root directory).

#include "rocksdb/write_controller.h"

#include <algorithm>
#include <atomic>
#include <cassert>
<<<<<<< HEAD
#include <mutex>
=======
#include <chrono>
>>>>>>> 335c4242
#include <ratio>

#include "db/error_handler.h"
#include "rocksdb/system_clock.h"
#include "test_util/sync_point.h"

namespace ROCKSDB_NAMESPACE {

std::unique_ptr<WriteControllerToken> WriteController::GetStopToken() {
  ++total_stopped_;
  return std::unique_ptr<WriteControllerToken>(new StopWriteToken(this));
}

std::unique_ptr<WriteControllerToken> WriteController::GetDelayToken(
    uint64_t write_rate) {
<<<<<<< HEAD
  {
    std::lock_guard<std::mutex> lock(metrics_mu_);
    if (0 == total_delayed_++) {
      // Starting delay, so reset counters.
      next_refill_time_ = 0;
      credit_in_bytes_ = 0;
    }
=======
  // this is now only accessed when use_dynamic_delay = false so no need to
  // protect
  assert(is_dynamic_delay() == false);
  if (0 == total_delayed_++) {
    // Starting delay, so reset counters.
    next_refill_time_ = 0;
    credit_in_bytes_ = 0;
>>>>>>> 335c4242
  }
  // NOTE: for simplicity, any current credit_in_bytes_ or "debt" in
  // next_refill_time_ will be based on an old rate. This rate will apply
  // for subsequent additional debts and for the next refill.
  set_delayed_write_rate(write_rate);
  return std::unique_ptr<WriteControllerToken>(new DelayWriteToken(this));
}

uint64_t WriteController::TEST_GetMapMinRate() { return GetMapMinRate(); }

<<<<<<< HEAD
void WriteController::AddToDbRateMap(CfIdToRateMap* cf_map) {
  std::lock_guard<std::mutex> lock(map_mu_);
  db_id_to_write_rate_map_.insert(cf_map);
}

void WriteController::RemoveFromDbRateMap(CfIdToRateMap* cf_map) {
  std::lock_guard<std::mutex> lock(map_mu_);
  db_id_to_write_rate_map_.erase(cf_map);
}

// REQUIRES: write_controller map mutex held.
uint64_t WriteController::GetMapMinRate() {
  uint64_t min_rate = max_delayed_write_rate();
  for (auto cf_id_to_write_rate_ : db_id_to_write_rate_map_) {
    for (const auto& key_val : *cf_id_to_write_rate_) {
      if (key_val.second < min_rate) {
        min_rate = key_val.second;
      }
    }
  }
  return min_rate;
}

bool WriteController::IsMinRate(uint32_t id, CfIdToRateMap* cf_map) {
  if (!cf_map->count(id)) {
    return false;
  }
  uint64_t min_rate = delayed_write_rate();
  auto cf_rate = (*cf_map)[id];
=======
uint64_t WriteController::GetMapMinRate() {
  assert(is_dynamic_delay());
  if (!id_to_write_rate_map_.empty()) {
    auto min_elem_iter = std::min_element(
        id_to_write_rate_map_.begin(), id_to_write_rate_map_.end(),
        [](const auto& a, const auto& b) { return a.second < b.second; });
    return std::min(min_elem_iter->second, max_delayed_write_rate());
  } else {
    return max_delayed_write_rate();
  }
}

bool WriteController::IsMinRate(void* client_id) {
  assert(is_dynamic_delay());
  if (!IsInRateMap(client_id)) {
    return false;
  }
  uint64_t min_rate = delayed_write_rate();
  auto cf_rate = id_to_write_rate_map_[client_id];
>>>>>>> 335c4242
  // the cf is already in the map so it shouldnt be possible for it to have a
  // lower rate than the delayed_write_rate_ unless set_max_delayed_write_rate
  // has been used which also sets delayed_write_rate_
  // its fine for several cfs to have the same min_rate.
  return cf_rate <= min_rate;
}

<<<<<<< HEAD
void WriteController::DeleteSelfFromMapAndMaybeUpdateDelayRate(
    uint32_t id, CfIdToRateMap* cf_map) {
  std::lock_guard<std::mutex> lock(map_mu_);
  bool was_min = IsMinRate(id, cf_map);
  cf_map->erase(id);
  if (was_min) {
    set_delayed_write_rate(GetMapMinRate());
  }
}

// the usual case is to set the write_rate of this cf only if its lower than the
// current min (delayed_write_rate_) but theres also the case where this cf was
// the min rate (was_min) and now its write_rate is higher than the
// delayed_write_rate_ so we need to find a new min from all cfs
// (GetMapMinRate())
uint64_t WriteController::InsertToMapAndGetMinRate(uint32_t id,
                                                   CfIdToRateMap* cf_map,
                                                   uint64_t cf_write_rate) {
  std::lock_guard<std::mutex> lock(map_mu_);
  bool was_min = IsMinRate(id, cf_map);
  cf_map->insert_or_assign(id, cf_write_rate);
  if (cf_write_rate <= delayed_write_rate()) {
    return cf_write_rate;
  } else if (was_min) {
    return GetMapMinRate();
  } else {
    return delayed_write_rate();
  }
}

void WriteController::WaitOnCV(const ErrorHandler& error_handler) {
  std::unique_lock<std::mutex> lock(stop_mu_);
  while (error_handler.GetBGError().ok() && IsStopped()) {
    TEST_SYNC_POINT("WriteController::WaitOnCV");
    stop_cv_.wait(lock);
=======
bool WriteController::IsInRateMap(void* client_id) {
  return id_to_write_rate_map_.count(client_id);
}

// The usual case is to set the write_rate of this client (cf, write buffer
// manager) only if its lower than the current min (delayed_write_rate_) but
// theres also the case where this client was the min rate (was_min) and now
// its write_rate is higher than the delayed_write_rate_ so we need to find a
// new min from all clients via GetMapMinRate()
void WriteController::HandleNewDelayReq(void* client_id,
                                        uint64_t cf_write_rate) {
  assert(is_dynamic_delay());
  std::lock_guard<std::mutex> lock(map_mu_);
  bool was_min = IsMinRate(client_id);
  bool inserted =
      id_to_write_rate_map_.insert_or_assign(client_id, cf_write_rate).second;
  if (inserted) {
    total_delayed_++;
  }
  uint64_t min_rate = delayed_write_rate();
  if (cf_write_rate <= min_rate) {
    min_rate = cf_write_rate;
  } else if (was_min) {
    min_rate = GetMapMinRate();
  }
  set_delayed_write_rate(min_rate);
}

// Checks if the client is in the id_to_write_rate_map_ , if it is:
// 1. remove it
// 2. decrement total_delayed_
// 3. in case this client had min rate, also set up a new min from the map.
// 4. if total_delayed_ == 0, reset next_refill_time_ and credit_in_bytes_
void WriteController::HandleRemoveDelayReq(void* client_id) {
  assert(is_dynamic_delay());
  {
    std::lock_guard<std::mutex> lock(map_mu_);
    if (!IsInRateMap(client_id)) {
      return;
    }
    bool was_min = RemoveDelayReq(client_id);
    if (was_min) {
      set_delayed_write_rate(GetMapMinRate());
    }
  }
  MaybeResetCounters();
}

bool WriteController::RemoveDelayReq(void* client_id) {
  bool was_min = IsMinRate(client_id);
  [[maybe_unused]] bool erased = id_to_write_rate_map_.erase(client_id);
  assert(erased);
  total_delayed_--;
  return was_min;
}

void WriteController::MaybeResetCounters() {
  std::lock_guard<std::mutex> lock(metrics_mu_);
  if (total_delayed_ == 0) {
    // reset counters.
    next_refill_time_ = 0;
    credit_in_bytes_ = 0;
  }
}

void WriteController::WaitOnCV(std::function<bool()> continue_wait) {
  std::unique_lock<std::mutex> lock(stop_mu_);
  while (continue_wait() && IsStopped()) {
    TEST_SYNC_POINT("WriteController::WaitOnCV");
    // need to time the wait since the stop_cv_ is not signalled if a bg error
    // is raised.
    stop_cv_.wait_for(lock, std::chrono::seconds(1));
>>>>>>> 335c4242
  }
}

std::unique_ptr<WriteControllerToken>
WriteController::GetCompactionPressureToken() {
  ++total_compaction_pressure_;
  return std::unique_ptr<WriteControllerToken>(
      new CompactionPressureToken(this));
}

bool WriteController::IsStopped() const {
  return total_stopped_.load(std::memory_order_relaxed) > 0;
}

<<<<<<< HEAD
// This function is no longer under db mutex since credit_in_bytes_ is atomic
=======
// This is inside the calling DB mutex, so we can't sleep and need to minimize
// frequency to get time.
// If it turns out to be a performance issue, we can redesign the thread
// synchronization model here.
>>>>>>> 335c4242
// The function trust caller will sleep micros returned.
uint64_t WriteController::GetDelay(SystemClock* clock, uint64_t num_bytes) {
  if (total_stopped_.load(std::memory_order_relaxed) > 0) {
    return 0;
  }
  if (total_delayed_.load(std::memory_order_relaxed) == 0) {
    return 0;
  }

  std::lock_guard<std::mutex> lock(metrics_mu_);

  if (credit_in_bytes_ >= num_bytes) {
    credit_in_bytes_ -= num_bytes;
    return 0;
  }
  // The frequency to get time inside DB mutex is less than one per refill
  // interval.
  auto time_now = NowMicrosMonotonic(clock);

  const uint64_t kMicrosPerSecond = 1000000;
  // Refill every 1 ms
  const uint64_t kMicrosPerRefill = 1000;

  if (next_refill_time_ == 0) {
    // Start with an initial allotment of bytes for one interval
    next_refill_time_ = time_now;
  }
  if (next_refill_time_ <= time_now) {
    // Refill based on time interval plus any extra elapsed
    uint64_t elapsed = time_now - next_refill_time_ + kMicrosPerRefill;
    credit_in_bytes_ += static_cast<uint64_t>(
        1.0 * elapsed / kMicrosPerSecond * delayed_write_rate_ + 0.999999);
    next_refill_time_ = time_now + kMicrosPerRefill;

    if (credit_in_bytes_ >= num_bytes) {
      // Avoid delay if possible, to reduce DB mutex release & re-aquire.
      credit_in_bytes_ -= num_bytes;
      return 0;
    }
  }

  // We need to delay to avoid exceeding write rate.
  assert(num_bytes > credit_in_bytes_);
  uint64_t bytes_over_budget = num_bytes - credit_in_bytes_;
  uint64_t needed_delay = static_cast<uint64_t>(
      1.0 * bytes_over_budget / delayed_write_rate_ * kMicrosPerSecond);

  credit_in_bytes_ = 0;
  next_refill_time_ += needed_delay;

  // Minimum delay of refill interval, to reduce DB mutex contention.
  return std::max(next_refill_time_ - time_now, kMicrosPerRefill);
}

uint64_t WriteController::NowMicrosMonotonic(SystemClock* clock) {
  return clock->NowNanos() / std::milli::den;
}

void WriteController::NotifyCV() {
  assert(total_stopped_ >= 1);
  {
    std::lock_guard<std::mutex> lock(stop_mu_);
    --total_stopped_;
  }
  stop_cv_.notify_all();
}

StopWriteToken::~StopWriteToken() { controller_->NotifyCV(); }

DelayWriteToken::~DelayWriteToken() {
  controller_->total_delayed_--;
  assert(controller_->total_delayed_.load() >= 0);
}

CompactionPressureToken::~CompactionPressureToken() {
  controller_->total_compaction_pressure_--;
  assert(controller_->total_compaction_pressure_ >= 0);
}

}  // namespace ROCKSDB_NAMESPACE<|MERGE_RESOLUTION|>--- conflicted
+++ resolved
@@ -8,11 +8,7 @@
 #include <algorithm>
 #include <atomic>
 #include <cassert>
-<<<<<<< HEAD
-#include <mutex>
-=======
 #include <chrono>
->>>>>>> 335c4242
 #include <ratio>
 
 #include "db/error_handler.h"
@@ -28,15 +24,6 @@
 
 std::unique_ptr<WriteControllerToken> WriteController::GetDelayToken(
     uint64_t write_rate) {
-<<<<<<< HEAD
-  {
-    std::lock_guard<std::mutex> lock(metrics_mu_);
-    if (0 == total_delayed_++) {
-      // Starting delay, so reset counters.
-      next_refill_time_ = 0;
-      credit_in_bytes_ = 0;
-    }
-=======
   // this is now only accessed when use_dynamic_delay = false so no need to
   // protect
   assert(is_dynamic_delay() == false);
@@ -44,7 +31,6 @@
     // Starting delay, so reset counters.
     next_refill_time_ = 0;
     credit_in_bytes_ = 0;
->>>>>>> 335c4242
   }
   // NOTE: for simplicity, any current credit_in_bytes_ or "debt" in
   // next_refill_time_ will be based on an old rate. This rate will apply
@@ -55,37 +41,6 @@
 
 uint64_t WriteController::TEST_GetMapMinRate() { return GetMapMinRate(); }
 
-<<<<<<< HEAD
-void WriteController::AddToDbRateMap(CfIdToRateMap* cf_map) {
-  std::lock_guard<std::mutex> lock(map_mu_);
-  db_id_to_write_rate_map_.insert(cf_map);
-}
-
-void WriteController::RemoveFromDbRateMap(CfIdToRateMap* cf_map) {
-  std::lock_guard<std::mutex> lock(map_mu_);
-  db_id_to_write_rate_map_.erase(cf_map);
-}
-
-// REQUIRES: write_controller map mutex held.
-uint64_t WriteController::GetMapMinRate() {
-  uint64_t min_rate = max_delayed_write_rate();
-  for (auto cf_id_to_write_rate_ : db_id_to_write_rate_map_) {
-    for (const auto& key_val : *cf_id_to_write_rate_) {
-      if (key_val.second < min_rate) {
-        min_rate = key_val.second;
-      }
-    }
-  }
-  return min_rate;
-}
-
-bool WriteController::IsMinRate(uint32_t id, CfIdToRateMap* cf_map) {
-  if (!cf_map->count(id)) {
-    return false;
-  }
-  uint64_t min_rate = delayed_write_rate();
-  auto cf_rate = (*cf_map)[id];
-=======
 uint64_t WriteController::GetMapMinRate() {
   assert(is_dynamic_delay());
   if (!id_to_write_rate_map_.empty()) {
@@ -105,7 +60,6 @@
   }
   uint64_t min_rate = delayed_write_rate();
   auto cf_rate = id_to_write_rate_map_[client_id];
->>>>>>> 335c4242
   // the cf is already in the map so it shouldnt be possible for it to have a
   // lower rate than the delayed_write_rate_ unless set_max_delayed_write_rate
   // has been used which also sets delayed_write_rate_
@@ -113,43 +67,6 @@
   return cf_rate <= min_rate;
 }
 
-<<<<<<< HEAD
-void WriteController::DeleteSelfFromMapAndMaybeUpdateDelayRate(
-    uint32_t id, CfIdToRateMap* cf_map) {
-  std::lock_guard<std::mutex> lock(map_mu_);
-  bool was_min = IsMinRate(id, cf_map);
-  cf_map->erase(id);
-  if (was_min) {
-    set_delayed_write_rate(GetMapMinRate());
-  }
-}
-
-// the usual case is to set the write_rate of this cf only if its lower than the
-// current min (delayed_write_rate_) but theres also the case where this cf was
-// the min rate (was_min) and now its write_rate is higher than the
-// delayed_write_rate_ so we need to find a new min from all cfs
-// (GetMapMinRate())
-uint64_t WriteController::InsertToMapAndGetMinRate(uint32_t id,
-                                                   CfIdToRateMap* cf_map,
-                                                   uint64_t cf_write_rate) {
-  std::lock_guard<std::mutex> lock(map_mu_);
-  bool was_min = IsMinRate(id, cf_map);
-  cf_map->insert_or_assign(id, cf_write_rate);
-  if (cf_write_rate <= delayed_write_rate()) {
-    return cf_write_rate;
-  } else if (was_min) {
-    return GetMapMinRate();
-  } else {
-    return delayed_write_rate();
-  }
-}
-
-void WriteController::WaitOnCV(const ErrorHandler& error_handler) {
-  std::unique_lock<std::mutex> lock(stop_mu_);
-  while (error_handler.GetBGError().ok() && IsStopped()) {
-    TEST_SYNC_POINT("WriteController::WaitOnCV");
-    stop_cv_.wait(lock);
-=======
 bool WriteController::IsInRateMap(void* client_id) {
   return id_to_write_rate_map_.count(client_id);
 }
@@ -222,7 +139,6 @@
     // need to time the wait since the stop_cv_ is not signalled if a bg error
     // is raised.
     stop_cv_.wait_for(lock, std::chrono::seconds(1));
->>>>>>> 335c4242
   }
 }
 
@@ -237,14 +153,10 @@
   return total_stopped_.load(std::memory_order_relaxed) > 0;
 }
 
-<<<<<<< HEAD
-// This function is no longer under db mutex since credit_in_bytes_ is atomic
-=======
 // This is inside the calling DB mutex, so we can't sleep and need to minimize
 // frequency to get time.
 // If it turns out to be a performance issue, we can redesign the thread
 // synchronization model here.
->>>>>>> 335c4242
 // The function trust caller will sleep micros returned.
 uint64_t WriteController::GetDelay(SystemClock* clock, uint64_t num_bytes) {
   if (total_stopped_.load(std::memory_order_relaxed) > 0) {
