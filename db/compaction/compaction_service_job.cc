--- conflicted
+++ resolved
@@ -784,11 +784,7 @@
   output->append(buf, sizeof(BinaryFormatVersion));
   ConfigOptions cf;
   cf.invoke_prepare_options = false;
-<<<<<<< HEAD
-  Properties props;
-=======
   OptionProperties props;
->>>>>>> dc390612
   Status s =
       OptionTypeInfo::SerializeType(cf, "", cs_input_type_info, this, &props);
   if (s.ok()) {
@@ -823,11 +819,7 @@
   output->append(buf, sizeof(BinaryFormatVersion));
   ConfigOptions cf;
   cf.invoke_prepare_options = false;
-<<<<<<< HEAD
-  Properties props;
-=======
   OptionProperties props;
->>>>>>> dc390612
   Status s =
       OptionTypeInfo::SerializeType(cf, "", cs_result_type_info, this, &props);
   if (s.ok()) {
