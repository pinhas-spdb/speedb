--- conflicted
+++ resolved
@@ -770,19 +770,11 @@
   output->append(buf, sizeof(BinaryFormatVersion));
   ConfigOptions cf;
   cf.invoke_prepare_options = false;
-<<<<<<< HEAD
-  std::unordered_map<std::string, std::string> options;
-  Status s =
-      OptionTypeInfo::SerializeType(cf, cs_input_type_info, this, &options);
-  if (s.ok()) {
-    output->append(cf.ToString("", options));
-=======
   Properties props;
   Status s =
       OptionTypeInfo::SerializeType(cf, "", cs_input_type_info, this, &props);
   if (s.ok()) {
     output->append(cf.ToString("", props) + cf.delimiter);
->>>>>>> 7a80d1c3
   }
   return s;
 }
@@ -813,19 +805,11 @@
   output->append(buf, sizeof(BinaryFormatVersion));
   ConfigOptions cf;
   cf.invoke_prepare_options = false;
-<<<<<<< HEAD
-  std::unordered_map<std::string, std::string> options;
-  Status s =
-      OptionTypeInfo::SerializeType(cf, cs_result_type_info, this, &options);
-  if (s.ok()) {
-    output->append(cf.ToString("", options));
-=======
   Properties props;
   Status s =
       OptionTypeInfo::SerializeType(cf, "", cs_result_type_info, this, &props);
   if (s.ok()) {
     output->append(cf.ToString("", props) + cf.delimiter);
->>>>>>> 7a80d1c3
   }
   return s;
 }
