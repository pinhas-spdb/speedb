--- conflicted
+++ resolved
@@ -909,92 +909,6 @@
   virtual const char* Name() const override { return "TestPutOperator"; }
 };
 
-<<<<<<< HEAD
-// A wrapper around Cache that can easily be extended with instrumentation,
-// etc.
-class CacheWrapper : public Cache {
- public:
-  explicit CacheWrapper(std::shared_ptr<Cache> target)
-      : target_(std::move(target)) {}
-
-  const char* Name() const override { return target_->Name(); }
-
-  using Cache::Insert;
-  Status Insert(
-      const Slice& key, void* value, size_t charge,
-      void (*deleter)(const Slice& key, void* value), Handle** handle = nullptr,
-      Priority priority = Priority::LOW,
-      Cache::ItemOwnerId item_owner_id = Cache::kUnknownItemId) override {
-    return target_->Insert(key, value, charge, deleter, handle, priority,
-                           item_owner_id);
-  }
-
-  using Cache::Lookup;
-  Handle* Lookup(const Slice& key, Statistics* stats = nullptr) override {
-    return target_->Lookup(key, stats);
-  }
-
-  bool Ref(Handle* handle) override { return target_->Ref(handle); }
-
-  using Cache::Release;
-  bool Release(Handle* handle, bool erase_if_last_ref = false) override {
-    return target_->Release(handle, erase_if_last_ref);
-  }
-
-  void* Value(Handle* handle) override { return target_->Value(handle); }
-
-  void Erase(const Slice& key) override { target_->Erase(key); }
-  uint64_t NewId() override { return target_->NewId(); }
-
-  void SetCapacity(size_t capacity) override { target_->SetCapacity(capacity); }
-
-  void SetStrictCapacityLimit(bool strict_capacity_limit) override {
-    target_->SetStrictCapacityLimit(strict_capacity_limit);
-  }
-
-  bool HasStrictCapacityLimit() const override {
-    return target_->HasStrictCapacityLimit();
-  }
-
-  size_t GetCapacity() const override { return target_->GetCapacity(); }
-
-  size_t GetUsage() const override { return target_->GetUsage(); }
-
-  size_t GetUsage(Handle* handle) const override {
-    return target_->GetUsage(handle);
-  }
-
-  size_t GetPinnedUsage() const override { return target_->GetPinnedUsage(); }
-
-  size_t GetCharge(Handle* handle) const override {
-    return target_->GetCharge(handle);
-  }
-
-  DeleterFn GetDeleter(Handle* handle) const override {
-    return target_->GetDeleter(handle);
-  }
-
-  void ApplyToAllCacheEntries(void (*callback)(void*, size_t),
-                              bool thread_safe) override {
-    target_->ApplyToAllCacheEntries(callback, thread_safe);
-  }
-
-  void ApplyToAllEntries(
-      const std::function<void(const Slice& key, void* value, size_t charge,
-                               DeleterFn deleter,
-                               Cache::ItemOwnerId item_owner_id)>& callback,
-      const ApplyToAllEntriesOptions& opts) override {
-    target_->ApplyToAllEntries(callback, opts);
-  }
-
-  void EraseUnRefEntries() override { target_->EraseUnRefEntries(); }
-
- protected:
-  std::shared_ptr<Cache> target_;
-};
-
-=======
->>>>>>> 335c4242
 /*
  * A cache wrapper that tracks certain CacheEntryRole's cache charge, its
  * peaks and increments
@@ -1012,21 +926,12 @@
  public:
   explicit TargetCacheChargeTrackingCache(std::shared_ptr<Cache> target);
 
-<<<<<<< HEAD
-  using Cache::Insert;
-  Status Insert(
-      const Slice& key, void* value, size_t charge,
-      void (*deleter)(const Slice& key, void* value), Handle** handle = nullptr,
-      Priority priority = Priority::LOW,
-      Cache::ItemOwnerId item_owner_id = Cache::kUnknownItemId) override;
-=======
   const char* Name() const override { return "TargetCacheChargeTrackingCache"; }
 
   Status Insert(const Slice& key, ObjectPtr value,
                 const CacheItemHelper* helper, size_t charge,
                 Handle** handle = nullptr,
                 Priority priority = Priority::LOW) override;
->>>>>>> 335c4242
 
   using Cache::Release;
   bool Release(Handle* handle, bool erase_if_last_ref = false) override;
