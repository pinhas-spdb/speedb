--- conflicted
+++ resolved
@@ -36,22 +36,14 @@
 
 Status SuggestCompactRange(DB* /*db*/, ColumnFamilyHandle* /*column_family*/,
                            const Slice* /*begin*/, const Slice* /*end*/) {
-<<<<<<< HEAD
 PERF_MARKER(__PRETTY_FUNCTION__);
-  return Status::NotSupported("Not supported in RocksDB LITE");
-=======
   return Status::NotSupported("Not supported in LITE mode");
->>>>>>> f57f24cf
 }
 
 Status PromoteL0(DB* /*db*/, ColumnFamilyHandle* /*column_family*/,
                  int /*target_level*/) {
-<<<<<<< HEAD
 PERF_MARKER(__PRETTY_FUNCTION__);
-  return Status::NotSupported("Not supported in RocksDB LITE");
-=======
   return Status::NotSupported("Not supported in LITE mode");
->>>>>>> f57f24cf
 }
 
 #endif  // ROCKSDB_LITE
