//  Copyright (c) 2011-present, Facebook, Inc.  All rights reserved.
//  This source code is licensed under both the GPLv2 (found in the
//  COPYING file in the root directory) and Apache 2.0 License
//  (found in the LICENSE.Apache file in the root directory).
//
// Copyright (c) 2011 The LevelDB Authors. All rights reserved.
// Use of this source code is governed by a BSD-style license that can be
// found in the LICENSE file. See the AUTHORS file for names of contributors.

#pragma once

#include <atomic>
#include <string>
#include <unordered_map>
#include <vector>

#include "cache/cache_reservation_manager.h"
#include "db/memtable_list.h"
#include "db/table_cache.h"
#include "db/table_properties_collector.h"
#include "db/write_batch_internal.h"
#include "options/cf_options.h"
#include "rocksdb/cache.h"
#include "rocksdb/compaction_job_stats.h"
#include "rocksdb/db.h"
#include "rocksdb/env.h"
#include "rocksdb/options.h"
#include "rocksdb/write_controller.h"
#include "trace_replay/block_cache_tracer.h"
#include "util/hash_containers.h"
#include "util/thread_local.h"

namespace ROCKSDB_NAMESPACE {

class Version;
class VersionSet;
class VersionStorageInfo;
class MemTable;
class MemTableListVersion;
class CompactionPicker;
class Compaction;
class InternalKey;
class InternalStats;
class ColumnFamilyData;
class DBImpl;
class LogBuffer;
class InstrumentedMutex;
class InstrumentedMutexLock;
struct SuperVersionContext;
class BlobFileCache;
class BlobSource;

extern const double kIncSlowdownRatio;
// This file contains a list of data structures for managing column family
// level metadata.
//
// The basic relationships among classes declared here are illustrated as
// following:
//
//       +----------------------+    +----------------------+   +--------+
//   +---+ ColumnFamilyHandle 1 | +--+ ColumnFamilyHandle 2 |   | DBImpl |
//   |   +----------------------+ |  +----------------------+   +----+---+
//   | +--------------------------+                                  |
//   | |                               +-----------------------------+
//   | |                               |
//   | | +-----------------------------v-------------------------------+
//   | | |                                                             |
//   | | |                      ColumnFamilySet                        |
//   | | |                                                             |
//   | | +-------------+--------------------------+----------------+---+
//   | |               |                          |                |
//   | +-------------------------------------+    |                |
//   |                 |                     |    |                v
//   |   +-------------v-------------+ +-----v----v---------+
//   |   |                           | |                    |
//   |   |     ColumnFamilyData 1    | | ColumnFamilyData 2 |    ......
//   |   |                           | |                    |
//   +--->                           | |                    |
//       |                 +---------+ |                    |
//       |                 | MemTable| |                    |
//       |                 |  List   | |                    |
//       +--------+---+--+-+----+----+ +--------------------++
//                |   |  |      |
//                |   |  |      |
//                |   |  |      +-----------------------+
//                |   |  +-----------+                  |
//                v   +--------+     |                  |
//       +--------+--------+   |     |                  |
//       |                 |   |     |       +----------v----------+
// +---> |SuperVersion 1.a +----------------->                     |
//       |                 +------+  |       | MemTableListVersion |
//       +---+-------------+   |  |  |       |                     |
//           |                 |  |  |       +----+------------+---+
//           |      current    |  |  |            |            |
//           |   +-------------+  |  |mem         |            |
//           |   |                |  |            |            |
//         +-v---v-------+    +---v--v---+  +-----v----+  +----v-----+
//         |             |    |          |  |          |  |          |
//         | Version 1.a |    | memtable |  | memtable |  | memtable |
//         |             |    |   1.a    |  |   1.b    |  |   1.c    |
//         +-------------+    |          |  |          |  |          |
//                            +----------+  +----------+  +----------+
//
// DBImpl keeps a ColumnFamilySet, which references to all column families by
// pointing to respective ColumnFamilyData object of each column family.
// This is how DBImpl can list and operate on all the column families.
// ColumnFamilyHandle also points to ColumnFamilyData directly, so that
// when a user executes a query, it can directly find memtables and Version
// as well as SuperVersion to the column family, without going through
// ColumnFamilySet.
//
// ColumnFamilySet points to the latest view of the LSM-tree (list of memtables
// and SST files) indirectly, while ongoing operations may hold references
// to a current or an out-of-date SuperVersion, which in turn points to a
// point-in-time view of the LSM-tree. This guarantees the memtables and SST
// files being operated on will not go away, until the SuperVersion is
// unreferenced to 0 and destoryed.
//
// The following graph illustrates a possible referencing relationships:
//
// Column       +--------------+      current       +-----------+
// Family +---->+              +------------------->+           |
//  Data        | SuperVersion +----------+         | Version A |
//              |      3       |   imm    |         |           |
// Iter2 +----->+              |  +-------v------+  +-----------+
//              +-----+--------+  | MemtableList +----------------> Empty
//                    |           |   Version r  |  +-----------+
//                    |           +--------------+  |           |
//                    +------------------+   current| Version B |
//              +--------------+         |   +----->+           |
//              |              |         |   |      +-----+-----+
// Compaction +>+ SuperVersion +-------------+            ^
//    Job       |      2       +------+  |                |current
//              |              +----+ |  |     mem        |    +------------+
//              +--------------+    | |  +--------------------->            |
//                                  | +------------------------> MemTable a |
//                                  |          mem        |    |            |
//              +--------------+    |                     |    +------------+
//              |              +--------------------------+
//  Iter1 +-----> SuperVersion |    |                          +------------+
//              |      1       +------------------------------>+            |
//              |              +-+  |        mem               | MemTable b |
//              +--------------+ |  |                          |            |
//                               |  |    +--------------+      +-----^------+
//                               |  |imm | MemtableList |            |
//                               |  +--->+   Version s  +------------+
//                               |       +--------------+
//                               |       +--------------+
//                               |       | MemtableList |
//                               +------>+   Version t  +-------->  Empty
//                                 imm   +--------------+
//
// In this example, even if the current LSM-tree consists of Version A and
// memtable a, which is also referenced by SuperVersion, two older SuperVersion
// SuperVersion2 and Superversion1 still exist, and are referenced by a
// compaction job and an old iterator Iter1, respectively. SuperVersion2
// contains Version B, memtable a and memtable b; SuperVersion1 contains
// Version B and memtable b (mutable). As a result, Version B and memtable b
// are prevented from being destroyed or deleted.

// ColumnFamilyHandleImpl is the class that clients use to access different
// column families. It has non-trivial destructor, which gets called when client
// is done using the column family
class ColumnFamilyHandleImpl : public ColumnFamilyHandle {
 public:
  // create while holding the mutex
  ColumnFamilyHandleImpl(ColumnFamilyData* cfd, DBImpl* db,
                         InstrumentedMutex* mutex);
  // destroy without mutex
  virtual ~ColumnFamilyHandleImpl();
  virtual ColumnFamilyData* cfd() const { return cfd_; }

  virtual uint32_t GetID() const override;
  virtual const std::string& GetName() const override;
  virtual Status GetDescriptor(ColumnFamilyDescriptor* desc) override;
  virtual const Comparator* GetComparator() const override;

 private:
  ColumnFamilyData* cfd_;
  DBImpl* db_;
  InstrumentedMutex* mutex_;
};

// Does not ref-count ColumnFamilyData
// We use this dummy ColumnFamilyHandleImpl because sometimes MemTableInserter
// calls DBImpl methods. When this happens, MemTableInserter need access to
// ColumnFamilyHandle (same as the client would need). In that case, we feed
// MemTableInserter dummy ColumnFamilyHandle and enable it to call DBImpl
// methods
class ColumnFamilyHandleInternal : public ColumnFamilyHandleImpl {
 public:
  ColumnFamilyHandleInternal()
      : ColumnFamilyHandleImpl(nullptr, nullptr, nullptr),
        internal_cfd_(nullptr) {}

  void SetCFD(ColumnFamilyData* _cfd) { internal_cfd_ = _cfd; }
  virtual ColumnFamilyData* cfd() const override { return internal_cfd_; }

 private:
  ColumnFamilyData* internal_cfd_;
};

// holds references to memtable, all immutable memtables and version
struct SuperVersion {
  // Accessing members of this class is not thread-safe and requires external
  // synchronization (ie db mutex held or on write thread).
  ColumnFamilyData* cfd;
  MemTable* mem;
  MemTableListVersion* imm;
  Version* current;
  MutableCFOptions mutable_cf_options;
  // Version number of the current SuperVersion
  uint64_t version_number;
  WriteStallCondition write_stall_condition;

  // should be called outside the mutex
  SuperVersion() = default;
  ~SuperVersion();
  SuperVersion* Ref();
  // If Unref() returns true, Cleanup() should be called with mutex held
  // before deleting this SuperVersion.
  bool Unref();

  // call these two methods with db mutex held
  // Cleanup unrefs mem, imm and current. Also, it stores all memtables
  // that needs to be deleted in to_delete vector. Unrefing those
  // objects needs to be done in the mutex
  void Cleanup();
  void Init(ColumnFamilyData* new_cfd, MemTable* new_mem,
            MemTableListVersion* new_imm, Version* new_current);

  // The value of dummy is not actually used. kSVInUse takes its address as a
  // mark in the thread local storage to indicate the SuperVersion is in use
  // by thread. This way, the value of kSVInUse is guaranteed to have no
  // conflict with SuperVersion object address and portable on different
  // platform.
  static int dummy;
  static void* const kSVInUse;
  static void* const kSVObsolete;

 private:
  std::atomic<uint32_t> refs;
  // We need to_delete because during Cleanup(), imm->Unref() returns
  // all memtables that we need to free through this vector. We then
  // delete all those memtables outside of mutex, during destruction
  autovector<MemTable*> to_delete;
};

extern Status CheckCompressionSupported(const ColumnFamilyOptions& cf_options);

extern Status CheckConcurrentWritesSupported(
    const ColumnFamilyOptions& cf_options);

extern Status CheckCFPathsSupported(const DBOptions& db_options,
                                    const ColumnFamilyOptions& cf_options);

extern ColumnFamilyOptions SanitizeOptions(const ImmutableDBOptions& db_options,
                                           const ColumnFamilyOptions& src);
// Wrap user defined table properties collector factories `from cf_options`
// into internal ones in int_tbl_prop_collector_factories. Add a system internal
// one too.
extern void GetIntTblPropCollectorFactory(
    const ImmutableCFOptions& ioptions,
    IntTblPropCollectorFactories* int_tbl_prop_collector_factories);

class ColumnFamilySet;

// This class keeps all the data that a column family needs.
// Most methods require DB mutex held, unless otherwise noted
class ColumnFamilyData {
 public:
  ~ColumnFamilyData();

  // thread-safe
  uint32_t GetID() const { return id_; }
  // thread-safe
  const std::string& GetName() const { return name_; }

  // Ref() can only be called from a context where the caller can guarantee
  // that ColumnFamilyData is alive (while holding a non-zero ref already,
  // holding a DB mutex, or as the leader in a write batch group).
  void Ref() { refs_.fetch_add(1); }

  // UnrefAndTryDelete() decreases the reference count and do free if needed,
  // return true if this is freed else false, UnrefAndTryDelete() can only
  // be called while holding a DB mutex, or during single-threaded recovery.
  bool UnrefAndTryDelete();

  // SetDropped() can only be called under following conditions:
  // 1) Holding a DB mutex,
  // 2) from single-threaded write thread, AND
  // 3) from single-threaded VersionSet::LogAndApply()
  // After dropping column family no other operation on that column family
  // will be executed. All the files and memory will be, however, kept around
  // until client drops the column family handle. That way, client can still
  // access data from dropped column family.
  // Column family can be dropped and still alive. In that state:
  // *) Compaction and flush is not executed on the dropped column family.
  // *) Client can continue reading from column family. Writes will fail unless
  // WriteOptions::ignore_missing_column_families is true
  // When the dropped column family is unreferenced, then we:
  // *) Remove column family from the linked list maintained by ColumnFamilySet
  // *) delete all memory associated with that column family
  // *) delete all the files associated with that column family
  void SetDropped();
  bool IsDropped() const { return dropped_.load(std::memory_order_relaxed); }

  // thread-safe
  int NumberLevels() const { return ioptions_.num_levels; }

  void SetLogNumber(uint64_t log_number) { log_number_ = log_number; }
  uint64_t GetLogNumber() const { return log_number_; }

  // thread-safe
  const FileOptions* soptions() const;
  const ImmutableOptions* ioptions() const { return &ioptions_; }
  // REQUIRES: DB mutex held
  // This returns the MutableCFOptions used by current SuperVersion
  // You should use this API to reference MutableCFOptions most of the time.
  const MutableCFOptions* GetCurrentMutableCFOptions() const {
    return &(super_version_->mutable_cf_options);
  }
  // REQUIRES: DB mutex held
  // This returns the latest MutableCFOptions, which may be not in effect yet.
  const MutableCFOptions* GetLatestMutableCFOptions() const {
    return &mutable_cf_options_;
  }

  // REQUIRES: DB mutex held
  // Build ColumnFamiliesOptions with immutable options and latest mutable
  // options.
  ColumnFamilyOptions GetLatestCFOptions() const;

  bool is_delete_range_supported() { return is_delete_range_supported_; }

  // Validate CF options against DB options
  static Status ValidateOptions(const DBOptions& db_options,
                                const ColumnFamilyOptions& cf_options);
  // REQUIRES: DB mutex held
  Status SetOptions(
      const DBOptions& db_options,
      const std::unordered_map<std::string, std::string>& options_map);

  InternalStats* internal_stats() { return internal_stats_.get(); }

  MemTableList* imm() { return &imm_; }
  MemTable* mem() { return mem_; }

  bool IsEmpty() {
    return mem()->GetFirstSequenceNumber() == 0 && imm()->NumNotFlushed() == 0;
  }

  Version* current() { return current_; }
  Version* dummy_versions() { return dummy_versions_; }
  void SetCurrent(Version* _current);
  uint64_t GetNumLiveVersions() const;    // REQUIRE: DB mutex held
  uint64_t GetTotalSstFilesSize() const;  // REQUIRE: DB mutex held
  uint64_t GetLiveSstFilesSize() const;   // REQUIRE: DB mutex held
  uint64_t GetTotalBlobFileSize() const;  // REQUIRE: DB mutex held
  void SetMemtable(MemTable* new_mem) {
    uint64_t memtable_id = last_memtable_id_.fetch_add(1) + 1;
    new_mem->SetID(memtable_id);
    mem_ = new_mem;
  }

  // calculate the oldest log needed for the durability of this column family
  uint64_t OldestLogToKeep();

  // See Memtable constructor for explanation of earliest_seq param.
  MemTable* ConstructNewMemtable(const MutableCFOptions& mutable_cf_options,
                                 SequenceNumber earliest_seq);
  void CreateNewMemtable(const MutableCFOptions& mutable_cf_options,
                         SequenceNumber earliest_seq);

  TableCache* table_cache() const { return table_cache_.get(); }
  BlobSource* blob_source() const { return blob_source_.get(); }

  // See documentation in compaction_picker.h
  // REQUIRES: DB mutex held
  bool NeedsCompaction() const;
  // REQUIRES: DB mutex held
  Compaction* PickCompaction(const MutableCFOptions& mutable_options,
                             const MutableDBOptions& mutable_db_options,
                             LogBuffer* log_buffer);

  // Check if the passed range overlap with any running compactions.
  // REQUIRES: DB mutex held
  bool RangeOverlapWithCompaction(const Slice& smallest_user_key,
                                  const Slice& largest_user_key,
                                  int level) const;

  // Check if the passed ranges overlap with any unflushed memtables
  // (immutable or mutable).
  //
  // @param super_version A referenced SuperVersion that will be held for the
  //    duration of this function.
  //
  // Thread-safe
  Status RangesOverlapWithMemtables(const autovector<Range>& ranges,
                                    SuperVersion* super_version,
                                    bool allow_data_in_errors, bool* overlap);

  // A flag to tell a manual compaction is to compact all levels together
  // instead of a specific level.
  static const int kCompactAllLevels;
  // A flag to tell a manual compaction's output is base level.
  static const int kCompactToBaseLevel;
  // REQUIRES: DB mutex held
  Compaction* CompactRange(const MutableCFOptions& mutable_cf_options,
                           const MutableDBOptions& mutable_db_options,
                           int input_level, int output_level,
                           const CompactRangeOptions& compact_range_options,
                           const InternalKey* begin, const InternalKey* end,
                           InternalKey** compaction_end, bool* manual_conflict,
                           uint64_t max_file_num_to_ignore,
                           const std::string& trim_ts);

  CompactionPicker* compaction_picker() { return compaction_picker_.get(); }
  // thread-safe
  const Comparator* user_comparator() const {
    return internal_comparator_.user_comparator();
  }
  // thread-safe
  const InternalKeyComparator& internal_comparator() const {
    return internal_comparator_;
  }

  const IntTblPropCollectorFactories* int_tbl_prop_collector_factories() const {
    return &int_tbl_prop_collector_factories_;
  }

  SuperVersion* GetSuperVersion() { return super_version_; }
  // thread-safe
  // Return a already referenced SuperVersion to be used safely.
  SuperVersion* GetReferencedSuperVersion(DBImpl* db);
  // thread-safe
  // Get SuperVersion stored in thread local storage. If it does not exist,
  // get a reference from a current SuperVersion.
  SuperVersion* GetThreadLocalSuperVersion(DBImpl* db);
  // Try to return SuperVersion back to thread local storage. Return true on
  // success and false on failure. It fails when the thread local storage
  // contains anything other than SuperVersion::kSVInUse flag.
  bool ReturnThreadLocalSuperVersion(SuperVersion* sv);
  // thread-safe
  uint64_t GetSuperVersionNumber() const {
    return super_version_number_.load();
  }
  // will return a pointer to SuperVersion* if previous SuperVersion
  // if its reference count is zero and needs deletion or nullptr if not
  // As argument takes a pointer to allocated SuperVersion to enable
  // the clients to allocate SuperVersion outside of mutex.
  // IMPORTANT: Only call this from DBImpl::InstallSuperVersion()
  void InstallSuperVersion(SuperVersionContext* sv_context,
                           const MutableCFOptions& mutable_cf_options);
  void InstallSuperVersion(SuperVersionContext* sv_context,
                           InstrumentedMutex* db_mutex);

  void ResetThreadLocalSuperVersions();

  // Protected by DB mutex
  void set_queued_for_flush(bool value) {
    queued_for_flush_ = value;

    if (value) {
      ++num_queued_for_flush_;
    }
  }

  void set_queued_for_compaction(bool value) { queued_for_compaction_ = value; }
  bool queued_for_flush() { return queued_for_flush_; }
  bool queued_for_compaction() { return queued_for_compaction_; }

  static std::pair<WriteStallCondition, WriteStallCause>
  GetWriteStallConditionAndCause(
      int num_unflushed_memtables, int num_l0_files,
      uint64_t num_compaction_needed_bytes,
      const MutableCFOptions& mutable_cf_options,
      const ImmutableCFOptions& immutable_cf_options);

  // Recalculate some stall conditions, which are changed only during
  // compaction, adding new memtable and/or recalculation of compaction score.
  WriteStallCondition RecalculateWriteStallConditions(
      const MutableCFOptions& mutable_cf_options);

  // REQUIREMENT: db mutex must be held
  double TEST_CalculateWriteDelayDivider(
      uint64_t compaction_needed_bytes,
      const MutableCFOptions& mutable_cf_options,
      WriteStallCause& write_stall_cause);

<<<<<<< HEAD
 private:
  std::unique_ptr<WriteControllerToken> DynamicSetupDelay(
      WriteController* write_controller, uint64_t compaction_needed_bytes,
      const MutableCFOptions& mutable_cf_options,
      WriteStallCause& write_stall_cause);
=======
  void TEST_ResetWriteControllerToken() { write_controller_token_.reset(); }

 private:
  void UpdateCFRate(void* client_id, uint64_t write_rate);
  void ResetCFRate(void* client_id);

  void DynamicSetupDelay(uint64_t max_write_rate,
                         uint64_t compaction_needed_bytes,
                         const MutableCFOptions& mutable_cf_options,
                         WriteStallCause& write_stall_cause);
>>>>>>> 335c4242

  double CalculateWriteDelayDividerAndMaybeUpdateWriteStallCause(
      uint64_t compaction_needed_bytes,
      const MutableCFOptions& mutable_cf_options,
      WriteStallCause& write_stall_cause);

<<<<<<< HEAD
  // returns the min rate to set
  uint64_t UpdateCFRate(uint32_t id, uint64_t write_rate);

=======
>>>>>>> 335c4242
 public:
  void set_initialized() { initialized_.store(true); }

  bool initialized() const { return initialized_.load(); }

  const ColumnFamilyOptions& initial_cf_options() {
    return initial_cf_options_;
  }

  Env::WriteLifeTimeHint CalculateSSTWriteHint(int level);

  // created_dirs remembers directory created, so that we don't need to call
  // the same data creation operation again.
  Status AddDirectories(
      std::map<std::string, std::shared_ptr<FSDirectory>>* created_dirs);

  FSDirectory* GetDataDir(size_t path_id) const;

  // full_history_ts_low_ can only increase.
  void SetFullHistoryTsLow(std::string ts_low) {
    assert(!ts_low.empty());
    const Comparator* ucmp = user_comparator();
    assert(ucmp);
    if (full_history_ts_low_.empty() ||
        ucmp->CompareTimestamp(ts_low, full_history_ts_low_) > 0) {
      full_history_ts_low_ = std::move(ts_low);
    }
  }

  const std::string& GetFullHistoryTsLow() const {
    return full_history_ts_low_;
  }

  ThreadLocalPtr* TEST_GetLocalSV() { return local_sv_.get(); }
  WriteBufferManager* write_buffer_mgr() { return write_buffer_manager_; }

  WriteController* write_controller_ptr() { return write_controller_.get(); }

  const WriteController* write_controller_ptr() const {
    return write_controller_.get();
  }

  std::shared_ptr<CacheReservationManager>
  GetFileMetadataCacheReservationManager() {
    return file_metadata_cache_res_mgr_;
  }

  SequenceNumber GetFirstMemtableSequenceNumber() const;

  static const uint32_t kDummyColumnFamilyDataId;

  // Keep track of whether the mempurge feature was ever used.
  void SetMempurgeUsed() { mempurge_used_ = true; }
  bool GetMempurgeUsed() { return mempurge_used_; }
  uint64_t GetNumQueuedForFlush() const { return num_queued_for_flush_; }

  // TODO - Make it a CF option
  static constexpr uint64_t kLaggingFlushesThreshold = 10U;
  void SetNumTimedQueuedForFlush(uint64_t num) { num_queued_for_flush_ = num; }

<<<<<<< HEAD
  Cache::ItemOwnerId GetCacheOwnerId() const { return cache_owner_id_; }
=======
  // Allocate and return a new epoch number
  uint64_t NewEpochNumber() { return next_epoch_number_.fetch_add(1); }

  // Get the next epoch number to be assigned
  uint64_t GetNextEpochNumber() const { return next_epoch_number_.load(); }

  // Set the next epoch number to be assigned
  void SetNextEpochNumber(uint64_t next_epoch_number) {
    next_epoch_number_.store(next_epoch_number);
  }

  // Reset the next epoch number to be assigned
  void ResetNextEpochNumber() { next_epoch_number_.store(1); }

  // Recover the next epoch number of this CF and epoch number
  // of its files (if missing)
  void RecoverEpochNumbers();
>>>>>>> 335c4242

 private:
  friend class ColumnFamilySet;
  ColumnFamilyData(uint32_t id, const std::string& name,
                   Version* dummy_versions, Cache* table_cache,
                   WriteBufferManager* write_buffer_manager,
                   std::shared_ptr<WriteController> write_controller,
                   const ColumnFamilyOptions& options,
                   const ImmutableDBOptions& db_options,
                   const FileOptions* file_options,
                   ColumnFamilySet* column_family_set,
                   BlockCacheTracer* const block_cache_tracer,
                   const std::shared_ptr<IOTracer>& io_tracer,
                   const std::string& db_id, const std::string& db_session_id);

  std::vector<std::string> GetDbPaths() const;

  uint32_t id_;
  const std::string name_;
  Version* dummy_versions_;  // Head of circular doubly-linked list of versions.
  Version* current_;         // == dummy_versions->prev_

  std::atomic<int> refs_;  // outstanding references to ColumnFamilyData
  std::atomic<bool> initialized_;
  std::atomic<bool> dropped_;  // true if client dropped it

  const InternalKeyComparator internal_comparator_;
  IntTblPropCollectorFactories int_tbl_prop_collector_factories_;

  const ColumnFamilyOptions initial_cf_options_;
  const ImmutableOptions ioptions_;
  MutableCFOptions mutable_cf_options_;

  const bool is_delete_range_supported_;

  std::unique_ptr<TableCache> table_cache_;
  std::unique_ptr<BlobFileCache> blob_file_cache_;
  std::unique_ptr<BlobSource> blob_source_;

  std::unique_ptr<InternalStats> internal_stats_;

  WriteBufferManager* write_buffer_manager_;
  std::shared_ptr<WriteController> write_controller_;

  MemTable* mem_;
  MemTableList imm_;
  SuperVersion* super_version_;

  // An ordinal representing the current SuperVersion. Updated by
  // InstallSuperVersion(), i.e. incremented every time super_version_
  // changes.
  std::atomic<uint64_t> super_version_number_;

  // Thread's local copy of SuperVersion pointer
  // This needs to be destructed before mutex_
  std::unique_ptr<ThreadLocalPtr> local_sv_;

  // pointers for a circular linked list. we use it to support iterations over
  // all column families that are alive (note: dropped column families can also
  // be alive as long as client holds a reference)
  ColumnFamilyData* next_;
  ColumnFamilyData* prev_;

  // This is the earliest log file number that contains data from this
  // Column Family. All earlier log files must be ignored and not
  // recovered from
  uint64_t log_number_;

  // An object that keeps all the compaction stats
  // and picks the next compaction
  std::unique_ptr<CompactionPicker> compaction_picker_;

  ColumnFamilySet* column_family_set_;

  std::unique_ptr<WriteControllerToken> write_controller_token_;

  // If true --> this ColumnFamily is currently present in DBImpl::flush_queue_
  bool queued_for_flush_;

  // If true --> this ColumnFamily is currently present in
  // DBImpl::compaction_queue_
  bool queued_for_compaction_;

  uint64_t prev_compaction_needed_bytes_;

  // if the database was opened with 2pc enabled
  bool allow_2pc_;

  // Memtable id to track flush.
  std::atomic<uint64_t> last_memtable_id_;

  // Directories corresponding to cf_paths.
  std::vector<std::shared_ptr<FSDirectory>> data_dirs_;

  bool db_paths_registered_;

  std::string full_history_ts_low_;

  // For charging memory usage of file metadata created for newly added files to
  // a Version associated with this CFD
  std::shared_ptr<CacheReservationManager> file_metadata_cache_res_mgr_;
  bool mempurge_used_;
<<<<<<< HEAD
=======

>>>>>>> 335c4242
  // Used in the WBM's flush initiation heuristics.
  // See DBImpl::InitiateMemoryManagerFlushRequest() for more details
  uint64_t num_queued_for_flush_ = 0U;

<<<<<<< HEAD
  Cache::ItemOwnerId cache_owner_id_ = Cache::kUnknownItemId;
=======
  std::atomic<uint64_t> next_epoch_number_;
>>>>>>> 335c4242
};

// ColumnFamilySet has interesting thread-safety requirements
// * CreateColumnFamily() or RemoveColumnFamily() -- need to be protected by DB
// mutex AND executed in the write thread.
// CreateColumnFamily() should ONLY be called from VersionSet::LogAndApply() AND
// single-threaded write thread. It is also called during Recovery and in
// DumpManifest().
// RemoveColumnFamily() is only called from SetDropped(). DB mutex needs to be
// held and it needs to be executed from the write thread. SetDropped() also
// guarantees that it will be called only from single-threaded LogAndApply(),
// but this condition is not that important.
// * Iteration -- hold DB mutex. If you want to release the DB mutex in the
// body of the iteration, wrap in a RefedColumnFamilySet.
// * GetDefault() -- thread safe
// * GetColumnFamily() -- either inside of DB mutex or from a write thread
// * GetNextColumnFamilyID(), GetMaxColumnFamily(), UpdateMaxColumnFamily(),
// NumberOfColumnFamilies -- inside of DB mutex
class ColumnFamilySet {
 public:
  // ColumnFamilySet supports iteration
  class iterator {
   public:
    explicit iterator(ColumnFamilyData* cfd) : current_(cfd) {}
    // NOTE: minimum operators for for-loop iteration
    iterator& operator++() {
      current_ = current_->next_;
      return *this;
    }
    bool operator!=(const iterator& other) const {
      return this->current_ != other.current_;
    }
    ColumnFamilyData* operator*() { return current_; }

   private:
    ColumnFamilyData* current_;
  };

  ColumnFamilySet(const std::string& dbname,
                  const ImmutableDBOptions* db_options,
                  const FileOptions& file_options, Cache* table_cache,
                  WriteBufferManager* _write_buffer_manager,
                  std::shared_ptr<WriteController> _write_controller,
                  BlockCacheTracer* const block_cache_tracer,
                  const std::shared_ptr<IOTracer>& io_tracer,
                  const std::string& db_id, const std::string& db_session_id);
  ~ColumnFamilySet();

  ColumnFamilyData* GetDefault() const;
  // GetColumnFamily() calls return nullptr if column family is not found
  ColumnFamilyData* GetColumnFamily(uint32_t id) const;
  ColumnFamilyData* GetColumnFamily(const std::string& name) const;
  // this call will return the next available column family ID. it guarantees
  // that there is no column family with id greater than or equal to the
  // returned value in the current running instance or anytime in RocksDB
  // instance history.
  uint32_t GetNextColumnFamilyID();
  uint32_t GetMaxColumnFamily();
  void UpdateMaxColumnFamily(uint32_t new_max_column_family);
  size_t NumberOfColumnFamilies() const;

  ColumnFamilyData* CreateColumnFamily(const std::string& name, uint32_t id,
                                       Version* dummy_version,
                                       const ColumnFamilyOptions& options);

  iterator begin() { return iterator(dummy_cfd_->next_); }
  iterator end() { return iterator(dummy_cfd_); }

  Cache* get_table_cache() { return table_cache_; }

  WriteBufferManager* write_buffer_manager() { return write_buffer_manager_; }

<<<<<<< HEAD
  const std::shared_ptr<WriteController>& write_controller() const {
    return write_controller_;
  }

  uint64_t UpdateCFRate(uint32_t id, uint64_t write_rate);

  bool IsInRateMap(uint32_t id) { return cf_id_to_write_rate_.count(id); }

  // try and remove the cf id from WriteController::cf_id_to_write_rate_.
  // if successful and it was the min rate, set the current minimum value.
  void DeleteSelfFromMapAndMaybeUpdateDelayRate(uint32_t id);

  WriteController* write_controller_ptr() { return write_controller_.get(); }
=======
  std::shared_ptr<WriteController> write_controller() const {
    return write_controller_;
  }

  WriteController* write_controller_ptr() { return write_controller_.get(); }

  const WriteController* write_controller_ptr() const {
    return write_controller_.get();
  }
>>>>>>> 335c4242

 private:
  friend class ColumnFamilyData;
  // helper function that gets called from cfd destructor
  // REQUIRES: DB mutex held
  void RemoveColumnFamily(ColumnFamilyData* cfd);

  // column_families_ and column_family_data_ need to be protected:
  // * when mutating both conditions have to be satisfied:
  // 1. DB mutex locked
  // 2. thread currently in single-threaded write thread
  // * when reading, at least one condition needs to be satisfied:
  // 1. DB mutex locked
  // 2. accessed from a single-threaded write thread
  UnorderedMap<std::string, uint32_t> column_families_;
  UnorderedMap<uint32_t, ColumnFamilyData*> column_family_data_;

  uint32_t max_column_family_;
  const FileOptions file_options_;

  ColumnFamilyData* dummy_cfd_;
  // We don't hold the refcount here, since default column family always exists
  // We are also not responsible for cleaning up default_cfd_cache_. This is
  // just a cache that makes common case (accessing default column family)
  // faster
  ColumnFamilyData* default_cfd_cache_;

  const std::string db_name_;
  const ImmutableDBOptions* const db_options_;
  Cache* table_cache_;
  WriteBufferManager* write_buffer_manager_;
  std::shared_ptr<WriteController> write_controller_;
  BlockCacheTracer* const block_cache_tracer_;
  std::shared_ptr<IOTracer> io_tracer_;
  const std::string& db_id_;
  std::string db_session_id_;

  std::unordered_map<uint32_t, uint64_t> cf_id_to_write_rate_;
};

// A wrapper for ColumnFamilySet that supports releasing DB mutex during each
// iteration over the iterator, because the cfd is Refed and Unrefed during
// each iteration to prevent concurrent CF drop from destroying it (until
// Unref).
class RefedColumnFamilySet {
 public:
  explicit RefedColumnFamilySet(ColumnFamilySet* cfs) : wrapped_(cfs) {}

  class iterator {
   public:
    explicit iterator(ColumnFamilySet::iterator wrapped) : wrapped_(wrapped) {
      MaybeRef(*wrapped_);
    }
    ~iterator() { MaybeUnref(*wrapped_); }
    inline void MaybeRef(ColumnFamilyData* cfd) {
      if (cfd->GetID() != ColumnFamilyData::kDummyColumnFamilyDataId) {
        cfd->Ref();
      }
    }
    inline void MaybeUnref(ColumnFamilyData* cfd) {
      if (cfd->GetID() != ColumnFamilyData::kDummyColumnFamilyDataId) {
        cfd->UnrefAndTryDelete();
      }
    }
    // NOTE: minimum operators for for-loop iteration
    inline iterator& operator++() {
      ColumnFamilyData* old = *wrapped_;
      ++wrapped_;
      // Can only unref & potentially free cfd after accessing its next_
      MaybeUnref(old);
      MaybeRef(*wrapped_);
      return *this;
    }
    inline bool operator!=(const iterator& other) const {
      return this->wrapped_ != other.wrapped_;
    }
    inline ColumnFamilyData* operator*() { return *wrapped_; }

   private:
    ColumnFamilySet::iterator wrapped_;
  };

  iterator begin() { return iterator(wrapped_->begin()); }
  iterator end() { return iterator(wrapped_->end()); }

 private:
  ColumnFamilySet* wrapped_;
};

// We use ColumnFamilyMemTablesImpl to provide WriteBatch a way to access
// memtables of different column families (specified by ID in the write batch)
class ColumnFamilyMemTablesImpl : public ColumnFamilyMemTables {
 public:
  explicit ColumnFamilyMemTablesImpl(ColumnFamilySet* column_family_set)
      : column_family_set_(column_family_set), current_(nullptr) {}

  // Constructs a ColumnFamilyMemTablesImpl equivalent to one constructed
  // with the arguments used to construct *orig.
  explicit ColumnFamilyMemTablesImpl(ColumnFamilyMemTablesImpl* orig)
      : column_family_set_(orig->column_family_set_), current_(nullptr) {}

  // sets current_ to ColumnFamilyData with column_family_id
  // returns false if column family doesn't exist
  // REQUIRES: use this function of DBImpl::column_family_memtables_ should be
  //           under a DB mutex OR from a write thread
  bool Seek(uint32_t column_family_id) override;

  // Returns log number of the selected column family
  // REQUIRES: under a DB mutex OR from a write thread
  uint64_t GetLogNumber() const override;

  // REQUIRES: Seek() called first
  // REQUIRES: use this function of DBImpl::column_family_memtables_ should be
  //           under a DB mutex OR from a write thread
  virtual MemTable* GetMemTable() const override;

  // Returns column family handle for the selected column family
  // REQUIRES: use this function of DBImpl::column_family_memtables_ should be
  //           under a DB mutex OR from a write thread
  virtual ColumnFamilyHandle* GetColumnFamilyHandle() override;

  // Cannot be called while another thread is calling Seek().
  // REQUIRES: use this function of DBImpl::column_family_memtables_ should be
  //           under a DB mutex OR from a write thread
  virtual ColumnFamilyData* current() override { return current_; }

 private:
  ColumnFamilySet* column_family_set_;
  ColumnFamilyData* current_;
  ColumnFamilyHandleInternal handle_;
};

extern uint32_t GetColumnFamilyID(ColumnFamilyHandle* column_family);

extern const Comparator* GetColumnFamilyUserComparator(
    ColumnFamilyHandle* column_family);

}  // namespace ROCKSDB_NAMESPACE<|MERGE_RESOLUTION|>--- conflicted
+++ resolved
@@ -488,13 +488,6 @@
       const MutableCFOptions& mutable_cf_options,
       WriteStallCause& write_stall_cause);
 
-<<<<<<< HEAD
- private:
-  std::unique_ptr<WriteControllerToken> DynamicSetupDelay(
-      WriteController* write_controller, uint64_t compaction_needed_bytes,
-      const MutableCFOptions& mutable_cf_options,
-      WriteStallCause& write_stall_cause);
-=======
   void TEST_ResetWriteControllerToken() { write_controller_token_.reset(); }
 
  private:
@@ -505,19 +498,12 @@
                          uint64_t compaction_needed_bytes,
                          const MutableCFOptions& mutable_cf_options,
                          WriteStallCause& write_stall_cause);
->>>>>>> 335c4242
 
   double CalculateWriteDelayDividerAndMaybeUpdateWriteStallCause(
       uint64_t compaction_needed_bytes,
       const MutableCFOptions& mutable_cf_options,
       WriteStallCause& write_stall_cause);
 
-<<<<<<< HEAD
-  // returns the min rate to set
-  uint64_t UpdateCFRate(uint32_t id, uint64_t write_rate);
-
-=======
->>>>>>> 335c4242
  public:
   void set_initialized() { initialized_.store(true); }
 
@@ -578,9 +564,6 @@
   static constexpr uint64_t kLaggingFlushesThreshold = 10U;
   void SetNumTimedQueuedForFlush(uint64_t num) { num_queued_for_flush_ = num; }
 
-<<<<<<< HEAD
-  Cache::ItemOwnerId GetCacheOwnerId() const { return cache_owner_id_; }
-=======
   // Allocate and return a new epoch number
   uint64_t NewEpochNumber() { return next_epoch_number_.fetch_add(1); }
 
@@ -598,7 +581,6 @@
   // Recover the next epoch number of this CF and epoch number
   // of its files (if missing)
   void RecoverEpochNumbers();
->>>>>>> 335c4242
 
  private:
   friend class ColumnFamilySet;
@@ -701,19 +683,12 @@
   // a Version associated with this CFD
   std::shared_ptr<CacheReservationManager> file_metadata_cache_res_mgr_;
   bool mempurge_used_;
-<<<<<<< HEAD
-=======
-
->>>>>>> 335c4242
+
   // Used in the WBM's flush initiation heuristics.
   // See DBImpl::InitiateMemoryManagerFlushRequest() for more details
   uint64_t num_queued_for_flush_ = 0U;
 
-<<<<<<< HEAD
-  Cache::ItemOwnerId cache_owner_id_ = Cache::kUnknownItemId;
-=======
   std::atomic<uint64_t> next_epoch_number_;
->>>>>>> 335c4242
 };
 
 // ColumnFamilySet has interesting thread-safety requirements
@@ -786,21 +761,6 @@
 
   WriteBufferManager* write_buffer_manager() { return write_buffer_manager_; }
 
-<<<<<<< HEAD
-  const std::shared_ptr<WriteController>& write_controller() const {
-    return write_controller_;
-  }
-
-  uint64_t UpdateCFRate(uint32_t id, uint64_t write_rate);
-
-  bool IsInRateMap(uint32_t id) { return cf_id_to_write_rate_.count(id); }
-
-  // try and remove the cf id from WriteController::cf_id_to_write_rate_.
-  // if successful and it was the min rate, set the current minimum value.
-  void DeleteSelfFromMapAndMaybeUpdateDelayRate(uint32_t id);
-
-  WriteController* write_controller_ptr() { return write_controller_.get(); }
-=======
   std::shared_ptr<WriteController> write_controller() const {
     return write_controller_;
   }
@@ -810,7 +770,6 @@
   const WriteController* write_controller_ptr() const {
     return write_controller_.get();
   }
->>>>>>> 335c4242
 
  private:
   friend class ColumnFamilyData;
