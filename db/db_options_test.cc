//  Copyright (c) 2011-present, Facebook, Inc.  All rights reserved.
//  This source code is licensed under both the GPLv2 (found in the
//  COPYING file in the root directory) and Apache 2.0 License
//  (found in the LICENSE.Apache file in the root directory).
//
// Copyright (c) 2011 The LevelDB Authors. All rights reserved.
// Use of this source code is governed by a BSD-style license that can be
// found in the LICENSE file. See the AUTHORS file for names of contributors.
#include <limits>
#include <string>
#include <unordered_map>

#include "db/column_family.h"
#include "db/db_impl/db_impl.h"
#include "db/db_test_util.h"
#include "env/mock_env.h"
#include "options/options_helper.h"
#include "options/options_parser.h"
#include "port/stack_trace.h"
#include "rocksdb/cache.h"
#include "rocksdb/convenience.h"
#include "rocksdb/rate_limiter.h"
#include "rocksdb/stats_history.h"
#include "test_util/sync_point.h"
#include "test_util/testutil.h"
#include "util/random.h"

namespace ROCKSDB_NAMESPACE {

class DBOptionsTest : public DBTestBase {
 public:
  DBOptionsTest() : DBTestBase("db_options_test", /*env_do_fsync=*/true) {}

  ~DBOptionsTest() override {
    SyncPoint::GetInstance()->DisableProcessing();
    SyncPoint::GetInstance()->ClearAllCallBacks();
  }

<<<<<<< HEAD
#ifndef ROCKSDB_LITE
=======
>>>>>>> 335c4242
  std::unordered_map<std::string, std::string> GetMutableDBOptionsMap(
      const DBOptions& options) {
    std::string options_str;
    std::unordered_map<std::string, std::string> mutable_map;
    ConfigOptions config_options(options);
    config_options.delimiter = "; ";

    EXPECT_OK(GetStringFromMutableDBOptions(
        config_options, MutableDBOptions(options), &options_str));
    EXPECT_OK(StringToMap(options_str, &mutable_map));

    return mutable_map;
  }

  std::unordered_map<std::string, std::string> GetMutableCFOptionsMap(
      const ColumnFamilyOptions& options) {
    std::string options_str;
    ConfigOptions config_options;
    config_options.delimiter = "; ";

    std::unordered_map<std::string, std::string> mutable_map;
    EXPECT_OK(GetStringFromMutableCFOptions(
        config_options, MutableCFOptions(options), &options_str));
    EXPECT_OK(StringToMap(options_str, &mutable_map));
    return mutable_map;
  }

  std::unordered_map<std::string, std::string> GetRandomizedMutableCFOptionsMap(
      Random* rnd) {
    Options options = CurrentOptions();
    options.env = env_;
    ImmutableDBOptions db_options(options);
    test::RandomInitCFOptions(&options, options, rnd);
    auto sanitized_options = SanitizeOptions(db_options, options);
    auto opt_map = GetMutableCFOptionsMap(sanitized_options);
    delete options.compaction_filter;
    return opt_map;
  }

  std::unordered_map<std::string, std::string> GetRandomizedMutableDBOptionsMap(
      Random* rnd) {
    DBOptions db_options;
    test::RandomInitDBOptions(&db_options, rnd);
    auto sanitized_options = SanitizeOptions(dbname_, db_options);
    return GetMutableDBOptionsMap(sanitized_options);
  }
};

TEST_F(DBOptionsTest, ImmutableTrackAndVerifyWalsInManifest) {
  Options options;
  options.env = env_;
  options.track_and_verify_wals_in_manifest = true;

  ImmutableDBOptions db_options(options);
  ASSERT_TRUE(db_options.track_and_verify_wals_in_manifest);

  Reopen(options);
  ASSERT_TRUE(dbfull()->GetDBOptions().track_and_verify_wals_in_manifest);

  Status s =
      dbfull()->SetDBOptions({{"track_and_verify_wals_in_manifest", "false"}});
  ASSERT_FALSE(s.ok());
}

TEST_F(DBOptionsTest, ImmutableVerifySstUniqueIdInManifest) {
  Options options;
  options.env = env_;
  options.verify_sst_unique_id_in_manifest = true;

  ImmutableDBOptions db_options(options);
  ASSERT_TRUE(db_options.verify_sst_unique_id_in_manifest);

  Reopen(options);
  ASSERT_TRUE(dbfull()->GetDBOptions().verify_sst_unique_id_in_manifest);

  Status s =
      dbfull()->SetDBOptions({{"verify_sst_unique_id_in_manifest", "false"}});
  ASSERT_FALSE(s.ok());
}

// RocksDB lite don't support dynamic options.

TEST_F(DBOptionsTest, AvoidUpdatingOptions) {
  Options options;
  options.env = env_;
  options.max_background_jobs = 4;
  options.delayed_write_rate = 1024;

  Reopen(options);

  SyncPoint::GetInstance()->DisableProcessing();
  SyncPoint::GetInstance()->ClearAllCallBacks();
  bool is_changed_stats = false;
  SyncPoint::GetInstance()->SetCallBack(
      "DBImpl::WriteOptionsFile:PersistOptions", [&](void* /*arg*/) {
        ASSERT_FALSE(is_changed_stats);  // should only save options file once
        is_changed_stats = true;
      });
  SyncPoint::GetInstance()->EnableProcessing();

  // helper function to check the status and reset after each check
  auto is_changed = [&] {
    bool ret = is_changed_stats;
    is_changed_stats = false;
    return ret;
  };

  // without changing the value, but it's sanitized to a different value
  ASSERT_OK(dbfull()->SetDBOptions({{"bytes_per_sync", "0"}}));
  ASSERT_TRUE(is_changed());

  // without changing the value
  ASSERT_OK(dbfull()->SetDBOptions({{"max_background_jobs", "4"}}));
  ASSERT_FALSE(is_changed());

  // changing the value
  ASSERT_OK(dbfull()->SetDBOptions({{"bytes_per_sync", "123"}}));
  ASSERT_TRUE(is_changed());

  // update again
  ASSERT_OK(dbfull()->SetDBOptions({{"bytes_per_sync", "123"}}));
  ASSERT_FALSE(is_changed());

  // without changing a default value
  ASSERT_OK(dbfull()->SetDBOptions({{"strict_bytes_per_sync", "false"}}));
  ASSERT_FALSE(is_changed());

  // now change
  ASSERT_OK(dbfull()->SetDBOptions({{"strict_bytes_per_sync", "true"}}));
  ASSERT_TRUE(is_changed());

  // multiple values without change
  ASSERT_OK(dbfull()->SetDBOptions(
      {{"max_total_wal_size", "0"}, {"stats_dump_period_sec", "600"}}));
  ASSERT_FALSE(is_changed());

  // multiple values with change
  ASSERT_OK(dbfull()->SetDBOptions(
      {{"max_open_files", "100"}, {"stats_dump_period_sec", "600"}}));
  ASSERT_TRUE(is_changed());
}

TEST_F(DBOptionsTest, GetLatestDBOptions) {
  // GetOptions should be able to get latest option changed by SetOptions.
  Options options;
  options.create_if_missing = true;
  options.env = env_;
  Random rnd(228);
  Reopen(options);
  auto new_options = GetRandomizedMutableDBOptionsMap(&rnd);
  ASSERT_OK(dbfull()->SetDBOptions(new_options));
  ASSERT_EQ(new_options, GetMutableDBOptionsMap(dbfull()->GetDBOptions()));
}

TEST_F(DBOptionsTest, GetLatestCFOptions) {
  // GetOptions should be able to get latest option changed by SetOptions.
  Options options;
  options.create_if_missing = true;
  options.env = env_;
  Random rnd(228);
  Reopen(options);
  CreateColumnFamilies({"foo"}, options);
  ReopenWithColumnFamilies({"default", "foo"}, options);
  auto options_default = GetRandomizedMutableCFOptionsMap(&rnd);
  auto options_foo = GetRandomizedMutableCFOptionsMap(&rnd);
  ASSERT_OK(dbfull()->SetOptions(handles_[0], options_default));
  ASSERT_OK(dbfull()->SetOptions(handles_[1], options_foo));
  ASSERT_EQ(options_default,
            GetMutableCFOptionsMap(dbfull()->GetOptions(handles_[0])));
  ASSERT_EQ(options_foo,
            GetMutableCFOptionsMap(dbfull()->GetOptions(handles_[1])));
}

TEST_F(DBOptionsTest, SetMutableTableOptions) {
  Options options;
  options.create_if_missing = true;
  options.env = env_;
  options.blob_file_size = 16384;
  BlockBasedTableOptions bbto;
  bbto.no_block_cache = true;
  bbto.block_size = 8192;
  bbto.block_restart_interval = 7;

  options.table_factory.reset(NewBlockBasedTableFactory(bbto));
  Reopen(options);

  ColumnFamilyHandle* cfh = dbfull()->DefaultColumnFamily();
  Options c_opts = dbfull()->GetOptions(cfh);

  const auto* c_bbto =
      c_opts.table_factory->GetOptions<BlockBasedTableOptions>();
  ASSERT_NE(c_bbto, nullptr);
  ASSERT_EQ(c_opts.blob_file_size, 16384);
  ASSERT_EQ(c_bbto->no_block_cache, true);
  ASSERT_EQ(c_bbto->block_size, 8192);
  ASSERT_EQ(c_bbto->block_restart_interval, 7);
  ASSERT_OK(dbfull()->SetOptions(
      cfh, {{"table_factory.block_size", "16384"},
            {"table_factory.block_restart_interval", "11"}}));
  ASSERT_EQ(c_bbto->block_size, 16384);
  ASSERT_EQ(c_bbto->block_restart_interval, 11);

  // Now set an option that is not mutable - options should not change
  ASSERT_NOK(
      dbfull()->SetOptions(cfh, {{"table_factory.no_block_cache", "false"}}));
  ASSERT_EQ(c_bbto->no_block_cache, true);
  ASSERT_EQ(c_bbto->block_size, 16384);
  ASSERT_EQ(c_bbto->block_restart_interval, 11);

  // Set some that are mutable and some that are not - options should not change
  ASSERT_NOK(dbfull()->SetOptions(
      cfh, {{"table_factory.no_block_cache", "false"},
            {"table_factory.block_size", "8192"},
            {"table_factory.block_restart_interval", "7"}}));
  ASSERT_EQ(c_bbto->no_block_cache, true);
  ASSERT_EQ(c_bbto->block_size, 16384);
  ASSERT_EQ(c_bbto->block_restart_interval, 11);

  // Set some that are mutable and some that do not exist - options should not
  // change
  ASSERT_NOK(dbfull()->SetOptions(
      cfh, {{"table_factory.block_size", "8192"},
            {"table_factory.does_not_exist", "true"},
            {"table_factory.block_restart_interval", "7"}}));
  ASSERT_EQ(c_bbto->no_block_cache, true);
  ASSERT_EQ(c_bbto->block_size, 16384);
  ASSERT_EQ(c_bbto->block_restart_interval, 11);

  // Trying to change the table factory fails
  ASSERT_NOK(dbfull()->SetOptions(
      cfh, {{"table_factory", TableFactory::kPlainTableName()}}));

  // Set some on the table and some on the Column Family
  ASSERT_OK(dbfull()->SetOptions(
      cfh, {{"table_factory.block_size", "16384"},
            {"blob_file_size", "32768"},
            {"table_factory.block_restart_interval", "13"}}));
  c_opts = dbfull()->GetOptions(cfh);
  ASSERT_EQ(c_opts.blob_file_size, 32768);
  ASSERT_EQ(c_bbto->block_size, 16384);
  ASSERT_EQ(c_bbto->block_restart_interval, 13);
  // Set some on the table and a bad one on the ColumnFamily - options should
  // not change
  ASSERT_NOK(dbfull()->SetOptions(
      cfh, {{"table_factory.block_size", "1024"},
            {"no_such_option", "32768"},
            {"table_factory.block_restart_interval", "7"}}));
  ASSERT_EQ(c_bbto->block_size, 16384);
  ASSERT_EQ(c_bbto->block_restart_interval, 13);
}

TEST_F(DBOptionsTest, SetWithCustomMemTableFactory) {
  class DummySkipListFactory : public SkipListFactory {
   public:
    static const char* kClassName() { return "DummySkipListFactory"; }
    const char* Name() const override { return kClassName(); }
    explicit DummySkipListFactory() : SkipListFactory(2) {}
  };
  {
    // Verify the DummySkipList cannot be created
    ConfigOptions config_options;
    config_options.ignore_unsupported_options = false;
    std::unique_ptr<MemTableRepFactory> factory;
    ASSERT_NOK(MemTableRepFactory::CreateFromString(
        config_options, DummySkipListFactory::kClassName(), &factory));
  }
  Options options;
  options.create_if_missing = true;
  // Try with fail_if_options_file_error=false/true to update the options
  for (bool on_error : {false, true}) {
    options.fail_if_options_file_error = on_error;
    options.env = env_;
    options.disable_auto_compactions = false;

    options.memtable_factory.reset(new DummySkipListFactory());
    Reopen(options);

    ColumnFamilyHandle* cfh = dbfull()->DefaultColumnFamily();
    ASSERT_OK(
        dbfull()->SetOptions(cfh, {{"disable_auto_compactions", "true"}}));
    ColumnFamilyDescriptor cfd;
    ASSERT_OK(cfh->GetDescriptor(&cfd));
    ASSERT_STREQ(cfd.options.memtable_factory->Name(),
                 DummySkipListFactory::kClassName());
    ColumnFamilyHandle* test = nullptr;
    ASSERT_OK(dbfull()->CreateColumnFamily(options, "test", &test));
    ASSERT_OK(test->GetDescriptor(&cfd));
    ASSERT_STREQ(cfd.options.memtable_factory->Name(),
                 DummySkipListFactory::kClassName());

    ASSERT_OK(dbfull()->DropColumnFamily(test));
    delete test;
  }
}

TEST_F(DBOptionsTest, SetBytesPerSync) {
  const size_t kValueSize = 1024 * 1024;  // 1MB
  Options options;
  options.create_if_missing = true;
  options.bytes_per_sync = 1024 * 1024;
  options.use_direct_reads = false;
  options.write_buffer_size = 400 * kValueSize;
  options.disable_auto_compactions = true;
  options.compression = kNoCompression;
  options.env = env_;
  Reopen(options);
  int counter = 0;
  int low_bytes_per_sync = 0;
  int i = 0;
  const std::string kValue(kValueSize, 'v');
  ASSERT_EQ(options.bytes_per_sync, dbfull()->GetDBOptions().bytes_per_sync);
  ROCKSDB_NAMESPACE::SyncPoint::GetInstance()->SetCallBack(
      "WritableFileWriter::RangeSync:0", [&](void* /*arg*/) { counter++; });

  WriteOptions write_opts;
  // should sync approximately 40MB/1MB ~= 40 times.
  for (i = 0; i < 40; i++) {
    ASSERT_OK(Put(Key(i), kValue, write_opts));
  }
  ROCKSDB_NAMESPACE::SyncPoint::GetInstance()->EnableProcessing();
  ASSERT_OK(dbfull()->CompactRange(CompactRangeOptions(), nullptr, nullptr));
  ROCKSDB_NAMESPACE::SyncPoint::GetInstance()->DisableProcessing();
  low_bytes_per_sync = counter;
  ASSERT_GT(low_bytes_per_sync, 35);
  ASSERT_LT(low_bytes_per_sync, 45);

  counter = 0;
  // 8388608 = 8 * 1024 * 1024
  ASSERT_OK(dbfull()->SetDBOptions({{"bytes_per_sync", "8388608"}}));
  ASSERT_EQ(8388608, dbfull()->GetDBOptions().bytes_per_sync);
  // should sync approximately 40MB*2/8MB ~= 10 times.
  // data will be 40*2MB because of previous Puts too.
  for (i = 0; i < 40; i++) {
    ASSERT_OK(Put(Key(i), kValue, write_opts));
  }
  ROCKSDB_NAMESPACE::SyncPoint::GetInstance()->EnableProcessing();
  ASSERT_OK(dbfull()->CompactRange(CompactRangeOptions(), nullptr, nullptr));
  ASSERT_GT(counter, 5);
  ASSERT_LT(counter, 15);

  // Redundant assert. But leaving it here just to get the point across that
  // low_bytes_per_sync > counter.
  ASSERT_GT(low_bytes_per_sync, counter);
}

TEST_F(DBOptionsTest, SetWalBytesPerSync) {
  const size_t kValueSize = 1024 * 1024 * 3;
  Options options;
  options.create_if_missing = true;
  options.wal_bytes_per_sync = 512;
  options.write_buffer_size = 100 * kValueSize;
  options.disable_auto_compactions = true;
  options.compression = kNoCompression;
  options.env = env_;
  Reopen(options);
  ASSERT_EQ(512, dbfull()->GetDBOptions().wal_bytes_per_sync);
  std::atomic_int counter{0};
  int low_bytes_per_sync = 0;
  ROCKSDB_NAMESPACE::SyncPoint::GetInstance()->SetCallBack(
      "WritableFileWriter::RangeSync:0",
      [&](void* /*arg*/) { counter.fetch_add(1); });
  ROCKSDB_NAMESPACE::SyncPoint::GetInstance()->EnableProcessing();
  const std::string kValue(kValueSize, 'v');
  int i = 0;
  for (; i < 10; i++) {
    ASSERT_OK(Put(Key(i), kValue));
  }
  // Do not flush. If we flush here, SwitchWAL will reuse old WAL file since its
  // empty and will not get the new wal_bytes_per_sync value.
  low_bytes_per_sync = counter;
  // 5242880 = 1024 * 1024 * 5
  ASSERT_OK(dbfull()->SetDBOptions({{"wal_bytes_per_sync", "5242880"}}));
  ASSERT_EQ(5242880, dbfull()->GetDBOptions().wal_bytes_per_sync);
  counter = 0;
  i = 0;
  for (; i < 10; i++) {
    ASSERT_OK(Put(Key(i), kValue));
  }
  ASSERT_GT(counter, 0);
  ASSERT_GT(low_bytes_per_sync, 0);
  ASSERT_GT(low_bytes_per_sync, counter);
}

TEST_F(DBOptionsTest, WritableFileMaxBufferSize) {
  Options options;
  options.create_if_missing = true;
  options.writable_file_max_buffer_size = 1024 * 1024;
  options.level0_file_num_compaction_trigger = 3;
  options.max_manifest_file_size = 1;
  options.env = env_;
  int buffer_size = 1024 * 1024;
  Reopen(options);
  ASSERT_EQ(buffer_size,
            dbfull()->GetDBOptions().writable_file_max_buffer_size);

  std::atomic<int> match_cnt(0);
  std::atomic<int> unmatch_cnt(0);
  ROCKSDB_NAMESPACE::SyncPoint::GetInstance()->SetCallBack(
      "WritableFileWriter::WritableFileWriter:0", [&](void* arg) {
        int value = static_cast<int>(reinterpret_cast<uintptr_t>(arg));
        if (value == buffer_size) {
          match_cnt++;
        } else {
          unmatch_cnt++;
        }
      });
  ROCKSDB_NAMESPACE::SyncPoint::GetInstance()->EnableProcessing();
  int i = 0;
  for (; i < 3; i++) {
    ASSERT_OK(Put("foo", std::to_string(i)));
    ASSERT_OK(Put("bar", std::to_string(i)));
    ASSERT_OK(Flush());
  }
  ASSERT_OK(dbfull()->TEST_WaitForCompact());
  ASSERT_EQ(unmatch_cnt, 0);
  ASSERT_GE(match_cnt, 11);

  ASSERT_OK(
      dbfull()->SetDBOptions({{"writable_file_max_buffer_size", "524288"}}));
  buffer_size = 512 * 1024;
  match_cnt = 0;
  unmatch_cnt = 0;  // SetDBOptions() will create a WritableFileWriter

  ASSERT_EQ(buffer_size,
            dbfull()->GetDBOptions().writable_file_max_buffer_size);
  i = 0;
  for (; i < 3; i++) {
    ASSERT_OK(Put("foo", std::to_string(i)));
    ASSERT_OK(Put("bar", std::to_string(i)));
    ASSERT_OK(Flush());
  }
  ASSERT_OK(dbfull()->TEST_WaitForCompact());
  ASSERT_EQ(unmatch_cnt, 0);
  ASSERT_GE(match_cnt, 11);
}

TEST_F(DBOptionsTest, SetOptionsAndReopen) {
  Random rnd(1044);
  auto rand_opts = GetRandomizedMutableCFOptionsMap(&rnd);
  ASSERT_OK(dbfull()->SetOptions(rand_opts));
  // Verify if DB can be reopen after setting options.
  Options options;
  options.env = env_;
  ASSERT_OK(TryReopen(options));
}

TEST_F(DBOptionsTest, EnableAutoCompactionAndTriggerStall) {
  const std::string kValue(1024, 'v');
  for (int method_type = 0; method_type < 2; method_type++) {
    for (int option_type = 0; option_type < 4; option_type++) {
      Options options;
      options.create_if_missing = true;
      options.disable_auto_compactions = true;
      options.write_buffer_size = 1024 * 1024 * 10;
      options.compression = CompressionType::kNoCompression;
      options.level0_file_num_compaction_trigger = 1;
      options.level0_stop_writes_trigger = std::numeric_limits<int>::max();
      options.level0_slowdown_writes_trigger = std::numeric_limits<int>::max();
      options.hard_pending_compaction_bytes_limit =
          std::numeric_limits<uint64_t>::max();
      options.soft_pending_compaction_bytes_limit =
          std::numeric_limits<uint64_t>::max();
      options.env = env_;

      DestroyAndReopen(options);
      int i = 0;
      for (; i < 1024; i++) {
        ASSERT_OK(Put(Key(i), kValue));
      }
      ASSERT_OK(Flush());
      for (; i < 1024 * 2; i++) {
        ASSERT_OK(Put(Key(i), kValue));
      }
      ASSERT_OK(Flush());
      ASSERT_OK(dbfull()->TEST_WaitForFlushMemTable());
      ASSERT_EQ(2, NumTableFilesAtLevel(0));
      uint64_t l0_size = SizeAtLevel(0);

      switch (option_type) {
        case 0:
          // test with level0_stop_writes_trigger
          options.level0_stop_writes_trigger = 2;
          options.level0_slowdown_writes_trigger = 2;
          break;
        case 1:
          options.level0_slowdown_writes_trigger = 2;
          break;
        case 2:
          options.hard_pending_compaction_bytes_limit = l0_size;
          options.soft_pending_compaction_bytes_limit = l0_size;
          break;
        case 3:
          options.soft_pending_compaction_bytes_limit = l0_size;
          break;
      }
      Reopen(options);
      ASSERT_OK(dbfull()->TEST_WaitForCompact());
<<<<<<< HEAD
      ASSERT_FALSE(dbfull()->TEST_write_controler()->IsStopped());
      ASSERT_FALSE(dbfull()->TEST_write_controler()->NeedsDelay());
=======
      ASSERT_FALSE(dbfull()->write_controller_ptr()->IsStopped());
      ASSERT_FALSE(dbfull()->write_controller_ptr()->NeedsDelay());
>>>>>>> 335c4242

      SyncPoint::GetInstance()->LoadDependency(
          {{"DBOptionsTest::EnableAutoCompactionAndTriggerStall:1",
            "BackgroundCallCompaction:0"},
           {"DBImpl::BackgroundCompaction():BeforePickCompaction",
            "DBOptionsTest::EnableAutoCompactionAndTriggerStall:2"},
           {"DBOptionsTest::EnableAutoCompactionAndTriggerStall:3",
            "DBImpl::BackgroundCompaction():AfterPickCompaction"}});
      // Block background compaction.
      SyncPoint::GetInstance()->EnableProcessing();

      switch (method_type) {
        case 0:
          ASSERT_OK(
              dbfull()->SetOptions({{"disable_auto_compactions", "false"}}));
          break;
        case 1:
          ASSERT_OK(dbfull()->EnableAutoCompaction(
              {dbfull()->DefaultColumnFamily()}));
          break;
      }
      TEST_SYNC_POINT("DBOptionsTest::EnableAutoCompactionAndTriggerStall:1");
      // Wait for stall condition recalculate.
      TEST_SYNC_POINT("DBOptionsTest::EnableAutoCompactionAndTriggerStall:2");

      switch (option_type) {
        case 0:
<<<<<<< HEAD
          ASSERT_TRUE(dbfull()->TEST_write_controler()->IsStopped());
          break;
        case 1:
          ASSERT_FALSE(dbfull()->TEST_write_controler()->IsStopped());
          ASSERT_TRUE(dbfull()->TEST_write_controler()->NeedsDelay());
          break;
        case 2:
          ASSERT_TRUE(dbfull()->TEST_write_controler()->IsStopped());
          break;
        case 3:
          ASSERT_FALSE(dbfull()->TEST_write_controler()->IsStopped());
          ASSERT_TRUE(dbfull()->TEST_write_controler()->NeedsDelay());
=======
          ASSERT_TRUE(dbfull()->write_controller_ptr()->IsStopped());
          break;
        case 1:
          ASSERT_FALSE(dbfull()->write_controller_ptr()->IsStopped());
          ASSERT_TRUE(dbfull()->write_controller_ptr()->NeedsDelay());
          break;
        case 2:
          ASSERT_TRUE(dbfull()->write_controller_ptr()->IsStopped());
          break;
        case 3:
          ASSERT_FALSE(dbfull()->write_controller_ptr()->IsStopped());
          ASSERT_TRUE(dbfull()->write_controller_ptr()->NeedsDelay());
>>>>>>> 335c4242
          break;
      }
      TEST_SYNC_POINT("DBOptionsTest::EnableAutoCompactionAndTriggerStall:3");

      // Background compaction executed.
      ASSERT_OK(dbfull()->TEST_WaitForCompact());
<<<<<<< HEAD
      ASSERT_FALSE(dbfull()->TEST_write_controler()->IsStopped());
      ASSERT_FALSE(dbfull()->TEST_write_controler()->NeedsDelay());
=======
      ASSERT_FALSE(dbfull()->write_controller_ptr()->IsStopped());
      ASSERT_FALSE(dbfull()->write_controller_ptr()->NeedsDelay());
>>>>>>> 335c4242
    }
  }
}

TEST_F(DBOptionsTest, SetOptionsMayTriggerCompaction) {
  Options options;
  options.create_if_missing = true;
  options.level0_file_num_compaction_trigger = 1000;
  options.env = env_;
  Reopen(options);
  for (int i = 0; i < 3; i++) {
    // Need to insert two keys to avoid trivial move.
    ASSERT_OK(Put("foo", std::to_string(i)));
    ASSERT_OK(Put("bar", std::to_string(i)));
    ASSERT_OK(Flush());
  }
  ASSERT_EQ("3", FilesPerLevel());
  ASSERT_OK(
      dbfull()->SetOptions({{"level0_file_num_compaction_trigger", "3"}}));
  ASSERT_OK(dbfull()->TEST_WaitForCompact());
  ASSERT_EQ("0,1", FilesPerLevel());
}

TEST_F(DBOptionsTest, SetBackgroundCompactionThreads) {
  Options options;
  options.create_if_missing = true;
  options.max_background_compactions = 1;  // default value
  options.env = env_;
  Reopen(options);
  ASSERT_EQ(1, dbfull()->TEST_BGCompactionsAllowed());
  ASSERT_OK(dbfull()->SetDBOptions({{"max_background_compactions", "3"}}));
  ASSERT_EQ(1, dbfull()->TEST_BGCompactionsAllowed());
<<<<<<< HEAD
  auto stop_token = dbfull()->TEST_write_controler()->GetStopToken();
=======
  auto stop_token = dbfull()->write_controller_ptr()->GetStopToken();
>>>>>>> 335c4242
  ASSERT_EQ(3, dbfull()->TEST_BGCompactionsAllowed());
}

TEST_F(DBOptionsTest, SetBackgroundFlushThreads) {
  Options options;
  options.create_if_missing = true;
  options.max_background_flushes = 1;
  options.env = env_;
  Reopen(options);
  ASSERT_EQ(1, dbfull()->TEST_BGFlushesAllowed());
  ASSERT_EQ(1, env_->GetBackgroundThreads(Env::Priority::HIGH));
  ASSERT_OK(dbfull()->SetDBOptions({{"max_background_flushes", "3"}}));
  ASSERT_EQ(3, env_->GetBackgroundThreads(Env::Priority::HIGH));
  ASSERT_EQ(3, dbfull()->TEST_BGFlushesAllowed());
}

TEST_F(DBOptionsTest, SetBackgroundJobs) {
  Options options;
  options.create_if_missing = true;
  options.max_background_jobs = 8;
  options.max_background_compactions = options.max_background_flushes = -1;
  env_->SetBackgroundThreads(1, Env::Priority::HIGH);
  env_->SetBackgroundThreads(1, Env::Priority::LOW);
  options.env = env_;
  Reopen(options);

  for (int i = 0; i < 2; ++i) {
    if (i > 0) {
      options.max_background_jobs = 12;
      ASSERT_OK(dbfull()->SetDBOptions(
          {{"max_background_jobs",
            std::to_string(options.max_background_jobs)}}));
    }

    const int expected_max_flushes = options.max_background_jobs / 4;

    ASSERT_EQ(expected_max_flushes, dbfull()->TEST_BGFlushesAllowed());
    ASSERT_EQ(1, dbfull()->TEST_BGCompactionsAllowed());

<<<<<<< HEAD
    auto stop_token = dbfull()->TEST_write_controler()->GetStopToken();
=======
    auto stop_token = dbfull()->write_controller_ptr()->GetStopToken();
>>>>>>> 335c4242

    const int expected_max_compactions = 3 * expected_max_flushes;

    ASSERT_EQ(expected_max_flushes, dbfull()->TEST_BGFlushesAllowed());
    ASSERT_EQ(expected_max_compactions, dbfull()->TEST_BGCompactionsAllowed());

    ASSERT_EQ(expected_max_flushes,
              env_->GetBackgroundThreads(Env::Priority::HIGH));
    ASSERT_EQ(expected_max_compactions,
              env_->GetBackgroundThreads(Env::Priority::LOW));
  }
}

TEST_F(DBOptionsTest, AvoidFlushDuringShutdown) {
  Options options;
  options.create_if_missing = true;
  options.disable_auto_compactions = true;
  options.env = env_;
  WriteOptions write_without_wal;
  write_without_wal.disableWAL = true;

  ASSERT_FALSE(options.avoid_flush_during_shutdown);
  DestroyAndReopen(options);
  ASSERT_OK(Put("foo", "v1", write_without_wal));
  Reopen(options);
  ASSERT_EQ("v1", Get("foo"));
  ASSERT_EQ("1", FilesPerLevel());

  DestroyAndReopen(options);
  ASSERT_OK(Put("foo", "v2", write_without_wal));
  ASSERT_OK(dbfull()->SetDBOptions({{"avoid_flush_during_shutdown", "true"}}));
  Reopen(options);
  ASSERT_EQ("NOT_FOUND", Get("foo"));
  ASSERT_EQ("", FilesPerLevel());
}

TEST_F(DBOptionsTest, SetDelayedWriteRateOption) {
  Options options;
  options.create_if_missing = true;
  options.delayed_write_rate = 2 * 1024U * 1024U;
  options.env = env_;
  Reopen(options);
  ASSERT_EQ(2 * 1024U * 1024U,
<<<<<<< HEAD
            dbfull()->TEST_write_controler()->max_delayed_write_rate());

  ASSERT_OK(dbfull()->SetDBOptions({{"delayed_write_rate", "20000"}}));
  ASSERT_EQ(20000, dbfull()->TEST_write_controler()->max_delayed_write_rate());
=======
            dbfull()->write_controller_ptr()->max_delayed_write_rate());

  ASSERT_OK(dbfull()->SetDBOptions({{"delayed_write_rate", "20000"}}));
  ASSERT_EQ(20000, dbfull()->write_controller_ptr()->max_delayed_write_rate());
>>>>>>> 335c4242
}

TEST_F(DBOptionsTest, MaxTotalWalSizeChange) {
  Random rnd(1044);
  const auto value_size = size_t(1024);
  std::string value = rnd.RandomString(value_size);

  Options options;
  options.create_if_missing = true;
  options.env = env_;
  CreateColumnFamilies({"1", "2", "3"}, options);
  ReopenWithColumnFamilies({"default", "1", "2", "3"}, options);

  WriteOptions write_options;

  const int key_count = 100;
  for (int i = 0; i < key_count; ++i) {
    for (size_t cf = 0; cf < handles_.size(); ++cf) {
      ASSERT_OK(Put(static_cast<int>(cf), Key(i), value));
    }
  }
  ASSERT_OK(dbfull()->SetDBOptions({{"max_total_wal_size", "10"}}));

  for (size_t cf = 0; cf < handles_.size(); ++cf) {
    ASSERT_OK(dbfull()->TEST_WaitForFlushMemTable(handles_[cf]));
    ASSERT_EQ("1", FilesPerLevel(static_cast<int>(cf)));
  }
}

TEST_F(DBOptionsTest, SetStatsDumpPeriodSec) {
  Options options;
  options.create_if_missing = true;
  options.stats_dump_period_sec = 5;
  options.env = env_;
  Reopen(options);
  ASSERT_EQ(5u, dbfull()->GetDBOptions().stats_dump_period_sec);

  for (int i = 0; i < 20; i++) {
    unsigned int num = rand() % 5000 + 1;
    ASSERT_OK(dbfull()->SetDBOptions(
        {{"stats_dump_period_sec", std::to_string(num)}}));
    ASSERT_EQ(num, dbfull()->GetDBOptions().stats_dump_period_sec);
  }
  Close();
}

TEST_F(DBOptionsTest, SetOptionsStatsPersistPeriodSec) {
  Options options;
  options.create_if_missing = true;
  options.stats_persist_period_sec = 5;
  options.env = env_;
  Reopen(options);
  ASSERT_EQ(5u, dbfull()->GetDBOptions().stats_persist_period_sec);

  ASSERT_OK(dbfull()->SetDBOptions({{"stats_persist_period_sec", "12345"}}));
  ASSERT_EQ(12345u, dbfull()->GetDBOptions().stats_persist_period_sec);
  ASSERT_NOK(dbfull()->SetDBOptions({{"stats_persist_period_sec", "abcde"}}));
  ASSERT_EQ(12345u, dbfull()->GetDBOptions().stats_persist_period_sec);
}

static void assert_candidate_files_empty(DBImpl* dbfull, const bool empty) {
  dbfull->TEST_LockMutex();
  JobContext job_context(0);
  dbfull->FindObsoleteFiles(&job_context, false);
  ASSERT_EQ(empty, job_context.full_scan_candidate_files.empty());
  dbfull->TEST_UnlockMutex();
  if (job_context.HaveSomethingToDelete()) {
    // fulfill the contract of FindObsoleteFiles by calling PurgeObsoleteFiles
    // afterwards; otherwise the test may hang on shutdown
    dbfull->PurgeObsoleteFiles(job_context);
  }
  job_context.Clean();
}

TEST_F(DBOptionsTest, DeleteObsoleteFilesPeriodChange) {
  Options options;
  options.env = env_;
  SetTimeElapseOnlySleepOnReopen(&options);
  options.create_if_missing = true;
  ASSERT_OK(TryReopen(options));

  // Verify that candidate files set is empty when no full scan requested.
  assert_candidate_files_empty(dbfull(), true);

  ASSERT_OK(
      dbfull()->SetDBOptions({{"delete_obsolete_files_period_micros", "0"}}));

  // After delete_obsolete_files_period_micros updated to 0, the next call
  // to FindObsoleteFiles should make a full scan
  assert_candidate_files_empty(dbfull(), false);

  ASSERT_OK(
      dbfull()->SetDBOptions({{"delete_obsolete_files_period_micros", "20"}}));

  assert_candidate_files_empty(dbfull(), true);

  env_->MockSleepForMicroseconds(20);
  assert_candidate_files_empty(dbfull(), true);

  env_->MockSleepForMicroseconds(1);
  assert_candidate_files_empty(dbfull(), false);

  Close();
}

TEST_F(DBOptionsTest, MaxOpenFilesChange) {
  SpecialEnv env(env_);
  Options options;
  options.env = CurrentOptions().env;
  options.max_open_files = -1;

  Reopen(options);

  Cache* tc = dbfull()->TEST_table_cache();

  ASSERT_EQ(-1, dbfull()->GetDBOptions().max_open_files);
  ASSERT_LT(2000, tc->GetCapacity());
  ASSERT_OK(dbfull()->SetDBOptions({{"max_open_files", "1024"}}));
  ASSERT_EQ(1024, dbfull()->GetDBOptions().max_open_files);
  // examine the table cache (actual size should be 1014)
  ASSERT_GT(1500, tc->GetCapacity());
  Close();
}

TEST_F(DBOptionsTest, SanitizeDelayedWriteRate) {
  Options options;
  options.env = CurrentOptions().env;
  options.delayed_write_rate = 0;
  options.use_dynamic_delay = false;
  Reopen(options);
  ASSERT_EQ(16 * 1024 * 1024, dbfull()->GetDBOptions().delayed_write_rate);

  options.rate_limiter.reset(NewGenericRateLimiter(31 * 1024 * 1024));
  Reopen(options);
  ASSERT_EQ(31 * 1024 * 1024, dbfull()->GetDBOptions().delayed_write_rate);
}

TEST_F(DBOptionsTest, SanitizeUniversalTTLCompaction) {
  Options options;
  options.env = CurrentOptions().env;
  options.compaction_style = kCompactionStyleUniversal;

  options.ttl = 0;
  options.periodic_compaction_seconds = 0;
  Reopen(options);
  ASSERT_EQ(0, dbfull()->GetOptions().ttl);
  ASSERT_EQ(0, dbfull()->GetOptions().periodic_compaction_seconds);

  options.ttl = 0;
  options.periodic_compaction_seconds = 100;
  Reopen(options);
  ASSERT_EQ(0, dbfull()->GetOptions().ttl);
  ASSERT_EQ(100, dbfull()->GetOptions().periodic_compaction_seconds);

  options.ttl = 100;
  options.periodic_compaction_seconds = 0;
  Reopen(options);
  ASSERT_EQ(100, dbfull()->GetOptions().ttl);
  ASSERT_EQ(100, dbfull()->GetOptions().periodic_compaction_seconds);

  options.ttl = 100;
  options.periodic_compaction_seconds = 500;
  Reopen(options);
  ASSERT_EQ(100, dbfull()->GetOptions().ttl);
  ASSERT_EQ(100, dbfull()->GetOptions().periodic_compaction_seconds);
}

TEST_F(DBOptionsTest, SanitizeTtlDefault) {
  Options options;
  options.env = CurrentOptions().env;
  Reopen(options);
  ASSERT_EQ(30 * 24 * 60 * 60, dbfull()->GetOptions().ttl);

  options.compaction_style = kCompactionStyleLevel;
  options.ttl = 0;
  Reopen(options);
  ASSERT_EQ(0, dbfull()->GetOptions().ttl);

  options.ttl = 100;
  Reopen(options);
  ASSERT_EQ(100, dbfull()->GetOptions().ttl);
}

TEST_F(DBOptionsTest, SanitizeFIFOPeriodicCompaction) {
  Options options;
  options.compaction_style = kCompactionStyleFIFO;
  options.env = CurrentOptions().env;
  options.ttl = 0;
  Reopen(options);
  ASSERT_EQ(30 * 24 * 60 * 60, dbfull()->GetOptions().ttl);

  options.ttl = 100;
  Reopen(options);
  ASSERT_EQ(100, dbfull()->GetOptions().ttl);

  options.ttl = 100 * 24 * 60 * 60;
  Reopen(options);
  ASSERT_EQ(100 * 24 * 60 * 60, dbfull()->GetOptions().ttl);

  options.ttl = 200;
  options.periodic_compaction_seconds = 300;
  Reopen(options);
  ASSERT_EQ(200, dbfull()->GetOptions().ttl);

  options.ttl = 500;
  options.periodic_compaction_seconds = 300;
  Reopen(options);
  ASSERT_EQ(300, dbfull()->GetOptions().ttl);
}

TEST_F(DBOptionsTest, SetFIFOCompactionOptions) {
  Options options;
  options.env = CurrentOptions().env;
  options.compaction_style = kCompactionStyleFIFO;
  options.write_buffer_size = 10 << 10;  // 10KB
  options.arena_block_size = 4096;
  options.compression = kNoCompression;
  options.create_if_missing = true;
  options.compaction_options_fifo.allow_compaction = false;
  env_->SetMockSleep();
  options.env = env_;

  // NOTE: Presumed unnecessary and removed: resetting mock time in env

  // Test dynamically changing ttl.
  options.ttl = 1 * 60 * 60;  // 1 hour
  ASSERT_OK(TryReopen(options));

  Random rnd(301);
  for (int i = 0; i < 10; i++) {
    // Generate and flush a file about 10KB.
    for (int j = 0; j < 10; j++) {
      ASSERT_OK(Put(std::to_string(i * 20 + j), rnd.RandomString(980)));
    }
    ASSERT_OK(Flush());
  }
  ASSERT_OK(dbfull()->TEST_WaitForCompact());
  ASSERT_EQ(NumTableFilesAtLevel(0), 10);

  env_->MockSleepForSeconds(61);

  // No files should be compacted as ttl is set to 1 hour.
  ASSERT_EQ(dbfull()->GetOptions().ttl, 3600);
  ASSERT_OK(dbfull()->CompactRange(CompactRangeOptions(), nullptr, nullptr));
  ASSERT_EQ(NumTableFilesAtLevel(0), 10);

  // Set ttl to 1 minute. So all files should get deleted.
  ASSERT_OK(dbfull()->SetOptions({{"ttl", "60"}}));
  ASSERT_EQ(dbfull()->GetOptions().ttl, 60);
  ASSERT_OK(dbfull()->CompactRange(CompactRangeOptions(), nullptr, nullptr));
  ASSERT_OK(dbfull()->TEST_WaitForCompact());
  ASSERT_EQ(NumTableFilesAtLevel(0), 0);

  // NOTE: Presumed unnecessary and removed: resetting mock time in env

  // Test dynamically changing compaction_options_fifo.max_table_files_size
  options.compaction_options_fifo.max_table_files_size = 500 << 10;  // 00KB
  options.ttl = 0;
  DestroyAndReopen(options);

  for (int i = 0; i < 10; i++) {
    // Generate and flush a file about 10KB.
    for (int j = 0; j < 10; j++) {
      ASSERT_OK(Put(std::to_string(i * 20 + j), rnd.RandomString(980)));
    }
    ASSERT_OK(Flush());
  }
  ASSERT_OK(dbfull()->TEST_WaitForCompact());
  ASSERT_EQ(NumTableFilesAtLevel(0), 10);

  // No files should be compacted as max_table_files_size is set to 500 KB.
  ASSERT_EQ(dbfull()->GetOptions().compaction_options_fifo.max_table_files_size,
            500 << 10);
  ASSERT_OK(dbfull()->CompactRange(CompactRangeOptions(), nullptr, nullptr));
  ASSERT_EQ(NumTableFilesAtLevel(0), 10);

  // Set max_table_files_size to 12 KB. So only 1 file should remain now.
  ASSERT_OK(dbfull()->SetOptions(
      {{"compaction_options_fifo", "{max_table_files_size=12288;}"}}));
  ASSERT_EQ(dbfull()->GetOptions().compaction_options_fifo.max_table_files_size,
            12 << 10);
  ASSERT_OK(dbfull()->CompactRange(CompactRangeOptions(), nullptr, nullptr));
  ASSERT_OK(dbfull()->TEST_WaitForCompact());
  ASSERT_EQ(NumTableFilesAtLevel(0), 1);

  // Test dynamically changing compaction_options_fifo.allow_compaction
  options.compaction_options_fifo.max_table_files_size = 500 << 10;  // 500KB
  options.ttl = 0;
  options.compaction_options_fifo.allow_compaction = false;
  options.level0_file_num_compaction_trigger = 6;
  DestroyAndReopen(options);

  for (int i = 0; i < 10; i++) {
    // Generate and flush a file about 10KB.
    for (int j = 0; j < 10; j++) {
      ASSERT_OK(Put(std::to_string(i * 20 + j), rnd.RandomString(980)));
    }
    ASSERT_OK(Flush());
  }
  ASSERT_OK(dbfull()->TEST_WaitForCompact());
  ASSERT_EQ(NumTableFilesAtLevel(0), 10);

  // No files should be compacted as max_table_files_size is set to 500 KB and
  // allow_compaction is false
  ASSERT_EQ(dbfull()->GetOptions().compaction_options_fifo.allow_compaction,
            false);
  ASSERT_OK(dbfull()->CompactRange(CompactRangeOptions(), nullptr, nullptr));
  ASSERT_EQ(NumTableFilesAtLevel(0), 10);

  // Set allow_compaction to true. So number of files should be between 1 and 5.
  ASSERT_OK(dbfull()->SetOptions(
      {{"compaction_options_fifo", "{allow_compaction=true;}"}}));
  ASSERT_EQ(dbfull()->GetOptions().compaction_options_fifo.allow_compaction,
            true);
  ASSERT_OK(dbfull()->CompactRange(CompactRangeOptions(), nullptr, nullptr));
  ASSERT_OK(dbfull()->TEST_WaitForCompact());
  ASSERT_GE(NumTableFilesAtLevel(0), 1);
  ASSERT_LE(NumTableFilesAtLevel(0), 5);
}

TEST_F(DBOptionsTest, CompactionReadaheadSizeChange) {
  SpecialEnv env(env_);
  Options options;
  options.env = &env;

  options.compaction_readahead_size = 0;
  options.level0_file_num_compaction_trigger = 2;
  const std::string kValue(1024, 'v');
  Reopen(options);

  ASSERT_EQ(0, dbfull()->GetDBOptions().compaction_readahead_size);
  ASSERT_OK(dbfull()->SetDBOptions({{"compaction_readahead_size", "256"}}));
  ASSERT_EQ(256, dbfull()->GetDBOptions().compaction_readahead_size);
  for (int i = 0; i < 1024; i++) {
    ASSERT_OK(Put(Key(i), kValue));
  }
  ASSERT_OK(Flush());
  for (int i = 0; i < 1024 * 2; i++) {
    ASSERT_OK(Put(Key(i), kValue));
  }
  ASSERT_OK(Flush());
  ASSERT_OK(dbfull()->TEST_WaitForCompact());
  ASSERT_EQ(256, env_->compaction_readahead_size_);
  Close();
}

TEST_F(DBOptionsTest, FIFOTtlBackwardCompatible) {
  Options options;
  options.compaction_style = kCompactionStyleFIFO;
  options.write_buffer_size = 10 << 10;  // 10KB
  options.create_if_missing = true;
  options.env = CurrentOptions().env;

  ASSERT_OK(TryReopen(options));

  Random rnd(301);
  for (int i = 0; i < 10; i++) {
    // Generate and flush a file about 10KB.
    for (int j = 0; j < 10; j++) {
      ASSERT_OK(Put(std::to_string(i * 20 + j), rnd.RandomString(980)));
    }
    ASSERT_OK(Flush());
  }
  ASSERT_OK(dbfull()->TEST_WaitForCompact());
  ASSERT_EQ(NumTableFilesAtLevel(0), 10);

  // In release 6.0, ttl was promoted from a secondary level option under
  // compaction_options_fifo to a top level option under ColumnFamilyOptions.
  // We still need to handle old SetOptions calls but should ignore
  // ttl under compaction_options_fifo.
  ASSERT_OK(dbfull()->SetOptions(
      {{"compaction_options_fifo",
        "{allow_compaction=true;max_table_files_size=1024;ttl=731;}"},
       {"ttl", "60"}}));
  ASSERT_EQ(dbfull()->GetOptions().compaction_options_fifo.allow_compaction,
            true);
  ASSERT_EQ(dbfull()->GetOptions().compaction_options_fifo.max_table_files_size,
            1024);
  ASSERT_EQ(dbfull()->GetOptions().ttl, 60);

  // Put ttl as the first option inside compaction_options_fifo. That works as
  // it doesn't overwrite any other option.
  ASSERT_OK(dbfull()->SetOptions(
      {{"compaction_options_fifo",
        "{ttl=985;allow_compaction=true;max_table_files_size=1024;}"},
       {"ttl", "191"}}));
  ASSERT_EQ(dbfull()->GetOptions().compaction_options_fifo.allow_compaction,
            true);
  ASSERT_EQ(dbfull()->GetOptions().compaction_options_fifo.max_table_files_size,
            1024);
  ASSERT_EQ(dbfull()->GetOptions().ttl, 191);
}

TEST_F(DBOptionsTest, ChangeCompression) {
  if (!Snappy_Supported() || !LZ4_Supported()) {
    return;
  }
  Options options;
  options.write_buffer_size = 10 << 10;  // 10KB
  options.level0_file_num_compaction_trigger = 2;
  options.create_if_missing = true;
  options.compression = CompressionType::kLZ4Compression;
  options.bottommost_compression = CompressionType::kNoCompression;
  options.bottommost_compression_opts.level = 2;
  options.bottommost_compression_opts.parallel_threads = 1;
  options.env = CurrentOptions().env;

  ASSERT_OK(TryReopen(options));

  CompressionType compression_used = CompressionType::kLZ4Compression;
  CompressionOptions compression_opt_used;
  bool compacted = false;
  SyncPoint::GetInstance()->SetCallBack(
      "LevelCompactionPicker::PickCompaction:Return", [&](void* arg) {
        Compaction* c = reinterpret_cast<Compaction*>(arg);
        compression_used = c->output_compression();
        compression_opt_used = c->output_compression_opts();
        compacted = true;
      });
  SyncPoint::GetInstance()->EnableProcessing();

  ASSERT_OK(Put("foo", "foofoofoo"));
  ASSERT_OK(Put("bar", "foofoofoo"));
  ASSERT_OK(Flush());
  ASSERT_OK(Put("foo", "foofoofoo"));
  ASSERT_OK(Put("bar", "foofoofoo"));
  ASSERT_OK(Flush());
  ASSERT_OK(dbfull()->TEST_WaitForCompact());
  ASSERT_TRUE(compacted);
  ASSERT_EQ(CompressionType::kNoCompression, compression_used);
  ASSERT_EQ(options.compression_opts.level, compression_opt_used.level);
  ASSERT_EQ(options.compression_opts.parallel_threads,
            compression_opt_used.parallel_threads);

  compression_used = CompressionType::kLZ4Compression;
  compacted = false;
  ASSERT_OK(dbfull()->SetOptions(
      {{"bottommost_compression", "kSnappyCompression"},
       {"bottommost_compression_opts", "0:6:0:0:4:true"}}));
  ASSERT_OK(Put("foo", "foofoofoo"));
  ASSERT_OK(Put("bar", "foofoofoo"));
  ASSERT_OK(Flush());
  ASSERT_OK(Put("foo", "foofoofoo"));
  ASSERT_OK(Put("bar", "foofoofoo"));
  ASSERT_OK(Flush());
  ASSERT_OK(dbfull()->TEST_WaitForCompact());
  ASSERT_TRUE(compacted);
  ASSERT_EQ(CompressionType::kSnappyCompression, compression_used);
  ASSERT_EQ(6, compression_opt_used.level);
  // Right now parallel_level is not yet allowed to be changed.

  SyncPoint::GetInstance()->DisableProcessing();
}

namespace {
IOStatus WaitForOptionsUpdate(const std::shared_ptr<FileSystem>& fs,
                              const std::string& tmp_options_file,
                              const std::string& new_options_file) {
  auto s =
      fs->RenameFile(tmp_options_file, new_options_file, IOOptions(), nullptr);
  if (s.ok()) {
    TEST_SYNC_POINT("DBOptionsTest::WaitForUpdates");
    s = fs->FileExists(new_options_file, IOOptions(), nullptr);
  }
  SyncPoint::GetInstance()->LoadDependency(
      {{"DBImpl::RefreshOptions::Complete", "DBOptionsTest::WaitForUpdates"}});
  return s;
}
}  // namespace

TEST_F(DBOptionsTest, RefreshOptions) {
  Options options = CurrentOptions();
  auto fs = options.env->GetFileSystem();
  options.create_if_missing = true;
  options.refresh_options_sec = 1;
  options.refresh_options_file = dbname_ + "/Options.new";
  std::string tmp_options_file = dbname_ + "/Options.tmp";
  options.max_background_jobs = 1;
  options.max_background_compactions = 2;
  options.periodic_compaction_seconds = 100;
  ASSERT_OK(TryReopen(options));
  SyncPoint::GetInstance()->LoadDependency(
      {{"DBImpl::RefreshOptions::Complete", "DBOptionsTest::WaitForUpdates"}});
  SyncPoint::GetInstance()->EnableProcessing();
  ConfigOptions config_options;
  config_options.mutable_options_only = true;
  options.max_background_jobs = 10;
  options.max_background_compactions = 20;
  options.periodic_compaction_seconds = 200;
  ASSERT_OK(PersistRocksDBOptions(config_options, options, {"default"},
                                  {options}, tmp_options_file, fs.get()));
  ASSERT_NOK(
      WaitForOptionsUpdate(fs, tmp_options_file, options.refresh_options_file));

  DBOptions new_db_opts = db_->GetDBOptions();
  ASSERT_EQ(new_db_opts.max_background_jobs, 10);
  ASSERT_EQ(new_db_opts.max_background_compactions, 20);
  auto dcfh = db_->DefaultColumnFamily();
  ColumnFamilyDescriptor dcd;
  ASSERT_OK(dcfh->GetDescriptor(&dcd));
  ASSERT_EQ(dcd.options.periodic_compaction_seconds, 200);
}

TEST_F(DBOptionsTest, RefreshSimpleOptions) {
  Options options = CurrentOptions();
  auto fs = options.env->GetFileSystem();
  options.create_if_missing = true;
  options.max_background_compactions = 11;
  options.refresh_options_sec = 1;
  options.refresh_options_file = dbname_ + "/Options.new";
  std::string tmp_options_file = dbname_ + "/Options.tmp";
  options.enable_blob_files = false;
  ASSERT_OK(TryReopen(options));

  SyncPoint::GetInstance()->LoadDependency(
      {{"DBImpl::RefreshOptions::Complete", "DBOptionsTest::WaitForUpdates"}});
  SyncPoint::GetInstance()->EnableProcessing();

  // Test with a file that contains only DBOptions
  ASSERT_OK(CreateFile(fs, tmp_options_file,
                       "[DBOptions]\n"
                       "max_background_compactions = 22\n"
                       "[CFOptions \"default\"]\n",
                       false));
  ASSERT_NOK(
      WaitForOptionsUpdate(fs, tmp_options_file, options.refresh_options_file));
  DBOptions new_db_opts = db_->GetDBOptions();
  ASSERT_EQ(new_db_opts.max_background_compactions, 22);

  // Test with a file that contains only ColumnFamilyOptions
  ASSERT_OK(CreateFile(fs, tmp_options_file,
                       "[DBOptions]\n"
                       "[CFOptions \"default\"]\n"
                       "enable_blob_files = true\n",
                       false));
  ASSERT_NOK(
      WaitForOptionsUpdate(fs, tmp_options_file, options.refresh_options_file));
  auto dcfh = db_->DefaultColumnFamily();
  ColumnFamilyDescriptor dcd;
  ASSERT_OK(dcfh->GetDescriptor(&dcd));
  ASSERT_EQ(dcd.options.enable_blob_files, true);

  // Test with a file that contains a table factory options
  ASSERT_OK(CreateFile(fs, tmp_options_file,
                       "[DBOptions]\n"
                       "[CFOptions \"default\"]\n"
                       "table_factory.block_size = 32768\n",
                       false));
  ASSERT_NOK(
      WaitForOptionsUpdate(fs, tmp_options_file, options.refresh_options_file));

  ASSERT_OK(dcfh->GetDescriptor(&dcd));
  auto bbto = dcd.options.table_factory->GetOptions<BlockBasedTableOptions>();
  ASSERT_NE(bbto, nullptr);
  ASSERT_EQ(bbto->block_size, 32768);
}

TEST_F(DBOptionsTest, DifferentOptionsFile) {
  Options options = CurrentOptions();
  auto fs = options.env->GetFileSystem();
  options.create_if_missing = true;
  options.refresh_options_sec = 1;
  options.refresh_options_file = "";
  options.max_background_jobs = 1;
  options.max_background_compactions = 2;
  options.periodic_compaction_seconds = 100;
  std::string tmp_options_file = dbname_ + "/Options.new.tmp";
  ASSERT_OK(TryReopen(options));
  SyncPoint::GetInstance()->LoadDependency(
      {{"DBImpl::RefreshOptions::Complete", "DBOptionsTest::WaitForUpdates"}});
  SyncPoint::GetInstance()->EnableProcessing();
  ConfigOptions config_options;
  config_options.mutable_options_only = true;
  options.refresh_options_file = "Options.tmp.1";
  ASSERT_OK(PersistRocksDBOptions(config_options, options, {"default"},
                                  {options}, tmp_options_file, fs.get()));
  ASSERT_NOK(
      WaitForOptionsUpdate(fs, tmp_options_file, dbname_ + "/Options.new"));

  DBOptions new_db_opts = db_->GetDBOptions();
  ASSERT_EQ(new_db_opts.refresh_options_file, "Options.tmp.1");

  options.refresh_options_file = "Options.tmp.2";
  ASSERT_OK(PersistRocksDBOptions(config_options, options, {"default"},
                                  {options}, tmp_options_file, fs.get()));
  ASSERT_NOK(
      WaitForOptionsUpdate(fs, tmp_options_file, dbname_ + "/Options.tmp.1"));
  new_db_opts = db_->GetDBOptions();
  ASSERT_EQ(new_db_opts.refresh_options_file, "Options.tmp.2");

  ASSERT_OK(fs->CreateDir(dbname_ + "/Options.tmp", IOOptions(), nullptr));
  options.refresh_options_file = dbname_ + "/Options.tmp/Options.new";
  ASSERT_OK(PersistRocksDBOptions(config_options, options, {"default"},
                                  {options}, tmp_options_file, fs.get()));

  ASSERT_NOK(
      WaitForOptionsUpdate(fs, tmp_options_file, dbname_ + "/Options.tmp.2"));

  new_db_opts = db_->GetDBOptions();
  ASSERT_EQ(new_db_opts.refresh_options_file,
            dbname_ + "/Options.tmp/Options.new");

  options.max_background_compactions = 4;
  ASSERT_OK(PersistRocksDBOptions(config_options, options, {"default"},
                                  {options}, tmp_options_file, fs.get()));
  ASSERT_NOK(WaitForOptionsUpdate(fs, tmp_options_file,
                                  dbname_ + "/Options.tmp/Options.new"));
  new_db_opts = db_->GetDBOptions();
  ASSERT_EQ(new_db_opts.max_background_compactions, 4);
  ASSERT_OK(fs->DeleteDir(dbname_ + "/Options.tmp", IOOptions(), nullptr));
}

TEST_F(DBOptionsTest, RefreshOptionsImmutable) {
  Options options = CurrentOptions();
  auto fs = options.env->GetFileSystem();
  options.create_if_missing = true;
  options.refresh_options_sec = 1;
  options.refresh_options_file = dbname_ + "/Options.new";
  std::string tmp_options_file = dbname_ + "/Options.tmp";
  ASSERT_OK(TryReopen(options));
  SyncPoint::GetInstance()->LoadDependency(
      {{"DBImpl::RefreshOptions::Complete", "DBOptionsTest::WaitForUpdates"}});
  SyncPoint::GetInstance()->EnableProcessing();
  ConfigOptions config_options;

  // Test setting an immutable DBOption and see the value
  // did not change
  std::unique_ptr<Env> mock(MockEnv::Create(options.env));
  options.env = mock.get();
  ASSERT_OK(PersistRocksDBOptions(config_options, options, {"default"},
                                  {options}, tmp_options_file, fs.get()));
  ASSERT_NOK(
      WaitForOptionsUpdate(fs, tmp_options_file, options.refresh_options_file));

  // Test setting an immutable ColumnFamilyOption and see the value
  // did not change
  options = CurrentOptions();
  options.comparator = ReverseBytewiseComparator();
  options.refresh_options_sec = 1;
  options.refresh_options_file = dbname_ + "/Options.new";
  ASSERT_OK(PersistRocksDBOptions(config_options, options, {"default"},
                                  {options}, tmp_options_file, fs.get()));
  ASSERT_NOK(
      WaitForOptionsUpdate(fs, tmp_options_file, options.refresh_options_file));

  auto dcfh = db_->DefaultColumnFamily();
  ColumnFamilyDescriptor dcd;
  ASSERT_OK(dcfh->GetDescriptor(&dcd));
  ASSERT_EQ(dcd.options.comparator, BytewiseComparator());
}

TEST_F(DBOptionsTest, RefreshOptionsBadFile) {
  Options options = CurrentOptions();
  auto fs = options.env->GetFileSystem();
  options.create_if_missing = true;
  options.refresh_options_sec = 1;
  options.refresh_options_file = dbname_ + "/Options.new";
  std::string tmp_options_file = dbname_ + "/Options.tmp";
  ASSERT_OK(TryReopen(options));

  SyncPoint::GetInstance()->LoadDependency(
      {{"DBImpl::RefreshOptions::Complete", "DBOptionsTest::WaitForUpdates"}});
  SyncPoint::GetInstance()->SetCallBack("DBImpl::RefreshOptions::Parse",
                                        [&](void* arg) {
                                          auto s = static_cast<Status*>(arg);
                                          ASSERT_NOK(*s);
                                        });
  SyncPoint::GetInstance()->EnableProcessing();
  // Test with a file that is not an options file
  ASSERT_OK(CreateFile(fs, tmp_options_file, "fred", false));
  ASSERT_NOK(
      WaitForOptionsUpdate(fs, tmp_options_file, options.refresh_options_file));

  // Test with a file that contains no DBOptions section
  ASSERT_OK(
      CreateFile(fs, tmp_options_file, "[CFOptions \"default\"]\n", false));
  ASSERT_NOK(
      WaitForOptionsUpdate(fs, tmp_options_file, options.refresh_options_file));

  // Test with a file that contains no ColumnFamilyOptions section
  ASSERT_OK(CreateFile(fs, tmp_options_file, "[DBOptions]\n", false));
  ASSERT_NOK(
      WaitForOptionsUpdate(fs, tmp_options_file, options.refresh_options_file));

  // Test with a file that contains no default ColumnFamilyOptions section
  ASSERT_OK(CreateFile(fs, tmp_options_file,
                       "[DBOptions]\n"
                       "[CFOptions \"unknown\"]\n",
                       false));
  ASSERT_NOK(
      WaitForOptionsUpdate(fs, tmp_options_file, options.refresh_options_file));

  // Test what happens if the refresh_options_file is a directory, not a file
  bool exists = false;
  SyncPoint::GetInstance()->SetCallBack("DBImpl::RefreshOptions::FileExists",
                                        [&](void* /*arg*/) { exists = true; });

  ASSERT_OK(fs->CreateDir(options.refresh_options_file, IOOptions(), nullptr));
  TEST_SYNC_POINT("DBOptionsTest::WaitForUpdates");
  ASSERT_TRUE(exists);
  ASSERT_OK(fs->FileExists(options.refresh_options_file, IOOptions(), nullptr));
  ASSERT_OK(fs->DeleteDir(options.refresh_options_file, IOOptions(), nullptr));
}

TEST_F(DBOptionsTest, RefreshOptionsUnknown) {
  Options options = CurrentOptions();
  auto fs = options.env->GetFileSystem();
  options.create_if_missing = true;
  options.refresh_options_sec = 1;
  options.refresh_options_file = dbname_ + "/Options.new";
  std::string tmp_options_file = dbname_ + "/Options.tmp";
  ASSERT_OK(TryReopen(options));
  SyncPoint::GetInstance()->LoadDependency(
      {{"DBImpl::RefreshOptions::Complete", "DBOptionsTest::WaitForUpdates"}});
  SyncPoint::GetInstance()->SetCallBack("DBImpl::RefreshOptions::SetDBOptions",
                                        [&](void* arg) {
                                          auto s = static_cast<Status*>(arg);
                                          ASSERT_NOK(*s);
                                        });
  SyncPoint::GetInstance()->SetCallBack("DBImpl::RefreshOptions::SetCFOptions",
                                        [&](void* arg) {
                                          auto s = static_cast<Status*>(arg);
                                          ASSERT_NOK(*s);
                                        });
  SyncPoint::GetInstance()->EnableProcessing();
  // Test with a file that contains a bad DBOptions value
  ASSERT_OK(CreateFile(fs, tmp_options_file,
                       "[DBOptions]\n"
                       "unknown = value\n"
                       "[CFOptions \"default\"]\n",
                       false));
  ASSERT_NOK(
      WaitForOptionsUpdate(fs, tmp_options_file, options.refresh_options_file));

  // Test with a file with a bad ColumnFamilyOptions
  ASSERT_OK(CreateFile(fs, tmp_options_file,
                       "[DBOptions]\n"
                       "[CFOptions \"default\"]\n"
                       "unknown = value\n",
                       false));
  ASSERT_NOK(
      WaitForOptionsUpdate(fs, tmp_options_file, options.refresh_options_file));
}
<<<<<<< HEAD

#endif  // ROCKSDB_LITE
=======
>>>>>>> 335c4242

TEST_F(DBOptionsTest, BottommostCompressionOptsWithFallbackType) {
  // Verify the bottommost compression options still take effect even when the
  // bottommost compression type is left at its default value. Verify for both
  // automatic and manual compaction.
  if (!Snappy_Supported() || !LZ4_Supported()) {
    return;
  }

  constexpr int kUpperCompressionLevel = 1;
  constexpr int kBottommostCompressionLevel = 2;
  constexpr int kNumL0Files = 2;

  Options options = CurrentOptions();
  options.level0_file_num_compaction_trigger = kNumL0Files;
  options.compression = CompressionType::kLZ4Compression;
  options.compression_opts.level = kUpperCompressionLevel;
  options.bottommost_compression_opts.level = kBottommostCompressionLevel;
  options.bottommost_compression_opts.enabled = true;
  Reopen(options);

  CompressionType compression_used = CompressionType::kDisableCompressionOption;
  CompressionOptions compression_opt_used;
  bool compacted = false;
  SyncPoint::GetInstance()->SetCallBack(
      "CompactionPicker::RegisterCompaction:Registered", [&](void* arg) {
        Compaction* c = static_cast<Compaction*>(arg);
        compression_used = c->output_compression();
        compression_opt_used = c->output_compression_opts();
        compacted = true;
      });
  SyncPoint::GetInstance()->EnableProcessing();

  // First, verify for automatic compaction.
  for (int i = 0; i < kNumL0Files; ++i) {
    ASSERT_OK(Put("foo", "foofoofoo"));
    ASSERT_OK(Put("bar", "foofoofoo"));
    ASSERT_OK(Flush());
  }
  ASSERT_OK(dbfull()->TEST_WaitForCompact());

  ASSERT_TRUE(compacted);
  ASSERT_EQ(CompressionType::kLZ4Compression, compression_used);
  ASSERT_EQ(kBottommostCompressionLevel, compression_opt_used.level);

  // Second, verify for manual compaction.
  compacted = false;
  compression_used = CompressionType::kDisableCompressionOption;
  compression_opt_used = CompressionOptions();
  CompactRangeOptions cro;
  cro.bottommost_level_compaction = BottommostLevelCompaction::kForceOptimized;
  ASSERT_OK(dbfull()->CompactRange(cro, nullptr, nullptr));

  ROCKSDB_NAMESPACE::SyncPoint::GetInstance()->DisableProcessing();
  ROCKSDB_NAMESPACE::SyncPoint::GetInstance()->ClearAllCallBacks();

  ASSERT_TRUE(compacted);
  ASSERT_EQ(CompressionType::kLZ4Compression, compression_used);
  ASSERT_EQ(kBottommostCompressionLevel, compression_opt_used.level);
}

}  // namespace ROCKSDB_NAMESPACE

int main(int argc, char** argv) {
  ROCKSDB_NAMESPACE::port::InstallStackTraceHandler();
  ::testing::InitGoogleTest(&argc, argv);
  return RUN_ALL_TESTS();
}<|MERGE_RESOLUTION|>--- conflicted
+++ resolved
@@ -36,10 +36,6 @@
     SyncPoint::GetInstance()->ClearAllCallBacks();
   }
 
-<<<<<<< HEAD
-#ifndef ROCKSDB_LITE
-=======
->>>>>>> 335c4242
   std::unordered_map<std::string, std::string> GetMutableDBOptionsMap(
       const DBOptions& options) {
     std::string options_str;
@@ -537,13 +533,8 @@
       }
       Reopen(options);
       ASSERT_OK(dbfull()->TEST_WaitForCompact());
-<<<<<<< HEAD
-      ASSERT_FALSE(dbfull()->TEST_write_controler()->IsStopped());
-      ASSERT_FALSE(dbfull()->TEST_write_controler()->NeedsDelay());
-=======
       ASSERT_FALSE(dbfull()->write_controller_ptr()->IsStopped());
       ASSERT_FALSE(dbfull()->write_controller_ptr()->NeedsDelay());
->>>>>>> 335c4242
 
       SyncPoint::GetInstance()->LoadDependency(
           {{"DBOptionsTest::EnableAutoCompactionAndTriggerStall:1",
@@ -571,20 +562,6 @@
 
       switch (option_type) {
         case 0:
-<<<<<<< HEAD
-          ASSERT_TRUE(dbfull()->TEST_write_controler()->IsStopped());
-          break;
-        case 1:
-          ASSERT_FALSE(dbfull()->TEST_write_controler()->IsStopped());
-          ASSERT_TRUE(dbfull()->TEST_write_controler()->NeedsDelay());
-          break;
-        case 2:
-          ASSERT_TRUE(dbfull()->TEST_write_controler()->IsStopped());
-          break;
-        case 3:
-          ASSERT_FALSE(dbfull()->TEST_write_controler()->IsStopped());
-          ASSERT_TRUE(dbfull()->TEST_write_controler()->NeedsDelay());
-=======
           ASSERT_TRUE(dbfull()->write_controller_ptr()->IsStopped());
           break;
         case 1:
@@ -597,20 +574,14 @@
         case 3:
           ASSERT_FALSE(dbfull()->write_controller_ptr()->IsStopped());
           ASSERT_TRUE(dbfull()->write_controller_ptr()->NeedsDelay());
->>>>>>> 335c4242
           break;
       }
       TEST_SYNC_POINT("DBOptionsTest::EnableAutoCompactionAndTriggerStall:3");
 
       // Background compaction executed.
       ASSERT_OK(dbfull()->TEST_WaitForCompact());
-<<<<<<< HEAD
-      ASSERT_FALSE(dbfull()->TEST_write_controler()->IsStopped());
-      ASSERT_FALSE(dbfull()->TEST_write_controler()->NeedsDelay());
-=======
       ASSERT_FALSE(dbfull()->write_controller_ptr()->IsStopped());
       ASSERT_FALSE(dbfull()->write_controller_ptr()->NeedsDelay());
->>>>>>> 335c4242
     }
   }
 }
@@ -643,11 +614,7 @@
   ASSERT_EQ(1, dbfull()->TEST_BGCompactionsAllowed());
   ASSERT_OK(dbfull()->SetDBOptions({{"max_background_compactions", "3"}}));
   ASSERT_EQ(1, dbfull()->TEST_BGCompactionsAllowed());
-<<<<<<< HEAD
-  auto stop_token = dbfull()->TEST_write_controler()->GetStopToken();
-=======
   auto stop_token = dbfull()->write_controller_ptr()->GetStopToken();
->>>>>>> 335c4242
   ASSERT_EQ(3, dbfull()->TEST_BGCompactionsAllowed());
 }
 
@@ -687,11 +654,7 @@
     ASSERT_EQ(expected_max_flushes, dbfull()->TEST_BGFlushesAllowed());
     ASSERT_EQ(1, dbfull()->TEST_BGCompactionsAllowed());
 
-<<<<<<< HEAD
-    auto stop_token = dbfull()->TEST_write_controler()->GetStopToken();
-=======
     auto stop_token = dbfull()->write_controller_ptr()->GetStopToken();
->>>>>>> 335c4242
 
     const int expected_max_compactions = 3 * expected_max_flushes;
 
@@ -735,17 +698,10 @@
   options.env = env_;
   Reopen(options);
   ASSERT_EQ(2 * 1024U * 1024U,
-<<<<<<< HEAD
-            dbfull()->TEST_write_controler()->max_delayed_write_rate());
-
-  ASSERT_OK(dbfull()->SetDBOptions({{"delayed_write_rate", "20000"}}));
-  ASSERT_EQ(20000, dbfull()->TEST_write_controler()->max_delayed_write_rate());
-=======
             dbfull()->write_controller_ptr()->max_delayed_write_rate());
 
   ASSERT_OK(dbfull()->SetDBOptions({{"delayed_write_rate", "20000"}}));
   ASSERT_EQ(20000, dbfull()->write_controller_ptr()->max_delayed_write_rate());
->>>>>>> 335c4242
 }
 
 TEST_F(DBOptionsTest, MaxTotalWalSizeChange) {
@@ -1489,11 +1445,6 @@
   ASSERT_NOK(
       WaitForOptionsUpdate(fs, tmp_options_file, options.refresh_options_file));
 }
-<<<<<<< HEAD
-
-#endif  // ROCKSDB_LITE
-=======
->>>>>>> 335c4242
 
 TEST_F(DBOptionsTest, BottommostCompressionOptsWithFallbackType) {
   // Verify the bottommost compression options still take effect even when the
