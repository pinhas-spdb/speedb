--- conflicted
+++ resolved
@@ -1173,12 +1173,13 @@
   }
 
   if (immutable_db_options_.dump_malloc_stats) {
-<<<<<<< HEAD
-    stats.clear();
-    DumpMallocStats(&stats);
-    if (!stats.empty()) {
-      ROCKS_LOG_INFO(immutable_db_options_.info_log, "--- Malloc STATS %s",
-                     stats.c_str());
+    std::string malloc_stats;
+    DumpMallocStats(&malloc_stats);
+    if (!malloc_stats.empty()) {
+      ROCKS_LOG_INFO(immutable_db_options_.info_log,
+                     "------- Malloc STATS -------");
+      ROCKS_LOG_INFO(immutable_db_options_.info_log, "%s",
+                     malloc_stats.c_str());
     }
 #ifdef MEMORY_REPORTING
     std::ostringstream oss;
@@ -1202,15 +1203,6 @@
         cf_oss << "[" << cf_name.c_str()
                << "]: " << NumberToHumanString(allocated_cf) << std::endl;
       }
-=======
-    std::string malloc_stats;
-    DumpMallocStats(&malloc_stats);
-    if (!malloc_stats.empty()) {
-      ROCKS_LOG_INFO(immutable_db_options_.info_log,
-                     "------- Malloc STATS -------");
-      ROCKS_LOG_INFO(immutable_db_options_.info_log, "%s",
-                     malloc_stats.c_str());
->>>>>>> bcbed0dc
     }
     oss << "Total: " << NumberToHumanString(cfs_total_memory) << std::endl
         << cf_oss.str();
