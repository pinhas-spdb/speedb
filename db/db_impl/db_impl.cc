--- conflicted
+++ resolved
@@ -1578,12 +1578,6 @@
     auto& wal = *it;
     assert(wal.IsSyncing());
 
-<<<<<<< HEAD
-    if (logs_.size() > 1) {
-      if (immutable_db_options_.track_and_verify_wals_in_manifest &&
-          wal.GetPreSyncSize() > 0) {
-        synced_wals.AddWal(wal.number, WalMetadata(wal.GetPreSyncSize()));
-=======
     if (wal.number < logs_.back().number) {
       // Inactive WAL
       if (immutable_db_options_.track_and_verify_wals_in_manifest &&
@@ -1598,33 +1592,14 @@
         assert(wal.GetPreSyncSize() < wal.writer->file()->GetFlushedSize());
         wal.FinishSync();
         ++it;
->>>>>>> 7b491e42
       }
     } else {
-<<<<<<< HEAD
-=======
       assert(wal.number == logs_.back().number);
       // Active WAL
->>>>>>> 7b491e42
       wal.FinishSync();
       ++it;
     }
   }
-<<<<<<< HEAD
-  assert(logs_.empty() || logs_[0].number > up_to ||
-         (logs_.size() == 1 && !logs_[0].IsSyncing()));
-
-  Status s;
-  if (synced_wals.IsWalAddition()) {
-    // not empty, write to MANIFEST.
-    s = versions_->LogAndApplyToDefaultColumnFamily(&synced_wals, &mutex_);
-    if (!s.ok() && versions_->io_status().IsIOError()) {
-      s = error_handler_.SetBGError(versions_->io_status(),
-                                    BackgroundErrorReason::kManifestWrite);
-    }
-  }
-=======
->>>>>>> 7b491e42
   log_sync_cv_.SignalAll();
 }
 
