--- conflicted
+++ resolved
@@ -1814,13 +1814,6 @@
   {
     StopWatch sw(immutable_db_options_.clock, stats_, WRITE_STALL,
                  &time_delayed);
-<<<<<<< HEAD
-    mutex_.AssertHeld();
-    mutex_.Unlock();
-    uint64_t delay =
-        write_controller_->GetDelay(immutable_db_options_.clock, num_bytes);
-    mutex_.Lock();
-=======
     // To avoid parallel timed delays (bad throttling), only support them
     // on the primary write queue.
     uint64_t delay;
@@ -1832,7 +1825,6 @@
       delay = 0;
     }
     TEST_SYNC_POINT("DBImpl::DelayWrite:Start");
->>>>>>> 335c4242
     if (delay > 0) {
       if (write_options.no_slowdown) {
         return Status::Incomplete("Write stall");
@@ -1868,12 +1860,8 @@
     // might wait here indefinitely as the background compaction may never
     // finish successfully, resulting in the stall condition lasting
     // indefinitely
-<<<<<<< HEAD
-    while (error_handler_.GetBGError().ok() && write_controller_->IsStopped()) {
-=======
     while (error_handler_.GetBGError().ok() && write_controller_->IsStopped() &&
            !shutting_down_.load(std::memory_order_relaxed)) {
->>>>>>> 335c4242
       if (write_options.no_slowdown) {
         return Status::Incomplete("Write stall");
       }
@@ -1881,20 +1869,6 @@
 
       // Notify write_thread about the stall so it can setup a barrier and
       // fail any pending writers with no_slowdown
-<<<<<<< HEAD
-      write_thread_.BeginWriteStall();
-      TEST_SYNC_POINT("DBImpl::DelayWrite:Wait");
-      // check here if another db is able to wake all the others.
-      // in a unit test:
-      // this db stops writing since another db is in a stop condition. make
-      // sure this db exits the stop condition.
-      mutex_.Unlock();
-
-      write_controller_->WaitOnCV(error_handler_);
-
-      mutex_.Lock();
-      write_thread_.EndWriteStall();
-=======
       write_thread.BeginWriteStall();
       if (&write_thread == &write_thread_) {
         TEST_SYNC_POINT("DBImpl::DelayWrite:Wait");
@@ -1911,7 +1885,6 @@
       }
       TEST_SYNC_POINT_CALLBACK("DBImpl::DelayWrite:AfterWait", &mutex_);
       write_thread.EndWriteStall();
->>>>>>> 335c4242
     }
   }
   assert((!delayed && !stopped) || !write_options.no_slowdown);
@@ -1925,17 +1898,11 @@
   // writes, we can ignore any background errors and allow the write to
   // proceed
   Status s;
-<<<<<<< HEAD
-  if (write_controller_->IsStopped()) {
-    // If writes are still stopped, it means we bailed due to a background
-    // error
-=======
   if (stopped && shutting_down_.load(std::memory_order_relaxed)) {
     s = Status::ShutdownInProgress("stalled writes");
   } else if (write_controller_->IsStopped()) {
     // If writes are still stopped and db not shutdown, it means we bailed
     // due to a background error
->>>>>>> 335c4242
     s = Status::Incomplete(error_handler_.GetBGError().ToString());
   }
   if (error_handler_.IsDBStopped()) {
