--- conflicted
+++ resolved
@@ -525,18 +525,8 @@
   if (!s.ok()) {
     return s;
   }
-<<<<<<< HEAD
-  if (immutable_db_options_.verify_sst_unique_id_in_manifest) {
-    s = VerifySstUniqueIdInManifest();
-    if (!s.ok()) {
-      return s;
-    }
-  }
-  s = SetDBId(read_only, recovery_ctx);
-=======
   s = SetupDBId(read_only, recovery_ctx);
   ROCKS_LOG_INFO(immutable_db_options_.info_log, "DB ID: %s\n", db_id_.c_str());
->>>>>>> 7b491e42
   if (s.ok() && !read_only) {
     s = DeleteUnreferencedSstFiles(recovery_ctx);
   }
@@ -838,8 +828,6 @@
   return s;
 }
 
-<<<<<<< HEAD
-=======
 void DBImpl::InvokeWalFilterIfNeededOnColumnFamilyToWalNumberMap() {
 #ifndef ROCKSDB_LITE
   if (immutable_db_options_.wal_filter == nullptr) {
@@ -965,7 +953,6 @@
 #endif  // ROCKSDB_LITE
 }
 
->>>>>>> 7b491e42
 // REQUIRES: wal_numbers are sorted in ascending order
 Status DBImpl::RecoverLogFiles(const std::vector<uint64_t>& wal_numbers,
                                SequenceNumber* next_sequence, bool read_only,
@@ -1790,19 +1777,14 @@
         std::max(max_write_buffer_size, cf.options.write_buffer_size);
   }
 
-<<<<<<< HEAD
   std::unique_ptr<DBImpl> impl{
       new DBImpl(db_options, dbname, seq_per_batch, batch_per_txn)};
-=======
-  DBImpl* impl = new DBImpl(db_options, dbname, seq_per_batch, batch_per_txn);
   if (!impl->immutable_db_options_.info_log) {
     s = impl->init_logger_creation_s_;
-    delete impl;
     return s;
   } else {
     assert(impl->init_logger_creation_s_.ok());
   }
->>>>>>> 7b491e42
   s = impl->env_->CreateDirIfMissing(impl->immutable_db_options_.GetWalDir());
   if (s.ok()) {
     std::vector<std::string> paths;
@@ -1858,12 +1840,6 @@
     }
 
     if (s.ok()) {
-<<<<<<< HEAD
-      if (impl->two_write_queues_) {
-        impl->log_write_mutex_.Lock();
-      }
-=======
->>>>>>> 7b491e42
       impl->alive_log_files_.push_back(
           DBImpl::LogFileNumberSize(impl->logfile_number_));
       // In WritePrepared there could be gap in sequence numbers. This breaks
@@ -1914,11 +1890,7 @@
           impl->versions_->GetColumnFamilySet()->GetColumnFamily(cf.name);
       if (cfd != nullptr) {
         handles->push_back(
-<<<<<<< HEAD
             new ColumnFamilyHandleImpl(cfd, impl.get(), &impl->mutex_));
-=======
-            new ColumnFamilyHandleImpl(cfd, impl, &impl->mutex_));
->>>>>>> 7b491e42
         impl->NewThreadStatusCfInfo(cfd);
       } else {
         if (db_options.create_missing_column_families) {
@@ -2100,16 +2072,12 @@
                    "DB::Open() failed: %s", s.ToString().c_str());
   }
   if (s.ok()) {
-<<<<<<< HEAD
     s = impl->StartPeriodicWorkScheduler();
     *dbptr = impl.release();
-=======
-    s = impl->StartPeriodicTaskScheduler();
   }
 
   if (s.ok()) {
     s = impl->RegisterRecordSeqnoTimeWorker();
->>>>>>> 7b491e42
   }
   if (!s.ok()) {
     for (auto* h : *handles) {
