--- conflicted
+++ resolved
@@ -99,11 +99,8 @@
         result.use_dynamic_delay, result.delayed_write_rate));
   } else if (result.use_dynamic_delay == false) {
     result.use_dynamic_delay = true;
-<<<<<<< HEAD
-=======
     result.write_controller.reset(new WriteController(
         result.use_dynamic_delay, result.delayed_write_rate));
->>>>>>> 335c4242
     ROCKS_LOG_WARN(
         result.info_log,
         "Global Write Controller is only possible with use_dynamic_delay");
