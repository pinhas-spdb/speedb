--- conflicted
+++ resolved
@@ -2935,11 +2935,7 @@
           bg_job_limits.max_compactions, bg_flush_scheduled_,
           bg_compaction_scheduled_);
     }
-<<<<<<< HEAD
-    *reason = bg_flush_args[0].cfd_->GetFlushReason();
-=======
     *reason = bg_flush_args[0].flush_reason_;
->>>>>>> 335c4242
     if (write_buffer_manager_) {
       write_buffer_manager_->FlushStarted(
           *reason == FlushReason::kWriteBufferManagerInitiated);
@@ -2948,10 +2944,6 @@
     status = FlushMemTablesToOutputFiles(bg_flush_args, made_progress,
                                          job_context, log_buffer, thread_pri);
     TEST_SYNC_POINT("DBImpl::BackgroundFlush:BeforeFlush");
-<<<<<<< HEAD
-    // All the CFDs in the FlushReq must have the same flush reason, so just
-    // grab the first one
-=======
 // All the CFD/bg_flush_arg in the FlushReq must have the same flush reason, so
 // just grab the first one
 #ifndef NDEBUG
@@ -2959,7 +2951,6 @@
       assert(bg_flush_arg.flush_reason_ == bg_flush_args[0].flush_reason_);
     }
 #endif /* !NDEBUG */
->>>>>>> 335c4242
     for (auto& arg : bg_flush_args) {
       ColumnFamilyData* cfd = arg.cfd_;
       if (cfd->UnrefAndTryDelete()) {
@@ -4023,13 +4014,8 @@
 
   TEST_SYNC_POINT(
       "DBImpl::InitiateMemoryManagerFlushRequestAtomicFlush::BeforeFlush");
-<<<<<<< HEAD
-  auto s = AtomicFlushMemTables(cfds, flush_options,
-                                FlushReason::kWriteBufferManagerInitiated);
-=======
   auto s = AtomicFlushMemTables(
       flush_options, FlushReason::kWriteBufferManagerInitiated, cfds);
->>>>>>> 335c4242
 
   ROCKS_LOG_INFO(
       immutable_db_options_.info_log,
