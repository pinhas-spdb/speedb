--- conflicted
+++ resolved
@@ -20,11 +20,7 @@
   uint64_t now_micros_ = 6666;
   uint64_t NowNanos() override { return now_micros_ * std::milli::den; }
 };
-<<<<<<< HEAD
-}  // namespace
-=======
 }  // anonymous namespace
->>>>>>> 335c4242
 // The param is whether dynamic_delay is used or not
 class WriteControllerTest : public testing::TestWithParam<bool> {
  public:
@@ -200,11 +196,8 @@
   EXPECT_LT(1.0 * delay, 1.001 SECS);
 }
 
-<<<<<<< HEAD
-=======
 // TEST_F(WriteControllerTest, DebtAccumulation) {
 //   // TODO: yuval - adapt to dynamic_delay
->>>>>>> 335c4242
 TEST_P(WriteControllerTest, DebtAccumulation) {
   WriteController controller(GetParam(), 10 MBPS);
 
@@ -276,13 +269,8 @@
 }
 
 // This may or may not be a "good" feature, but it's an old feature
-<<<<<<< HEAD
-TEST_P(WriteControllerTest, CreditAccumulation) {
-  WriteController controller(GetParam(), 10 MBPS);
-=======
 TEST_F(WriteControllerTest, CreditAccumulation) {
   WriteController controller(false, 10 MBPS);
->>>>>>> 335c4242
 
   std::array<std::unique_ptr<WriteControllerToken>, 10> tokens;
 
