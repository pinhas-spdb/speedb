//  Copyright (c) 2011-present, Facebook, Inc.  All rights reserved.
//  This source code is licensed under both the GPLv2 (found in the
//  COPYING file in the root directory) and Apache 2.0 License
//  (found in the LICENSE.Apache file in the root directory).
//
// Copyright (c) 2011 The LevelDB Authors. All rights reserved.
// Use of this source code is governed by a BSD-style license that can be
// found in the LICENSE file. See the AUTHORS file for names of contributors.
#include <cstdlib>
#include <functional>
#include <memory>
#include <unordered_set>

#include "cache/cache_entry_roles.h"
#include "cache/cache_key.h"
#include "cache/lru_cache.h"
#include "cache/typed_cache.h"
#include "db/column_family.h"
#include "db/db_impl/db_impl.h"
#include "db/db_test_util.h"
#include "env/unique_id_gen.h"
#include "port/stack_trace.h"
#include "rocksdb/persistent_cache.h"
#include "rocksdb/statistics.h"
#include "rocksdb/table.h"
#include "rocksdb/table_properties.h"
#include "table/block_based/block_based_table_reader.h"
#include "table/unique_id_impl.h"
#include "util/compression.h"
#include "util/defer.h"
#include "util/hash.h"
#include "util/math.h"
#include "util/random.h"
#include "utilities/fault_injection_fs.h"

namespace ROCKSDB_NAMESPACE {

namespace {
const std::vector<CacheEntryRole> CacheCfStatsRoles{
    CacheEntryRole::kDataBlock, CacheEntryRole::kFilterBlock,
    CacheEntryRole::kIndexBlock};
}

class DBBlockCacheTest : public DBTestBase {
 private:
  size_t miss_count_ = 0;
  size_t hit_count_ = 0;
  size_t insert_count_ = 0;
  size_t failure_count_ = 0;
  size_t compression_dict_miss_count_ = 0;
  size_t compression_dict_hit_count_ = 0;
  size_t compression_dict_insert_count_ = 0;

 public:
  const size_t kNumBlocks = 10;
  const size_t kValueSize = 100;

  DBBlockCacheTest()
      : DBTestBase("db_block_cache_test", /*env_do_fsync=*/true) {}

  BlockBasedTableOptions GetTableOptions() {
    BlockBasedTableOptions table_options;
    // Set a small enough block size so that each key-value get its own block.
    table_options.block_size = 1;
    return table_options;
  }

  Options GetOptions(const BlockBasedTableOptions& table_options) {
    Options options = CurrentOptions();
    options.create_if_missing = true;
    options.avoid_flush_during_recovery = false;
    // options.compression = kNoCompression;
    options.statistics = ROCKSDB_NAMESPACE::CreateDBStatistics();
    options.table_factory.reset(NewBlockBasedTableFactory(table_options));
    return options;
  }

  void InitTable(const Options& /*options*/) {
    std::string value(kValueSize, 'a');
    for (size_t i = 0; i < kNumBlocks; i++) {
      ASSERT_OK(Put(std::to_string(i), value.c_str()));
    }
  }

  void RecordCacheCounters(const Options& options) {
    miss_count_ = TestGetTickerCount(options, BLOCK_CACHE_MISS);
    hit_count_ = TestGetTickerCount(options, BLOCK_CACHE_HIT);
    insert_count_ = TestGetTickerCount(options, BLOCK_CACHE_ADD);
    failure_count_ = TestGetTickerCount(options, BLOCK_CACHE_ADD_FAILURES);
  }

  void RecordCacheCountersForCompressionDict(const Options& options) {
    compression_dict_miss_count_ =
        TestGetTickerCount(options, BLOCK_CACHE_COMPRESSION_DICT_MISS);
    compression_dict_hit_count_ =
        TestGetTickerCount(options, BLOCK_CACHE_COMPRESSION_DICT_HIT);
    compression_dict_insert_count_ =
        TestGetTickerCount(options, BLOCK_CACHE_COMPRESSION_DICT_ADD);
  }

  void CheckCacheCounters(const Options& options, size_t expected_misses,
                          size_t expected_hits, size_t expected_inserts,
                          size_t expected_failures) {
    size_t new_miss_count = TestGetTickerCount(options, BLOCK_CACHE_MISS);
    size_t new_hit_count = TestGetTickerCount(options, BLOCK_CACHE_HIT);
    size_t new_insert_count = TestGetTickerCount(options, BLOCK_CACHE_ADD);
    size_t new_failure_count =
        TestGetTickerCount(options, BLOCK_CACHE_ADD_FAILURES);
    ASSERT_EQ(miss_count_ + expected_misses, new_miss_count);
    ASSERT_EQ(hit_count_ + expected_hits, new_hit_count);
    ASSERT_EQ(insert_count_ + expected_inserts, new_insert_count);
    ASSERT_EQ(failure_count_ + expected_failures, new_failure_count);
    miss_count_ = new_miss_count;
    hit_count_ = new_hit_count;
    insert_count_ = new_insert_count;
    failure_count_ = new_failure_count;
  }

  void CheckCacheCountersForCompressionDict(
      const Options& options, size_t expected_compression_dict_misses,
      size_t expected_compression_dict_hits,
      size_t expected_compression_dict_inserts) {
    size_t new_compression_dict_miss_count =
        TestGetTickerCount(options, BLOCK_CACHE_COMPRESSION_DICT_MISS);
    size_t new_compression_dict_hit_count =
        TestGetTickerCount(options, BLOCK_CACHE_COMPRESSION_DICT_HIT);
    size_t new_compression_dict_insert_count =
        TestGetTickerCount(options, BLOCK_CACHE_COMPRESSION_DICT_ADD);
    ASSERT_EQ(compression_dict_miss_count_ + expected_compression_dict_misses,
              new_compression_dict_miss_count);
    ASSERT_EQ(compression_dict_hit_count_ + expected_compression_dict_hits,
              new_compression_dict_hit_count);
    ASSERT_EQ(
        compression_dict_insert_count_ + expected_compression_dict_inserts,
        new_compression_dict_insert_count);
    compression_dict_miss_count_ = new_compression_dict_miss_count;
    compression_dict_hit_count_ = new_compression_dict_hit_count;
    compression_dict_insert_count_ = new_compression_dict_insert_count;
  }

<<<<<<< HEAD
  void CheckCompressedCacheCounters(const Options& options,
                                    size_t expected_misses,
                                    size_t expected_hits,
                                    size_t expected_inserts,
                                    size_t expected_failures) {
    size_t new_miss_count =
        TestGetTickerCount(options, BLOCK_CACHE_COMPRESSED_MISS);
    size_t new_hit_count =
        TestGetTickerCount(options, BLOCK_CACHE_COMPRESSED_HIT);
    size_t new_insert_count =
        TestGetTickerCount(options, BLOCK_CACHE_COMPRESSED_ADD);
    size_t new_failure_count =
        TestGetTickerCount(options, BLOCK_CACHE_COMPRESSED_ADD_FAILURES);
    ASSERT_EQ(compressed_miss_count_ + expected_misses, new_miss_count);
    ASSERT_EQ(compressed_hit_count_ + expected_hits, new_hit_count);
    ASSERT_EQ(compressed_insert_count_ + expected_inserts, new_insert_count);
    ASSERT_EQ(compressed_failure_count_ + expected_failures, new_failure_count);
    compressed_miss_count_ = new_miss_count;
    compressed_hit_count_ = new_hit_count;
    compressed_insert_count_ = new_insert_count;
    compressed_failure_count_ = new_failure_count;
  }

#ifndef ROCKSDB_LITE
  InternalStats::CacheEntryRoleStats GetCacheEntryRoleStatsBg() {
    // Verify in cache entry role stats
    ColumnFamilyHandleImpl* cfh =
        static_cast<ColumnFamilyHandleImpl*>(dbfull()->DefaultColumnFamily());
    InternalStats* internal_stats_ptr = cfh->cfd()->internal_stats();
    InternalStats::CacheEntryRoleStats stats;
    internal_stats_ptr->TEST_GetCacheEntryRoleStats(&stats,
                                                    /*foreground=*/false);
    return stats;
  }

  const std::array<size_t, kNumCacheEntryRoles> GetCacheEntryRoleCountsBg() {
    return GetCacheEntryRoleStatsBg().entry_counts;
  }
#endif  // ROCKSDB_LITE

  void ValidateCacheCfMapProperty(
      const std::vector<ColumnFamilyHandle*>& cf_handles,
      const InternalStats::CacheEntryRoleStats& actual_stats) {
    // Get the general block cache entry stats using the default cf as
    // we are using only the total used bytes which is the total for all
    // cf-s in this DB
    std::map<std::string, std::string> entry_values;
    ASSERT_TRUE(db_->GetMapProperty(dbfull()->DefaultColumnFamily(),
                                    DB::Properties::kBlockCacheEntryStats,
                                    &entry_values));
    for (auto role : CacheCfStatsRoles) {
      uint64_t total_role_charges_all_cfs_cf_stats = 0U;

      for (const auto cf_handle : cf_handles) {
        ColumnFamilyHandleImpl* cfh =
            static_cast<ColumnFamilyHandleImpl*>(cf_handle);

        std::map<std::string, std::string> cf_values;
        ASSERT_TRUE(db_->GetMapProperty(cfh, DB::Properties::kBlockCacheCfStats,
                                        &cf_values));

        ASSERT_EQ(cfh->GetName(),
                  cf_values[BlockCacheCfStatsMapKeys::CfName()]);
        ASSERT_EQ(actual_stats.cache_id,
                  cf_values[BlockCacheCfStatsMapKeys::CacheId()]);

        total_role_charges_all_cfs_cf_stats +=
            std::stoll(cf_values[BlockCacheCfStatsMapKeys::UsedBytes(role)]);
      }

      auto total_role_charges_global_stats =
          std::stoll(entry_values[BlockCacheCfStatsMapKeys::UsedBytes(role)]);
      ASSERT_EQ(total_role_charges_global_stats,
                total_role_charges_all_cfs_cf_stats)
          << "Role: " << GetCacheEntryRoleName(role);
    }
  }

#define CALL_WRAPPER(func) \
  func;                    \
  ASSERT_FALSE(HasFailure());

  void ValidateCacheStats(
      const std::shared_ptr<Cache>& cache,
      const std::array<size_t, kNumCacheEntryRoles>& expected_counts) {
    auto actual_stats = GetCacheEntryRoleStatsBg();

    auto actual_counts = actual_stats.entry_counts;
    EXPECT_EQ(expected_counts, actual_counts);

    std::vector<ColumnFamilyHandle*> cf_handles(handles_);
    if (cf_handles.empty()) {
      cf_handles.push_back(dbfull()->DefaultColumnFamily());
    };

    if (std::string(cache->Name()) == "LRUCache") {
      // For LRU block cache, verify that the per-item owner id counts
      // are maintained correctly.
      // This feature is currently only supported in the LRU cache
      for (auto role : CacheCfStatsRoles) {
        auto role_idx = static_cast<uint>(role);
        size_t total_role_charges_all_cfs = 0U;
        for (const auto cfh : cf_handles) {
          auto cfh_impl = static_cast<ColumnFamilyHandleImpl*>(cfh);
          auto cache_owner_id = cfh_impl->cfd()->GetCacheOwnerId();
          total_role_charges_all_cfs +=
              actual_stats.charge_per_item_owner[cache_owner_id][role_idx];
        }
        ASSERT_EQ(actual_stats.total_charges[role_idx],
                  total_role_charges_all_cfs);
      }
      ValidateCacheCfMapProperty(cf_handles, actual_stats);
    }
  }
=======
  const std::array<size_t, kNumCacheEntryRoles> GetCacheEntryRoleCountsBg() {
    // Verify in cache entry role stats
    std::array<size_t, kNumCacheEntryRoles> cache_entry_role_counts;
    std::map<std::string, std::string> values;
    EXPECT_TRUE(db_->GetMapProperty(DB::Properties::kFastBlockCacheEntryStats,
                                    &values));
    for (size_t i = 0; i < kNumCacheEntryRoles; ++i) {
      auto role = static_cast<CacheEntryRole>(i);
      cache_entry_role_counts[i] =
          ParseSizeT(values[BlockCacheEntryStatsMapKeys::EntryCount(role)]);
    }
    return cache_entry_role_counts;
  }
>>>>>>> 335c4242
};

TEST_F(DBBlockCacheTest, IteratorBlockCacheUsage) {
  ReadOptions read_options;
  read_options.fill_cache = false;
  auto table_options = GetTableOptions();
  auto options = GetOptions(table_options);
  InitTable(options);

  LRUCacheOptions co;
  co.capacity = 0;
  co.num_shard_bits = 0;
  co.strict_capacity_limit = false;
  // Needed not to count entry stats collector
  co.metadata_charge_policy = kDontChargeCacheMetadata;
  std::shared_ptr<Cache> cache = NewLRUCache(co);
  table_options.block_cache = cache;
  options.table_factory.reset(NewBlockBasedTableFactory(table_options));
  Reopen(options);
  RecordCacheCounters(options);

  std::vector<std::unique_ptr<Iterator>> iterators(kNumBlocks - 1);
  Iterator* iter = nullptr;

  ASSERT_EQ(0, cache->GetUsage());
  iter = db_->NewIterator(read_options);
  iter->Seek(std::to_string(0));
  ASSERT_LT(0, cache->GetUsage());
  delete iter;
  iter = nullptr;
  ASSERT_EQ(0, cache->GetUsage());
}

TEST_F(DBBlockCacheTest, TestWithoutCompressedBlockCache) {
  ReadOptions read_options;
  auto table_options = GetTableOptions();
  auto options = GetOptions(table_options);
  InitTable(options);

  LRUCacheOptions co;
  co.capacity = 0;
  co.num_shard_bits = 0;
  co.strict_capacity_limit = false;
  // Needed not to count entry stats collector
  co.metadata_charge_policy = kDontChargeCacheMetadata;
  std::shared_ptr<Cache> cache = NewLRUCache(co);
  table_options.block_cache = cache;
  options.table_factory.reset(NewBlockBasedTableFactory(table_options));
  Reopen(options);
  RecordCacheCounters(options);

  std::vector<std::unique_ptr<Iterator>> iterators(kNumBlocks - 1);
  Iterator* iter = nullptr;

  // Load blocks into cache.
  for (size_t i = 0; i + 1 < kNumBlocks; i++) {
    iter = db_->NewIterator(read_options);
    iter->Seek(std::to_string(i));
    ASSERT_OK(iter->status());
    CheckCacheCounters(options, 1, 0, 1, 0);
    iterators[i].reset(iter);
  }
  size_t usage = cache->GetUsage();
  ASSERT_LT(0, usage);
  cache->SetCapacity(usage);
  ASSERT_EQ(usage, cache->GetPinnedUsage());

  // Test with strict capacity limit.
  cache->SetStrictCapacityLimit(true);
  iter = db_->NewIterator(read_options);
  iter->Seek(std::to_string(kNumBlocks - 1));
  ASSERT_TRUE(iter->status().IsMemoryLimit());
  CheckCacheCounters(options, 1, 0, 0, 1);
  delete iter;
  iter = nullptr;

  // Release iterators and access cache again.
  for (size_t i = 0; i + 1 < kNumBlocks; i++) {
    iterators[i].reset();
    CheckCacheCounters(options, 0, 0, 0, 0);
  }
  ASSERT_EQ(0, cache->GetPinnedUsage());
  for (size_t i = 0; i + 1 < kNumBlocks; i++) {
    iter = db_->NewIterator(read_options);
    iter->Seek(std::to_string(i));
    ASSERT_OK(iter->status());
    CheckCacheCounters(options, 0, 1, 0, 0);
    iterators[i].reset(iter);
  }
}

#ifdef SNAPPY

namespace {
class PersistentCacheFromCache : public PersistentCache {
 public:
  PersistentCacheFromCache(std::shared_ptr<Cache> cache, bool read_only)
      : cache_(cache), read_only_(read_only) {}

  Status Insert(const Slice& key, const char* data,
                const size_t size) override {
    if (read_only_) {
      return Status::NotSupported();
    }
    std::unique_ptr<char[]> copy{new char[size]};
    std::copy_n(data, size, copy.get());
    Status s = cache_.Insert(key, copy.get(), size);
    if (s.ok()) {
      copy.release();
    }
    return s;
  }

  Status Lookup(const Slice& key, std::unique_ptr<char[]>* data,
                size_t* size) override {
    auto handle = cache_.Lookup(key);
    if (handle) {
      char* ptr = cache_.Value(handle);
      *size = cache_.get()->GetCharge(handle);
      data->reset(new char[*size]);
      std::copy_n(ptr, *size, data->get());
      cache_.Release(handle);
      return Status::OK();
    } else {
      return Status::NotFound();
    }
  }

  bool IsCompressed() override { return false; }

  StatsType Stats() override { return StatsType(); }

  std::string GetPrintableOptions() const override { return ""; }

  uint64_t NewId() override { return cache_.get()->NewId(); }

 private:
  BasicTypedSharedCacheInterface<char[], CacheEntryRole::kMisc> cache_;
  bool read_only_;
};

class ReadOnlyCacheWrapper : public CacheWrapper {
 public:
  using CacheWrapper::CacheWrapper;

<<<<<<< HEAD
  using Cache::Insert;
  Status Insert(const Slice& /*key*/, void* /*value*/, size_t /*charge*/,
                void (*)(const Slice& key, void* value) /*deleter*/,
                Handle** /*handle*/, Priority /*priority*/,
                Cache::ItemOwnerId /* item_owner_id */) override {
=======
  const char* Name() const override { return "ReadOnlyCacheWrapper"; }

  Status Insert(const Slice& /*key*/, Cache::ObjectPtr /*value*/,
                const CacheItemHelper* /*helper*/, size_t /*charge*/,
                Handle** /*handle*/, Priority /*priority*/) override {
>>>>>>> 335c4242
    return Status::NotSupported();
  }
};

}  // anonymous namespace
#endif  // SNAPPY


// Make sure that when options.block_cache is set, after a new table is
// created its index/filter blocks are added to block cache.
TEST_F(DBBlockCacheTest, IndexAndFilterBlocksOfNewTableAddedToCache) {
  Options options = CurrentOptions();
  options.create_if_missing = true;
  options.statistics = ROCKSDB_NAMESPACE::CreateDBStatistics();
  BlockBasedTableOptions table_options;
  table_options.cache_index_and_filter_blocks = true;
  table_options.filter_policy.reset(NewBloomFilterPolicy(20));
  options.table_factory.reset(NewBlockBasedTableFactory(table_options));
  CreateAndReopenWithCF({"pikachu"}, options);

  ASSERT_OK(Put(1, "key", "val"));
  // Create a new table.
  ASSERT_OK(Flush(1));

  // index/filter blocks added to block cache right after table creation.
  ASSERT_EQ(1, TestGetTickerCount(options, BLOCK_CACHE_INDEX_MISS));
  ASSERT_EQ(1, TestGetTickerCount(options, BLOCK_CACHE_FILTER_MISS));
  ASSERT_EQ(2, /* only index/filter were added */
            TestGetTickerCount(options, BLOCK_CACHE_ADD));
  ASSERT_EQ(0, TestGetTickerCount(options, BLOCK_CACHE_DATA_MISS));
  uint64_t int_num;
  ASSERT_TRUE(
      dbfull()->GetIntProperty("rocksdb.estimate-table-readers-mem", &int_num));
  ASSERT_EQ(int_num, 0U);

  // Make sure filter block is in cache.
  std::string value;
  ReadOptions ropt;
  db_->KeyMayExist(ReadOptions(), handles_[1], "key", &value);

  // Miss count should remain the same.
  ASSERT_EQ(1, TestGetTickerCount(options, BLOCK_CACHE_FILTER_MISS));
  ASSERT_EQ(1, TestGetTickerCount(options, BLOCK_CACHE_FILTER_HIT));

  db_->KeyMayExist(ReadOptions(), handles_[1], "key", &value);
  ASSERT_EQ(1, TestGetTickerCount(options, BLOCK_CACHE_FILTER_MISS));
  ASSERT_EQ(2, TestGetTickerCount(options, BLOCK_CACHE_FILTER_HIT));

  // Make sure index block is in cache.
  auto index_block_hit = TestGetTickerCount(options, BLOCK_CACHE_INDEX_HIT);
  value = Get(1, "key");
  ASSERT_EQ(1, TestGetTickerCount(options, BLOCK_CACHE_INDEX_MISS));
  ASSERT_EQ(index_block_hit + 1,
            TestGetTickerCount(options, BLOCK_CACHE_INDEX_HIT));

  value = Get(1, "key");
  ASSERT_EQ(1, TestGetTickerCount(options, BLOCK_CACHE_INDEX_MISS));
  ASSERT_EQ(index_block_hit + 2,
            TestGetTickerCount(options, BLOCK_CACHE_INDEX_HIT));
}

// With fill_cache = false, fills up the cache, then iterates over the entire
// db, verify dummy entries inserted in `BlockBasedTable::NewDataBlockIterator`
// does not cause heap-use-after-free errors in COMPILE_WITH_ASAN=1 runs
TEST_F(DBBlockCacheTest, FillCacheAndIterateDB) {
  ReadOptions read_options;
  read_options.fill_cache = false;
  auto table_options = GetTableOptions();
  auto options = GetOptions(table_options);
  InitTable(options);

  std::shared_ptr<Cache> cache = NewLRUCache(10, 0, true);
  table_options.block_cache = cache;
  options.table_factory.reset(NewBlockBasedTableFactory(table_options));
  Reopen(options);
  ASSERT_OK(Put("key1", "val1"));
  ASSERT_OK(Put("key2", "val2"));
  ASSERT_OK(Flush());
  ASSERT_OK(Put("key3", "val3"));
  ASSERT_OK(Put("key4", "val4"));
  ASSERT_OK(Flush());
  ASSERT_OK(Put("key5", "val5"));
  ASSERT_OK(Put("key6", "val6"));
  ASSERT_OK(Flush());

  Iterator* iter = nullptr;

  iter = db_->NewIterator(read_options);
  iter->Seek(std::to_string(0));
  while (iter->Valid()) {
    iter->Next();
  }
  delete iter;
  iter = nullptr;
}

TEST_F(DBBlockCacheTest, IndexAndFilterBlocksStats) {
  Options options = CurrentOptions();
  options.create_if_missing = true;
  options.statistics = ROCKSDB_NAMESPACE::CreateDBStatistics();
  BlockBasedTableOptions table_options;
  table_options.cache_index_and_filter_blocks = true;
  LRUCacheOptions co;
  // 500 bytes are enough to hold the first two blocks
  co.capacity = 500;
  co.num_shard_bits = 0;
  co.strict_capacity_limit = false;
  co.metadata_charge_policy = kDontChargeCacheMetadata;
  std::shared_ptr<Cache> cache = NewLRUCache(co);
  table_options.block_cache = cache;
  table_options.filter_policy.reset(NewBloomFilterPolicy(20, true));
  options.table_factory.reset(NewBlockBasedTableFactory(table_options));
  CreateAndReopenWithCF({"pikachu"}, options);

  ASSERT_OK(Put(1, "longer_key", "val"));
  // Create a new table
  ASSERT_OK(Flush(1));
  size_t index_bytes_insert =
      TestGetTickerCount(options, BLOCK_CACHE_INDEX_BYTES_INSERT);
  size_t filter_bytes_insert =
      TestGetTickerCount(options, BLOCK_CACHE_FILTER_BYTES_INSERT);
  ASSERT_GT(index_bytes_insert, 0);
  ASSERT_GT(filter_bytes_insert, 0);
  ASSERT_EQ(cache->GetUsage(), index_bytes_insert + filter_bytes_insert);
  // set the cache capacity to the current usage
  cache->SetCapacity(index_bytes_insert + filter_bytes_insert);
  // Note that the second key needs to be no longer than the first one.
  // Otherwise the second index block may not fit in cache.
  ASSERT_OK(Put(1, "key", "val"));
  // Create a new table
  ASSERT_OK(Flush(1));
  // cache evicted old index and block entries
  ASSERT_GT(TestGetTickerCount(options, BLOCK_CACHE_INDEX_BYTES_INSERT),
            index_bytes_insert);
  ASSERT_GT(TestGetTickerCount(options, BLOCK_CACHE_FILTER_BYTES_INSERT),
            filter_bytes_insert);
}

#if (defined OS_LINUX || defined OS_WIN)
TEST_F(DBBlockCacheTest, WarmCacheWithDataBlocksDuringFlush) {
  Options options = CurrentOptions();
  options.create_if_missing = true;
  options.statistics = ROCKSDB_NAMESPACE::CreateDBStatistics();

  BlockBasedTableOptions table_options;
  table_options.block_cache = NewLRUCache(1 << 25, 0, false);
  table_options.cache_index_and_filter_blocks = false;
  table_options.prepopulate_block_cache =
      BlockBasedTableOptions::PrepopulateBlockCache::kFlushOnly;
  options.table_factory.reset(NewBlockBasedTableFactory(table_options));
  DestroyAndReopen(options);

  std::string value(kValueSize, 'a');
  for (size_t i = 1; i <= kNumBlocks; i++) {
    ASSERT_OK(Put(std::to_string(i), value));
    ASSERT_OK(Flush());
    ASSERT_EQ(i, options.statistics->getTickerCount(BLOCK_CACHE_DATA_ADD));
    ASSERT_EQ(value, Get(std::to_string(i)));
    ASSERT_EQ(0, options.statistics->getTickerCount(BLOCK_CACHE_DATA_MISS));
    ASSERT_EQ(i, options.statistics->getTickerCount(BLOCK_CACHE_DATA_HIT));
  }
  // Verify compaction not counted
  ASSERT_OK(db_->CompactRange(CompactRangeOptions(), /*begin=*/nullptr,
                              /*end=*/nullptr));
  EXPECT_EQ(kNumBlocks,
            options.statistics->getTickerCount(BLOCK_CACHE_DATA_ADD));
}

// This test cache data, index and filter blocks during flush.
class DBBlockCacheTest1 : public DBTestBase,
                          public ::testing::WithParamInterface<uint32_t> {
 public:
  const size_t kNumBlocks = 10;
  const size_t kValueSize = 100;
  DBBlockCacheTest1() : DBTestBase("db_block_cache_test1", true) {}
};

INSTANTIATE_TEST_CASE_P(DBBlockCacheTest1, DBBlockCacheTest1,
                        ::testing::Values(1, 2));

TEST_P(DBBlockCacheTest1, WarmCacheWithBlocksDuringFlush) {
  Options options = CurrentOptions();
  options.create_if_missing = true;
  options.disable_auto_compactions = true;
  options.statistics = ROCKSDB_NAMESPACE::CreateDBStatistics();

  BlockBasedTableOptions table_options;
  table_options.block_cache = NewLRUCache(1 << 25, 0, false);

  uint32_t filter_type = GetParam();
  switch (filter_type) {
    case 1:  // partition_filter
      table_options.partition_filters = true;
      table_options.index_type =
          BlockBasedTableOptions::IndexType::kTwoLevelIndexSearch;
      table_options.filter_policy.reset(NewBloomFilterPolicy(10));
      break;
    case 2:  // full filter
      table_options.filter_policy.reset(NewBloomFilterPolicy(10));
      break;
    default:
      assert(false);
  }

  table_options.cache_index_and_filter_blocks = true;
  table_options.prepopulate_block_cache =
      BlockBasedTableOptions::PrepopulateBlockCache::kFlushOnly;
  options.table_factory.reset(NewBlockBasedTableFactory(table_options));
  DestroyAndReopen(options);

  std::string value(kValueSize, 'a');
  for (size_t i = 1; i <= kNumBlocks; i++) {
    ASSERT_OK(Put(std::to_string(i), value));
    ASSERT_OK(Flush());
    ASSERT_EQ(i, options.statistics->getTickerCount(BLOCK_CACHE_DATA_ADD));
    if (filter_type == 1) {
      ASSERT_EQ(2 * i,
                options.statistics->getTickerCount(BLOCK_CACHE_INDEX_ADD));
      ASSERT_EQ(2 * i,
                options.statistics->getTickerCount(BLOCK_CACHE_FILTER_ADD));
    } else {
      ASSERT_EQ(i, options.statistics->getTickerCount(BLOCK_CACHE_INDEX_ADD));
      ASSERT_EQ(i, options.statistics->getTickerCount(BLOCK_CACHE_FILTER_ADD));
    }
    ASSERT_EQ(value, Get(std::to_string(i)));

    ASSERT_EQ(0, options.statistics->getTickerCount(BLOCK_CACHE_DATA_MISS));
    ASSERT_EQ(i, options.statistics->getTickerCount(BLOCK_CACHE_DATA_HIT));

    ASSERT_EQ(0, options.statistics->getTickerCount(BLOCK_CACHE_INDEX_MISS));
    ASSERT_EQ(i * 3, options.statistics->getTickerCount(BLOCK_CACHE_INDEX_HIT));
    if (filter_type == 1) {
      ASSERT_EQ(i * 3,
                options.statistics->getTickerCount(BLOCK_CACHE_FILTER_HIT));
    } else {
      ASSERT_EQ(i * 2,
                options.statistics->getTickerCount(BLOCK_CACHE_FILTER_HIT));
    }
    ASSERT_EQ(0, options.statistics->getTickerCount(BLOCK_CACHE_FILTER_MISS));
  }

  // Verify compaction not counted
  CompactRangeOptions cro;
  // Ensure files are rewritten, not just trivially moved.
  cro.bottommost_level_compaction = BottommostLevelCompaction::kForceOptimized;
  ASSERT_OK(db_->CompactRange(cro, /*begin=*/nullptr, /*end=*/nullptr));
  EXPECT_EQ(kNumBlocks,
            options.statistics->getTickerCount(BLOCK_CACHE_DATA_ADD));
  // Index and filter blocks are automatically warmed when the new table file
  // is automatically opened at the end of compaction. This is not easily
  // disabled so results in the new index and filter blocks being warmed.
  if (filter_type == 1) {
    EXPECT_EQ(2 * (1 + kNumBlocks),
              options.statistics->getTickerCount(BLOCK_CACHE_INDEX_ADD));
    EXPECT_EQ(2 * (1 + kNumBlocks),
              options.statistics->getTickerCount(BLOCK_CACHE_FILTER_ADD));
  } else {
    EXPECT_EQ(1 + kNumBlocks,
              options.statistics->getTickerCount(BLOCK_CACHE_INDEX_ADD));
    EXPECT_EQ(1 + kNumBlocks,
              options.statistics->getTickerCount(BLOCK_CACHE_FILTER_ADD));
  }
}

TEST_F(DBBlockCacheTest, DynamicallyWarmCacheDuringFlush) {
  Options options = CurrentOptions();
  options.create_if_missing = true;
  options.statistics = ROCKSDB_NAMESPACE::CreateDBStatistics();

  BlockBasedTableOptions table_options;
  table_options.block_cache = NewLRUCache(1 << 25, 0, false);
  table_options.cache_index_and_filter_blocks = false;
  table_options.prepopulate_block_cache =
      BlockBasedTableOptions::PrepopulateBlockCache::kFlushOnly;

  options.table_factory.reset(NewBlockBasedTableFactory(table_options));
  DestroyAndReopen(options);

  std::string value(kValueSize, 'a');

  for (size_t i = 1; i <= 5; i++) {
    ASSERT_OK(Put(std::to_string(i), value));
    ASSERT_OK(Flush());
    ASSERT_EQ(1,
              options.statistics->getAndResetTickerCount(BLOCK_CACHE_DATA_ADD));

    ASSERT_EQ(value, Get(std::to_string(i)));
    ASSERT_EQ(0,
              options.statistics->getAndResetTickerCount(BLOCK_CACHE_DATA_ADD));
    ASSERT_EQ(
        0, options.statistics->getAndResetTickerCount(BLOCK_CACHE_DATA_MISS));
    ASSERT_EQ(1,
              options.statistics->getAndResetTickerCount(BLOCK_CACHE_DATA_HIT));
  }

  ASSERT_OK(dbfull()->SetOptions(
      {{"block_based_table_factory", "{prepopulate_block_cache=kDisable;}"}}));

  for (size_t i = 6; i <= kNumBlocks; i++) {
    ASSERT_OK(Put(std::to_string(i), value));
    ASSERT_OK(Flush());
    ASSERT_EQ(0,
              options.statistics->getAndResetTickerCount(BLOCK_CACHE_DATA_ADD));

    ASSERT_EQ(value, Get(std::to_string(i)));
    ASSERT_EQ(1,
              options.statistics->getAndResetTickerCount(BLOCK_CACHE_DATA_ADD));
    ASSERT_EQ(
        1, options.statistics->getAndResetTickerCount(BLOCK_CACHE_DATA_MISS));
    ASSERT_EQ(0,
              options.statistics->getAndResetTickerCount(BLOCK_CACHE_DATA_HIT));
  }
}
#endif

namespace {

// A mock cache wraps LRUCache, and record how many entries have been
// inserted for each priority.
class MockCache : public LRUCache {
 public:
  static uint32_t high_pri_insert_count;
  static uint32_t low_pri_insert_count;

  MockCache()
      : LRUCache((size_t)1 << 25 /*capacity*/, 0 /*num_shard_bits*/,
                 false /*strict_capacity_limit*/, 0.0 /*high_pri_pool_ratio*/,
                 0.0 /*low_pri_pool_ratio*/) {}

  using ShardedCache::Insert;

<<<<<<< HEAD
  Status Insert(const Slice& key, void* value,
                const Cache::CacheItemHelper* helper_cb, size_t charge,
                Handle** handle, Priority priority,
                Cache::ItemOwnerId item_owner_id) override {
    DeleterFn delete_cb = helper_cb->del_cb;
=======
  Status Insert(const Slice& key, Cache::ObjectPtr value,
                const Cache::CacheItemHelper* helper, size_t charge,
                Handle** handle, Priority priority) override {
>>>>>>> 335c4242
    if (priority == Priority::LOW) {
      low_pri_insert_count++;
    } else {
      high_pri_insert_count++;
    }
<<<<<<< HEAD
    return LRUCache::Insert(key, value, charge, delete_cb, handle, priority,
                            item_owner_id);
=======
    return LRUCache::Insert(key, value, helper, charge, handle, priority);
>>>>>>> 335c4242
  }
};

uint32_t MockCache::high_pri_insert_count = 0;
uint32_t MockCache::low_pri_insert_count = 0;

}  // anonymous namespace

TEST_F(DBBlockCacheTest, IndexAndFilterBlocksCachePriority) {
  for (auto priority : {Cache::Priority::LOW, Cache::Priority::HIGH}) {
    Options options = CurrentOptions();
    options.create_if_missing = true;
    options.statistics = ROCKSDB_NAMESPACE::CreateDBStatistics();
    BlockBasedTableOptions table_options;
    table_options.cache_index_and_filter_blocks = true;
    table_options.block_cache.reset(new MockCache());
    table_options.filter_policy.reset(NewBloomFilterPolicy(20));
    table_options.cache_index_and_filter_blocks_with_high_priority =
        priority == Cache::Priority::HIGH ? true : false;
    options.table_factory.reset(NewBlockBasedTableFactory(table_options));
    DestroyAndReopen(options);

    MockCache::high_pri_insert_count = 0;
    MockCache::low_pri_insert_count = 0;

    // Create a new table.
    ASSERT_OK(Put("foo", "value"));
    ASSERT_OK(Put("bar", "value"));
    ASSERT_OK(Flush());
    ASSERT_EQ(1, NumTableFilesAtLevel(0));

    // index/filter blocks added to block cache right after table creation.
    ASSERT_EQ(1, TestGetTickerCount(options, BLOCK_CACHE_INDEX_MISS));
    ASSERT_EQ(1, TestGetTickerCount(options, BLOCK_CACHE_FILTER_MISS));
    ASSERT_EQ(2, /* only index/filter were added */
              TestGetTickerCount(options, BLOCK_CACHE_ADD));
    ASSERT_EQ(0, TestGetTickerCount(options, BLOCK_CACHE_DATA_MISS));
    if (priority == Cache::Priority::LOW) {
      ASSERT_EQ(0u, MockCache::high_pri_insert_count);
      ASSERT_EQ(2u, MockCache::low_pri_insert_count);
    } else {
      ASSERT_EQ(2u, MockCache::high_pri_insert_count);
      ASSERT_EQ(0u, MockCache::low_pri_insert_count);
    }

    // Access data block.
    ASSERT_EQ("value", Get("foo"));

    ASSERT_EQ(1, TestGetTickerCount(options, BLOCK_CACHE_INDEX_MISS));
    ASSERT_EQ(1, TestGetTickerCount(options, BLOCK_CACHE_FILTER_MISS));
    ASSERT_EQ(3, /*adding data block*/
              TestGetTickerCount(options, BLOCK_CACHE_ADD));
    ASSERT_EQ(1, TestGetTickerCount(options, BLOCK_CACHE_DATA_MISS));

    // Data block should be inserted with low priority.
    if (priority == Cache::Priority::LOW) {
      ASSERT_EQ(0u, MockCache::high_pri_insert_count);
      ASSERT_EQ(3u, MockCache::low_pri_insert_count);
    } else {
      ASSERT_EQ(2u, MockCache::high_pri_insert_count);
      ASSERT_EQ(1u, MockCache::low_pri_insert_count);
    }
  }
}

namespace {

// An LRUCache wrapper that can falsely report "not found" on Lookup.
// This allows us to manipulate BlockBasedTableReader into thinking
// another thread inserted the data in between Lookup and Insert,
// while mostly preserving the LRUCache interface/behavior.
class LookupLiarCache : public CacheWrapper {
  int nth_lookup_not_found_ = 0;

 public:
  explicit LookupLiarCache(std::shared_ptr<Cache> target)
      : CacheWrapper(std::move(target)) {}

  const char* Name() const override { return "LookupLiarCache"; }

  Handle* Lookup(const Slice& key, const CacheItemHelper* helper = nullptr,
                 CreateContext* create_context = nullptr,
                 Priority priority = Priority::LOW,
                 Statistics* stats = nullptr) override {
    if (nth_lookup_not_found_ == 1) {
      nth_lookup_not_found_ = 0;
      return nullptr;
    }
    if (nth_lookup_not_found_ > 1) {
      --nth_lookup_not_found_;
    }
    return CacheWrapper::Lookup(key, helper, create_context, priority, stats);
  }

  // 1 == next lookup, 2 == after next, etc.
  void SetNthLookupNotFound(int n) { nth_lookup_not_found_ = n; }
};

}  // anonymous namespace

TEST_F(DBBlockCacheTest, AddRedundantStats) {
  const size_t capacity = size_t{1} << 25;
  const int num_shard_bits = 0;  // 1 shard
  int iterations_tested = 0;
  for (std::shared_ptr<Cache> base_cache :
       {NewLRUCache(capacity, num_shard_bits),
        HyperClockCacheOptions(
            capacity,
            BlockBasedTableOptions().block_size /*estimated_value_size*/,
            num_shard_bits)
            .MakeSharedCache()}) {
    if (!base_cache) {
      // Skip clock cache when not supported
      continue;
    }
    ++iterations_tested;
    Options options = CurrentOptions();
    options.create_if_missing = true;
    options.statistics = ROCKSDB_NAMESPACE::CreateDBStatistics();

    std::shared_ptr<LookupLiarCache> cache =
        std::make_shared<LookupLiarCache>(base_cache);

    BlockBasedTableOptions table_options;
    table_options.cache_index_and_filter_blocks = true;
    table_options.block_cache = cache;
    table_options.filter_policy.reset(NewBloomFilterPolicy(50));
    options.table_factory.reset(NewBlockBasedTableFactory(table_options));
    DestroyAndReopen(options);

    // Create a new table.
    ASSERT_OK(Put("foo", "value"));
    ASSERT_OK(Put("bar", "value"));
    ASSERT_OK(Flush());
    ASSERT_EQ(1, NumTableFilesAtLevel(0));

    // Normal access filter+index+data.
    ASSERT_EQ("value", Get("foo"));

    ASSERT_EQ(1, TestGetTickerCount(options, BLOCK_CACHE_INDEX_ADD));
    ASSERT_EQ(1, TestGetTickerCount(options, BLOCK_CACHE_FILTER_ADD));
    ASSERT_EQ(1, TestGetTickerCount(options, BLOCK_CACHE_DATA_ADD));
    // --------
    ASSERT_EQ(3, TestGetTickerCount(options, BLOCK_CACHE_ADD));

    ASSERT_EQ(0, TestGetTickerCount(options, BLOCK_CACHE_INDEX_ADD_REDUNDANT));
    ASSERT_EQ(0, TestGetTickerCount(options, BLOCK_CACHE_FILTER_ADD_REDUNDANT));
    ASSERT_EQ(0, TestGetTickerCount(options, BLOCK_CACHE_DATA_ADD_REDUNDANT));
    // --------
    ASSERT_EQ(0, TestGetTickerCount(options, BLOCK_CACHE_ADD_REDUNDANT));

    // Againt access filter+index+data, but force redundant load+insert on index
    cache->SetNthLookupNotFound(2);
    ASSERT_EQ("value", Get("bar"));

    ASSERT_EQ(2, TestGetTickerCount(options, BLOCK_CACHE_INDEX_ADD));
    ASSERT_EQ(1, TestGetTickerCount(options, BLOCK_CACHE_FILTER_ADD));
    ASSERT_EQ(1, TestGetTickerCount(options, BLOCK_CACHE_DATA_ADD));
    // --------
    ASSERT_EQ(4, TestGetTickerCount(options, BLOCK_CACHE_ADD));

    ASSERT_EQ(1, TestGetTickerCount(options, BLOCK_CACHE_INDEX_ADD_REDUNDANT));
    ASSERT_EQ(0, TestGetTickerCount(options, BLOCK_CACHE_FILTER_ADD_REDUNDANT));
    ASSERT_EQ(0, TestGetTickerCount(options, BLOCK_CACHE_DATA_ADD_REDUNDANT));
    // --------
    ASSERT_EQ(1, TestGetTickerCount(options, BLOCK_CACHE_ADD_REDUNDANT));

    // Access just filter (with high probability), and force redundant
    // load+insert
    cache->SetNthLookupNotFound(1);
    ASSERT_EQ("NOT_FOUND", Get("this key was not added"));

    EXPECT_EQ(2, TestGetTickerCount(options, BLOCK_CACHE_INDEX_ADD));
    EXPECT_EQ(2, TestGetTickerCount(options, BLOCK_CACHE_FILTER_ADD));
    EXPECT_EQ(1, TestGetTickerCount(options, BLOCK_CACHE_DATA_ADD));
    // --------
    EXPECT_EQ(5, TestGetTickerCount(options, BLOCK_CACHE_ADD));

    EXPECT_EQ(1, TestGetTickerCount(options, BLOCK_CACHE_INDEX_ADD_REDUNDANT));
    EXPECT_EQ(1, TestGetTickerCount(options, BLOCK_CACHE_FILTER_ADD_REDUNDANT));
    EXPECT_EQ(0, TestGetTickerCount(options, BLOCK_CACHE_DATA_ADD_REDUNDANT));
    // --------
    EXPECT_EQ(2, TestGetTickerCount(options, BLOCK_CACHE_ADD_REDUNDANT));

    // Access just data, forcing redundant load+insert
    ReadOptions read_options;
    std::unique_ptr<Iterator> iter{db_->NewIterator(read_options)};
    cache->SetNthLookupNotFound(1);
    iter->SeekToFirst();
    ASSERT_TRUE(iter->Valid());
    ASSERT_EQ(iter->key(), "bar");

    EXPECT_EQ(2, TestGetTickerCount(options, BLOCK_CACHE_INDEX_ADD));
    EXPECT_EQ(2, TestGetTickerCount(options, BLOCK_CACHE_FILTER_ADD));
    EXPECT_EQ(2, TestGetTickerCount(options, BLOCK_CACHE_DATA_ADD));
    // --------
    EXPECT_EQ(6, TestGetTickerCount(options, BLOCK_CACHE_ADD));

    EXPECT_EQ(1, TestGetTickerCount(options, BLOCK_CACHE_INDEX_ADD_REDUNDANT));
    EXPECT_EQ(1, TestGetTickerCount(options, BLOCK_CACHE_FILTER_ADD_REDUNDANT));
    EXPECT_EQ(1, TestGetTickerCount(options, BLOCK_CACHE_DATA_ADD_REDUNDANT));
    // --------
    EXPECT_EQ(3, TestGetTickerCount(options, BLOCK_CACHE_ADD_REDUNDANT));
  }
  EXPECT_GE(iterations_tested, 1);
}

TEST_F(DBBlockCacheTest, ParanoidFileChecks) {
  Options options = CurrentOptions();
  options.create_if_missing = true;
  options.statistics = ROCKSDB_NAMESPACE::CreateDBStatistics();
  options.level0_file_num_compaction_trigger = 2;
  options.paranoid_file_checks = true;
  BlockBasedTableOptions table_options;
  table_options.cache_index_and_filter_blocks = false;
  table_options.filter_policy.reset(NewBloomFilterPolicy(20));
  options.table_factory.reset(NewBlockBasedTableFactory(table_options));
  CreateAndReopenWithCF({"pikachu"}, options);

  ASSERT_OK(Put(1, "1_key", "val"));
  ASSERT_OK(Put(1, "9_key", "val"));
  // Create a new table.
  ASSERT_OK(Flush(1));
  ASSERT_EQ(1, /* read and cache data block */
            TestGetTickerCount(options, BLOCK_CACHE_ADD));

  ASSERT_OK(Put(1, "1_key2", "val2"));
  ASSERT_OK(Put(1, "9_key2", "val2"));
  // Create a new SST file. This will further trigger a compaction
  // and generate another file.
  ASSERT_OK(Flush(1));
  ASSERT_OK(dbfull()->TEST_WaitForCompact());
  ASSERT_EQ(3, /* Totally 3 files created up to now */
            TestGetTickerCount(options, BLOCK_CACHE_ADD));

  // After disabling options.paranoid_file_checks. NO further block
  // is added after generating a new file.
  ASSERT_OK(
      dbfull()->SetOptions(handles_[1], {{"paranoid_file_checks", "false"}}));

  ASSERT_OK(Put(1, "1_key3", "val3"));
  ASSERT_OK(Put(1, "9_key3", "val3"));
  ASSERT_OK(Flush(1));
  ASSERT_OK(Put(1, "1_key4", "val4"));
  ASSERT_OK(Put(1, "9_key4", "val4"));
  ASSERT_OK(Flush(1));
  ASSERT_OK(dbfull()->TEST_WaitForCompact());
  ASSERT_EQ(3, /* Totally 3 files created up to now */
            TestGetTickerCount(options, BLOCK_CACHE_ADD));
}

TEST_F(DBBlockCacheTest, CacheCompressionDict) {
  const int kNumFiles = 4;
  const int kNumEntriesPerFile = 128;
  const int kNumBytesPerEntry = 1024;

  // Try all the available libraries that support dictionary compression
  std::vector<CompressionType> compression_types;
  if (Zlib_Supported()) {
    compression_types.push_back(kZlibCompression);
  }
  if (LZ4_Supported()) {
    compression_types.push_back(kLZ4Compression);
    compression_types.push_back(kLZ4HCCompression);
  }
  if (ZSTD_Supported()) {
    compression_types.push_back(kZSTD);
  } else if (ZSTDNotFinal_Supported()) {
    compression_types.push_back(kZSTDNotFinalCompression);
  }
  Random rnd(301);
  for (auto compression_type : compression_types) {
    Options options = CurrentOptions();
    options.bottommost_compression = compression_type;
    options.bottommost_compression_opts.max_dict_bytes = 4096;
    options.bottommost_compression_opts.enabled = true;
    options.create_if_missing = true;
    options.num_levels = 2;
    options.statistics = ROCKSDB_NAMESPACE::CreateDBStatistics();
    options.target_file_size_base = kNumEntriesPerFile * kNumBytesPerEntry;
    BlockBasedTableOptions table_options;
    table_options.cache_index_and_filter_blocks = true;
    table_options.block_cache.reset(new MockCache());
    options.table_factory.reset(NewBlockBasedTableFactory(table_options));
    DestroyAndReopen(options);

    RecordCacheCountersForCompressionDict(options);

    for (int i = 0; i < kNumFiles; ++i) {
      ASSERT_EQ(i, NumTableFilesAtLevel(0, 0));
      for (int j = 0; j < kNumEntriesPerFile; ++j) {
        std::string value = rnd.RandomString(kNumBytesPerEntry);
        ASSERT_OK(Put(Key(j * kNumFiles + i), value.c_str()));
      }
      ASSERT_OK(Flush());
    }
    ASSERT_OK(dbfull()->TEST_WaitForCompact());
    ASSERT_EQ(0, NumTableFilesAtLevel(0));
    ASSERT_EQ(kNumFiles, NumTableFilesAtLevel(1));

    // Compression dictionary blocks are preloaded.
    CheckCacheCountersForCompressionDict(
        options, kNumFiles /* expected_compression_dict_misses */,
        0 /* expected_compression_dict_hits */,
        kNumFiles /* expected_compression_dict_inserts */);

    // Seek to a key in a file. It should cause the SST's dictionary meta-block
    // to be read.
    RecordCacheCounters(options);
    RecordCacheCountersForCompressionDict(options);
    ReadOptions read_options;
    ASSERT_NE("NOT_FOUND", Get(Key(kNumFiles * kNumEntriesPerFile - 1)));
    // Two block hits: index and dictionary since they are prefetched
    // One block missed/added: data block
    CheckCacheCounters(options, 1 /* expected_misses */, 2 /* expected_hits */,
                       1 /* expected_inserts */, 0 /* expected_failures */);
    CheckCacheCountersForCompressionDict(
        options, 0 /* expected_compression_dict_misses */,
        1 /* expected_compression_dict_hits */,
        0 /* expected_compression_dict_inserts */);
  }
}

<<<<<<< HEAD
static void ClearCache(Cache* cache, Cache::ItemOwnerId owner_id_to_clear =
                                         Cache::kUnknownItemId) {
  auto roles = CopyCacheDeleterRoleMap();
  std::deque<std::string> keys;
  Cache::ApplyToAllEntriesOptions opts;
  auto callback = [&](const Slice& key, void* /*value*/, size_t /*charge*/,
                      Cache::DeleterFn deleter,
                      Cache::ItemOwnerId item_owner_id) {
    if (roles.find(deleter) == roles.end()) {
=======
static void ClearCache(Cache* cache) {
  std::deque<std::string> keys;
  Cache::ApplyToAllEntriesOptions opts;
  auto callback = [&](const Slice& key, Cache::ObjectPtr, size_t /*charge*/,
                      const Cache::CacheItemHelper* helper) {
    if (helper && helper->role == CacheEntryRole::kMisc) {
>>>>>>> 335c4242
      // Keep the stats collector
      return;
    }
    if ((owner_id_to_clear == Cache::kUnknownItemId) ||
        (item_owner_id == owner_id_to_clear)) {
      keys.push_back(key.ToString());
    }
  };
  cache->ApplyToAllEntries(callback, opts);
  for (auto& k : keys) {
    cache->Erase(k);
  }
}

TEST_F(DBBlockCacheTest, CacheEntryRoleStats) {
  const size_t capacity = size_t{1} << 25;
  int iterations_tested = 0;
  for (bool partition : {false, true}) {
    for (std::shared_ptr<Cache> cache :
         {NewLRUCache(capacity),
          HyperClockCacheOptions(
              capacity,
              BlockBasedTableOptions().block_size /*estimated_value_size*/)
              .MakeSharedCache()}) {
      ++iterations_tested;

      Options options = CurrentOptions();
      SetTimeElapseOnlySleepOnReopen(&options);
      options.create_if_missing = true;
      options.statistics = ROCKSDB_NAMESPACE::CreateDBStatistics();
      options.max_open_files = 13;
      options.table_cache_numshardbits = 0;
      // If this wakes up, it could interfere with test
      options.stats_dump_period_sec = 0;

      BlockBasedTableOptions table_options;
      table_options.block_cache = cache;
      table_options.cache_index_and_filter_blocks = true;
      table_options.filter_policy.reset(NewBloomFilterPolicy(50));
      if (partition) {
        table_options.index_type = BlockBasedTableOptions::kTwoLevelIndexSearch;
        table_options.partition_filters = true;
      }
      table_options.metadata_cache_options.top_level_index_pinning =
          PinningTier::kNone;
      table_options.metadata_cache_options.partition_pinning =
          PinningTier::kNone;
      table_options.metadata_cache_options.unpartitioned_pinning =
          PinningTier::kNone;
      options.table_factory.reset(NewBlockBasedTableFactory(table_options));
      DestroyAndReopen(options);

      // Create a new table.
      ASSERT_OK(Put("foo", "value"));
      ASSERT_OK(Put("bar", "value"));
      ASSERT_OK(Flush());

      ASSERT_OK(Put("zfoo", "value"));
      ASSERT_OK(Put("zbar", "value"));
      ASSERT_OK(Flush());

      ASSERT_EQ(2, NumTableFilesAtLevel(0));

      // Fresh cache
      ClearCache(cache.get());

      std::array<size_t, kNumCacheEntryRoles> expected{};
      // For CacheEntryStatsCollector
      expected[static_cast<size_t>(CacheEntryRole::kMisc)] = 1;
      CALL_WRAPPER(ValidateCacheStats(cache, expected));
      std::array<size_t, kNumCacheEntryRoles> prev_expected = expected;

      // First access only filters
      ASSERT_EQ("NOT_FOUND", Get("different from any key added"));
      expected[static_cast<size_t>(CacheEntryRole::kFilterBlock)] += 2;
      if (partition) {
        expected[static_cast<size_t>(CacheEntryRole::kFilterMetaBlock)] += 2;
      }
      // Within some time window, we will get cached entry stats
      CALL_WRAPPER(ValidateCacheStats(cache, prev_expected));
      // Not enough to force a miss
      env_->MockSleepForSeconds(45);
      CALL_WRAPPER(ValidateCacheStats(cache, prev_expected));
      // Enough to force a miss
      env_->MockSleepForSeconds(601);
      CALL_WRAPPER(ValidateCacheStats(cache, expected));

      // Now access index and data block
      ASSERT_EQ("value", Get("foo"));
      expected[static_cast<size_t>(CacheEntryRole::kIndexBlock)]++;
      if (partition) {
        // top-level
        expected[static_cast<size_t>(CacheEntryRole::kIndexBlock)]++;
      }
      expected[static_cast<size_t>(CacheEntryRole::kDataBlock)]++;
      // Enough to force a miss
      env_->MockSleepForSeconds(601);
      // But inject a simulated long scan so that we need a longer
      // interval to force a miss next time.
      SyncPoint::GetInstance()->SetCallBack(
          "CacheEntryStatsCollector::GetStats:AfterApplyToAllEntries",
          [this](void*) {
            // To spend no more than 0.2% of time scanning, we would need
            // interval of at least 10000s
            env_->MockSleepForSeconds(20);
          });
      SyncPoint::GetInstance()->EnableProcessing();
      CALL_WRAPPER(ValidateCacheStats(cache, expected));
      prev_expected = expected;
      SyncPoint::GetInstance()->DisableProcessing();
      SyncPoint::GetInstance()->ClearAllCallBacks();

      // The same for other file
      ASSERT_EQ("value", Get("zfoo"));
      expected[static_cast<size_t>(CacheEntryRole::kIndexBlock)]++;
      if (partition) {
        // top-level
        expected[static_cast<size_t>(CacheEntryRole::kIndexBlock)]++;
      }
      expected[static_cast<size_t>(CacheEntryRole::kDataBlock)]++;
      // Because of the simulated long scan, this is not enough to force
      // a miss
      env_->MockSleepForSeconds(601);
      CALL_WRAPPER(ValidateCacheStats(cache, prev_expected));
      // But this is enough
      env_->MockSleepForSeconds(10000);
      CALL_WRAPPER(ValidateCacheStats(cache, expected));
      prev_expected = expected;

      // Also check the GetProperty interface
      std::map<std::string, std::string> values;
      ASSERT_TRUE(
          db_->GetMapProperty(DB::Properties::kBlockCacheEntryStats, &values));

      for (size_t i = 0; i < kNumCacheEntryRoles; ++i) {
        auto role = static_cast<CacheEntryRole>(i);
        EXPECT_EQ(std::to_string(expected[i]),
                  values[BlockCacheEntryStatsMapKeys::EntryCount(role)]);
      }

      // Add one for kWriteBuffer
      {
        WriteBufferManager wbm(size_t{1} << 20, cache);
        wbm.ReserveMem(1024);
        expected[static_cast<size_t>(CacheEntryRole::kWriteBuffer)]++;
        // Now we check that the GetProperty interface is more agressive about
        // re-scanning stats, but not totally aggressive.
        // Within some time window, we will get cached entry stats
        env_->MockSleepForSeconds(1);
        EXPECT_EQ(std::to_string(prev_expected[static_cast<size_t>(
                      CacheEntryRole::kWriteBuffer)]),
                  values[BlockCacheEntryStatsMapKeys::EntryCount(
                      CacheEntryRole::kWriteBuffer)]);
        // Not enough for a "background" miss but enough for a "foreground" miss
        env_->MockSleepForSeconds(45);

        ASSERT_TRUE(db_->GetMapProperty(DB::Properties::kBlockCacheEntryStats,
                                        &values));
        EXPECT_EQ(
            std::to_string(
                expected[static_cast<size_t>(CacheEntryRole::kWriteBuffer)]),
            values[BlockCacheEntryStatsMapKeys::EntryCount(
                CacheEntryRole::kWriteBuffer)]);
      }
      prev_expected = expected;

      // With collector pinned in cache, we should be able to hit
      // even if the cache is full
      ClearCache(cache.get());
      Cache::Handle* h = nullptr;
      if (strcmp(cache->Name(), "LRUCache") == 0) {
        ASSERT_OK(cache->Insert("Fill-it-up", nullptr, &kNoopCacheItemHelper,
                                capacity + 1, &h, Cache::Priority::HIGH));
      } else {
        // For ClockCache we use a 16-byte key.
        ASSERT_OK(cache->Insert("Fill-it-up-xxxxx", nullptr,
                                &kNoopCacheItemHelper, capacity + 1, &h,
                                Cache::Priority::HIGH));
      }
      ASSERT_GT(cache->GetUsage(), cache->GetCapacity());
      expected = {};
      // For CacheEntryStatsCollector
      expected[static_cast<size_t>(CacheEntryRole::kMisc)] = 1;
      // For Fill-it-up
      expected[static_cast<size_t>(CacheEntryRole::kMisc)]++;
      // Still able to hit on saved stats
      CALL_WRAPPER(ValidateCacheStats(cache, prev_expected));

      // Enough to force a miss
      env_->MockSleepForSeconds(1000);
      CALL_WRAPPER(ValidateCacheStats(cache, expected));
      cache->Release(h);

      // Now we test that the DB mutex is not held during scans, for the ways
      // we know how to (possibly) trigger them. Without a better good way to
      // check this, we simply inject an acquire & release of the DB mutex
      // deep in the stat collection code. If we were already holding the
      // mutex, that is UB that would at least be found by TSAN.
      int scan_count = 0;
      SyncPoint::GetInstance()->SetCallBack(
          "CacheEntryStatsCollector::GetStats:AfterApplyToAllEntries",
          [this, &scan_count](void*) {
            dbfull()->TEST_LockMutex();
            dbfull()->TEST_UnlockMutex();
            ++scan_count;
          });
      SyncPoint::GetInstance()->EnableProcessing();

      // Different things that might trigger a scan, with mock sleeps to
      // force a miss.
      env_->MockSleepForSeconds(10000);
      dbfull()->DumpStats();
      ASSERT_EQ(scan_count, 1);

      env_->MockSleepForSeconds(60);
      ASSERT_TRUE(db_->GetMapProperty(DB::Properties::kFastBlockCacheEntryStats,
                                      &values));
      ASSERT_EQ(scan_count, 1);
      ASSERT_TRUE(
          db_->GetMapProperty(DB::Properties::kBlockCacheEntryStats, &values));
      ASSERT_EQ(scan_count, 2);

      env_->MockSleepForSeconds(10000);
      ASSERT_TRUE(db_->GetMapProperty(DB::Properties::kFastBlockCacheEntryStats,
                                      &values));
      ASSERT_EQ(scan_count, 3);

      env_->MockSleepForSeconds(60);
      std::string value_str;
      ASSERT_TRUE(db_->GetProperty(DB::Properties::kFastBlockCacheEntryStats,
                                   &value_str));
      ASSERT_EQ(scan_count, 3);
      ASSERT_TRUE(
          db_->GetProperty(DB::Properties::kBlockCacheEntryStats, &value_str));
      ASSERT_EQ(scan_count, 4);

      env_->MockSleepForSeconds(10000);
      ASSERT_TRUE(db_->GetProperty(DB::Properties::kFastBlockCacheEntryStats,
                                   &value_str));
      ASSERT_EQ(scan_count, 5);

      ASSERT_TRUE(db_->GetProperty(DB::Properties::kCFStats, &value_str));
      // To match historical speed, querying this property no longer triggers
      // a scan, even if results are old. But periodic dump stats should keep
      // things reasonably updated.
      ASSERT_EQ(scan_count, /*unchanged*/ 5);

      SyncPoint::GetInstance()->DisableProcessing();
      SyncPoint::GetInstance()->ClearAllCallBacks();
    }
    EXPECT_GE(iterations_tested, 1);
  }
}

<<<<<<< HEAD
TEST_F(DBBlockCacheTest, CacheStatsPerCfMultipleCfs) {
  const size_t capacity = size_t{1} << 25;
  auto cache{NewLRUCache(capacity)};

  Options options = CurrentOptions();
  SetTimeElapseOnlySleepOnReopen(&options);
  options.create_if_missing = true;
  options.statistics = ROCKSDB_NAMESPACE::CreateDBStatistics();
  options.max_open_files = 13;
  options.table_cache_numshardbits = 0;
  // If this wakes up, it could interfere with test
  options.stats_dump_period_sec = 0;

  BlockBasedTableOptions table_options;
  table_options.block_cache = cache;
  table_options.cache_index_and_filter_blocks = true;
  table_options.filter_policy.reset(NewBloomFilterPolicy(50));
  table_options.metadata_cache_options.top_level_index_pinning =
      PinningTier::kNone;
  table_options.metadata_cache_options.partition_pinning = PinningTier::kNone;
  table_options.metadata_cache_options.unpartitioned_pinning =
      PinningTier::kNone;
  options.table_factory.reset(NewBlockBasedTableFactory(table_options));

  CreateAndReopenWithCF({"CF1"}, options);

  // Create a new table.
  ASSERT_OK(Put("foo", "value"));
  ASSERT_OK(Put("bar", "value"));
  ASSERT_OK(Flush());
  ASSERT_EQ(1, NumTableFilesAtLevel(0));

  ASSERT_OK(Put(1, "zfoo", "value"));
  ASSERT_OK(Put(1, "zbar", "value"));
  ASSERT_OK(Flush(1));
  ASSERT_EQ(1, NumTableFilesAtLevel(0, 1));

  // Fresh cache
  ClearCache(cache.get());

  std::array<size_t, kNumCacheEntryRoles> expected{};
  // For CacheEntryStatsCollector
  expected[static_cast<size_t>(CacheEntryRole::kMisc)] = 1;
  CALL_WRAPPER(ValidateCacheStats(cache, expected));

  // First access only filters
  ASSERT_EQ("NOT_FOUND", Get("different from any key added"));
  ASSERT_EQ("NOT_FOUND", Get(1, "different from any key added"));
  expected[static_cast<size_t>(CacheEntryRole::kFilterBlock)] += 2;
  // Enough to force a miss
  env_->MockSleepForSeconds(601);
  CALL_WRAPPER(ValidateCacheStats(cache, expected));

  // Now access index and data block
  ASSERT_EQ("value", Get("foo"));
  expected[static_cast<size_t>(CacheEntryRole::kIndexBlock)]++;
  expected[static_cast<size_t>(CacheEntryRole::kDataBlock)]++;
  // Enough to force a miss
  env_->MockSleepForSeconds(601);
  CALL_WRAPPER(ValidateCacheStats(cache, expected));

  // The same for other CF
  ASSERT_EQ("value", Get(1, "zfoo"));
  expected[static_cast<size_t>(CacheEntryRole::kIndexBlock)]++;
  expected[static_cast<size_t>(CacheEntryRole::kDataBlock)]++;
  env_->MockSleepForSeconds(601);
  CALL_WRAPPER(ValidateCacheStats(cache, expected));

  auto cf1_owner_id = static_cast<ColumnFamilyHandleImpl*>(handles_[1])
                          ->cfd()
                          ->GetCacheOwnerId();

  ASSERT_OK(dbfull()->DropColumnFamily(handles_[1]));
  ASSERT_OK(dbfull()->DestroyColumnFamilyHandle(handles_[1]));
  handles_.erase(handles_.begin() + 1);

  --expected[static_cast<size_t>(CacheEntryRole::kFilterBlock)];
  --expected[static_cast<size_t>(CacheEntryRole::kIndexBlock)];
  --expected[static_cast<size_t>(CacheEntryRole::kDataBlock)];

  // The cache may have items of CF1 in its LRU which will
  // be counted => remove them explicitly
  ClearCache(cache.get(), cf1_owner_id);

  env_->MockSleepForSeconds(601);
  CALL_WRAPPER(ValidateCacheStats(cache, expected));

  ClearCache(cache.get());
  std::fill(expected.begin(), expected.end(), 0);
  // For CacheEntryStatsCollector
  expected[static_cast<size_t>(CacheEntryRole::kMisc)] = 1;
  env_->MockSleepForSeconds(601);
  CALL_WRAPPER(ValidateCacheStats(cache, expected));

  // Add some more CF-2
  CreateColumnFamilies({"CF2", "CF3", "CF4"}, options);

  for (auto cf_id = 1U; cf_id < 4U; ++cf_id) {
    ASSERT_OK(Put(cf_id, std::string("CF") + std::to_string(cf_id) + "-foo",
                  "value"));
    ASSERT_OK(Flush(cf_id));
    ASSERT_EQ(1, NumTableFilesAtLevel(0, 1));
  }

  // Fresh cache
  ClearCache(cache.get());

  ASSERT_EQ("NOT_FOUND", Get(1, "different from any key added"));
  expected[static_cast<size_t>(CacheEntryRole::kFilterBlock)] += 1;

  ASSERT_EQ("value", Get(2, "CF2-foo"));
  expected[static_cast<size_t>(CacheEntryRole::kFilterBlock)]++;
  expected[static_cast<size_t>(CacheEntryRole::kIndexBlock)]++;
  expected[static_cast<size_t>(CacheEntryRole::kDataBlock)]++;

  env_->MockSleepForSeconds(601);
  CALL_WRAPPER(ValidateCacheStats(cache, expected));
}

#endif  // ROCKSDB_LITE
=======
namespace {

void DummyFillCache(Cache& cache, size_t entry_size,
                    std::vector<CacheHandleGuard<void>>& handles) {
  // fprintf(stderr, "Entry size: %zu\n", entry_size);
  handles.clear();
  cache.EraseUnRefEntries();
  void* fake_value = &cache;
  size_t capacity = cache.GetCapacity();
  OffsetableCacheKey ck{"abc", "abc", 42};
  for (size_t my_usage = 0; my_usage < capacity;) {
    size_t charge = std::min(entry_size, capacity - my_usage);
    Cache::Handle* handle;
    Status st = cache.Insert(ck.WithOffset(my_usage).AsSlice(), fake_value,
                             &kNoopCacheItemHelper, charge, &handle);
    ASSERT_OK(st);
    handles.emplace_back(&cache, handle);
    my_usage += charge;
  }
}

class CountingLogger : public Logger {
 public:
  ~CountingLogger() override {}
  using Logger::Logv;
  void Logv(const InfoLogLevel log_level, const char* format,
            va_list /*ap*/) override {
    if (std::strstr(format, "HyperClockCache") == nullptr) {
      // Not a match
      return;
    }
    // static StderrLogger debug;
    // debug.Logv(log_level, format, ap);
    if (log_level == InfoLogLevel::INFO_LEVEL) {
      ++info_count_;
    } else if (log_level == InfoLogLevel::WARN_LEVEL) {
      ++warn_count_;
    } else if (log_level == InfoLogLevel::ERROR_LEVEL) {
      ++error_count_;
    }
  }

  std::array<int, 3> PopCounts() {
    std::array<int, 3> rv{{info_count_, warn_count_, error_count_}};
    info_count_ = warn_count_ = error_count_ = 0;
    return rv;
  }

 private:
  int info_count_{};
  int warn_count_{};
  int error_count_{};
};

}  // namespace

TEST_F(DBBlockCacheTest, HyperClockCacheReportProblems) {
  size_t capacity = 1024 * 1024;
  size_t value_size_est = 8 * 1024;
  HyperClockCacheOptions hcc_opts{capacity, value_size_est};
  hcc_opts.num_shard_bits = 2;  // 4 shards
  hcc_opts.metadata_charge_policy = kDontChargeCacheMetadata;
  std::shared_ptr<Cache> cache = hcc_opts.MakeSharedCache();
  std::shared_ptr<CountingLogger> logger = std::make_shared<CountingLogger>();

  auto table_options = GetTableOptions();
  auto options = GetOptions(table_options);
  table_options.block_cache = cache;
  options.table_factory.reset(NewBlockBasedTableFactory(table_options));
  options.info_log = logger;
  // Going to sample more directly
  options.stats_dump_period_sec = 0;
  Reopen(options);

  std::vector<CacheHandleGuard<void>> handles;

  // Clear anything from DB startup
  logger->PopCounts();

  // Fill cache based on expected size and check that when we
  // don't report anything relevant in periodic stats dump
  DummyFillCache(*cache, value_size_est, handles);
  dbfull()->DumpStats();
  EXPECT_EQ(logger->PopCounts(), (std::array<int, 3>{{0, 0, 0}}));

  // Same, within reasonable bounds
  DummyFillCache(*cache, value_size_est - value_size_est / 4, handles);
  dbfull()->DumpStats();
  EXPECT_EQ(logger->PopCounts(), (std::array<int, 3>{{0, 0, 0}}));

  DummyFillCache(*cache, value_size_est + value_size_est / 3, handles);
  dbfull()->DumpStats();
  EXPECT_EQ(logger->PopCounts(), (std::array<int, 3>{{0, 0, 0}}));

  // Estimate too high (value size too low) eventually reports ERROR
  DummyFillCache(*cache, value_size_est / 2, handles);
  dbfull()->DumpStats();
  EXPECT_EQ(logger->PopCounts(), (std::array<int, 3>{{0, 1, 0}}));

  DummyFillCache(*cache, value_size_est / 3, handles);
  dbfull()->DumpStats();
  EXPECT_EQ(logger->PopCounts(), (std::array<int, 3>{{0, 0, 1}}));

  // Estimate too low (value size too high) starts with INFO
  // and is only WARNING in the worst case
  DummyFillCache(*cache, value_size_est * 2, handles);
  dbfull()->DumpStats();
  EXPECT_EQ(logger->PopCounts(), (std::array<int, 3>{{1, 0, 0}}));

  DummyFillCache(*cache, value_size_est * 3, handles);
  dbfull()->DumpStats();
  EXPECT_EQ(logger->PopCounts(), (std::array<int, 3>{{0, 1, 0}}));

  DummyFillCache(*cache, value_size_est * 20, handles);
  dbfull()->DumpStats();
  EXPECT_EQ(logger->PopCounts(), (std::array<int, 3>{{0, 1, 0}}));
}
>>>>>>> 335c4242

TEST_F(DBBlockCacheTest, ItemIdAllocation) {
  const size_t capacity = size_t{1} << 25;
  auto cache{NewLRUCache(capacity)};

  size_t max_num_ids = Cache::kMaxOwnerItemId - Cache::kMinOwnerItemId + 1;
  auto expected_num_free_ids = max_num_ids;

  // Allocate 10 id-s
  auto expected_next_id = Cache::kMinOwnerItemId;
  for (auto i = 0U; i < 10U; ++i) {
    ASSERT_EQ(cache->GetNextItemOwnerId(), expected_next_id);
    ++expected_next_id;
    --expected_num_free_ids;
  }
  --expected_next_id;

  // Release all 10 allocated id-s in reverse order
  Cache::ItemOwnerId to_discard_id = expected_next_id;
  for (auto i = 0U; i < 10U; ++i) {
    auto temp = to_discard_id;
    cache->DiscardItemOwnerId(&temp);
    ASSERT_EQ(temp, Cache::kUnknownItemId);

    ASSERT_GT(to_discard_id, 0U);
    --to_discard_id;
    ++expected_num_free_ids;
  }

  // Allocate 10 id-s and expect to get the id-s from the free list
  // in the reverse order
  ASSERT_EQ(expected_next_id, Cache::kMinOwnerItemId + 9U);
  for (auto i = 0U; i < 10U; ++i) {
    ASSERT_EQ(cache->GetNextItemOwnerId(), expected_next_id);
    ASSERT_GT(expected_next_id, 0U);
    --expected_next_id;
    --expected_num_free_ids;
  }

  ASSERT_EQ(expected_num_free_ids, max_num_ids - 10U);

  // Free list should now be empty
  // Exhaust all of the id-s before wrap around
  expected_next_id = Cache::kMinOwnerItemId + 10U;
  while (expected_num_free_ids > 0U) {
    ASSERT_EQ(cache->GetNextItemOwnerId(), expected_next_id);
    ++expected_next_id;
    --expected_num_free_ids;
  }

  // Expecting next allocations to fail
  for (auto i = 0U; i < 5U; ++i) {
    ASSERT_EQ(cache->GetNextItemOwnerId(), Cache::kUnknownItemId);
  }

  // Free some arbitrary id-s
  Cache::ItemOwnerId owner_id = 5000U;
  cache->DiscardItemOwnerId(&owner_id);
  owner_id = 1000;
  cache->DiscardItemOwnerId(&owner_id);
  owner_id = 3000;
  cache->DiscardItemOwnerId(&owner_id);

  // Expect allocations to return id-s in the same order as freed
  ASSERT_EQ(cache->GetNextItemOwnerId(), 5000);
  ASSERT_EQ(cache->GetNextItemOwnerId(), 1000);
  ASSERT_EQ(cache->GetNextItemOwnerId(), 3000);

  // All id-s exhausted again
  ASSERT_EQ(cache->GetNextItemOwnerId(), Cache::kUnknownItemId);

  // Verify the max size of the free list
  for (auto i = 0U; i < 2 * Cache::kMaxFreeItemOwnersIdListSize; ++i) {
    owner_id = Cache::kMinOwnerItemId + i;
    cache->DiscardItemOwnerId(&owner_id);
  }

  for (auto i = 0U; i < Cache::kMaxFreeItemOwnersIdListSize; ++i) {
    ASSERT_EQ(cache->GetNextItemOwnerId(), Cache::kMinOwnerItemId + i);
  }

  // All id-s exhausted again
  ASSERT_EQ(cache->GetNextItemOwnerId(), Cache::kUnknownItemId);
}

class DBBlockCacheKeyTest
    : public DBTestBase,
      public testing::WithParamInterface<std::tuple<bool, bool>> {
 public:
  DBBlockCacheKeyTest()
      : DBTestBase("db_block_cache_test", /*env_do_fsync=*/false) {}

  void SetUp() override {
    use_compressed_cache_ = std::get<0>(GetParam());
    exclude_file_numbers_ = std::get<1>(GetParam());
  }

  bool use_compressed_cache_;
  bool exclude_file_numbers_;
};

// Disable LinkFile so that we can physically copy a DB using Checkpoint.
// Disable file GetUniqueId to enable stable cache keys.
class StableCacheKeyTestFS : public FaultInjectionTestFS {
 public:
  explicit StableCacheKeyTestFS(const std::shared_ptr<FileSystem>& base)
      : FaultInjectionTestFS(base) {
    SetFailGetUniqueId(true);
  }

  virtual ~StableCacheKeyTestFS() override {}

  IOStatus LinkFile(const std::string&, const std::string&, const IOOptions&,
                    IODebugContext*) override {
    return IOStatus::NotSupported("Disabled");
  }
};

TEST_P(DBBlockCacheKeyTest, StableCacheKeys) {
  std::shared_ptr<StableCacheKeyTestFS> test_fs{
      new StableCacheKeyTestFS(env_->GetFileSystem())};
  std::unique_ptr<CompositeEnvWrapper> test_env{
      new CompositeEnvWrapper(env_, test_fs)};

  Options options = CurrentOptions();
  options.create_if_missing = true;
  options.statistics = ROCKSDB_NAMESPACE::CreateDBStatistics();
  options.env = test_env.get();

  // Corrupting the table properties corrupts the unique id.
  // Ignore the unique id recorded in the manifest.
  options.verify_sst_unique_id_in_manifest = false;

  BlockBasedTableOptions table_options;

  int key_count = 0;
  uint64_t expected_stat = 0;

  std::function<void()> verify_stats;
  table_options.cache_index_and_filter_blocks = true;
  table_options.block_cache = NewLRUCache(1 << 25, 0, false);
  verify_stats = [&options, &expected_stat] {
    ASSERT_EQ(expected_stat,
              options.statistics->getTickerCount(BLOCK_CACHE_DATA_ADD));
    ASSERT_EQ(expected_stat,
              options.statistics->getTickerCount(BLOCK_CACHE_INDEX_ADD));
    ASSERT_EQ(expected_stat,
              options.statistics->getTickerCount(BLOCK_CACHE_FILTER_ADD));
  };

  table_options.filter_policy.reset(NewBloomFilterPolicy(10, false));
  options.table_factory.reset(NewBlockBasedTableFactory(table_options));
  CreateAndReopenWithCF({"koko"}, options);

  if (exclude_file_numbers_) {
    // Simulate something like old behavior without file numbers in properties.
    // This is a "control" side of the test that also ensures safely degraded
    // behavior on old files.
    ROCKSDB_NAMESPACE::SyncPoint::GetInstance()->SetCallBack(
        "BlockBasedTableBuilder::BlockBasedTableBuilder:PreSetupBaseCacheKey",
        [&](void* arg) {
          TableProperties* props = reinterpret_cast<TableProperties*>(arg);
          props->orig_file_number = 0;
        });
    ROCKSDB_NAMESPACE::SyncPoint::GetInstance()->EnableProcessing();
  }

  std::function<void()> perform_gets = [&key_count, &expected_stat, this]() {
    if (exclude_file_numbers_) {
      // No cache key reuse should happen, because we can't rely on current
      // file number being stable
      expected_stat += key_count;
    } else {
      // Cache keys should be stable
      expected_stat = key_count;
    }
    for (int i = 0; i < key_count; ++i) {
      ASSERT_EQ(Get(1, Key(i)), "abc");
    }
  };

  // Ordinary SST files with same session id
  const std::string something_compressible(500U, 'x');
  for (int i = 0; i < 2; ++i) {
    ASSERT_OK(Put(1, Key(key_count), "abc"));
    ASSERT_OK(Put(1, Key(key_count) + "a", something_compressible));
    ASSERT_OK(Flush(1));
    ++key_count;
  }

  // Save an export of those ordinary SST files for later
  std::string export_files_dir = dbname_ + "/exported";
  ExportImportFilesMetaData* metadata_ptr_ = nullptr;
  Checkpoint* checkpoint;
  ASSERT_OK(Checkpoint::Create(db_, &checkpoint));
  ASSERT_OK(checkpoint->ExportColumnFamily(handles_[1], export_files_dir,
                                           &metadata_ptr_));
  ASSERT_NE(metadata_ptr_, nullptr);
  delete checkpoint;
  checkpoint = nullptr;

  // External SST files with same session id
  SstFileWriter sst_file_writer(EnvOptions(), options);
  std::vector<std::string> external;
  for (int i = 0; i < 2; ++i) {
    std::string f = dbname_ + "/external" + std::to_string(i) + ".sst";
    external.push_back(f);
    ASSERT_OK(sst_file_writer.Open(f));
    ASSERT_OK(sst_file_writer.Put(Key(key_count), "abc"));
    ASSERT_OK(
        sst_file_writer.Put(Key(key_count) + "a", something_compressible));
    ++key_count;
    ExternalSstFileInfo external_info;
    ASSERT_OK(sst_file_writer.Finish(&external_info));
    IngestExternalFileOptions ingest_opts;
    ASSERT_OK(db_->IngestExternalFile(handles_[1], {f}, ingest_opts));
  }

  perform_gets();
  verify_stats();

  // Make sure we can cache hit after re-open
  ReopenWithColumnFamilies({"default", "koko"}, options);

  perform_gets();
  verify_stats();

  // Make sure we can cache hit even on a full copy of the DB. Using
  // StableCacheKeyTestFS, Checkpoint will resort to full copy not hard link.
  // (Checkpoint  not available in LITE mode to test this.)
  auto db_copy_name = dbname_ + "-copy";
  ASSERT_OK(Checkpoint::Create(db_, &checkpoint));
  ASSERT_OK(checkpoint->CreateCheckpoint(db_copy_name));
  delete checkpoint;

  Close();
  Destroy(options);

  // Switch to the DB copy
  SaveAndRestore<std::string> save_dbname(&dbname_, db_copy_name);
  ReopenWithColumnFamilies({"default", "koko"}, options);

  perform_gets();
  verify_stats();

  // And ensure that re-importing + ingesting the same files into a
  // different DB uses same cache keys
  DestroyAndReopen(options);

  ColumnFamilyHandle* cfh = nullptr;
  ASSERT_OK(db_->CreateColumnFamilyWithImport(ColumnFamilyOptions(), "yoyo",
                                              ImportColumnFamilyOptions(),
                                              *metadata_ptr_, &cfh));
  ASSERT_NE(cfh, nullptr);
  delete cfh;
  cfh = nullptr;
  delete metadata_ptr_;
  metadata_ptr_ = nullptr;

  ASSERT_OK(DestroyDB(export_files_dir, options));

  ReopenWithColumnFamilies({"default", "yoyo"}, options);

  IngestExternalFileOptions ingest_opts;
  ASSERT_OK(db_->IngestExternalFile(handles_[1], {external}, ingest_opts));

  perform_gets();
  verify_stats();

  Close();
  Destroy(options);
  ROCKSDB_NAMESPACE::SyncPoint::GetInstance()->DisableProcessing();
}

class CacheKeyTest : public testing::Test {
 public:
  CacheKey GetBaseCacheKey() {
    CacheKey rv = GetOffsetableCacheKey(0, /*min file_number*/ 1).WithOffset(0);
    // Correct for file_number_ == 1
    *reinterpret_cast<uint64_t*>(&rv) ^= ReverseBits(uint64_t{1});
    return rv;
  }
  CacheKey GetCacheKey(uint64_t session_counter, uint64_t file_number,
                       uint64_t offset) {
    OffsetableCacheKey offsetable =
        GetOffsetableCacheKey(session_counter, file_number);
    // * 4 to counteract optimization that strips lower 2 bits in encoding
    // the offset in BlockBasedTable::GetCacheKey (which we prefer to include
    // in unit tests to maximize functional coverage).
    EXPECT_GE(offset * 4, offset);  // no overflow
    return BlockBasedTable::GetCacheKey(offsetable,
                                        BlockHandle(offset * 4, /*size*/ 5));
  }

 protected:
  OffsetableCacheKey GetOffsetableCacheKey(uint64_t session_counter,
                                           uint64_t file_number) {
    // Like SemiStructuredUniqueIdGen::GenerateNext
    tp_.db_session_id = EncodeSessionId(base_session_upper_,
                                        base_session_lower_ ^ session_counter);
    tp_.db_id = std::to_string(db_id_);
    tp_.orig_file_number = file_number;
    bool is_stable;
    std::string cur_session_id = "";  // ignored
    uint64_t cur_file_number = 42;    // ignored
    OffsetableCacheKey rv;
    BlockBasedTable::SetupBaseCacheKey(&tp_, cur_session_id, cur_file_number,
                                       &rv, &is_stable);
    EXPECT_TRUE(is_stable);
    EXPECT_TRUE(!rv.IsEmpty());
    // BEGIN some assertions in relation to SST unique IDs
    std::string external_unique_id_str;
    EXPECT_OK(GetUniqueIdFromTableProperties(tp_, &external_unique_id_str));
    UniqueId64x2 sst_unique_id = {};
    EXPECT_OK(DecodeUniqueIdBytes(external_unique_id_str, &sst_unique_id));
    ExternalUniqueIdToInternal(&sst_unique_id);
    OffsetableCacheKey ock =
        OffsetableCacheKey::FromInternalUniqueId(&sst_unique_id);
    EXPECT_EQ(rv.WithOffset(0).AsSlice(), ock.WithOffset(0).AsSlice());
    EXPECT_EQ(ock.ToInternalUniqueId(), sst_unique_id);
    // END some assertions in relation to SST unique IDs
    return rv;
  }

  TableProperties tp_;
  uint64_t base_session_upper_ = 0;
  uint64_t base_session_lower_ = 0;
  uint64_t db_id_ = 0;
};

TEST_F(CacheKeyTest, DBImplSessionIdStructure) {
  // We have to generate our own session IDs for simulation purposes in other
  // tests. Here we verify that the DBImpl implementation seems to match
  // our construction here, by using lowest XORed-in bits for "session
  // counter."
  std::string session_id1 = DBImpl::GenerateDbSessionId(/*env*/ nullptr);
  std::string session_id2 = DBImpl::GenerateDbSessionId(/*env*/ nullptr);
  uint64_t upper1, upper2, lower1, lower2;
  ASSERT_OK(DecodeSessionId(session_id1, &upper1, &lower1));
  ASSERT_OK(DecodeSessionId(session_id2, &upper2, &lower2));
  // Because generated in same process
  ASSERT_EQ(upper1, upper2);
  // Unless we generate > 4 billion session IDs in this process...
  ASSERT_EQ(Upper32of64(lower1), Upper32of64(lower2));
  // But they must be different somewhere
  ASSERT_NE(Lower32of64(lower1), Lower32of64(lower2));
}

namespace {
// Deconstruct cache key, based on knowledge of implementation details.
void DeconstructNonemptyCacheKey(const CacheKey& key, uint64_t* file_num_etc64,
                                 uint64_t* offset_etc64) {
  *file_num_etc64 = *reinterpret_cast<const uint64_t*>(key.AsSlice().data());
  *offset_etc64 = *reinterpret_cast<const uint64_t*>(key.AsSlice().data() + 8);
  assert(*file_num_etc64 != 0);
  if (*offset_etc64 == 0) {
    std::swap(*file_num_etc64, *offset_etc64);
  }
  assert(*offset_etc64 != 0);
}

// Make a bit mask of 0 to 64 bits
uint64_t MakeMask64(int bits) {
  if (bits >= 64) {
    return uint64_t{0} - 1;
  } else {
    return (uint64_t{1} << bits) - 1;
  }
}

// See CacheKeyTest::Encodings
struct CacheKeyDecoder {
  // Inputs
  uint64_t base_file_num_etc64, base_offset_etc64;
  int session_counter_bits, file_number_bits, offset_bits;

  // Derived
  uint64_t session_counter_mask, file_number_mask, offset_mask;

  // Outputs
  uint64_t decoded_session_counter, decoded_file_num, decoded_offset;

  void SetBaseCacheKey(const CacheKey& base) {
    DeconstructNonemptyCacheKey(base, &base_file_num_etc64, &base_offset_etc64);
  }

  void SetRanges(int _session_counter_bits, int _file_number_bits,
                 int _offset_bits) {
    session_counter_bits = _session_counter_bits;
    session_counter_mask = MakeMask64(session_counter_bits);
    file_number_bits = _file_number_bits;
    file_number_mask = MakeMask64(file_number_bits);
    offset_bits = _offset_bits;
    offset_mask = MakeMask64(offset_bits);
  }

  void Decode(const CacheKey& key) {
    uint64_t file_num_etc64, offset_etc64;
    DeconstructNonemptyCacheKey(key, &file_num_etc64, &offset_etc64);

    // First decode session counter
    if (offset_bits + session_counter_bits <= 64) {
      // fully recoverable from offset_etc64
      decoded_session_counter =
          ReverseBits((offset_etc64 ^ base_offset_etc64)) &
          session_counter_mask;
    } else if (file_number_bits + session_counter_bits <= 64) {
      // fully recoverable from file_num_etc64
      decoded_session_counter = DownwardInvolution(
          (file_num_etc64 ^ base_file_num_etc64) & session_counter_mask);
    } else {
      // Need to combine parts from each word.
      // Piece1 will contain some correct prefix of the bottom bits of
      // session counter.
      uint64_t piece1 =
          ReverseBits((offset_etc64 ^ base_offset_etc64) & ~offset_mask);
      int piece1_bits = 64 - offset_bits;
      // Piece2 will contain involuded bits that we can combine with piece1
      // to infer rest of session counter
      int piece2_bits = std::min(64 - file_number_bits, 64 - piece1_bits);
      ASSERT_LT(piece2_bits, 64);
      uint64_t piece2_mask = MakeMask64(piece2_bits);
      uint64_t piece2 = (file_num_etc64 ^ base_file_num_etc64) & piece2_mask;

      // Cancel out the part of piece2 that we can infer from piece1
      // (DownwardInvolution distributes over xor)
      piece2 ^= DownwardInvolution(piece1) & piece2_mask;

      // Now we need to solve for the unknown original bits in higher
      // positions than piece1 provides. We use Gaussian elimination
      // because we know that a piece2_bits X piece2_bits submatrix of
      // the matrix underlying DownwardInvolution times the vector of
      // unknown original bits equals piece2.
      //
      // Build an augmented row matrix for that submatrix, built column by
      // column.
      std::array<uint64_t, 64> aug_rows{};
      for (int i = 0; i < piece2_bits; ++i) {  // over columns
        uint64_t col_i = DownwardInvolution(uint64_t{1} << piece1_bits << i);
        ASSERT_NE(col_i & 1U, 0);
        for (int j = 0; j < piece2_bits; ++j) {  // over rows
          aug_rows[j] |= (col_i & 1U) << i;
          col_i >>= 1;
        }
      }
      // Augment with right hand side
      for (int j = 0; j < piece2_bits; ++j) {  // over rows
        aug_rows[j] |= (piece2 & 1U) << piece2_bits;
        piece2 >>= 1;
      }
      // Run Gaussian elimination
      for (int i = 0; i < piece2_bits; ++i) {  // over columns
        // Find a row that can be used to cancel others
        uint64_t canceller = 0;
        // Note: Rows 0 through i-1 contain 1s in columns already eliminated
        for (int j = i; j < piece2_bits; ++j) {  // over rows
          if (aug_rows[j] & (uint64_t{1} << i)) {
            // Swap into appropriate row
            std::swap(aug_rows[i], aug_rows[j]);
            // Keep a handy copy for row reductions
            canceller = aug_rows[i];
            break;
          }
        }
        ASSERT_NE(canceller, 0);
        for (int j = 0; j < piece2_bits; ++j) {  // over rows
          if (i != j && ((aug_rows[j] >> i) & 1) != 0) {
            // Row reduction
            aug_rows[j] ^= canceller;
          }
        }
      }
      // Extract result
      decoded_session_counter = piece1;
      for (int j = 0; j < piece2_bits; ++j) {  // over rows
        ASSERT_EQ(aug_rows[j] & piece2_mask, uint64_t{1} << j);
        decoded_session_counter |= aug_rows[j] >> piece2_bits << piece1_bits
                                                              << j;
      }
    }

    decoded_offset =
        offset_etc64 ^ base_offset_etc64 ^ ReverseBits(decoded_session_counter);

    decoded_file_num = ReverseBits(file_num_etc64 ^ base_file_num_etc64 ^
                                   DownwardInvolution(decoded_session_counter));
  }
};
}  // anonymous namespace

TEST_F(CacheKeyTest, Encodings) {
  // This test primarily verifies this claim from cache_key.cc:
  // // In fact, if DB ids were not involved, we would be guaranteed unique
  // // cache keys for files generated in a single process until total bits for
  // // biggest session_id_counter, orig_file_number, and offset_in_file
  // // reach 128 bits.
  //
  // To demonstrate this, CacheKeyDecoder can reconstruct the structured inputs
  // to the cache key when provided an output cache key, the unstructured
  // inputs, and bounds on the structured inputs.
  //
  // See OffsetableCacheKey comments in cache_key.cc.

  // We are going to randomly initialize some values that *should* not affect
  // result
  Random64 r{std::random_device{}()};

  CacheKeyDecoder decoder;
  db_id_ = r.Next();
  base_session_upper_ = r.Next();
  base_session_lower_ = r.Next();
  if (base_session_lower_ == 0) {
    base_session_lower_ = 1;
  }

  decoder.SetBaseCacheKey(GetBaseCacheKey());

  // Loop over configurations and test those
  for (int session_counter_bits = 0; session_counter_bits <= 64;
       ++session_counter_bits) {
    for (int file_number_bits = 1; file_number_bits <= 64; ++file_number_bits) {
      // 62 bits max because unoptimized offset will be 64 bits in that case
      for (int offset_bits = 0; offset_bits <= 62; ++offset_bits) {
        if (session_counter_bits + file_number_bits + offset_bits > 128) {
          break;
        }

        decoder.SetRanges(session_counter_bits, file_number_bits, offset_bits);

        uint64_t session_counter = r.Next() & decoder.session_counter_mask;
        uint64_t file_number = r.Next() & decoder.file_number_mask;
        if (file_number == 0) {
          // Minimum
          file_number = 1;
        }
        uint64_t offset = r.Next() & decoder.offset_mask;
        decoder.Decode(GetCacheKey(session_counter, file_number, offset));

        EXPECT_EQ(decoder.decoded_session_counter, session_counter);
        EXPECT_EQ(decoder.decoded_file_num, file_number);
        EXPECT_EQ(decoder.decoded_offset, offset);
      }
    }
  }
}

INSTANTIATE_TEST_CASE_P(DBBlockCacheKeyTest, DBBlockCacheKeyTest,
                        ::testing::Combine(::testing::Bool(),
                                           ::testing::Bool()));

class DBBlockCachePinningTest
    : public DBTestBase,
      public testing::WithParamInterface<
          std::tuple<bool, PinningTier, PinningTier, PinningTier>> {
 public:
  DBBlockCachePinningTest()
      : DBTestBase("db_block_cache_test", /*env_do_fsync=*/false) {}

  void SetUp() override {
    partition_index_and_filters_ = std::get<0>(GetParam());
    top_level_index_pinning_ = std::get<1>(GetParam());
    partition_pinning_ = std::get<2>(GetParam());
    unpartitioned_pinning_ = std::get<3>(GetParam());
  }

  bool partition_index_and_filters_;
  PinningTier top_level_index_pinning_;
  PinningTier partition_pinning_;
  PinningTier unpartitioned_pinning_;
};

TEST_P(DBBlockCachePinningTest, TwoLevelDB) {
  // Creates one file in L0 and one file in L1. Both files have enough data that
  // their index and filter blocks are partitioned. The L1 file will also have
  // a compression dictionary (those are trained only during compaction), which
  // must be unpartitioned.
  const int kKeySize = 32;
  const int kBlockSize = 128;
  const int kNumBlocksPerFile = 128;
  const int kNumKeysPerFile = kBlockSize * kNumBlocksPerFile / kKeySize;

  Options options = CurrentOptions();
  // `kNoCompression` makes the unit test more portable. But it relies on the
  // current behavior of persisting/accessing dictionary even when there's no
  // (de)compression happening, which seems fairly likely to change over time.
  options.compression = kNoCompression;
  options.compression_opts.max_dict_bytes = 4 << 10;
  options.statistics = ROCKSDB_NAMESPACE::CreateDBStatistics();
  BlockBasedTableOptions table_options;
  table_options.block_cache = NewLRUCache(1 << 20 /* capacity */);
  table_options.block_size = kBlockSize;
  table_options.metadata_block_size = kBlockSize;
  table_options.cache_index_and_filter_blocks = true;
  table_options.metadata_cache_options.top_level_index_pinning =
      top_level_index_pinning_;
  table_options.metadata_cache_options.partition_pinning = partition_pinning_;
  table_options.metadata_cache_options.unpartitioned_pinning =
      unpartitioned_pinning_;
  table_options.filter_policy.reset(
      NewBloomFilterPolicy(10 /* bits_per_key */));
  if (partition_index_and_filters_) {
    table_options.index_type =
        BlockBasedTableOptions::IndexType::kTwoLevelIndexSearch;
    table_options.partition_filters = true;
  }
  options.table_factory.reset(NewBlockBasedTableFactory(table_options));
  Reopen(options);

  Random rnd(301);
  for (int i = 0; i < 2; ++i) {
    for (int j = 0; j < kNumKeysPerFile; ++j) {
      ASSERT_OK(Put(Key(i * kNumKeysPerFile + j), rnd.RandomString(kKeySize)));
    }
    ASSERT_OK(Flush());
    if (i == 0) {
      // Prevent trivial move so file will be rewritten with dictionary and
      // reopened with L1's pinning settings.
      CompactRangeOptions cro;
      cro.bottommost_level_compaction = BottommostLevelCompaction::kForce;
      ASSERT_OK(db_->CompactRange(cro, nullptr, nullptr));
    }
  }

  // Clear all unpinned blocks so unpinned blocks will show up as cache misses
  // when reading a key from a file.
  table_options.block_cache->EraseUnRefEntries();

  // Get base cache values
  uint64_t filter_misses = TestGetTickerCount(options, BLOCK_CACHE_FILTER_MISS);
  uint64_t index_misses = TestGetTickerCount(options, BLOCK_CACHE_INDEX_MISS);
  uint64_t compression_dict_misses =
      TestGetTickerCount(options, BLOCK_CACHE_COMPRESSION_DICT_MISS);

  // Read a key from the L0 file
  Get(Key(kNumKeysPerFile));
  uint64_t expected_filter_misses = filter_misses;
  uint64_t expected_index_misses = index_misses;
  uint64_t expected_compression_dict_misses = compression_dict_misses;
  if (partition_index_and_filters_) {
    if (top_level_index_pinning_ == PinningTier::kNone) {
      ++expected_filter_misses;
      ++expected_index_misses;
    }
    if (partition_pinning_ == PinningTier::kNone) {
      ++expected_filter_misses;
      ++expected_index_misses;
    }
  } else {
    if (unpartitioned_pinning_ == PinningTier::kNone) {
      ++expected_filter_misses;
      ++expected_index_misses;
    }
  }
  if (unpartitioned_pinning_ == PinningTier::kNone) {
    ++expected_compression_dict_misses;
  }
  ASSERT_EQ(expected_filter_misses,
            TestGetTickerCount(options, BLOCK_CACHE_FILTER_MISS));
  ASSERT_EQ(expected_index_misses,
            TestGetTickerCount(options, BLOCK_CACHE_INDEX_MISS));
  ASSERT_EQ(expected_compression_dict_misses,
            TestGetTickerCount(options, BLOCK_CACHE_COMPRESSION_DICT_MISS));

  // Clear all unpinned blocks so unpinned blocks will show up as cache misses
  // when reading a key from a file.
  table_options.block_cache->EraseUnRefEntries();

  // Read a key from the L1 file
  Get(Key(0));
  if (partition_index_and_filters_) {
    if (top_level_index_pinning_ == PinningTier::kNone ||
        top_level_index_pinning_ == PinningTier::kFlushedAndSimilar) {
      ++expected_filter_misses;
      ++expected_index_misses;
    }
    if (partition_pinning_ == PinningTier::kNone ||
        partition_pinning_ == PinningTier::kFlushedAndSimilar) {
      ++expected_filter_misses;
      ++expected_index_misses;
    }
  } else {
    if (unpartitioned_pinning_ == PinningTier::kNone ||
        unpartitioned_pinning_ == PinningTier::kFlushedAndSimilar) {
      ++expected_filter_misses;
      ++expected_index_misses;
    }
  }
  if (unpartitioned_pinning_ == PinningTier::kNone ||
      unpartitioned_pinning_ == PinningTier::kFlushedAndSimilar) {
    ++expected_compression_dict_misses;
  }
  ASSERT_EQ(expected_filter_misses,
            TestGetTickerCount(options, BLOCK_CACHE_FILTER_MISS));
  ASSERT_EQ(expected_index_misses,
            TestGetTickerCount(options, BLOCK_CACHE_INDEX_MISS));
  ASSERT_EQ(expected_compression_dict_misses,
            TestGetTickerCount(options, BLOCK_CACHE_COMPRESSION_DICT_MISS));
}

INSTANTIATE_TEST_CASE_P(
    DBBlockCachePinningTest, DBBlockCachePinningTest,
    ::testing::Combine(
        ::testing::Bool(),
        ::testing::Values(PinningTier::kNone, PinningTier::kFlushedAndSimilar,
                          PinningTier::kAll),
        ::testing::Values(PinningTier::kNone, PinningTier::kFlushedAndSimilar,
                          PinningTier::kAll),
        ::testing::Values(PinningTier::kNone, PinningTier::kFlushedAndSimilar,
                          PinningTier::kAll)));

}  // namespace ROCKSDB_NAMESPACE

int main(int argc, char** argv) {
  ROCKSDB_NAMESPACE::port::InstallStackTraceHandler();
  ::testing::InitGoogleTest(&argc, argv);
  return RUN_ALL_TESTS();
}<|MERGE_RESOLUTION|>--- conflicted
+++ resolved
@@ -138,122 +138,6 @@
     compression_dict_insert_count_ = new_compression_dict_insert_count;
   }
 
-<<<<<<< HEAD
-  void CheckCompressedCacheCounters(const Options& options,
-                                    size_t expected_misses,
-                                    size_t expected_hits,
-                                    size_t expected_inserts,
-                                    size_t expected_failures) {
-    size_t new_miss_count =
-        TestGetTickerCount(options, BLOCK_CACHE_COMPRESSED_MISS);
-    size_t new_hit_count =
-        TestGetTickerCount(options, BLOCK_CACHE_COMPRESSED_HIT);
-    size_t new_insert_count =
-        TestGetTickerCount(options, BLOCK_CACHE_COMPRESSED_ADD);
-    size_t new_failure_count =
-        TestGetTickerCount(options, BLOCK_CACHE_COMPRESSED_ADD_FAILURES);
-    ASSERT_EQ(compressed_miss_count_ + expected_misses, new_miss_count);
-    ASSERT_EQ(compressed_hit_count_ + expected_hits, new_hit_count);
-    ASSERT_EQ(compressed_insert_count_ + expected_inserts, new_insert_count);
-    ASSERT_EQ(compressed_failure_count_ + expected_failures, new_failure_count);
-    compressed_miss_count_ = new_miss_count;
-    compressed_hit_count_ = new_hit_count;
-    compressed_insert_count_ = new_insert_count;
-    compressed_failure_count_ = new_failure_count;
-  }
-
-#ifndef ROCKSDB_LITE
-  InternalStats::CacheEntryRoleStats GetCacheEntryRoleStatsBg() {
-    // Verify in cache entry role stats
-    ColumnFamilyHandleImpl* cfh =
-        static_cast<ColumnFamilyHandleImpl*>(dbfull()->DefaultColumnFamily());
-    InternalStats* internal_stats_ptr = cfh->cfd()->internal_stats();
-    InternalStats::CacheEntryRoleStats stats;
-    internal_stats_ptr->TEST_GetCacheEntryRoleStats(&stats,
-                                                    /*foreground=*/false);
-    return stats;
-  }
-
-  const std::array<size_t, kNumCacheEntryRoles> GetCacheEntryRoleCountsBg() {
-    return GetCacheEntryRoleStatsBg().entry_counts;
-  }
-#endif  // ROCKSDB_LITE
-
-  void ValidateCacheCfMapProperty(
-      const std::vector<ColumnFamilyHandle*>& cf_handles,
-      const InternalStats::CacheEntryRoleStats& actual_stats) {
-    // Get the general block cache entry stats using the default cf as
-    // we are using only the total used bytes which is the total for all
-    // cf-s in this DB
-    std::map<std::string, std::string> entry_values;
-    ASSERT_TRUE(db_->GetMapProperty(dbfull()->DefaultColumnFamily(),
-                                    DB::Properties::kBlockCacheEntryStats,
-                                    &entry_values));
-    for (auto role : CacheCfStatsRoles) {
-      uint64_t total_role_charges_all_cfs_cf_stats = 0U;
-
-      for (const auto cf_handle : cf_handles) {
-        ColumnFamilyHandleImpl* cfh =
-            static_cast<ColumnFamilyHandleImpl*>(cf_handle);
-
-        std::map<std::string, std::string> cf_values;
-        ASSERT_TRUE(db_->GetMapProperty(cfh, DB::Properties::kBlockCacheCfStats,
-                                        &cf_values));
-
-        ASSERT_EQ(cfh->GetName(),
-                  cf_values[BlockCacheCfStatsMapKeys::CfName()]);
-        ASSERT_EQ(actual_stats.cache_id,
-                  cf_values[BlockCacheCfStatsMapKeys::CacheId()]);
-
-        total_role_charges_all_cfs_cf_stats +=
-            std::stoll(cf_values[BlockCacheCfStatsMapKeys::UsedBytes(role)]);
-      }
-
-      auto total_role_charges_global_stats =
-          std::stoll(entry_values[BlockCacheCfStatsMapKeys::UsedBytes(role)]);
-      ASSERT_EQ(total_role_charges_global_stats,
-                total_role_charges_all_cfs_cf_stats)
-          << "Role: " << GetCacheEntryRoleName(role);
-    }
-  }
-
-#define CALL_WRAPPER(func) \
-  func;                    \
-  ASSERT_FALSE(HasFailure());
-
-  void ValidateCacheStats(
-      const std::shared_ptr<Cache>& cache,
-      const std::array<size_t, kNumCacheEntryRoles>& expected_counts) {
-    auto actual_stats = GetCacheEntryRoleStatsBg();
-
-    auto actual_counts = actual_stats.entry_counts;
-    EXPECT_EQ(expected_counts, actual_counts);
-
-    std::vector<ColumnFamilyHandle*> cf_handles(handles_);
-    if (cf_handles.empty()) {
-      cf_handles.push_back(dbfull()->DefaultColumnFamily());
-    };
-
-    if (std::string(cache->Name()) == "LRUCache") {
-      // For LRU block cache, verify that the per-item owner id counts
-      // are maintained correctly.
-      // This feature is currently only supported in the LRU cache
-      for (auto role : CacheCfStatsRoles) {
-        auto role_idx = static_cast<uint>(role);
-        size_t total_role_charges_all_cfs = 0U;
-        for (const auto cfh : cf_handles) {
-          auto cfh_impl = static_cast<ColumnFamilyHandleImpl*>(cfh);
-          auto cache_owner_id = cfh_impl->cfd()->GetCacheOwnerId();
-          total_role_charges_all_cfs +=
-              actual_stats.charge_per_item_owner[cache_owner_id][role_idx];
-        }
-        ASSERT_EQ(actual_stats.total_charges[role_idx],
-                  total_role_charges_all_cfs);
-      }
-      ValidateCacheCfMapProperty(cf_handles, actual_stats);
-    }
-  }
-=======
   const std::array<size_t, kNumCacheEntryRoles> GetCacheEntryRoleCountsBg() {
     // Verify in cache entry role stats
     std::array<size_t, kNumCacheEntryRoles> cache_entry_role_counts;
@@ -267,7 +151,6 @@
     }
     return cache_entry_role_counts;
   }
->>>>>>> 335c4242
 };
 
 TEST_F(DBBlockCacheTest, IteratorBlockCacheUsage) {
@@ -413,19 +296,11 @@
  public:
   using CacheWrapper::CacheWrapper;
 
-<<<<<<< HEAD
-  using Cache::Insert;
-  Status Insert(const Slice& /*key*/, void* /*value*/, size_t /*charge*/,
-                void (*)(const Slice& key, void* value) /*deleter*/,
-                Handle** /*handle*/, Priority /*priority*/,
-                Cache::ItemOwnerId /* item_owner_id */) override {
-=======
   const char* Name() const override { return "ReadOnlyCacheWrapper"; }
 
   Status Insert(const Slice& /*key*/, Cache::ObjectPtr /*value*/,
                 const CacheItemHelper* /*helper*/, size_t /*charge*/,
                 Handle** /*handle*/, Priority /*priority*/) override {
->>>>>>> 335c4242
     return Status::NotSupported();
   }
 };
@@ -757,28 +632,15 @@
 
   using ShardedCache::Insert;
 
-<<<<<<< HEAD
-  Status Insert(const Slice& key, void* value,
-                const Cache::CacheItemHelper* helper_cb, size_t charge,
-                Handle** handle, Priority priority,
-                Cache::ItemOwnerId item_owner_id) override {
-    DeleterFn delete_cb = helper_cb->del_cb;
-=======
   Status Insert(const Slice& key, Cache::ObjectPtr value,
                 const Cache::CacheItemHelper* helper, size_t charge,
                 Handle** handle, Priority priority) override {
->>>>>>> 335c4242
     if (priority == Priority::LOW) {
       low_pri_insert_count++;
     } else {
       high_pri_insert_count++;
     }
-<<<<<<< HEAD
-    return LRUCache::Insert(key, value, charge, delete_cb, handle, priority,
-                            item_owner_id);
-=======
     return LRUCache::Insert(key, value, helper, charge, handle, priority);
->>>>>>> 335c4242
   }
 };
 
@@ -1102,24 +964,12 @@
   }
 }
 
-<<<<<<< HEAD
-static void ClearCache(Cache* cache, Cache::ItemOwnerId owner_id_to_clear =
-                                         Cache::kUnknownItemId) {
-  auto roles = CopyCacheDeleterRoleMap();
-  std::deque<std::string> keys;
-  Cache::ApplyToAllEntriesOptions opts;
-  auto callback = [&](const Slice& key, void* /*value*/, size_t /*charge*/,
-                      Cache::DeleterFn deleter,
-                      Cache::ItemOwnerId item_owner_id) {
-    if (roles.find(deleter) == roles.end()) {
-=======
 static void ClearCache(Cache* cache) {
   std::deque<std::string> keys;
   Cache::ApplyToAllEntriesOptions opts;
   auto callback = [&](const Slice& key, Cache::ObjectPtr, size_t /*charge*/,
                       const Cache::CacheItemHelper* helper) {
     if (helper && helper->role == CacheEntryRole::kMisc) {
->>>>>>> 335c4242
       // Keep the stats collector
       return;
     }
@@ -1374,128 +1224,6 @@
   }
 }
 
-<<<<<<< HEAD
-TEST_F(DBBlockCacheTest, CacheStatsPerCfMultipleCfs) {
-  const size_t capacity = size_t{1} << 25;
-  auto cache{NewLRUCache(capacity)};
-
-  Options options = CurrentOptions();
-  SetTimeElapseOnlySleepOnReopen(&options);
-  options.create_if_missing = true;
-  options.statistics = ROCKSDB_NAMESPACE::CreateDBStatistics();
-  options.max_open_files = 13;
-  options.table_cache_numshardbits = 0;
-  // If this wakes up, it could interfere with test
-  options.stats_dump_period_sec = 0;
-
-  BlockBasedTableOptions table_options;
-  table_options.block_cache = cache;
-  table_options.cache_index_and_filter_blocks = true;
-  table_options.filter_policy.reset(NewBloomFilterPolicy(50));
-  table_options.metadata_cache_options.top_level_index_pinning =
-      PinningTier::kNone;
-  table_options.metadata_cache_options.partition_pinning = PinningTier::kNone;
-  table_options.metadata_cache_options.unpartitioned_pinning =
-      PinningTier::kNone;
-  options.table_factory.reset(NewBlockBasedTableFactory(table_options));
-
-  CreateAndReopenWithCF({"CF1"}, options);
-
-  // Create a new table.
-  ASSERT_OK(Put("foo", "value"));
-  ASSERT_OK(Put("bar", "value"));
-  ASSERT_OK(Flush());
-  ASSERT_EQ(1, NumTableFilesAtLevel(0));
-
-  ASSERT_OK(Put(1, "zfoo", "value"));
-  ASSERT_OK(Put(1, "zbar", "value"));
-  ASSERT_OK(Flush(1));
-  ASSERT_EQ(1, NumTableFilesAtLevel(0, 1));
-
-  // Fresh cache
-  ClearCache(cache.get());
-
-  std::array<size_t, kNumCacheEntryRoles> expected{};
-  // For CacheEntryStatsCollector
-  expected[static_cast<size_t>(CacheEntryRole::kMisc)] = 1;
-  CALL_WRAPPER(ValidateCacheStats(cache, expected));
-
-  // First access only filters
-  ASSERT_EQ("NOT_FOUND", Get("different from any key added"));
-  ASSERT_EQ("NOT_FOUND", Get(1, "different from any key added"));
-  expected[static_cast<size_t>(CacheEntryRole::kFilterBlock)] += 2;
-  // Enough to force a miss
-  env_->MockSleepForSeconds(601);
-  CALL_WRAPPER(ValidateCacheStats(cache, expected));
-
-  // Now access index and data block
-  ASSERT_EQ("value", Get("foo"));
-  expected[static_cast<size_t>(CacheEntryRole::kIndexBlock)]++;
-  expected[static_cast<size_t>(CacheEntryRole::kDataBlock)]++;
-  // Enough to force a miss
-  env_->MockSleepForSeconds(601);
-  CALL_WRAPPER(ValidateCacheStats(cache, expected));
-
-  // The same for other CF
-  ASSERT_EQ("value", Get(1, "zfoo"));
-  expected[static_cast<size_t>(CacheEntryRole::kIndexBlock)]++;
-  expected[static_cast<size_t>(CacheEntryRole::kDataBlock)]++;
-  env_->MockSleepForSeconds(601);
-  CALL_WRAPPER(ValidateCacheStats(cache, expected));
-
-  auto cf1_owner_id = static_cast<ColumnFamilyHandleImpl*>(handles_[1])
-                          ->cfd()
-                          ->GetCacheOwnerId();
-
-  ASSERT_OK(dbfull()->DropColumnFamily(handles_[1]));
-  ASSERT_OK(dbfull()->DestroyColumnFamilyHandle(handles_[1]));
-  handles_.erase(handles_.begin() + 1);
-
-  --expected[static_cast<size_t>(CacheEntryRole::kFilterBlock)];
-  --expected[static_cast<size_t>(CacheEntryRole::kIndexBlock)];
-  --expected[static_cast<size_t>(CacheEntryRole::kDataBlock)];
-
-  // The cache may have items of CF1 in its LRU which will
-  // be counted => remove them explicitly
-  ClearCache(cache.get(), cf1_owner_id);
-
-  env_->MockSleepForSeconds(601);
-  CALL_WRAPPER(ValidateCacheStats(cache, expected));
-
-  ClearCache(cache.get());
-  std::fill(expected.begin(), expected.end(), 0);
-  // For CacheEntryStatsCollector
-  expected[static_cast<size_t>(CacheEntryRole::kMisc)] = 1;
-  env_->MockSleepForSeconds(601);
-  CALL_WRAPPER(ValidateCacheStats(cache, expected));
-
-  // Add some more CF-2
-  CreateColumnFamilies({"CF2", "CF3", "CF4"}, options);
-
-  for (auto cf_id = 1U; cf_id < 4U; ++cf_id) {
-    ASSERT_OK(Put(cf_id, std::string("CF") + std::to_string(cf_id) + "-foo",
-                  "value"));
-    ASSERT_OK(Flush(cf_id));
-    ASSERT_EQ(1, NumTableFilesAtLevel(0, 1));
-  }
-
-  // Fresh cache
-  ClearCache(cache.get());
-
-  ASSERT_EQ("NOT_FOUND", Get(1, "different from any key added"));
-  expected[static_cast<size_t>(CacheEntryRole::kFilterBlock)] += 1;
-
-  ASSERT_EQ("value", Get(2, "CF2-foo"));
-  expected[static_cast<size_t>(CacheEntryRole::kFilterBlock)]++;
-  expected[static_cast<size_t>(CacheEntryRole::kIndexBlock)]++;
-  expected[static_cast<size_t>(CacheEntryRole::kDataBlock)]++;
-
-  env_->MockSleepForSeconds(601);
-  CALL_WRAPPER(ValidateCacheStats(cache, expected));
-}
-
-#endif  // ROCKSDB_LITE
-=======
 namespace {
 
 void DummyFillCache(Cache& cache, size_t entry_size,
@@ -1613,7 +1341,6 @@
   dbfull()->DumpStats();
   EXPECT_EQ(logger->PopCounts(), (std::array<int, 3>{{0, 1, 0}}));
 }
->>>>>>> 335c4242
 
 TEST_F(DBBlockCacheTest, ItemIdAllocation) {
   const size_t capacity = size_t{1} << 25;
