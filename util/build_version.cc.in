// Copyright (c) Facebook, Inc. and its affiliates. All Rights Reserved.

#include <memory>

#include "rocksdb/version.h"
#include "speedb/version.h"
#include "rocksdb/utilities/object_registry.h"
#include "util/string_util.h"

// The build script may replace these values with real values based
// on whether or not GIT is available and the platform settings
static const std::string speedb_build_git_sha  = "speedb_build_git_sha:@GIT_SHA@";
static const std::string speedb_build_git_tag = "speedb_build_git_tag:@GIT_TAG@";
#define HAS_GIT_CHANGES @GIT_MOD@
#if HAS_GIT_CHANGES == 0
// If HAS_GIT_CHANGES is 0, the GIT date is used.
// Use the time the branch/tag was last modified
static const std::string speedb_build_date = "speedb_build_date:@GIT_DATE@";
#else
// If HAS_GIT_CHANGES is > 0, the branch/tag has modifications.
// Use the time the build was created.
static const std::string speedb_build_date = "speedb_build_date:@BUILD_DATE@";
#endif

#define SPDB_BUILD_TAG "@SPDB_BUILD_TAG@"
static const std::string speedb_build_tag = "speedb_build_tag:" SPDB_BUILD_TAG;

#define USE_RTTI "@USE_RTTI@"
static const std::string use_rtti = "use_rtti:" USE_RTTI;

#define DEBUG_LEVEL "@DEBUG_LEVEL@"
static const std::string debug_level = "debug_level:" DEBUG_LEVEL;

#define PORTABLE "@PORTABLE@"
static const std::string portable = "portable:" PORTABLE;

<<<<<<< HEAD
#ifndef ROCKSDB_LITE
=======
>>>>>>> 335c4242
extern "C" {
@ROCKSDB_PLUGIN_EXTERNS@
} // extern "C"

std::unordered_map<std::string, ROCKSDB_NAMESPACE::RegistrarFunc> ROCKSDB_NAMESPACE::ObjectRegistry::builtins_ = {
  @ROCKSDB_PLUGIN_BUILTINS@
};

namespace ROCKSDB_NAMESPACE {
static void AddProperty(std::unordered_map<std::string, std::string> *props, const std::string& name) {
  size_t colon = name.find(":");
  if (colon != std::string::npos && colon > 0 && colon < name.length() - 1) {
    // If we found a "@:", then this property was a build-time substitution that failed.  Skip it
    size_t at = name.find("@", colon);
    if (at != colon + 1) {
      // Everything before the colon is the name, after is the value
      (*props)[name.substr(0, colon)] = name.substr(colon + 1);
    }
  }
}
  
static std::unordered_map<std::string, std::string>* LoadPropertiesSet(std::string p) {
  if(p == "properties"){
    auto * properties = new std::unordered_map<std::string, std::string>();
    AddProperty(properties, speedb_build_git_sha);
    AddProperty(properties, speedb_build_git_tag);
    AddProperty(properties, speedb_build_date);
    if (SPDB_BUILD_TAG[0] == '@') {
      AddProperty(properties, "?");
    } else {
      AddProperty(properties, speedb_build_tag);
    }
    return properties;
  } else {
    auto * debug_properties = new std::unordered_map<std::string, std::string>();
    AddProperty(debug_properties, use_rtti);
    AddProperty(debug_properties, debug_level);
    AddProperty(debug_properties, portable);
    return debug_properties;
  }
}

const std::unordered_map<std::string, std::string>& GetRocksBuildProperties() {
  static std::unique_ptr<std::unordered_map<std::string, std::string>> props(LoadPropertiesSet("properties"));
  return *props;
}
const std::unordered_map<std::string, std::string>& GetRocksDebugProperties() {
  static std::unique_ptr<std::unordered_map<std::string, std::string>> props(LoadPropertiesSet("debug_properties"));
  return *props;
}

std::string GetRocksVersionAsString(bool with_patch) {
  std::string version = std::to_string(ROCKSDB_MAJOR) + "." + std::to_string(ROCKSDB_MINOR);
  if (with_patch) {
    return version + "." + std::to_string(ROCKSDB_PATCH);
  } else {
    return version;
  }
}

std::string GetSpeedbVersionAsString(bool with_patch) {
  std::string version = std::to_string(SPEEDB_MAJOR) + "." + std::to_string(SPEEDB_MINOR);
  if (with_patch) {
    version += "." + std::to_string(SPEEDB_PATCH);
    // Only add a build tag if it was specified (e.g. not a release build)
    if (SPDB_BUILD_TAG[0] != '\0') {
      if (SPDB_BUILD_TAG[0] == '@') {
        // In case build tag substitution at build time failed, add a question mark
        version += "-?";
      } else {
        version += "-" + std::string(SPDB_BUILD_TAG);
      }
    }
  }
  return version;
}

std::string GetRocksBuildInfoAsString(const std::string& program, bool verbose) {
  std::string info = program + " (Speedb) " + GetSpeedbVersionAsString(true) +
                     " (" + GetRocksVersionAsString(true) + ")";
  if (verbose) {
    for (const auto& it : GetRocksBuildProperties()) {
      info.append("\n    ");
      info.append(it.first);
      info.append(": ");
      info.append(it.second);
    }
    info.append("\n Build properties:");
    info.append(GetRocksDebugPropertiesAsString());
  }
  return info;
}

std::string GetRocksDebugPropertiesAsString() {
  std::string info;
  for (const auto& it : GetRocksDebugProperties()) {
    info.append(" ");
    info.append(it.first);
    info.append("=");
    info.append(it.second);
  }
  return info;
}
} // namespace ROCKSDB_NAMESPACE<|MERGE_RESOLUTION|>--- conflicted
+++ resolved
@@ -34,10 +34,6 @@
 #define PORTABLE "@PORTABLE@"
 static const std::string portable = "portable:" PORTABLE;
 
-<<<<<<< HEAD
-#ifndef ROCKSDB_LITE
-=======
->>>>>>> 335c4242
 extern "C" {
 @ROCKSDB_PLUGIN_EXTERNS@
 } // extern "C"
