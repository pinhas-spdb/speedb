//  Copyright (c) 2011-present, Facebook, Inc.  All rights reserved.
//  This source code is licensed under both the GPLv2 (found in the
//  COPYING file in the root directory) and Apache 2.0 License
//  (found in the LICENSE.Apache file in the root directory).

#if !defined(GFLAGS) || defined(ROCKSDB_LITE)
#include <cstdio>
int main() {
  fprintf(stderr, "filter_bench requires gflags and !ROCKSDB_LITE\n");
  return 1;
}
#else

#include <cinttypes>
#include <iostream>
#include <sstream>
#include <utility>
#include <vector>

#include "memory/arena.h"
#include "port/port.h"
#include "port/stack_trace.h"
#include "rocksdb/cache.h"
<<<<<<< HEAD
#include "rocksdb/convenience.h"
=======
#include "rocksdb/env.h"
>>>>>>> 7b491e42
#include "rocksdb/system_clock.h"
#include "rocksdb/table.h"
#include "table/block_based/filter_policy_internal.h"
#include "table/block_based/full_filter_block.h"
#include "table/block_based/mock_block_based_table.h"
#include "table/plain/plain_table_bloom.h"
#include "util/cast_util.h"
#include "util/gflags_compat.h"
#include "util/hash.h"
#include "util/random.h"
#include "util/stderr_logger.h"
#include "util/stop_watch.h"
#include "util/string_util.h"

using GFLAGS_NAMESPACE::ParseCommandLineFlags;
using GFLAGS_NAMESPACE::RegisterFlagValidator;
using GFLAGS_NAMESPACE::SetUsageMessage;

DEFINE_uint32(seed, 0, "Seed for random number generators");

DEFINE_double(working_mem_size_mb, 200,
              "MB of memory to get up to among all filters, unless "
              "m_keys_total_max is specified.");

DEFINE_uint32(average_keys_per_filter, 10000,
              "Average number of keys per filter");

DEFINE_double(vary_key_count_ratio, 0.4,
              "Vary number of keys by up to +/- vary_key_count_ratio * "
              "average_keys_per_filter.");

DEFINE_uint32(key_size, 24, "Average number of bytes for each key");

DEFINE_bool(vary_key_alignment, true,
            "Whether to vary key alignment (default: at least 32-bit "
            "alignment)");

DEFINE_uint32(vary_key_size_log2_interval, 5,
              "Use same key size 2^n times, then change. Key size varies from "
              "-2 to +2 bytes vs. average, unless n>=30 to fix key size.");

DEFINE_uint32(batch_size, 8, "Number of keys to group in each batch");

DEFINE_double(bits_per_key, 10.0, "Bits per key setting for filters");

DEFINE_double(m_queries, 200, "Millions of queries for each test mode");

DEFINE_double(m_keys_total_max, 0,
              "Maximum total keys added to filters, in millions. "
              "0 (default) disables. Non-zero overrides working_mem_size_mb "
              "option.");

DEFINE_bool(use_full_block_reader, false,
            "Use FullFilterBlockReader interface rather than FilterBitsReader");

DEFINE_bool(use_plain_table_bloom, false,
            "Use PlainTableBloom structure and interface rather than "
            "FilterBitsReader/FullFilterBlockReader");

DEFINE_bool(new_builder, false,
            "Whether to create a new builder for each new filter");

DEFINE_string(impl, "0",
              "Select filter implementation. Without -use_plain_table_bloom:"
<<<<<<< HEAD
              "0 = legacy full Bloom filter, 1 = block-based Bloom filter, "
              "2 = format_version 5 Bloom filter, 3 = Ribbon128 filter, "
              "name and options of the filter to use.  With "
=======
              "0 = legacy full Bloom filter, "
              "1 = format_version 5 Bloom filter, 2 = Ribbon128 filter. With "
>>>>>>> 7b491e42
              "-use_plain_table_bloom: 0 = no locality, 1 = locality.");

DEFINE_bool(net_includes_hashing, false,
            "Whether query net ns/op times should include hashing. "
            "(if not, dry run will include hashing) "
            "(build times always include hashing)");

DEFINE_bool(optimize_filters_for_memory, false,
            "Setting for BlockBasedTableOptions::optimize_filters_for_memory");

DEFINE_bool(detect_filter_construct_corruption, false,
            "Setting for "
            "BlockBasedTableOptions::detect_filter_construct_corruption");

DEFINE_uint32(block_cache_capacity_MB, 8,
              "Setting for "
              "LRUCacheOptions::capacity");

DEFINE_bool(charge_filter_construction, false,
            "Setting for "
            "CacheEntryRoleOptions::charged of"
            "CacheEntryRole::kFilterConstruction");

DEFINE_bool(strict_capacity_limit, false,
            "Setting for "
            "LRUCacheOptions::strict_capacity_limit");

DEFINE_bool(quick, false, "Run more limited set of tests, fewer queries");

DEFINE_bool(best_case, false, "Run limited tests only for best-case");

DEFINE_bool(allow_bad_fp_rate, false, "Continue even if FP rate is bad");

DEFINE_bool(legend, false,
            "Print more information about interpreting results instead of "
            "running tests");

DEFINE_uint32(runs, 1, "Number of times to rebuild and run benchmark tests");

void _always_assert_fail(int line, const char *file, const char *expr) {
  fprintf(stderr, "%s: %d: Assertion %s failed\n", file, line, expr);
  abort();
}

#define ALWAYS_ASSERT(cond) \
  ((cond) ? (void)0 : ::_always_assert_fail(__LINE__, __FILE__, #cond))

#ifndef NDEBUG
// This could affect build times enough that we should not include it for
// accurate speed tests
#define PREDICT_FP_RATE
#endif
<<<<<<< HEAD
namespace ROCKSDB_NAMESPACE {
=======

using ROCKSDB_NAMESPACE::Arena;
using ROCKSDB_NAMESPACE::BlockContents;
using ROCKSDB_NAMESPACE::BloomFilterPolicy;
using ROCKSDB_NAMESPACE::BloomHash;
using ROCKSDB_NAMESPACE::BloomLikeFilterPolicy;
using ROCKSDB_NAMESPACE::BuiltinFilterBitsBuilder;
using ROCKSDB_NAMESPACE::CachableEntry;
using ROCKSDB_NAMESPACE::Cache;
using ROCKSDB_NAMESPACE::CacheEntryRole;
using ROCKSDB_NAMESPACE::CacheEntryRoleOptions;
using ROCKSDB_NAMESPACE::EncodeFixed32;
using ROCKSDB_NAMESPACE::Env;
using ROCKSDB_NAMESPACE::FastRange32;
using ROCKSDB_NAMESPACE::FilterBitsReader;
using ROCKSDB_NAMESPACE::FilterBuildingContext;
using ROCKSDB_NAMESPACE::FilterPolicy;
using ROCKSDB_NAMESPACE::FullFilterBlockReader;
using ROCKSDB_NAMESPACE::GetSliceHash;
using ROCKSDB_NAMESPACE::GetSliceHash64;
using ROCKSDB_NAMESPACE::Lower32of64;
using ROCKSDB_NAMESPACE::LRUCacheOptions;
using ROCKSDB_NAMESPACE::ParsedFullFilterBlock;
using ROCKSDB_NAMESPACE::PlainTableBloomV1;
using ROCKSDB_NAMESPACE::Random32;
using ROCKSDB_NAMESPACE::Slice;
using ROCKSDB_NAMESPACE::static_cast_with_check;
using ROCKSDB_NAMESPACE::Status;
using ROCKSDB_NAMESPACE::StderrLogger;
using ROCKSDB_NAMESPACE::mock::MockBlockBasedTableTester;
>>>>>>> 7b491e42

struct KeyMaker {
  KeyMaker(size_t avg_size)
      : smallest_size_(avg_size -
                       (FLAGS_vary_key_size_log2_interval >= 30 ? 2 : 0)),
        buf_size_(avg_size + 11),  // pad to vary key size and alignment
        buf_(new char[buf_size_]) {
    memset(buf_.get(), 0, buf_size_);
    assert(smallest_size_ > 8);
  }
  size_t smallest_size_;
  size_t buf_size_;
  std::unique_ptr<char[]> buf_;

  // Returns a unique(-ish) key based on the given parameter values. Each
  // call returns a Slice from the same buffer so previously returned
  // Slices should be considered invalidated.
  Slice Get(uint32_t filter_num, uint32_t val_num) {
    size_t start = FLAGS_vary_key_alignment ? val_num % 4 : 0;
    size_t len = smallest_size_;
    if (FLAGS_vary_key_size_log2_interval < 30) {
      // To get range [avg_size - 2, avg_size + 2]
      // use range [smallest_size, smallest_size + 4]
      len += FastRange32(
          (val_num >> FLAGS_vary_key_size_log2_interval) * 1234567891, 5);
    }
    char * data = buf_.get() + start;
    // Populate key data such that all data makes it into a key of at
    // least 8 bytes. We also don't want all the within-filter key
    // variance confined to a contiguous 32 bits, because then a 32 bit
    // hash function can "cheat" the false positive rate by
    // approximating a perfect hash.
    EncodeFixed32(data, val_num);
    EncodeFixed32(data + 4, filter_num + val_num);
    // ensure clearing leftovers from different alignment
    EncodeFixed32(data + 8, 0);
    return Slice(data, len);
  }
};

void PrintError(const char *error) { fprintf(stderr, "ERROR: %s\n", error); }

struct FilterInfo {
  uint32_t filter_id_ = 0;
  std::unique_ptr<const char[]> owner_;
  Slice filter_;
  Status filter_construction_status = Status::OK();
  uint32_t keys_added_ = 0;
  std::unique_ptr<FilterBitsReader> reader_;
  std::unique_ptr<FullFilterBlockReader> full_block_reader_;
  std::unique_ptr<PlainTableBloomV1> plain_table_bloom_;
  uint64_t outside_queries_ = 0;
  uint64_t false_positives_ = 0;
};

enum TestMode {
  kSingleFilter,
  kBatchPrepared,
  kBatchUnprepared,
  kFiftyOneFilter,
  kEightyTwentyFilter,
  kRandomFilter,
};

static const std::vector<TestMode> allTestModes = {
    kSingleFilter,   kBatchPrepared,      kBatchUnprepared,
    kFiftyOneFilter, kEightyTwentyFilter, kRandomFilter,
};

static const std::vector<TestMode> quickTestModes = {
    kSingleFilter,
    kRandomFilter,
};

static const std::vector<TestMode> bestCaseTestModes = {
    kSingleFilter,
};

const char *TestModeToString(TestMode tm) {
  switch (tm) {
    case kSingleFilter:
      return "Single filter";
    case kBatchPrepared:
      return "Batched, prepared";
    case kBatchUnprepared:
      return "Batched, unprepared";
    case kFiftyOneFilter:
      return "Skewed 50% in 1%";
    case kEightyTwentyFilter:
      return "Skewed 80% in 20%";
    case kRandomFilter:
      return "Random filter";
  }
  return "Bad TestMode";
}

// Do just enough to keep some data dependence for the
// compiler / CPU
static uint32_t DryRunNoHash(Slice &s) {
  uint32_t sz = static_cast<uint32_t>(s.size());
  if (sz >= 4) {
    return sz + s.data()[3];
  } else {
    return sz;
  }
}

static uint32_t DryRunHash32(Slice &s) {
  // Same perf characteristics as GetSliceHash()
  return BloomHash(s);
}

static uint32_t DryRunHash64(Slice &s) {
  return Lower32of64(GetSliceHash64(s));
}

struct FilterBench : public mock::MockBlockBasedTableTester {
  std::vector<KeyMaker> kms_;
  std::vector<FilterInfo> infos_;
  Random32 random_;
  std::ostringstream fp_rate_report_;
  Arena arena_;
  double m_queries_;
  StderrLogger stderr_logger_;
  int filter_index_;

  FilterBench(const std::shared_ptr<const FilterPolicy> &filter_policy,
              int filter_index)
      : MockBlockBasedTableTester(filter_policy),
        random_(FLAGS_seed),
        m_queries_(0),
        filter_index_(filter_index) {
    for (uint32_t i = 0; i < FLAGS_batch_size; ++i) {
      kms_.emplace_back(FLAGS_key_size < 8 ? 8 : FLAGS_key_size);
    }
    ioptions_.logger = &stderr_logger_;
    table_options_.optimize_filters_for_memory =
        FLAGS_optimize_filters_for_memory;
    table_options_.detect_filter_construct_corruption =
        FLAGS_detect_filter_construct_corruption;
    table_options_.cache_usage_options.options_overrides.insert(
        {CacheEntryRole::kFilterConstruction,
         {/*.charged = */ FLAGS_charge_filter_construction
              ? CacheEntryRoleOptions::Decision::kEnabled
              : CacheEntryRoleOptions::Decision::kDisabled}});
    if (FLAGS_charge_filter_construction) {
      table_options_.no_block_cache = false;
      LRUCacheOptions lo;
      lo.capacity = FLAGS_block_cache_capacity_MB * 1024 * 1024;
      lo.num_shard_bits = 0;  // 2^0 shard
      lo.strict_capacity_limit = FLAGS_strict_capacity_limit;
      std::shared_ptr<Cache> cache(NewLRUCache(lo));
      table_options_.block_cache = cache;
    }
  }

  void Go();

  double RandomQueryTest(uint32_t inside_threshold, bool dry_run,
                         TestMode mode);
};

void FilterBench::Go() {
<<<<<<< HEAD
=======
  if (FLAGS_use_plain_table_bloom && FLAGS_use_full_block_reader) {
    throw std::runtime_error(
        "Can't combine -use_plain_table_bloom and -use_full_block_reader");
  }
  if (FLAGS_use_plain_table_bloom) {
    if (FLAGS_impl > 1) {
      throw std::runtime_error(
          "-impl must currently be >= 0 and <= 1 for Plain table");
    }
  } else {
    if (FLAGS_impl > 2) {
      throw std::runtime_error(
          "-impl must currently be >= 0 and <= 2 for Block-based table");
    }
  }

  if (FLAGS_vary_key_count_ratio < 0.0 || FLAGS_vary_key_count_ratio > 1.0) {
    throw std::runtime_error("-vary_key_count_ratio must be >= 0.0 and <= 1.0");
  }

>>>>>>> 7b491e42
  // For example, average_keys_per_filter = 100, vary_key_count_ratio = 0.1.
  // Varys up to +/- 10 keys. variance_range = 21 (generating value 0..20).
  // variance_offset = 10, so value - offset average value is always 0.
  const uint32_t variance_range =
      1 + 2 * static_cast<uint32_t>(FLAGS_vary_key_count_ratio *
                                    FLAGS_average_keys_per_filter);
  const uint32_t variance_offset = variance_range / 2;

  const std::vector<TestMode> &testModes =
      FLAGS_best_case ? bestCaseTestModes
                      : FLAGS_quick ? quickTestModes : allTestModes;

  m_queries_ = FLAGS_m_queries;
  double working_mem_size_mb = FLAGS_working_mem_size_mb;
  if (FLAGS_quick) {
    m_queries_ /= 7.0;
  } else if (FLAGS_best_case) {
    m_queries_ /= 3.0;
    working_mem_size_mb /= 10.0;
  }

  std::cout << "Building..." << std::endl;

  std::unique_ptr<BuiltinFilterBitsBuilder> builder;

  [[maybe_unused]] size_t total_memory_used = 0;
  size_t total_size = 0;
  size_t total_keys_added = 0;
#ifdef PREDICT_FP_RATE
  double weighted_predicted_fp_rate = 0.0;
#endif
  size_t max_total_keys;
  size_t max_mem;
  if (FLAGS_m_keys_total_max > 0) {
    max_total_keys = static_cast<size_t>(1000000 * FLAGS_m_keys_total_max);
    max_mem = SIZE_MAX;
  } else {
    max_total_keys = SIZE_MAX;
    max_mem = static_cast<size_t>(1024 * 1024 * working_mem_size_mb);
  }

  ROCKSDB_NAMESPACE::StopWatchNano timer(
      ROCKSDB_NAMESPACE::SystemClock::Default().get(), true);

  infos_.clear();
  while ((working_mem_size_mb == 0 || total_size < max_mem) &&
         total_keys_added < max_total_keys) {
    uint32_t filter_id = random_.Next();
    uint32_t keys_to_add = FLAGS_average_keys_per_filter +
                           FastRange32(random_.Next(), variance_range) -
                           variance_offset;
    if (max_total_keys - total_keys_added < keys_to_add) {
      keys_to_add = static_cast<uint32_t>(max_total_keys - total_keys_added);
    }
    infos_.emplace_back();
    FilterInfo &info = infos_.back();
    info.filter_id_ = filter_id;
    info.keys_added_ = keys_to_add;
    if (FLAGS_use_plain_table_bloom) {
      info.plain_table_bloom_.reset(new PlainTableBloomV1());
      info.plain_table_bloom_->SetTotalBits(
          &arena_, static_cast<uint32_t>(keys_to_add * FLAGS_bits_per_key),
          filter_index_, 0 /*huge_page*/, nullptr /*logger*/);
      for (uint32_t i = 0; i < keys_to_add; ++i) {
        uint32_t hash = GetSliceHash(kms_[0].Get(filter_id, i));
        info.plain_table_bloom_->AddHash(hash);
      }
      info.filter_ = info.plain_table_bloom_->GetRawData();
    } else {
      if (!builder) {
        builder.reset(
            static_cast_with_check<BuiltinFilterBitsBuilder>(GetBuilder()));
      }
      for (uint32_t i = 0; i < keys_to_add; ++i) {
        builder->AddKey(kms_[0].Get(filter_id, i));
      }
      info.filter_ =
          builder->Finish(&info.owner_, &info.filter_construction_status);
      if (info.filter_construction_status.ok()) {
        info.filter_construction_status =
            builder->MaybePostVerify(info.filter_);
      }
      if (!info.filter_construction_status.ok()) {
        PrintError(info.filter_construction_status.ToString().c_str());
      }
#ifdef PREDICT_FP_RATE
      weighted_predicted_fp_rate +=
          keys_to_add *
          builder->EstimatedFpRate(keys_to_add, info.filter_.size());
#endif
      if (FLAGS_new_builder) {
        builder.reset();
      }
      info.reader_.reset(
          table_options_.filter_policy->GetFilterBitsReader(info.filter_));
      CachableEntry<ParsedFullFilterBlock> block(
          new ParsedFullFilterBlock(table_options_.filter_policy.get(),
                                    BlockContents(info.filter_)),
          nullptr /* cache */, nullptr /* cache_handle */,
          true /* own_value */);
      info.full_block_reader_.reset(
          new FullFilterBlockReader(table_.get(), std::move(block)));
    }
    total_size += info.filter_.size();
#ifdef ROCKSDB_MALLOC_USABLE_SIZE
    total_memory_used +=
        malloc_usable_size(const_cast<char *>(info.filter_.data()));
#endif  // ROCKSDB_MALLOC_USABLE_SIZE
    total_keys_added += keys_to_add;
  }

  uint64_t elapsed_nanos = timer.ElapsedNanos();
  double ns = double(elapsed_nanos) / total_keys_added;
  std::cout << "Build avg ns/key: " << ns << std::endl;
  std::cout << "Number of filters: " << infos_.size() << std::endl;
  std::cout << "Total size (MB): " << total_size / 1024.0 / 1024.0 << std::endl;
  if (total_memory_used > 0) {
    std::cout << "Reported total allocated memory (MB): "
              << total_memory_used / 1024.0 / 1024.0 << std::endl;
    std::cout << "Reported internal fragmentation: "
              << (total_memory_used - total_size) * 100.0 / total_size << "%"
              << std::endl;
  }

  double bpk = total_size * 8.0 / total_keys_added;
  std::cout << "Bits/key stored: " << bpk << std::endl;
#ifdef PREDICT_FP_RATE
  std::cout << "Predicted FP rate %: "
            << 100.0 * (weighted_predicted_fp_rate / total_keys_added)
            << std::endl;
#endif
  if (!FLAGS_quick && !FLAGS_best_case) {
    double tolerable_rate = std::pow(2.0, -(bpk - 1.0) / (1.4 + bpk / 50.0));
    std::cout << "Best possible FP rate %: " << 100.0 * std::pow(2.0, -bpk)
              << std::endl;
    std::cout << "Tolerable FP rate %: " << 100.0 * tolerable_rate << std::endl;

    std::cout << "----------------------------" << std::endl;
    std::cout << "Verifying..." << std::endl;

    uint32_t outside_q_per_f =
        static_cast<uint32_t>(m_queries_ * 1000000 / infos_.size());
    uint64_t fps = 0;
    for (uint32_t i = 0; i < infos_.size(); ++i) {
      FilterInfo &info = infos_[i];
      for (uint32_t j = 0; j < info.keys_added_; ++j) {
        if (FLAGS_use_plain_table_bloom) {
          uint32_t hash = GetSliceHash(kms_[0].Get(info.filter_id_, j));
          ALWAYS_ASSERT(info.plain_table_bloom_->MayContainHash(hash));
        } else {
          ALWAYS_ASSERT(
              info.reader_->MayMatch(kms_[0].Get(info.filter_id_, j)));
        }
      }
      for (uint32_t j = 0; j < outside_q_per_f; ++j) {
        if (FLAGS_use_plain_table_bloom) {
          uint32_t hash =
              GetSliceHash(kms_[0].Get(info.filter_id_, j | 0x80000000));
          fps += info.plain_table_bloom_->MayContainHash(hash);
        } else {
          fps += info.reader_->MayMatch(
              kms_[0].Get(info.filter_id_, j | 0x80000000));
        }
      }
    }
    std::cout << " No FNs :)" << std::endl;
    double prelim_rate = double(fps) / outside_q_per_f / infos_.size();
    std::cout << " Prelim FP rate %: " << (100.0 * prelim_rate) << std::endl;

    if (!FLAGS_allow_bad_fp_rate) {
      ALWAYS_ASSERT(prelim_rate < tolerable_rate);
    }
  }

  std::cout << "----------------------------" << std::endl;
  std::cout << "Mixed inside/outside queries..." << std::endl;
  // 50% each inside and outside
  uint32_t inside_threshold = UINT32_MAX / 2;
  for (TestMode tm : testModes) {
    random_.Seed(FLAGS_seed + 1);
    double f = RandomQueryTest(inside_threshold, /*dry_run*/ false, tm);
    random_.Seed(FLAGS_seed + 1);
    double d = RandomQueryTest(inside_threshold, /*dry_run*/ true, tm);
    std::cout << "  " << TestModeToString(tm) << " net ns/op: " << (f - d)
              << std::endl;
  }

  if (!FLAGS_quick) {
    std::cout << "----------------------------" << std::endl;
    std::cout << "Inside queries (mostly)..." << std::endl;
    // Do about 95% inside queries rather than 100% so that branch predictor
    // can't give itself an artifically crazy advantage.
    inside_threshold = UINT32_MAX / 20 * 19;
    for (TestMode tm : testModes) {
      random_.Seed(FLAGS_seed + 1);
      double f = RandomQueryTest(inside_threshold, /*dry_run*/ false, tm);
      random_.Seed(FLAGS_seed + 1);
      double d = RandomQueryTest(inside_threshold, /*dry_run*/ true, tm);
      std::cout << "  " << TestModeToString(tm) << " net ns/op: " << (f - d)
                << std::endl;
    }

    std::cout << "----------------------------" << std::endl;
    std::cout << "Outside queries (mostly)..." << std::endl;
    // Do about 95% outside queries rather than 100% so that branch predictor
    // can't give itself an artifically crazy advantage.
    inside_threshold = UINT32_MAX / 20;
    for (TestMode tm : testModes) {
      random_.Seed(FLAGS_seed + 2);
      double f = RandomQueryTest(inside_threshold, /*dry_run*/ false, tm);
      random_.Seed(FLAGS_seed + 2);
      double d = RandomQueryTest(inside_threshold, /*dry_run*/ true, tm);
      std::cout << "  " << TestModeToString(tm) << " net ns/op: " << (f - d)
                << std::endl;
    }
  }
  std::cout << fp_rate_report_.str();

  std::cout << "----------------------------" << std::endl;
  std::cout << "Done. (For more info, run with -legend or -help.)" << std::endl;
}

double FilterBench::RandomQueryTest(uint32_t inside_threshold, bool dry_run,
                                    TestMode mode) {
  for (auto &info : infos_) {
    info.outside_queries_ = 0;
    info.false_positives_ = 0;
  }

  auto dry_run_hash_fn = DryRunNoHash;
  if (!FLAGS_net_includes_hashing) {
<<<<<<< HEAD
    if ((filter_index_ >= 0 && filter_index_ < 2) ||
        FLAGS_use_plain_table_bloom) {
=======
    if (FLAGS_impl == 0 || FLAGS_use_plain_table_bloom) {
>>>>>>> 7b491e42
      dry_run_hash_fn = DryRunHash32;
    } else {
      dry_run_hash_fn = DryRunHash64;
    }
  }

  uint32_t num_infos = static_cast<uint32_t>(infos_.size());
  uint32_t dry_run_hash = 0;
  uint64_t max_queries = static_cast<uint64_t>(m_queries_ * 1000000 + 0.50);
  // Some filters may be considered secondary in order to implement skewed
  // queries. num_primary_filters is the number that are to be treated as
  // equal, and any remainder will be treated as secondary.
  uint32_t num_primary_filters = num_infos;
  // The proportion (when divided by 2^32 - 1) of filter queries going to
  // the primary filters (default = all). The remainder of queries are
  // against secondary filters.
  uint32_t primary_filter_threshold = 0xffffffff;
  if (mode == kSingleFilter) {
    // 100% of queries to 1 filter
    num_primary_filters = 1;
  } else if (mode == kFiftyOneFilter) {
    if (num_infos < 50) {
      return 0.0;  // skip
    }
    // 50% of queries
    primary_filter_threshold /= 2;
    // to 1% of filters
    num_primary_filters = (num_primary_filters + 99) / 100;
  } else if (mode == kEightyTwentyFilter) {
    if (num_infos < 5) {
      return 0.0;  // skip
    }
    // 80% of queries
    primary_filter_threshold = primary_filter_threshold / 5 * 4;
    // to 20% of filters
    num_primary_filters = (num_primary_filters + 4) / 5;
  } else if (mode == kRandomFilter) {
    if (num_infos == 1) {
      return 0.0;  // skip
    }
  }
  uint32_t batch_size = 1;
  std::unique_ptr<Slice[]> batch_slices;
  std::unique_ptr<Slice *[]> batch_slice_ptrs;
  std::unique_ptr<bool[]> batch_results;
  if (mode == kBatchPrepared || mode == kBatchUnprepared) {
    batch_size = static_cast<uint32_t>(kms_.size());
  }

  batch_slices.reset(new Slice[batch_size]);
  batch_slice_ptrs.reset(new Slice *[batch_size]);
  batch_results.reset(new bool[batch_size]);
  for (uint32_t i = 0; i < batch_size; ++i) {
    batch_results[i] = false;
    batch_slice_ptrs[i] = &batch_slices[i];
  }

  ROCKSDB_NAMESPACE::StopWatchNano timer(
      ROCKSDB_NAMESPACE::SystemClock::Default().get(), true);

  for (uint64_t q = 0; q < max_queries; q += batch_size) {
    bool inside_this_time = random_.Next() <= inside_threshold;

    uint32_t filter_index;
    if (random_.Next() <= primary_filter_threshold) {
      filter_index = random_.Uniformish(num_primary_filters);
    } else {
      // secondary
      filter_index = num_primary_filters +
                     random_.Uniformish(num_infos - num_primary_filters);
    }
    FilterInfo &info = infos_[filter_index];
    for (uint32_t i = 0; i < batch_size; ++i) {
      if (inside_this_time) {
        batch_slices[i] =
            kms_[i].Get(info.filter_id_, random_.Uniformish(info.keys_added_));
      } else {
        batch_slices[i] =
            kms_[i].Get(info.filter_id_, random_.Uniformish(info.keys_added_) |
                                             uint32_t{0x80000000});
        info.outside_queries_++;
      }
    }
    // TODO: implement batched interface to full block reader
    // TODO: implement batched interface to plain table bloom
    if (mode == kBatchPrepared && !FLAGS_use_full_block_reader &&
        !FLAGS_use_plain_table_bloom) {
      for (uint32_t i = 0; i < batch_size; ++i) {
        batch_results[i] = false;
      }
      if (dry_run) {
        for (uint32_t i = 0; i < batch_size; ++i) {
          batch_results[i] = true;
          dry_run_hash += dry_run_hash_fn(batch_slices[i]);
        }
      } else {
        info.reader_->MayMatch(batch_size, batch_slice_ptrs.get(),
                               batch_results.get());
      }
      for (uint32_t i = 0; i < batch_size; ++i) {
        if (inside_this_time) {
          ALWAYS_ASSERT(batch_results[i]);
        } else {
          info.false_positives_ += batch_results[i];
        }
      }
    } else {
      for (uint32_t i = 0; i < batch_size; ++i) {
        bool may_match;
        if (FLAGS_use_plain_table_bloom) {
          if (dry_run) {
            dry_run_hash += dry_run_hash_fn(batch_slices[i]);
            may_match = true;
          } else {
            uint32_t hash = GetSliceHash(batch_slices[i]);
            may_match = info.plain_table_bloom_->MayContainHash(hash);
          }
        } else if (FLAGS_use_full_block_reader) {
          if (dry_run) {
            dry_run_hash += dry_run_hash_fn(batch_slices[i]);
            may_match = true;
          } else {
            may_match = info.full_block_reader_->KeyMayMatch(
                batch_slices[i],
                /*no_io=*/false, /*const_ikey_ptr=*/nullptr,
                /*get_context=*/nullptr,
                /*lookup_context=*/nullptr, Env::IO_TOTAL);
          }
        } else {
          if (dry_run) {
            dry_run_hash += dry_run_hash_fn(batch_slices[i]);
            may_match = true;
          } else {
            may_match = info.reader_->MayMatch(batch_slices[i]);
          }
        }
        if (inside_this_time) {
          ALWAYS_ASSERT(may_match);
        } else {
          info.false_positives_ += may_match;
        }
      }
    }
  }

  uint64_t elapsed_nanos = timer.ElapsedNanos();
  double ns = double(elapsed_nanos) / max_queries;

  if (!FLAGS_quick) {
    if (dry_run) {
      // Printing part of hash prevents dry run components from being optimized
      // away by compiler
      std::cout << "    Dry run (" << std::hex << (dry_run_hash & 0xfffff)
                << std::dec << ") ";
    } else {
      std::cout << "    Gross filter    ";
    }
    std::cout << "ns/op: " << ns << std::endl;
  }

  if (!dry_run) {
    fp_rate_report_.str("");
    uint64_t q = 0;
    uint64_t fp = 0;
    double worst_fp_rate = 0.0;
    double best_fp_rate = 1.0;
    for (auto &info : infos_) {
      q += info.outside_queries_;
      fp += info.false_positives_;
      if (info.outside_queries_ > 0) {
        double fp_rate = double(info.false_positives_) / info.outside_queries_;
        worst_fp_rate = std::max(worst_fp_rate, fp_rate);
        best_fp_rate = std::min(best_fp_rate, fp_rate);
      }
    }
    fp_rate_report_ << "    Average FP rate %: " << 100.0 * fp / q << std::endl;
    if (!FLAGS_quick && !FLAGS_best_case) {
      fp_rate_report_ << "    Worst   FP rate %: " << 100.0 * worst_fp_rate
                      << std::endl;
      fp_rate_report_ << "    Best    FP rate %: " << 100.0 * best_fp_rate
                      << std::endl;
      fp_rate_report_ << "    Best possible bits/key: "
                      << -std::log(double(fp) / q) / std::log(2.0) << std::endl;
    }
  }
  return ns;
}

}  // namespace ROCKSDB_NAMESPACE

void PrintWarnings() {
#if defined(__GNUC__) && !defined(__OPTIMIZE__)
  fprintf(stdout,
          "WARNING: Optimization is disabled: benchmarks unnecessarily slow\n");
#endif
#ifndef NDEBUG
  fprintf(stdout,
          "WARNING: Assertions are enabled; benchmarks unnecessarily slow\n");
#endif
}

int main(int argc, char **argv) {
  ROCKSDB_NAMESPACE::port::InstallStackTraceHandler();
  SetUsageMessage(std::string("\nUSAGE:\n") + std::string(argv[0]) +
                  " [-quick] [OTHER OPTIONS]...");
  ParseCommandLineFlags(&argc, &argv, true);

  PrintWarnings();

  if (FLAGS_legend) {
    std::cout
        << "Legend:" << std::endl
        << "  \"Inside\" - key that was added to filter" << std::endl
        << "  \"Outside\" - key that was not added to filter" << std::endl
        << "  \"FN\" - false negative query (must not happen)" << std::endl
        << "  \"FP\" - false positive query (OK at low rate)" << std::endl
        << "  \"Dry run\" - cost of testing and hashing overhead." << std::endl
        << "  \"Gross filter\" - cost of filter queries including testing "
        << "\n     and hashing overhead." << std::endl
        << "  \"net\" - best estimate of time in filter operation, without "
        << "\n     testing and hashing overhead (gross filter - dry run)"
        << std::endl
        << "  \"ns/op\" - nanoseconds per operation (key query or add)"
        << std::endl
        << "  \"Single filter\" - essentially minimum cost, assuming filter"
        << "\n     fits easily in L1 CPU cache." << std::endl
        << "  \"Batched, prepared\" - several queries at once against a"
        << "\n     randomly chosen filter, using multi-query interface."
        << std::endl
        << "  \"Batched, unprepared\" - similar, but using serial calls"
        << "\n     to single query interface." << std::endl
        << "  \"Random filter\" - a filter is chosen at random as target"
        << "\n     of each query." << std::endl
        << "  \"Skewed X% in Y%\" - like \"Random filter\" except Y% of"
        << "\n      the filters are designated as \"hot\" and receive X%"
        << "\n      of queries." << std::endl;
  } else if (FLAGS_use_plain_table_bloom && FLAGS_use_full_block_reader) {
    throw std::runtime_error(
        "Can't combine -use_plain_table_bloom and -use_full_block_reader");
  } else if (FLAGS_vary_key_count_ratio < 0.0 ||
             FLAGS_vary_key_count_ratio > 1.0) {
    throw std::runtime_error("-vary_key_count_ratio must be >= 0.0 and <= 1.0");
  }
  std::shared_ptr<const ROCKSDB_NAMESPACE::FilterPolicy> policy;

  int bloom_idx = -1;
  uint64_t id;
  const auto &bloom_like_filters =
      ROCKSDB_NAMESPACE::BloomLikeFilterPolicy::GetAllFixedImpls();
  ROCKSDB_NAMESPACE::Slice impl(FLAGS_impl);
  if (ROCKSDB_NAMESPACE::ConsumeDecimalNumber(&impl, &id) &&
      id < bloom_like_filters.size() && impl.empty()) {
    policy = ROCKSDB_NAMESPACE::BloomLikeFilterPolicy::Create(
        bloom_like_filters.at(id), FLAGS_bits_per_key);
    if (!policy) {
      fprintf(stderr, "Failed to create BloomLikeFilterPolicy: %s\n",
              FLAGS_impl.c_str());
      exit(-1);
    } else {
      bloom_idx = static_cast<int>(id);
    }
  } else {
    ROCKSDB_NAMESPACE::ConfigOptions config_options;
    config_options.ignore_unsupported_options = false;
    std::string bits_str;
    if (FLAGS_bits_per_key > 0) {
      bits_str = ":" + std::to_string(FLAGS_bits_per_key);
    }
    auto s = ROCKSDB_NAMESPACE::FilterPolicy::CreateFromString(
        config_options, FLAGS_impl + bits_str, &policy);
    if (!s.ok() || !policy) {
      fprintf(stderr, "Failed to create FilterPolicy[%s%s]: %s\n",
              FLAGS_impl.c_str(), bits_str.c_str(), s.ToString().c_str());
      exit(-1);
    }
  }
  if (FLAGS_use_plain_table_bloom) {
    if (bloom_idx < 0 || bloom_idx > 1) {
      fprintf(stderr, "-impl must currently be 0 or 1 for Plain table");
      exit(-1);
    }
  } else if (bloom_idx == 1) {
    fprintf(stderr,
            "Block-based filter not currently supported by filter_bench");
    exit(-1);
  }
  ROCKSDB_NAMESPACE::FilterBench b(policy, bloom_idx);
  for (uint32_t i = 0; i < FLAGS_runs; ++i) {
    b.Go();
    FLAGS_seed += 100;
    b.random_.Seed(FLAGS_seed);
  }

  return 0;
}

#endif  // !defined(GFLAGS) || defined(ROCKSDB_LITE)<|MERGE_RESOLUTION|>--- conflicted
+++ resolved
@@ -21,11 +21,8 @@
 #include "port/port.h"
 #include "port/stack_trace.h"
 #include "rocksdb/cache.h"
-<<<<<<< HEAD
 #include "rocksdb/convenience.h"
-=======
 #include "rocksdb/env.h"
->>>>>>> 7b491e42
 #include "rocksdb/system_clock.h"
 #include "rocksdb/table.h"
 #include "table/block_based/filter_policy_internal.h"
@@ -90,14 +87,8 @@
 
 DEFINE_string(impl, "0",
               "Select filter implementation. Without -use_plain_table_bloom:"
-<<<<<<< HEAD
-              "0 = legacy full Bloom filter, 1 = block-based Bloom filter, "
-              "2 = format_version 5 Bloom filter, 3 = Ribbon128 filter, "
+              "1 = format_version 5 Bloom filter, 2 = Ribbon128 filter. "
               "name and options of the filter to use.  With "
-=======
-              "0 = legacy full Bloom filter, "
-              "1 = format_version 5 Bloom filter, 2 = Ribbon128 filter. With "
->>>>>>> 7b491e42
               "-use_plain_table_bloom: 0 = no locality, 1 = locality.");
 
 DEFINE_bool(net_includes_hashing, false,
@@ -150,40 +141,7 @@
 // accurate speed tests
 #define PREDICT_FP_RATE
 #endif
-<<<<<<< HEAD
 namespace ROCKSDB_NAMESPACE {
-=======
-
-using ROCKSDB_NAMESPACE::Arena;
-using ROCKSDB_NAMESPACE::BlockContents;
-using ROCKSDB_NAMESPACE::BloomFilterPolicy;
-using ROCKSDB_NAMESPACE::BloomHash;
-using ROCKSDB_NAMESPACE::BloomLikeFilterPolicy;
-using ROCKSDB_NAMESPACE::BuiltinFilterBitsBuilder;
-using ROCKSDB_NAMESPACE::CachableEntry;
-using ROCKSDB_NAMESPACE::Cache;
-using ROCKSDB_NAMESPACE::CacheEntryRole;
-using ROCKSDB_NAMESPACE::CacheEntryRoleOptions;
-using ROCKSDB_NAMESPACE::EncodeFixed32;
-using ROCKSDB_NAMESPACE::Env;
-using ROCKSDB_NAMESPACE::FastRange32;
-using ROCKSDB_NAMESPACE::FilterBitsReader;
-using ROCKSDB_NAMESPACE::FilterBuildingContext;
-using ROCKSDB_NAMESPACE::FilterPolicy;
-using ROCKSDB_NAMESPACE::FullFilterBlockReader;
-using ROCKSDB_NAMESPACE::GetSliceHash;
-using ROCKSDB_NAMESPACE::GetSliceHash64;
-using ROCKSDB_NAMESPACE::Lower32of64;
-using ROCKSDB_NAMESPACE::LRUCacheOptions;
-using ROCKSDB_NAMESPACE::ParsedFullFilterBlock;
-using ROCKSDB_NAMESPACE::PlainTableBloomV1;
-using ROCKSDB_NAMESPACE::Random32;
-using ROCKSDB_NAMESPACE::Slice;
-using ROCKSDB_NAMESPACE::static_cast_with_check;
-using ROCKSDB_NAMESPACE::Status;
-using ROCKSDB_NAMESPACE::StderrLogger;
-using ROCKSDB_NAMESPACE::mock::MockBlockBasedTableTester;
->>>>>>> 7b491e42
 
 struct KeyMaker {
   KeyMaker(size_t avg_size)
@@ -347,29 +305,15 @@
 };
 
 void FilterBench::Go() {
-<<<<<<< HEAD
-=======
   if (FLAGS_use_plain_table_bloom && FLAGS_use_full_block_reader) {
     throw std::runtime_error(
         "Can't combine -use_plain_table_bloom and -use_full_block_reader");
   }
-  if (FLAGS_use_plain_table_bloom) {
-    if (FLAGS_impl > 1) {
-      throw std::runtime_error(
-          "-impl must currently be >= 0 and <= 1 for Plain table");
-    }
-  } else {
-    if (FLAGS_impl > 2) {
-      throw std::runtime_error(
-          "-impl must currently be >= 0 and <= 2 for Block-based table");
-    }
-  }
 
   if (FLAGS_vary_key_count_ratio < 0.0 || FLAGS_vary_key_count_ratio > 1.0) {
     throw std::runtime_error("-vary_key_count_ratio must be >= 0.0 and <= 1.0");
   }
 
->>>>>>> 7b491e42
   // For example, average_keys_per_filter = 100, vary_key_count_ratio = 0.1.
   // Varys up to +/- 10 keys. variance_range = 21 (generating value 0..20).
   // variance_offset = 10, so value - offset average value is always 0.
@@ -601,12 +545,8 @@
 
   auto dry_run_hash_fn = DryRunNoHash;
   if (!FLAGS_net_includes_hashing) {
-<<<<<<< HEAD
     if ((filter_index_ >= 0 && filter_index_ < 2) ||
         FLAGS_use_plain_table_bloom) {
-=======
-    if (FLAGS_impl == 0 || FLAGS_use_plain_table_bloom) {
->>>>>>> 7b491e42
       dry_run_hash_fn = DryRunHash32;
     } else {
       dry_run_hash_fn = DryRunHash64;
