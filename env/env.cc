// Copyright (C) 2022 Speedb Ltd. All rights reserved.
//
// Licensed under the Apache License, Version 2.0 (the "License");
// you may not use this file except in compliance with the License.
// You may obtain a copy of the License at
//
//   http://www.apache.org/licenses/LICENSE-2.0
//
// Unless required by applicable law or agreed to in writing, software
// distributed under the License is distributed on an "AS IS" BASIS,
// WITHOUT WARRANTIES OR CONDITIONS OF ANY KIND, either express or implied.
// See the License for the specific language governing permissions and
// limitations under the License.
//
//  Copyright (c) 2011-present, Facebook, Inc.  All rights reserved.
//  This source code is licensed under both the GPLv2 (found in the
//  COPYING file in the root directory) and Apache 2.0 License
//  (found in the LICENSE.Apache file in the root directory).
//
// Copyright (c) 2011 The LevelDB Authors. All rights reserved.
// Use of this source code is governed by a BSD-style license that can be
// found in the LICENSE file. See the AUTHORS file for names of contributors.

#include "rocksdb/env.h"

#include <thread>

#include "env/composite_env_wrapper.h"
#include "env/emulated_clock.h"
#include "env/mock_env.h"
#include "env/unique_id_gen.h"
#include "logging/env_logger.h"
#include "memory/arena.h"
#include "options/db_options.h"
#include "port/port.h"
#include "rocksdb/convenience.h"
#include "rocksdb/options.h"
#include "rocksdb/system_clock.h"
#include "rocksdb/utilities/customizable_util.h"
#include "rocksdb/utilities/object_registry.h"
#include "rocksdb/utilities/options_type.h"
#include "util/autovector.h"

namespace ROCKSDB_NAMESPACE {
namespace {
static int RegisterBuiltinEnvs(ObjectLibrary& library,
                               const std::string& /*arg*/) {
  library.AddFactory<Env>(MockEnv::kClassName(), [](const std::string& /*uri*/,
                                                    std::unique_ptr<Env>* guard,
                                                    std::string* /* errmsg */) {
    guard->reset(MockEnv::Create(Env::Default()));
    return guard->get();
  });
  library.AddFactory<Env>(
      CompositeEnvWrapper::kClassName(),
      [](const std::string& /*uri*/, std::unique_ptr<Env>* guard,
         std::string* /* errmsg */) {
        guard->reset(new CompositeEnvWrapper(Env::Default()));
        return guard->get();
      });
  size_t num_types;
  return static_cast<int>(library.GetFactoryCount(&num_types));
}

static void RegisterSystemEnvs() {
  static std::once_flag loaded;
  std::call_once(loaded, [&]() {
    RegisterBuiltinEnvs(*(ObjectLibrary::Default().get()), "");
  });
}

class LegacySystemClock : public SystemClock {
 private:
  Env* env_;

 public:
  explicit LegacySystemClock(Env* env) : env_(env) {}
  const char* Name() const override { return "LegacySystemClock"; }

  // Returns the number of micro-seconds since some fixed point in time.
  // It is often used as system time such as in GenericRateLimiter
  // and other places so a port needs to return system time in order to work.
  uint64_t NowMicros() override { return env_->NowMicros(); }

  // Returns the number of nano-seconds since some fixed point in time. Only
  // useful for computing deltas of time in one run.
  // Default implementation simply relies on NowMicros.
  // In platform-specific implementations, NowNanos() should return time points
  // that are MONOTONIC.
  uint64_t NowNanos() override { return env_->NowNanos(); }

  uint64_t CPUMicros() override { return CPUNanos() / 1000; }
  uint64_t CPUNanos() override { return env_->NowCPUNanos(); }

  // Sleep/delay the thread for the prescribed number of micro-seconds.
  void SleepForMicroseconds(int micros) override {
    env_->SleepForMicroseconds(micros);
  }

  // Get the number of seconds since the Epoch, 1970-01-01 00:00:00 (UTC).
  // Only overwrites *unix_time on success.
  Status GetCurrentTime(int64_t* unix_time) override {
    return env_->GetCurrentTime(unix_time);
  }
  // Converts seconds-since-Jan-01-1970 to a printable string
  std::string TimeToString(uint64_t time) override {
    return env_->TimeToString(time);
  }

  Status SerializeOptions(const ConfigOptions& /*config_options*/,
                          const std::string& /*prefix*/,
<<<<<<< HEAD
                          Properties* /*options*/) const override {
=======
                          OptionProperties* /*options*/) const override {
>>>>>>> dc390612
    // We do not want the LegacySystemClock to appear in the serialized output.
    // This clock is an internal class for those who do not implement one and
    // would be part of the Env.  As such, do not serialize it here.
    return Status::OK();
    ;
  }
};

class LegacySequentialFileWrapper : public FSSequentialFile {
 public:
  explicit LegacySequentialFileWrapper(
      std::unique_ptr<SequentialFile>&& _target)
      : target_(std::move(_target)) {}

  IOStatus Read(size_t n, const IOOptions& /*options*/, Slice* result,
                char* scratch, IODebugContext* /*dbg*/) override {
    return status_to_io_status(target_->Read(n, result, scratch));
  }
  IOStatus Skip(uint64_t n) override {
    return status_to_io_status(target_->Skip(n));
  }
  bool use_direct_io() const override { return target_->use_direct_io(); }
  size_t GetRequiredBufferAlignment() const override {
    return target_->GetRequiredBufferAlignment();
  }
  IOStatus InvalidateCache(size_t offset, size_t length) override {
    return status_to_io_status(target_->InvalidateCache(offset, length));
  }
  IOStatus PositionedRead(uint64_t offset, size_t n,
                          const IOOptions& /*options*/, Slice* result,
                          char* scratch, IODebugContext* /*dbg*/) override {
    return status_to_io_status(
        target_->PositionedRead(offset, n, result, scratch));
  }

 private:
  std::unique_ptr<SequentialFile> target_;
};

class LegacyRandomAccessFileWrapper : public FSRandomAccessFile {
 public:
  explicit LegacyRandomAccessFileWrapper(
      std::unique_ptr<RandomAccessFile>&& target)
      : target_(std::move(target)) {}

  IOStatus Read(uint64_t offset, size_t n, const IOOptions& /*options*/,
                Slice* result, char* scratch,
                IODebugContext* /*dbg*/) const override {
    return status_to_io_status(target_->Read(offset, n, result, scratch));
  }

  IOStatus MultiRead(FSReadRequest* fs_reqs, size_t num_reqs,
                     const IOOptions& /*options*/,
                     IODebugContext* /*dbg*/) override {
    std::vector<ReadRequest> reqs;
    Status status;

    reqs.reserve(num_reqs);
    for (size_t i = 0; i < num_reqs; ++i) {
      ReadRequest req;

      req.offset = fs_reqs[i].offset;
      req.len = fs_reqs[i].len;
      req.scratch = fs_reqs[i].scratch;
      req.status = Status::OK();

      reqs.emplace_back(req);
    }
    status = target_->MultiRead(reqs.data(), num_reqs);
    for (size_t i = 0; i < num_reqs; ++i) {
      fs_reqs[i].result = reqs[i].result;
      fs_reqs[i].status = status_to_io_status(std::move(reqs[i].status));
    }
    return status_to_io_status(std::move(status));
  }

  IOStatus Prefetch(uint64_t offset, size_t n, const IOOptions& /*options*/,
                    IODebugContext* /*dbg*/) override {
    return status_to_io_status(target_->Prefetch(offset, n));
  }
  size_t GetUniqueId(char* id, size_t max_size) const override {
    return target_->GetUniqueId(id, max_size);
  }
  void Hint(AccessPattern pattern) override {
    target_->Hint((RandomAccessFile::AccessPattern)pattern);
  }
  bool use_direct_io() const override { return target_->use_direct_io(); }
  size_t GetRequiredBufferAlignment() const override {
    return target_->GetRequiredBufferAlignment();
  }
  IOStatus InvalidateCache(size_t offset, size_t length) override {
    return status_to_io_status(target_->InvalidateCache(offset, length));
  }

 private:
  std::unique_ptr<RandomAccessFile> target_;
};

class LegacyRandomRWFileWrapper : public FSRandomRWFile {
 public:
  explicit LegacyRandomRWFileWrapper(std::unique_ptr<RandomRWFile>&& target)
      : target_(std::move(target)) {}

  bool use_direct_io() const override { return target_->use_direct_io(); }
  size_t GetRequiredBufferAlignment() const override {
    return target_->GetRequiredBufferAlignment();
  }
  IOStatus Write(uint64_t offset, const Slice& data,
                 const IOOptions& /*options*/,
                 IODebugContext* /*dbg*/) override {
    return status_to_io_status(target_->Write(offset, data));
  }
  IOStatus Read(uint64_t offset, size_t n, const IOOptions& /*options*/,
                Slice* result, char* scratch,
                IODebugContext* /*dbg*/) const override {
    return status_to_io_status(target_->Read(offset, n, result, scratch));
  }
  IOStatus Flush(const IOOptions& /*options*/,
                 IODebugContext* /*dbg*/) override {
    return status_to_io_status(target_->Flush());
  }
  IOStatus Sync(const IOOptions& /*options*/,
                IODebugContext* /*dbg*/) override {
    return status_to_io_status(target_->Sync());
  }
  IOStatus Fsync(const IOOptions& /*options*/,
                 IODebugContext* /*dbg*/) override {
    return status_to_io_status(target_->Fsync());
  }
  IOStatus Close(const IOOptions& /*options*/,
                 IODebugContext* /*dbg*/) override {
    return status_to_io_status(target_->Close());
  }

 private:
  std::unique_ptr<RandomRWFile> target_;
};

class LegacyWritableFileWrapper : public FSWritableFile {
 public:
  explicit LegacyWritableFileWrapper(std::unique_ptr<WritableFile>&& _target)
      : target_(std::move(_target)) {}

  IOStatus Append(const Slice& data, const IOOptions& /*options*/,
                  IODebugContext* /*dbg*/) override {
    return status_to_io_status(target_->Append(data));
  }
  IOStatus Append(const Slice& data, const IOOptions& /*options*/,
                  const DataVerificationInfo& /*verification_info*/,
                  IODebugContext* /*dbg*/) override {
    return status_to_io_status(target_->Append(data));
  }
  IOStatus PositionedAppend(const Slice& data, uint64_t offset,
                            const IOOptions& /*options*/,
                            IODebugContext* /*dbg*/) override {
    return status_to_io_status(target_->PositionedAppend(data, offset));
  }
  IOStatus PositionedAppend(const Slice& data, uint64_t offset,
                            const IOOptions& /*options*/,
                            const DataVerificationInfo& /*verification_info*/,
                            IODebugContext* /*dbg*/) override {
    return status_to_io_status(target_->PositionedAppend(data, offset));
  }
  IOStatus Truncate(uint64_t size, const IOOptions& /*options*/,
                    IODebugContext* /*dbg*/) override {
    return status_to_io_status(target_->Truncate(size));
  }
  IOStatus Close(const IOOptions& /*options*/,
                 IODebugContext* /*dbg*/) override {
    return status_to_io_status(target_->Close());
  }
  IOStatus Flush(const IOOptions& /*options*/,
                 IODebugContext* /*dbg*/) override {
    return status_to_io_status(target_->Flush());
  }
  IOStatus Sync(const IOOptions& /*options*/,
                IODebugContext* /*dbg*/) override {
    return status_to_io_status(target_->Sync());
  }
  IOStatus Fsync(const IOOptions& /*options*/,
                 IODebugContext* /*dbg*/) override {
    return status_to_io_status(target_->Fsync());
  }
  bool IsSyncThreadSafe() const override { return target_->IsSyncThreadSafe(); }

  bool use_direct_io() const override { return target_->use_direct_io(); }

  size_t GetRequiredBufferAlignment() const override {
    return target_->GetRequiredBufferAlignment();
  }

  void SetWriteLifeTimeHint(Env::WriteLifeTimeHint hint) override {
    target_->SetWriteLifeTimeHint(hint);
  }

  Env::WriteLifeTimeHint GetWriteLifeTimeHint() override {
    return target_->GetWriteLifeTimeHint();
  }

  uint64_t GetFileSize(const IOOptions& /*options*/,
                       IODebugContext* /*dbg*/) override {
    return target_->GetFileSize();
  }

  void SetPreallocationBlockSize(size_t size) override {
    target_->SetPreallocationBlockSize(size);
  }

  void GetPreallocationStatus(size_t* block_size,
                              size_t* last_allocated_block) override {
    target_->GetPreallocationStatus(block_size, last_allocated_block);
  }

  size_t GetUniqueId(char* id, size_t max_size) const override {
    return target_->GetUniqueId(id, max_size);
  }

  IOStatus InvalidateCache(size_t offset, size_t length) override {
    return status_to_io_status(target_->InvalidateCache(offset, length));
  }

  IOStatus RangeSync(uint64_t offset, uint64_t nbytes,
                     const IOOptions& /*options*/,
                     IODebugContext* /*dbg*/) override {
    return status_to_io_status(target_->RangeSync(offset, nbytes));
  }

  void PrepareWrite(size_t offset, size_t len, const IOOptions& /*options*/,
                    IODebugContext* /*dbg*/) override {
    target_->PrepareWrite(offset, len);
  }

  IOStatus Allocate(uint64_t offset, uint64_t len, const IOOptions& /*options*/,
                    IODebugContext* /*dbg*/) override {
    return status_to_io_status(target_->Allocate(offset, len));
  }

 private:
  std::unique_ptr<WritableFile> target_;
};

class LegacyDirectoryWrapper : public FSDirectory {
 public:
  explicit LegacyDirectoryWrapper(std::unique_ptr<Directory>&& target)
      : target_(std::move(target)) {}

  IOStatus Fsync(const IOOptions& /*options*/,
                 IODebugContext* /*dbg*/) override {
    return status_to_io_status(target_->Fsync());
  }
  IOStatus Close(const IOOptions& /*options*/,
                 IODebugContext* /*dbg*/) override {
    return status_to_io_status(target_->Close());
  }
  size_t GetUniqueId(char* id, size_t max_size) const override {
    return target_->GetUniqueId(id, max_size);
  }

 private:
  std::unique_ptr<Directory> target_;
};

class LegacyFileSystemWrapper : public FileSystem {
 public:
  // Initialize an EnvWrapper that delegates all calls to *t
  explicit LegacyFileSystemWrapper(Env* t) : target_(t) {}
  ~LegacyFileSystemWrapper() override {}

  static const char* kClassName() { return "LegacyFileSystem"; }
  const char* Name() const override { return kClassName(); }

  // Return the target to which this Env forwards all calls
  Env* target() const { return target_; }

  // The following text is boilerplate that forwards all methods to target()
  IOStatus NewSequentialFile(const std::string& f, const FileOptions& file_opts,
                             std::unique_ptr<FSSequentialFile>* r,
                             IODebugContext* /*dbg*/) override {
    std::unique_ptr<SequentialFile> file;
    Status s = target_->NewSequentialFile(f, &file, file_opts);
    if (s.ok()) {
      r->reset(new LegacySequentialFileWrapper(std::move(file)));
    }
    return status_to_io_status(std::move(s));
  }
  IOStatus NewRandomAccessFile(const std::string& f,
                               const FileOptions& file_opts,
                               std::unique_ptr<FSRandomAccessFile>* r,
                               IODebugContext* /*dbg*/) override {
    std::unique_ptr<RandomAccessFile> file;
    Status s = target_->NewRandomAccessFile(f, &file, file_opts);
    if (s.ok()) {
      r->reset(new LegacyRandomAccessFileWrapper(std::move(file)));
    }
    return status_to_io_status(std::move(s));
  }
  IOStatus NewWritableFile(const std::string& f, const FileOptions& file_opts,
                           std::unique_ptr<FSWritableFile>* r,
                           IODebugContext* /*dbg*/) override {
    std::unique_ptr<WritableFile> file;
    Status s = target_->NewWritableFile(f, &file, file_opts);
    if (s.ok()) {
      r->reset(new LegacyWritableFileWrapper(std::move(file)));
    }
    return status_to_io_status(std::move(s));
  }
  IOStatus ReopenWritableFile(const std::string& fname,
                              const FileOptions& file_opts,
                              std::unique_ptr<FSWritableFile>* result,
                              IODebugContext* /*dbg*/) override {
    std::unique_ptr<WritableFile> file;
    Status s = target_->ReopenWritableFile(fname, &file, file_opts);
    if (s.ok()) {
      result->reset(new LegacyWritableFileWrapper(std::move(file)));
    }
    return status_to_io_status(std::move(s));
  }
  IOStatus ReuseWritableFile(const std::string& fname,
                             const std::string& old_fname,
                             const FileOptions& file_opts,
                             std::unique_ptr<FSWritableFile>* r,
                             IODebugContext* /*dbg*/) override {
    std::unique_ptr<WritableFile> file;
    Status s = target_->ReuseWritableFile(fname, old_fname, &file, file_opts);
    if (s.ok()) {
      r->reset(new LegacyWritableFileWrapper(std::move(file)));
    }
    return status_to_io_status(std::move(s));
  }
  IOStatus NewRandomRWFile(const std::string& fname,
                           const FileOptions& file_opts,
                           std::unique_ptr<FSRandomRWFile>* result,
                           IODebugContext* /*dbg*/) override {
    std::unique_ptr<RandomRWFile> file;
    Status s = target_->NewRandomRWFile(fname, &file, file_opts);
    if (s.ok()) {
      result->reset(new LegacyRandomRWFileWrapper(std::move(file)));
    }
    return status_to_io_status(std::move(s));
  }
  IOStatus NewMemoryMappedFileBuffer(
      const std::string& fname,
      std::unique_ptr<MemoryMappedFileBuffer>* result) override {
    return status_to_io_status(
        target_->NewMemoryMappedFileBuffer(fname, result));
  }
  IOStatus NewDirectory(const std::string& name, const IOOptions& /*io_opts*/,
                        std::unique_ptr<FSDirectory>* result,
                        IODebugContext* /*dbg*/) override {
    std::unique_ptr<Directory> dir;
    Status s = target_->NewDirectory(name, &dir);
    if (s.ok()) {
      result->reset(new LegacyDirectoryWrapper(std::move(dir)));
    }
    return status_to_io_status(std::move(s));
  }
  IOStatus FileExists(const std::string& f, const IOOptions& /*io_opts*/,
                      IODebugContext* /*dbg*/) override {
    return status_to_io_status(target_->FileExists(f));
  }
  IOStatus GetChildren(const std::string& dir, const IOOptions& /*io_opts*/,
                       std::vector<std::string>* r,
                       IODebugContext* /*dbg*/) override {
    return status_to_io_status(target_->GetChildren(dir, r));
  }
  IOStatus GetChildrenFileAttributes(const std::string& dir,
                                     const IOOptions& /*options*/,
                                     std::vector<FileAttributes>* result,
                                     IODebugContext* /*dbg*/) override {
    return status_to_io_status(target_->GetChildrenFileAttributes(dir, result));
  }
  IOStatus DeleteFile(const std::string& f, const IOOptions& /*options*/,
                      IODebugContext* /*dbg*/) override {
    return status_to_io_status(target_->DeleteFile(f));
  }
  IOStatus Truncate(const std::string& fname, size_t size,
                    const IOOptions& /*options*/,
                    IODebugContext* /*dbg*/) override {
    return status_to_io_status(target_->Truncate(fname, size));
  }
  IOStatus CreateDir(const std::string& d, const IOOptions& /*options*/,
                     IODebugContext* /*dbg*/) override {
    return status_to_io_status(target_->CreateDir(d));
  }
  IOStatus CreateDirIfMissing(const std::string& d,
                              const IOOptions& /*options*/,
                              IODebugContext* /*dbg*/) override {
    return status_to_io_status(target_->CreateDirIfMissing(d));
  }
  IOStatus DeleteDir(const std::string& d, const IOOptions& /*options*/,
                     IODebugContext* /*dbg*/) override {
    return status_to_io_status(target_->DeleteDir(d));
  }
  IOStatus GetFileSize(const std::string& f, const IOOptions& /*options*/,
                       uint64_t* s, IODebugContext* /*dbg*/) override {
    return status_to_io_status(target_->GetFileSize(f, s));
  }

  IOStatus GetFileModificationTime(const std::string& fname,
                                   const IOOptions& /*options*/,
                                   uint64_t* file_mtime,
                                   IODebugContext* /*dbg*/) override {
    return status_to_io_status(
        target_->GetFileModificationTime(fname, file_mtime));
  }

  IOStatus GetAbsolutePath(const std::string& db_path,
                           const IOOptions& /*options*/,
                           std::string* output_path,
                           IODebugContext* /*dbg*/) override {
    return status_to_io_status(target_->GetAbsolutePath(db_path, output_path));
  }

  IOStatus RenameFile(const std::string& s, const std::string& t,
                      const IOOptions& /*options*/,
                      IODebugContext* /*dbg*/) override {
    return status_to_io_status(target_->RenameFile(s, t));
  }

  IOStatus LinkFile(const std::string& s, const std::string& t,
                    const IOOptions& /*options*/,
                    IODebugContext* /*dbg*/) override {
    return status_to_io_status(target_->LinkFile(s, t));
  }

  IOStatus NumFileLinks(const std::string& fname, const IOOptions& /*options*/,
                        uint64_t* count, IODebugContext* /*dbg*/) override {
    return status_to_io_status(target_->NumFileLinks(fname, count));
  }

  IOStatus AreFilesSame(const std::string& first, const std::string& second,
                        const IOOptions& /*options*/, bool* res,
                        IODebugContext* /*dbg*/) override {
    return status_to_io_status(target_->AreFilesSame(first, second, res));
  }

  IOStatus LockFile(const std::string& f, const IOOptions& /*options*/,
                    FileLock** l, IODebugContext* /*dbg*/) override {
    return status_to_io_status(target_->LockFile(f, l));
  }

  IOStatus UnlockFile(FileLock* l, const IOOptions& /*options*/,
                      IODebugContext* /*dbg*/) override {
    return status_to_io_status(target_->UnlockFile(l));
  }

  IOStatus GetTestDirectory(const IOOptions& /*options*/, std::string* path,
                            IODebugContext* /*dbg*/) override {
    return status_to_io_status(target_->GetTestDirectory(path));
  }
  IOStatus NewLogger(const std::string& fname, const IOOptions& /*options*/,
                     std::shared_ptr<Logger>* result,
                     IODebugContext* /*dbg*/) override {
    return status_to_io_status(target_->NewLogger(fname, result));
  }

  void SanitizeFileOptions(FileOptions* opts) const override {
    target_->SanitizeEnvOptions(opts);
  }

  FileOptions OptimizeForLogRead(
      const FileOptions& file_options) const override {
    return target_->OptimizeForLogRead(file_options);
  }
  FileOptions OptimizeForManifestRead(
      const FileOptions& file_options) const override {
    return target_->OptimizeForManifestRead(file_options);
  }
  FileOptions OptimizeForLogWrite(const FileOptions& file_options,
                                  const DBOptions& db_options) const override {
    return target_->OptimizeForLogWrite(file_options, db_options);
  }
  FileOptions OptimizeForManifestWrite(
      const FileOptions& file_options) const override {
    return target_->OptimizeForManifestWrite(file_options);
  }
  FileOptions OptimizeForCompactionTableWrite(
      const FileOptions& file_options,
      const ImmutableDBOptions& immutable_ops) const override {
    return target_->OptimizeForCompactionTableWrite(file_options,
                                                    immutable_ops);
  }
  FileOptions OptimizeForCompactionTableRead(
      const FileOptions& file_options,
      const ImmutableDBOptions& db_options) const override {
    return target_->OptimizeForCompactionTableRead(file_options, db_options);
  }
  FileOptions OptimizeForBlobFileRead(
      const FileOptions& file_options,
      const ImmutableDBOptions& db_options) const override {
    return target_->OptimizeForBlobFileRead(file_options, db_options);
  }

#ifdef GetFreeSpace
#undef GetFreeSpace
#endif
  IOStatus GetFreeSpace(const std::string& path, const IOOptions& /*options*/,
                        uint64_t* diskfree, IODebugContext* /*dbg*/) override {
    return status_to_io_status(target_->GetFreeSpace(path, diskfree));
  }
  IOStatus IsDirectory(const std::string& path, const IOOptions& /*options*/,
                       bool* is_dir, IODebugContext* /*dbg*/) override {
    return status_to_io_status(target_->IsDirectory(path, is_dir));
  }

  Status SerializeOptions(const ConfigOptions& /*config_options*/,
                          const std::string& /*prefix*/,
<<<<<<< HEAD
                          Properties* /*options*/) const override {
=======
                          OptionProperties* /*options*/) const override {
>>>>>>> dc390612
    // We do not want the LegacyFileSystem to appear in the serialized output.
    // This clock is an internal class for those who do not implement one and
    // would be part of the Env.  As such, do not serialize it here.
    return Status::OK();
  }

 private:
  Env* target_;
};
}  // end anonymous namespace

Env::Env() : thread_status_updater_(nullptr) {
  file_system_ = std::make_shared<LegacyFileSystemWrapper>(this);
  system_clock_ = std::make_shared<LegacySystemClock>(this);
}

Env::Env(const std::shared_ptr<FileSystem>& fs)
    : thread_status_updater_(nullptr), file_system_(fs) {
  system_clock_ = std::make_shared<LegacySystemClock>(this);
}

Env::Env(const std::shared_ptr<FileSystem>& fs,
         const std::shared_ptr<SystemClock>& clock)
    : thread_status_updater_(nullptr), file_system_(fs), system_clock_(clock) {}

Env::~Env() {}

Status Env::NewLogger(const std::string& fname,
                      std::shared_ptr<Logger>* result) {
  return NewEnvLogger(fname, this, result);
}

Status Env::CreateFromString(const ConfigOptions& config_options,
                             const std::string& value, Env** result) {
  Env* base = Env::Default();
  if (value.empty() || base->IsInstanceOf(value)) {
    *result = base;
    return Status::OK();
  } else {
    RegisterSystemEnvs();
    Env* env = *result;
    Status s = LoadStaticObject<Env>(config_options, value, &env);
    if (s.ok()) {
      *result = env;
    }
    return s;
  }
}

Status Env::CreateFromString(const ConfigOptions& config_options,
                             const std::string& value, Env** result,
                             std::shared_ptr<Env>* guard) {
  assert(result);
  assert(guard != nullptr);
  std::unique_ptr<Env> uniq;

  Env* env = *result;
  std::string id;
  std::unordered_map<std::string, std::string> opt_map;

  Status status =
      Customizable::GetOptionsMap(config_options, env, value, &id, &opt_map);
  if (!status.ok()) {  // GetOptionsMap failed
    return status;
  }
  Env* base = Env::Default();
  if (id.empty() || base->IsInstanceOf(id)) {
    env = base;
    status = Status::OK();
  } else {
    RegisterSystemEnvs();
    // First, try to load the Env as a unique object.
    status = config_options.registry->NewObject<Env>(id, &env, &uniq);
  }
  if (config_options.ignore_unsupported_options && status.IsNotSupported()) {
    status = Status::OK();
  } else if (status.ok()) {
    status = Customizable::ConfigureNewObject(config_options, env, opt_map);
  }
  if (status.ok()) {
    guard->reset(uniq.release());
    *result = env;
  }
  return status;
}

Status Env::CreateFromUri(const ConfigOptions& config_options,
                          const std::string& env_uri, const std::string& fs_uri,
                          Env** result, std::shared_ptr<Env>* guard) {
  *result = config_options.env;
  if (env_uri.empty() && fs_uri.empty()) {
    // Neither specified.  Use the default
    guard->reset();
    return Status::OK();
  } else if (!env_uri.empty() && !fs_uri.empty()) {
    // Both specified.  Cannot choose.  Return Invalid
    return Status::InvalidArgument("cannot specify both fs_uri and env_uri");
  } else if (fs_uri.empty()) {  // Only have an ENV URI.  Create an Env from it
    return CreateFromString(config_options, env_uri, result, guard);
  } else {
    std::shared_ptr<FileSystem> fs;
    Status s = FileSystem::CreateFromString(config_options, fs_uri, &fs);
    if (s.ok()) {
      guard->reset(new CompositeEnvWrapper(*result, fs));
      *result = guard->get();
    }
    return s;
  }
}

std::string Env::PriorityToString(Env::Priority priority) {
  switch (priority) {
    case Env::Priority::BOTTOM:
      return "Bottom";
    case Env::Priority::LOW:
      return "Low";
    case Env::Priority::HIGH:
      return "High";
    case Env::Priority::USER:
      return "User";
    case Env::Priority::TOTAL:
      assert(false);
  }
  return "Invalid";
}

uint64_t Env::GetThreadID() const {
  std::hash<std::thread::id> hasher;
  return hasher(std::this_thread::get_id());
}

Status Env::ReuseWritableFile(const std::string& fname,
                              const std::string& old_fname,
                              std::unique_ptr<WritableFile>* result,
                              const EnvOptions& options) {
  Status s = RenameFile(old_fname, fname);
  if (!s.ok()) {
    return s;
  }
  return NewWritableFile(fname, result, options);
}

Status Env::GetChildrenFileAttributes(const std::string& dir,
                                      std::vector<FileAttributes>* result) {
  assert(result != nullptr);
  std::vector<std::string> child_fnames;
  Status s = GetChildren(dir, &child_fnames);
  if (!s.ok()) {
    return s;
  }
  result->resize(child_fnames.size());
  size_t result_size = 0;
  for (size_t i = 0; i < child_fnames.size(); ++i) {
    const std::string path = dir + "/" + child_fnames[i];
    if (!(s = GetFileSize(path, &(*result)[result_size].size_bytes)).ok()) {
      if (FileExists(path).IsNotFound()) {
        // The file may have been deleted since we listed the directory
        continue;
      }
      return s;
    }
    (*result)[result_size].name = std::move(child_fnames[i]);
    result_size++;
  }
  result->resize(result_size);
  return Status::OK();
}

Status Env::GetHostNameString(std::string* result) {
  std::array<char, kMaxHostNameLen> hostname_buf{};
  Status s = GetHostName(hostname_buf.data(), hostname_buf.size());
  if (s.ok()) {
    hostname_buf[hostname_buf.size() - 1] = '\0';
    result->assign(hostname_buf.data());
  }
  return s;
}

std::string Env::GenerateUniqueId() {
  std::string result;
  bool success = port::GenerateRfcUuid(&result);
  if (!success) {
    // Fall back on our own way of generating a unique ID and adapt it to
    // RFC 4122 variant 1 version 4 (a random ID).
    // https://en.wikipedia.org/wiki/Universally_unique_identifier
    // We already tried GenerateRfcUuid so no need to try it again in
    // GenerateRawUniqueId
    constexpr bool exclude_port_uuid = true;
    uint64_t upper, lower;
    GenerateRawUniqueId(&upper, &lower, exclude_port_uuid);

    // Set 4-bit version to 4
    upper = (upper & (~uint64_t{0xf000})) | 0x4000;
    // Set unary-encoded variant to 1 (0b10)
    lower = (lower & (~(uint64_t{3} << 62))) | (uint64_t{2} << 62);

    // Use 36 character format of RFC 4122
    result.resize(36U);
    char* buf = &result[0];
    PutBaseChars<16>(&buf, 8, upper >> 32, /*!uppercase*/ false);
    *(buf++) = '-';
    PutBaseChars<16>(&buf, 4, upper >> 16, /*!uppercase*/ false);
    *(buf++) = '-';
    PutBaseChars<16>(&buf, 4, upper, /*!uppercase*/ false);
    *(buf++) = '-';
    PutBaseChars<16>(&buf, 4, lower >> 48, /*!uppercase*/ false);
    *(buf++) = '-';
    PutBaseChars<16>(&buf, 12, lower, /*!uppercase*/ false);
    assert(buf == &result[36]);

    // Verify variant 1 version 4
    assert(result[14] == '4');
    assert(result[19] == '8' || result[19] == '9' || result[19] == 'a' ||
           result[19] == 'b');
  }
  return result;
}

SequentialFile::~SequentialFile() {}

RandomAccessFile::~RandomAccessFile() {}

WritableFile::~WritableFile() {}

MemoryMappedFileBuffer::~MemoryMappedFileBuffer() {}

Logger::~Logger() {}

Status Logger::Close() {
  if (!closed_) {
    closed_ = true;
    return CloseImpl();
  } else {
    return Status::OK();
  }
}

Status Logger::CloseImpl() { return Status::NotSupported(); }

FileLock::~FileLock() {}

void LogFlush(Logger* info_log) {
  if (info_log) {
    info_log->Flush();
  }
}

static void Logv(Logger* info_log, const char* format, va_list ap) {
  if (info_log && info_log->GetInfoLogLevel() <= InfoLogLevel::INFO_LEVEL) {
    info_log->Logv(InfoLogLevel::INFO_LEVEL, format, ap);
  }
}

void Log(Logger* info_log, const char* format, ...) {
  va_list ap;
  va_start(ap, format);
  Logv(info_log, format, ap);
  va_end(ap);
}

void Logger::Logv(const InfoLogLevel log_level, const char* format,
                  va_list ap) {
  static const char* kInfoLogLevelNames[5] = {"DEBUG", "INFO", "WARN", "ERROR",
                                              "FATAL"};
  if (log_level < log_level_) {
    return;
  }

  if (log_level == InfoLogLevel::INFO_LEVEL) {
    // Doesn't print log level if it is INFO level.
    // This is to avoid unexpected performance regression after we add
    // the feature of log level. All the logs before we add the feature
    // are INFO level. We don't want to add extra costs to those existing
    // logging.
    Logv(format, ap);
  } else if (log_level == InfoLogLevel::HEADER_LEVEL) {
    LogHeader(format, ap);
  } else {
    char new_format[500];
    snprintf(new_format, sizeof(new_format) - 1, "[%s] %s",
             kInfoLogLevelNames[log_level], format);
    Logv(new_format, ap);
  }

  if (log_level >= InfoLogLevel::WARN_LEVEL &&
      log_level != InfoLogLevel::HEADER_LEVEL) {
    // Log messages with severity of warning or higher should be rare and are
    // sometimes followed by an unclean crash. We want to be sure important
    // messages are not lost in an application buffer when that happens.
    Flush();
  }
}

static void Logv(const InfoLogLevel log_level, Logger* info_log,
                 const char* format, va_list ap) {
  if (info_log && info_log->GetInfoLogLevel() <= log_level) {
    if (log_level == InfoLogLevel::HEADER_LEVEL) {
      info_log->LogHeader(format, ap);
    } else {
      info_log->Logv(log_level, format, ap);
    }
  }
}

void Log(const InfoLogLevel log_level, Logger* info_log, const char* format,
         ...) {
  va_list ap;
  va_start(ap, format);
  Logv(log_level, info_log, format, ap);
  va_end(ap);
}

static void Headerv(Logger* info_log, const char* format, va_list ap) {
  if (info_log) {
    info_log->LogHeader(format, ap);
  }
}

void Header(Logger* info_log, const char* format, ...) {
  va_list ap;
  va_start(ap, format);
  Headerv(info_log, format, ap);
  va_end(ap);
}

static void Debugv(Logger* info_log, const char* format, va_list ap) {
  if (info_log && info_log->GetInfoLogLevel() <= InfoLogLevel::DEBUG_LEVEL) {
    info_log->Logv(InfoLogLevel::DEBUG_LEVEL, format, ap);
  }
}

void Debug(Logger* info_log, const char* format, ...) {
  va_list ap;
  va_start(ap, format);
  Debugv(info_log, format, ap);
  va_end(ap);
}

static void Infov(Logger* info_log, const char* format, va_list ap) {
  if (info_log && info_log->GetInfoLogLevel() <= InfoLogLevel::INFO_LEVEL) {
    info_log->Logv(InfoLogLevel::INFO_LEVEL, format, ap);
  }
}

void Info(Logger* info_log, const char* format, ...) {
  va_list ap;
  va_start(ap, format);
  Infov(info_log, format, ap);
  va_end(ap);
}

static void Warnv(Logger* info_log, const char* format, va_list ap) {
  if (info_log && info_log->GetInfoLogLevel() <= InfoLogLevel::WARN_LEVEL) {
    info_log->Logv(InfoLogLevel::WARN_LEVEL, format, ap);
  }
}

void Warn(Logger* info_log, const char* format, ...) {
  va_list ap;
  va_start(ap, format);
  Warnv(info_log, format, ap);
  va_end(ap);
}

static void Errorv(Logger* info_log, const char* format, va_list ap) {
  if (info_log && info_log->GetInfoLogLevel() <= InfoLogLevel::ERROR_LEVEL) {
    info_log->Logv(InfoLogLevel::ERROR_LEVEL, format, ap);
  }
}

void Error(Logger* info_log, const char* format, ...) {
  va_list ap;
  va_start(ap, format);
  Errorv(info_log, format, ap);
  va_end(ap);
}

static void Fatalv(Logger* info_log, const char* format, va_list ap) {
  if (info_log && info_log->GetInfoLogLevel() <= InfoLogLevel::FATAL_LEVEL) {
    info_log->Logv(InfoLogLevel::FATAL_LEVEL, format, ap);
  }
}

void Fatal(Logger* info_log, const char* format, ...) {
  va_list ap;
  va_start(ap, format);
  Fatalv(info_log, format, ap);
  va_end(ap);
}

void LogFlush(const std::shared_ptr<Logger>& info_log) {
  LogFlush(info_log.get());
}

void Log(const InfoLogLevel log_level, const std::shared_ptr<Logger>& info_log,
         const char* format, ...) {
  va_list ap;
  va_start(ap, format);
  Logv(log_level, info_log.get(), format, ap);
  va_end(ap);
}

void Header(const std::shared_ptr<Logger>& info_log, const char* format, ...) {
  va_list ap;
  va_start(ap, format);
  Headerv(info_log.get(), format, ap);
  va_end(ap);
}

void Debug(const std::shared_ptr<Logger>& info_log, const char* format, ...) {
  va_list ap;
  va_start(ap, format);
  Debugv(info_log.get(), format, ap);
  va_end(ap);
}

void Info(const std::shared_ptr<Logger>& info_log, const char* format, ...) {
  va_list ap;
  va_start(ap, format);
  Infov(info_log.get(), format, ap);
  va_end(ap);
}

void Warn(const std::shared_ptr<Logger>& info_log, const char* format, ...) {
  va_list ap;
  va_start(ap, format);
  Warnv(info_log.get(), format, ap);
  va_end(ap);
}

void Error(const std::shared_ptr<Logger>& info_log, const char* format, ...) {
  va_list ap;
  va_start(ap, format);
  Errorv(info_log.get(), format, ap);
  va_end(ap);
}

void Fatal(const std::shared_ptr<Logger>& info_log, const char* format, ...) {
  va_list ap;
  va_start(ap, format);
  Fatalv(info_log.get(), format, ap);
  va_end(ap);
}

void Log(const std::shared_ptr<Logger>& info_log, const char* format, ...) {
  va_list ap;
  va_start(ap, format);
  Logv(info_log.get(), format, ap);
  va_end(ap);
}

Status WriteStringToFile(Env* env, const Slice& data, const std::string& fname,
                         bool should_sync) {
  const auto& fs = env->GetFileSystem();
  return WriteStringToFile(fs.get(), data, fname, should_sync);
}

Status ReadFileToString(Env* env, const std::string& fname, std::string* data) {
  const auto& fs = env->GetFileSystem();
  return ReadFileToString(fs.get(), fname, data);
}

namespace {  // anonymous namespace

void AssignEnvOptions(EnvOptions* env_options, const DBOptions& options) {
  env_options->use_mmap_reads = options.allow_mmap_reads;
  env_options->use_mmap_writes = options.allow_mmap_writes;
  env_options->use_direct_reads = options.use_direct_reads;
  env_options->set_fd_cloexec = options.is_fd_close_on_exec;
  env_options->bytes_per_sync = options.bytes_per_sync;
  env_options->compaction_readahead_size = options.compaction_readahead_size;
  env_options->random_access_max_buffer_size =
      options.random_access_max_buffer_size;
  env_options->rate_limiter = options.rate_limiter.get();
  env_options->writable_file_max_buffer_size =
      options.writable_file_max_buffer_size;
  env_options->allow_fallocate = options.allow_fallocate;
  env_options->strict_bytes_per_sync = options.strict_bytes_per_sync;
  options.env->SanitizeEnvOptions(env_options);
}

}  // namespace

EnvOptions Env::OptimizeForLogWrite(const EnvOptions& env_options,
                                    const DBOptions& db_options) const {
  EnvOptions optimized_env_options(env_options);
  optimized_env_options.bytes_per_sync = db_options.wal_bytes_per_sync;
  optimized_env_options.writable_file_max_buffer_size =
      db_options.writable_file_max_buffer_size;
  return optimized_env_options;
}

EnvOptions Env::OptimizeForManifestWrite(const EnvOptions& env_options) const {
  return env_options;
}

EnvOptions Env::OptimizeForLogRead(const EnvOptions& env_options) const {
  EnvOptions optimized_env_options(env_options);
  optimized_env_options.use_direct_reads = false;
  return optimized_env_options;
}

EnvOptions Env::OptimizeForManifestRead(const EnvOptions& env_options) const {
  EnvOptions optimized_env_options(env_options);
  optimized_env_options.use_direct_reads = false;
  return optimized_env_options;
}

EnvOptions Env::OptimizeForCompactionTableWrite(
    const EnvOptions& env_options, const ImmutableDBOptions& db_options) const {
  EnvOptions optimized_env_options(env_options);
  optimized_env_options.use_direct_writes =
      db_options.use_direct_io_for_flush_and_compaction;
  return optimized_env_options;
}

EnvOptions Env::OptimizeForCompactionTableRead(
    const EnvOptions& env_options, const ImmutableDBOptions& db_options) const {
  EnvOptions optimized_env_options(env_options);
  optimized_env_options.use_direct_reads = db_options.use_direct_reads;
  return optimized_env_options;
}
EnvOptions Env::OptimizeForBlobFileRead(
    const EnvOptions& env_options, const ImmutableDBOptions& db_options) const {
  EnvOptions optimized_env_options(env_options);
  optimized_env_options.use_direct_reads = db_options.use_direct_reads;
  return optimized_env_options;
}

EnvOptions::EnvOptions(const DBOptions& options) {
  AssignEnvOptions(this, options);
}

EnvOptions::EnvOptions() {
  DBOptions options;
  AssignEnvOptions(this, options);
}

Status NewEnvLogger(const std::string& fname, Env* env,
                    std::shared_ptr<Logger>* result) {
  FileOptions options;
  // TODO: Tune the buffer size.
  options.writable_file_max_buffer_size = 1024 * 1024;
  std::unique_ptr<FSWritableFile> writable_file;
  const auto status = env->GetFileSystem()->NewWritableFile(
      fname, options, &writable_file, nullptr);
  if (!status.ok()) {
    return status;
  }

  *result = std::make_shared<EnvLogger>(std::move(writable_file), fname,
                                        options, env);
  return Status::OK();
}

const std::shared_ptr<FileSystem>& Env::GetFileSystem() const {
  return file_system_;
}

const std::shared_ptr<SystemClock>& Env::GetSystemClock() const {
  return system_clock_;
}
namespace {
static std::unordered_map<std::string, OptionTypeInfo> sc_wrapper_type_info = {
    {Customizable::kTargetPropName(),
     OptionTypeInfo::AsCustomSharedPtr<SystemClock>(
         0, OptionVerificationType::kByName, OptionTypeFlags::kDontSerialize)},
};

}  // namespace
SystemClockWrapper::SystemClockWrapper(const std::shared_ptr<SystemClock>& t)
    : target_(t) {
  RegisterOptions("", &target_, &sc_wrapper_type_info);
}

Status SystemClockWrapper::PrepareOptions(const ConfigOptions& options) {
  if (target_ == nullptr) {
    target_ = SystemClock::Default();
  }
  return SystemClock::PrepareOptions(options);
}

Status SystemClockWrapper::SerializeOptions(const ConfigOptions& config_options,
                                            const std::string& prefix,
<<<<<<< HEAD
                                            Properties* props) const {
=======
                                            OptionProperties* props) const {
>>>>>>> dc390612
  if (!config_options.IsShallow() && target_ != nullptr &&
      !target_->IsInstanceOf(SystemClock::kDefaultName())) {
    props->insert(
        {kTargetPropName(),
         target_->ToString(config_options, OptionTypeInfo::MakePrefix(
                                               prefix, kTargetPropName()))});
  }
  return SystemClock::SerializeOptions(config_options, prefix, props);
}

static int RegisterBuiltinSystemClocks(ObjectLibrary& library,
                                       const std::string& /*arg*/) {
  library.AddFactory<SystemClock>(
      EmulatedSystemClock::kClassName(),
      [](const std::string& /*uri*/, std::unique_ptr<SystemClock>* guard,
         std::string* /* errmsg */) {
        guard->reset(new EmulatedSystemClock(SystemClock::Default()));
        return guard->get();
      });
  size_t num_types;
  return static_cast<int>(library.GetFactoryCount(&num_types));
}

Status SystemClock::CreateFromString(const ConfigOptions& config_options,
                                     const std::string& value,
                                     std::shared_ptr<SystemClock>* result) {
  auto clock = SystemClock::Default();
  if (clock->IsInstanceOf(value)) {
    *result = clock;
    return Status::OK();
  } else {
    static std::once_flag once;
    std::call_once(once, [&]() {
      RegisterBuiltinSystemClocks(*(ObjectLibrary::Default().get()), "");
    });
    return LoadSharedObject<SystemClock>(config_options, value, result);
  }
}
}  // namespace ROCKSDB_NAMESPACE<|MERGE_RESOLUTION|>--- conflicted
+++ resolved
@@ -109,11 +109,7 @@
 
   Status SerializeOptions(const ConfigOptions& /*config_options*/,
                           const std::string& /*prefix*/,
-<<<<<<< HEAD
-                          Properties* /*options*/) const override {
-=======
                           OptionProperties* /*options*/) const override {
->>>>>>> dc390612
     // We do not want the LegacySystemClock to appear in the serialized output.
     // This clock is an internal class for those who do not implement one and
     // would be part of the Env.  As such, do not serialize it here.
@@ -621,11 +617,7 @@
 
   Status SerializeOptions(const ConfigOptions& /*config_options*/,
                           const std::string& /*prefix*/,
-<<<<<<< HEAD
-                          Properties* /*options*/) const override {
-=======
                           OptionProperties* /*options*/) const override {
->>>>>>> dc390612
     // We do not want the LegacyFileSystem to appear in the serialized output.
     // This clock is an internal class for those who do not implement one and
     // would be part of the Env.  As such, do not serialize it here.
@@ -1210,11 +1202,7 @@
 
 Status SystemClockWrapper::SerializeOptions(const ConfigOptions& config_options,
                                             const std::string& prefix,
-<<<<<<< HEAD
-                                            Properties* props) const {
-=======
                                             OptionProperties* props) const {
->>>>>>> dc390612
   if (!config_options.IsShallow() && target_ != nullptr &&
       !target_->IsInstanceOf(SystemClock::kDefaultName())) {
     props->insert(
