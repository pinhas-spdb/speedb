// Copyright (C) 2022 Speedb Ltd. All rights reserved.
//
// Licensed under the Apache License, Version 2.0 (the "License");
// you may not use this file except in compliance with the License.
// You may obtain a copy of the License at
//
//   http://www.apache.org/licenses/LICENSE-2.0
//
// Unless required by applicable law or agreed to in writing, software
// distributed under the License is distributed on an "AS IS" BASIS,
// WITHOUT WARRANTIES OR CONDITIONS OF ANY KIND, either express or implied.
// See the License for the specific language governing permissions and
// limitations under the License.
//
//  Copyright (c) 2011-present, Facebook, Inc.  All rights reserved.
//  This source code is licensed under both the GPLv2 (found in the
//  COPYING file in the root directory) and Apache 2.0 License
//  (found in the LICENSE.Apache file in the root directory).
//
// Copyright (c) 2011 The LevelDB Authors. All rights reserved.
// Use of this source code is governed by a BSD-style license that can be
// found in the LICENSE file. See the AUTHORS file for names of contributors.

#include "rocksdb/env.h"

#include <thread>

#include "env/composite_env_wrapper.h"
#include "env/emulated_clock.h"
#include "env/mock_env.h"
#include "env/unique_id_gen.h"
#include "logging/env_logger.h"
#include "memory/arena.h"
#include "options/db_options.h"
#include "port/port.h"
#include "rocksdb/convenience.h"
#include "rocksdb/options.h"
#include "rocksdb/system_clock.h"
#include "rocksdb/utilities/customizable_util.h"
#include "rocksdb/utilities/object_registry.h"
#include "rocksdb/utilities/options_type.h"
#include "util/autovector.h"

namespace ROCKSDB_NAMESPACE {
namespace {
static int RegisterBuiltinEnvs(ObjectLibrary& library,
                               const std::string& /*arg*/) {
  library.AddFactory<Env>(MockEnv::kClassName(), [](const std::string& /*uri*/,
                                                    std::unique_ptr<Env>* guard,
                                                    std::string* /* errmsg */) {
    guard->reset(MockEnv::Create(Env::Default()));
    return guard->get();
  });
  library.AddFactory<Env>(
      CompositeEnvWrapper::kClassName(),
      [](const std::string& /*uri*/, std::unique_ptr<Env>* guard,
         std::string* /* errmsg */) {
        guard->reset(new CompositeEnvWrapper(Env::Default()));
        return guard->get();
      });
  size_t num_types;
  return static_cast<int>(library.GetFactoryCount(&num_types));
}

static void RegisterSystemEnvs() {
  static std::once_flag loaded;
  std::call_once(loaded, [&]() {
    RegisterBuiltinEnvs(*(ObjectLibrary::Default().get()), "");
  });
}

class LegacySystemClock : public SystemClock {
 private:
  Env* env_;

 public:
  explicit LegacySystemClock(Env* env) : env_(env) {}
  const char* Name() const override { return "LegacySystemClock"; }

  // Returns the number of micro-seconds since some fixed point in time.
  // It is often used as system time such as in GenericRateLimiter
  // and other places so a port needs to return system time in order to work.
  uint64_t NowMicros() override { return env_->NowMicros(); }

  // Returns the number of nano-seconds since some fixed point in time. Only
  // useful for computing deltas of time in one run.
  // Default implementation simply relies on NowMicros.
  // In platform-specific implementations, NowNanos() should return time points
  // that are MONOTONIC.
  uint64_t NowNanos() override { return env_->NowNanos(); }

  uint64_t CPUMicros() override { return CPUNanos() / 1000; }
  uint64_t CPUNanos() override { return env_->NowCPUNanos(); }

  // Sleep/delay the thread for the prescribed number of micro-seconds.
  void SleepForMicroseconds(int micros) override {
    env_->SleepForMicroseconds(micros);
  }

  // Get the number of seconds since the Epoch, 1970-01-01 00:00:00 (UTC).
  // Only overwrites *unix_time on success.
  Status GetCurrentTime(int64_t* unix_time) override {
    return env_->GetCurrentTime(unix_time);
  }
  // Converts seconds-since-Jan-01-1970 to a printable string
  std::string TimeToString(uint64_t time) override {
    return env_->TimeToString(time);
  }

<<<<<<< HEAD
  Status SerializeOptions(
      const ConfigOptions& /*config_options*/,
      std::unordered_map<std::string, std::string>* /*options*/)
      const override {
=======
  Status SerializeOptions(const ConfigOptions& /*config_options*/,
                          const std::string& /*prefix*/,
                          OptionProperties* /*options*/) const override {
>>>>>>> dc390612
    // We do not want the LegacySystemClock to appear in the serialized output.
    // This clock is an internal class for those who do not implement one and
    // would be part of the Env.  As such, do not serialize it here.
    return Status::OK();
    ;
  }
};

class LegacySequentialFileWrapper : public FSSequentialFile {
 public:
  explicit LegacySequentialFileWrapper(
      std::unique_ptr<SequentialFile>&& _target)
      : target_(std::move(_target)) {}

  IOStatus Read(size_t n, const IOOptions& /*options*/, Slice* result,
                char* scratch, IODebugContext* /*dbg*/) override {
    return status_to_io_status(target_->Read(n, result, scratch));
  }
  IOStatus Skip(uint64_t n) override {
    return status_to_io_status(target_->Skip(n));
  }
  bool use_direct_io() const override { return target_->use_direct_io(); }
  size_t GetRequiredBufferAlignment() const override {
    return target_->GetRequiredBufferAlignment();
  }
  IOStatus InvalidateCache(size_t offset, size_t length) override {
    return status_to_io_status(target_->InvalidateCache(offset, length));
  }
  IOStatus PositionedRead(uint64_t offset, size_t n,
                          const IOOptions& /*options*/, Slice* result,
                          char* scratch, IODebugContext* /*dbg*/) override {
    return status_to_io_status(
        target_->PositionedRead(offset, n, result, scratch));
  }

 private:
  std::unique_ptr<SequentialFile> target_;
};

class LegacyRandomAccessFileWrapper : public FSRandomAccessFile {
 public:
  explicit LegacyRandomAccessFileWrapper(
      std::unique_ptr<RandomAccessFile>&& target)
      : target_(std::move(target)) {}

  IOStatus Read(uint64_t offset, size_t n, const IOOptions& /*options*/,
                Slice* result, char* scratch,
                IODebugContext* /*dbg*/) const override {
    return status_to_io_status(target_->Read(offset, n, result, scratch));
  }

  IOStatus MultiRead(FSReadRequest* fs_reqs, size_t num_reqs,
                     const IOOptions& /*options*/,
                     IODebugContext* /*dbg*/) override {
    std::vector<ReadRequest> reqs;
    Status status;

    reqs.reserve(num_reqs);
    for (size_t i = 0; i < num_reqs; ++i) {
      ReadRequest req;

      req.offset = fs_reqs[i].offset;
      req.len = fs_reqs[i].len;
      req.scratch = fs_reqs[i].scratch;
      req.status = Status::OK();

      reqs.emplace_back(req);
    }
    status = target_->MultiRead(reqs.data(), num_reqs);
    for (size_t i = 0; i < num_reqs; ++i) {
      fs_reqs[i].result = reqs[i].result;
      fs_reqs[i].status = status_to_io_status(std::move(reqs[i].status));
    }
    return status_to_io_status(std::move(status));
  }

  IOStatus Prefetch(uint64_t offset, size_t n, const IOOptions& /*options*/,
                    IODebugContext* /*dbg*/) override {
    return status_to_io_status(target_->Prefetch(offset, n));
  }
  size_t GetUniqueId(char* id, size_t max_size) const override {
    return target_->GetUniqueId(id, max_size);
  }
  void Hint(AccessPattern pattern) override {
    target_->Hint((RandomAccessFile::AccessPattern)pattern);
  }
  bool use_direct_io() const override { return target_->use_direct_io(); }
  size_t GetRequiredBufferAlignment() const override {
    return target_->GetRequiredBufferAlignment();
  }
  IOStatus InvalidateCache(size_t offset, size_t length) override {
    return status_to_io_status(target_->InvalidateCache(offset, length));
  }

 private:
  std::unique_ptr<RandomAccessFile> target_;
};

class LegacyRandomRWFileWrapper : public FSRandomRWFile {
 public:
  explicit LegacyRandomRWFileWrapper(std::unique_ptr<RandomRWFile>&& target)
      : target_(std::move(target)) {}

  bool use_direct_io() const override { return target_->use_direct_io(); }
  size_t GetRequiredBufferAlignment() const override {
    return target_->GetRequiredBufferAlignment();
  }
  IOStatus Write(uint64_t offset, const Slice& data,
                 const IOOptions& /*options*/,
                 IODebugContext* /*dbg*/) override {
    return status_to_io_status(target_->Write(offset, data));
  }
  IOStatus Read(uint64_t offset, size_t n, const IOOptions& /*options*/,
                Slice* result, char* scratch,
                IODebugContext* /*dbg*/) const override {
    return status_to_io_status(target_->Read(offset, n, result, scratch));
  }
  IOStatus Flush(const IOOptions& /*options*/,
                 IODebugContext* /*dbg*/) override {
    return status_to_io_status(target_->Flush());
  }
  IOStatus Sync(const IOOptions& /*options*/,
                IODebugContext* /*dbg*/) override {
    return status_to_io_status(target_->Sync());
  }
  IOStatus Fsync(const IOOptions& /*options*/,
                 IODebugContext* /*dbg*/) override {
    return status_to_io_status(target_->Fsync());
  }
  IOStatus Close(const IOOptions& /*options*/,
                 IODebugContext* /*dbg*/) override {
    return status_to_io_status(target_->Close());
  }

 private:
  std::unique_ptr<RandomRWFile> target_;
};

class LegacyWritableFileWrapper : public FSWritableFile {
 public:
  explicit LegacyWritableFileWrapper(std::unique_ptr<WritableFile>&& _target)
      : target_(std::move(_target)) {}

  IOStatus Append(const Slice& data, const IOOptions& /*options*/,
                  IODebugContext* /*dbg*/) override {
    return status_to_io_status(target_->Append(data));
  }
  IOStatus Append(const Slice& data, const IOOptions& /*options*/,
                  const DataVerificationInfo& /*verification_info*/,
                  IODebugContext* /*dbg*/) override {
    return status_to_io_status(target_->Append(data));
  }
  IOStatus PositionedAppend(const Slice& data, uint64_t offset,
                            const IOOptions& /*options*/,
                            IODebugContext* /*dbg*/) override {
    return status_to_io_status(target_->PositionedAppend(data, offset));
  }
  IOStatus PositionedAppend(const Slice& data, uint64_t offset,
                            const IOOptions& /*options*/,
                            const DataVerificationInfo& /*verification_info*/,
                            IODebugContext* /*dbg*/) override {
    return status_to_io_status(target_->PositionedAppend(data, offset));
  }
  IOStatus Truncate(uint64_t size, const IOOptions& /*options*/,
                    IODebugContext* /*dbg*/) override {
    return status_to_io_status(target_->Truncate(size));
  }
  IOStatus Close(const IOOptions& /*options*/,
                 IODebugContext* /*dbg*/) override {
    return status_to_io_status(target_->Close());
  }
  IOStatus Flush(const IOOptions& /*options*/,
                 IODebugContext* /*dbg*/) override {
    return status_to_io_status(target_->Flush());
  }
  IOStatus Sync(const IOOptions& /*options*/,
                IODebugContext* /*dbg*/) override {
    return status_to_io_status(target_->Sync());
  }
  IOStatus Fsync(const IOOptions& /*options*/,
                 IODebugContext* /*dbg*/) override {
    return status_to_io_status(target_->Fsync());
  }
  bool IsSyncThreadSafe() const override { return target_->IsSyncThreadSafe(); }

  bool use_direct_io() const override { return target_->use_direct_io(); }

  size_t GetRequiredBufferAlignment() const override {
    return target_->GetRequiredBufferAlignment();
  }

  void SetWriteLifeTimeHint(Env::WriteLifeTimeHint hint) override {
    target_->SetWriteLifeTimeHint(hint);
  }

  Env::WriteLifeTimeHint GetWriteLifeTimeHint() override {
    return target_->GetWriteLifeTimeHint();
  }

  uint64_t GetFileSize(const IOOptions& /*options*/,
                       IODebugContext* /*dbg*/) override {
    return target_->GetFileSize();
  }

  void SetPreallocationBlockSize(size_t size) override {
    target_->SetPreallocationBlockSize(size);
  }

  void GetPreallocationStatus(size_t* block_size,
                              size_t* last_allocated_block) override {
    target_->GetPreallocationStatus(block_size, last_allocated_block);
  }

  size_t GetUniqueId(char* id, size_t max_size) const override {
    return target_->GetUniqueId(id, max_size);
  }

  IOStatus InvalidateCache(size_t offset, size_t length) override {
    return status_to_io_status(target_->InvalidateCache(offset, length));
  }

  IOStatus RangeSync(uint64_t offset, uint64_t nbytes,
                     const IOOptions& /*options*/,
                     IODebugContext* /*dbg*/) override {
    return status_to_io_status(target_->RangeSync(offset, nbytes));
  }

  void PrepareWrite(size_t offset, size_t len, const IOOptions& /*options*/,
                    IODebugContext* /*dbg*/) override {
    target_->PrepareWrite(offset, len);
  }

  IOStatus Allocate(uint64_t offset, uint64_t len, const IOOptions& /*options*/,
                    IODebugContext* /*dbg*/) override {
    return status_to_io_status(target_->Allocate(offset, len));
  }

 private:
  std::unique_ptr<WritableFile> target_;
};

class LegacyDirectoryWrapper : public FSDirectory {
 public:
  explicit LegacyDirectoryWrapper(std::unique_ptr<Directory>&& target)
      : target_(std::move(target)) {}

  IOStatus Fsync(const IOOptions& /*options*/,
                 IODebugContext* /*dbg*/) override {
    return status_to_io_status(target_->Fsync());
  }
  IOStatus Close(const IOOptions& /*options*/,
                 IODebugContext* /*dbg*/) override {
    return status_to_io_status(target_->Close());
  }
  size_t GetUniqueId(char* id, size_t max_size) const override {
    return target_->GetUniqueId(id, max_size);
  }

 private:
  std::unique_ptr<Directory> target_;
};

class LegacyFileSystemWrapper : public FileSystem {
 public:
  // Initialize an EnvWrapper that delegates all calls to *t
  explicit LegacyFileSystemWrapper(Env* t) : target_(t) {}
  ~LegacyFileSystemWrapper() override {}

  static const char* kClassName() { return "LegacyFileSystem"; }
  const char* Name() const override { return kClassName(); }

  // Return the target to which this Env forwards all calls
  Env* target() const { return target_; }

  // The following text is boilerplate that forwards all methods to target()
  IOStatus NewSequentialFile(const std::string& f, const FileOptions& file_opts,
                             std::unique_ptr<FSSequentialFile>* r,
                             IODebugContext* /*dbg*/) override {
    std::unique_ptr<SequentialFile> file;
    Status s = target_->NewSequentialFile(f, &file, file_opts);
    if (s.ok()) {
      r->reset(new LegacySequentialFileWrapper(std::move(file)));
    }
    return status_to_io_status(std::move(s));
  }
  IOStatus NewRandomAccessFile(const std::string& f,
                               const FileOptions& file_opts,
                               std::unique_ptr<FSRandomAccessFile>* r,
                               IODebugContext* /*dbg*/) override {
    std::unique_ptr<RandomAccessFile> file;
    Status s = target_->NewRandomAccessFile(f, &file, file_opts);
    if (s.ok()) {
      r->reset(new LegacyRandomAccessFileWrapper(std::move(file)));
    }
    return status_to_io_status(std::move(s));
  }
  IOStatus NewWritableFile(const std::string& f, const FileOptions& file_opts,
                           std::unique_ptr<FSWritableFile>* r,
                           IODebugContext* /*dbg*/) override {
    std::unique_ptr<WritableFile> file;
    Status s = target_->NewWritableFile(f, &file, file_opts);
    if (s.ok()) {
      r->reset(new LegacyWritableFileWrapper(std::move(file)));
    }
    return status_to_io_status(std::move(s));
  }
  IOStatus ReopenWritableFile(const std::string& fname,
                              const FileOptions& file_opts,
                              std::unique_ptr<FSWritableFile>* result,
                              IODebugContext* /*dbg*/) override {
    std::unique_ptr<WritableFile> file;
    Status s = target_->ReopenWritableFile(fname, &file, file_opts);
    if (s.ok()) {
      result->reset(new LegacyWritableFileWrapper(std::move(file)));
    }
    return status_to_io_status(std::move(s));
  }
  IOStatus ReuseWritableFile(const std::string& fname,
                             const std::string& old_fname,
                             const FileOptions& file_opts,
                             std::unique_ptr<FSWritableFile>* r,
                             IODebugContext* /*dbg*/) override {
    std::unique_ptr<WritableFile> file;
    Status s = target_->ReuseWritableFile(fname, old_fname, &file, file_opts);
    if (s.ok()) {
      r->reset(new LegacyWritableFileWrapper(std::move(file)));
    }
    return status_to_io_status(std::move(s));
  }
  IOStatus NewRandomRWFile(const std::string& fname,
                           const FileOptions& file_opts,
                           std::unique_ptr<FSRandomRWFile>* result,
                           IODebugContext* /*dbg*/) override {
    std::unique_ptr<RandomRWFile> file;
    Status s = target_->NewRandomRWFile(fname, &file, file_opts);
    if (s.ok()) {
      result->reset(new LegacyRandomRWFileWrapper(std::move(file)));
    }
    return status_to_io_status(std::move(s));
  }
  IOStatus NewMemoryMappedFileBuffer(
      const std::string& fname,
      std::unique_ptr<MemoryMappedFileBuffer>* result) override {
    return status_to_io_status(
        target_->NewMemoryMappedFileBuffer(fname, result));
  }
  IOStatus NewDirectory(const std::string& name, const IOOptions& /*io_opts*/,
                        std::unique_ptr<FSDirectory>* result,
                        IODebugContext* /*dbg*/) override {
    std::unique_ptr<Directory> dir;
    Status s = target_->NewDirectory(name, &dir);
    if (s.ok()) {
      result->reset(new LegacyDirectoryWrapper(std::move(dir)));
    }
    return status_to_io_status(std::move(s));
  }
  IOStatus FileExists(const std::string& f, const IOOptions& /*io_opts*/,
                      IODebugContext* /*dbg*/) override {
    return status_to_io_status(target_->FileExists(f));
  }
  IOStatus GetChildren(const std::string& dir, const IOOptions& /*io_opts*/,
                       std::vector<std::string>* r,
                       IODebugContext* /*dbg*/) override {
    return status_to_io_status(target_->GetChildren(dir, r));
  }
  IOStatus GetChildrenFileAttributes(const std::string& dir,
                                     const IOOptions& /*options*/,
                                     std::vector<FileAttributes>* result,
                                     IODebugContext* /*dbg*/) override {
    return status_to_io_status(target_->GetChildrenFileAttributes(dir, result));
  }
  IOStatus DeleteFile(const std::string& f, const IOOptions& /*options*/,
                      IODebugContext* /*dbg*/) override {
    return status_to_io_status(target_->DeleteFile(f));
  }
  IOStatus Truncate(const std::string& fname, size_t size,
                    const IOOptions& /*options*/,
                    IODebugContext* /*dbg*/) override {
    return status_to_io_status(target_->Truncate(fname, size));
  }
  IOStatus CreateDir(const std::string& d, const IOOptions& /*options*/,
                     IODebugContext* /*dbg*/) override {
    return status_to_io_status(target_->CreateDir(d));
  }
  IOStatus CreateDirIfMissing(const std::string& d,
                              const IOOptions& /*options*/,
                              IODebugContext* /*dbg*/) override {
    return status_to_io_status(target_->CreateDirIfMissing(d));
  }
  IOStatus DeleteDir(const std::string& d, const IOOptions& /*options*/,
                     IODebugContext* /*dbg*/) override {
    return status_to_io_status(target_->DeleteDir(d));
  }
  IOStatus GetFileSize(const std::string& f, const IOOptions& /*options*/,
                       uint64_t* s, IODebugContext* /*dbg*/) override {
    return status_to_io_status(target_->GetFileSize(f, s));
  }

  IOStatus GetFileModificationTime(const std::string& fname,
                                   const IOOptions& /*options*/,
                                   uint64_t* file_mtime,
                                   IODebugContext* /*dbg*/) override {
    return status_to_io_status(
        target_->GetFileModificationTime(fname, file_mtime));
  }

  IOStatus GetAbsolutePath(const std::string& db_path,
                           const IOOptions& /*options*/,
                           std::string* output_path,
                           IODebugContext* /*dbg*/) override {
    return status_to_io_status(target_->GetAbsolutePath(db_path, output_path));
  }

  IOStatus RenameFile(const std::string& s, const std::string& t,
                      const IOOptions& /*options*/,
                      IODebugContext* /*dbg*/) override {
    return status_to_io_status(target_->RenameFile(s, t));
  }

  IOStatus LinkFile(const std::string& s, const std::string& t,
                    const IOOptions& /*options*/,
                    IODebugContext* /*dbg*/) override {
    return status_to_io_status(target_->LinkFile(s, t));
  }

  IOStatus NumFileLinks(const std::string& fname, const IOOptions& /*options*/,
                        uint64_t* count, IODebugContext* /*dbg*/) override {
    return status_to_io_status(target_->NumFileLinks(fname, count));
  }

  IOStatus AreFilesSame(const std::string& first, const std::string& second,
                        const IOOptions& /*options*/, bool* res,
                        IODebugContext* /*dbg*/) override {
    return status_to_io_status(target_->AreFilesSame(first, second, res));
  }

  IOStatus LockFile(const std::string& f, const IOOptions& /*options*/,
                    FileLock** l, IODebugContext* /*dbg*/) override {
    return status_to_io_status(target_->LockFile(f, l));
  }

  IOStatus UnlockFile(FileLock* l, const IOOptions& /*options*/,
                      IODebugContext* /*dbg*/) override {
    return status_to_io_status(target_->UnlockFile(l));
  }

  IOStatus GetTestDirectory(const IOOptions& /*options*/, std::string* path,
                            IODebugContext* /*dbg*/) override {
    return status_to_io_status(target_->GetTestDirectory(path));
  }
  IOStatus NewLogger(const std::string& fname, const IOOptions& /*options*/,
                     std::shared_ptr<Logger>* result,
                     IODebugContext* /*dbg*/) override {
    return status_to_io_status(target_->NewLogger(fname, result));
  }

  void SanitizeFileOptions(FileOptions* opts) const override {
    target_->SanitizeEnvOptions(opts);
  }

  FileOptions OptimizeForLogRead(
      const FileOptions& file_options) const override {
    return target_->OptimizeForLogRead(file_options);
  }
  FileOptions OptimizeForManifestRead(
      const FileOptions& file_options) const override {
    return target_->OptimizeForManifestRead(file_options);
  }
  FileOptions OptimizeForLogWrite(const FileOptions& file_options,
                                  const DBOptions& db_options) const override {
    return target_->OptimizeForLogWrite(file_options, db_options);
  }
  FileOptions OptimizeForManifestWrite(
      const FileOptions& file_options) const override {
    return target_->OptimizeForManifestWrite(file_options);
  }
  FileOptions OptimizeForCompactionTableWrite(
      const FileOptions& file_options,
      const ImmutableDBOptions& immutable_ops) const override {
    return target_->OptimizeForCompactionTableWrite(file_options,
                                                    immutable_ops);
  }
  FileOptions OptimizeForCompactionTableRead(
      const FileOptions& file_options,
      const ImmutableDBOptions& db_options) const override {
    return target_->OptimizeForCompactionTableRead(file_options, db_options);
  }
  FileOptions OptimizeForBlobFileRead(
      const FileOptions& file_options,
      const ImmutableDBOptions& db_options) const override {
    return target_->OptimizeForBlobFileRead(file_options, db_options);
  }

#ifdef GetFreeSpace
#undef GetFreeSpace
#endif
  IOStatus GetFreeSpace(const std::string& path, const IOOptions& /*options*/,
                        uint64_t* diskfree, IODebugContext* /*dbg*/) override {
    return status_to_io_status(target_->GetFreeSpace(path, diskfree));
  }
  IOStatus IsDirectory(const std::string& path, const IOOptions& /*options*/,
                       bool* is_dir, IODebugContext* /*dbg*/) override {
    return status_to_io_status(target_->IsDirectory(path, is_dir));
  }

<<<<<<< HEAD
  Status SerializeOptions(
      const ConfigOptions& /*config_options*/,
      std::unordered_map<std::string, std::string>* /*options*/)
      const override {
=======
  Status SerializeOptions(const ConfigOptions& /*config_options*/,
                          const std::string& /*prefix*/,
                          OptionProperties* /*options*/) const override {
>>>>>>> dc390612
    // We do not want the LegacyFileSystem to appear in the serialized output.
    // This clock is an internal class for those who do not implement one and
    // would be part of the Env.  As such, do not serialize it here.
    return Status::OK();
  }

 private:
  Env* target_;
};
}  // end anonymous namespace

Env::Env() : thread_status_updater_(nullptr) {
  file_system_ = std::make_shared<LegacyFileSystemWrapper>(this);
  system_clock_ = std::make_shared<LegacySystemClock>(this);
}

Env::Env(const std::shared_ptr<FileSystem>& fs)
    : thread_status_updater_(nullptr), file_system_(fs) {
  system_clock_ = std::make_shared<LegacySystemClock>(this);
}

Env::Env(const std::shared_ptr<FileSystem>& fs,
         const std::shared_ptr<SystemClock>& clock)
    : thread_status_updater_(nullptr), file_system_(fs), system_clock_(clock) {}

Env::~Env() {}

Status Env::NewLogger(const std::string& fname,
                      std::shared_ptr<Logger>* result) {
  return NewEnvLogger(fname, this, result);
}

Status Env::CreateFromString(const ConfigOptions& config_options,
                             const std::string& value, Env** result) {
  Env* base = Env::Default();
  if (value.empty() || base->IsInstanceOf(value)) {
    *result = base;
    return Status::OK();
  } else {
    RegisterSystemEnvs();
    Env* env = *result;
    Status s = LoadStaticObject<Env>(config_options, value, &env);
    if (s.ok()) {
      *result = env;
    }
    return s;
  }
}

Status Env::CreateFromString(const ConfigOptions& config_options,
                             const std::string& value, Env** result,
                             std::shared_ptr<Env>* guard) {
  assert(result);
  assert(guard != nullptr);
  std::unique_ptr<Env> uniq;

  Env* env = *result;
  std::string id;
  std::unordered_map<std::string, std::string> opt_map;

  Status status =
      Customizable::GetOptionsMap(config_options, env, value, &id, &opt_map);
  if (!status.ok()) {  // GetOptionsMap failed
    return status;
  }
  Env* base = Env::Default();
  if (id.empty() || base->IsInstanceOf(id)) {
    env = base;
    status = Status::OK();
  } else {
    RegisterSystemEnvs();
    // First, try to load the Env as a unique object.
    status = config_options.registry->NewObject<Env>(id, &env, &uniq);
  }
  if (config_options.ignore_unsupported_options && status.IsNotSupported()) {
    status = Status::OK();
  } else if (status.ok()) {
    status = Customizable::ConfigureNewObject(config_options, env, opt_map);
  }
  if (status.ok()) {
    guard->reset(uniq.release());
    *result = env;
  }
  return status;
}

Status Env::CreateFromUri(const ConfigOptions& config_options,
                          const std::string& env_uri, const std::string& fs_uri,
                          Env** result, std::shared_ptr<Env>* guard) {
  *result = config_options.env;
  if (env_uri.empty() && fs_uri.empty()) {
    // Neither specified.  Use the default
    guard->reset();
    return Status::OK();
  } else if (!env_uri.empty() && !fs_uri.empty()) {
    // Both specified.  Cannot choose.  Return Invalid
    return Status::InvalidArgument("cannot specify both fs_uri and env_uri");
  } else if (fs_uri.empty()) {  // Only have an ENV URI.  Create an Env from it
    return CreateFromString(config_options, env_uri, result, guard);
  } else {
    std::shared_ptr<FileSystem> fs;
    Status s = FileSystem::CreateFromString(config_options, fs_uri, &fs);
    if (s.ok()) {
      guard->reset(new CompositeEnvWrapper(*result, fs));
      *result = guard->get();
    }
    return s;
  }
}

std::string Env::PriorityToString(Env::Priority priority) {
  switch (priority) {
    case Env::Priority::BOTTOM:
      return "Bottom";
    case Env::Priority::LOW:
      return "Low";
    case Env::Priority::HIGH:
      return "High";
    case Env::Priority::USER:
      return "User";
    case Env::Priority::TOTAL:
      assert(false);
  }
  return "Invalid";
}

uint64_t Env::GetThreadID() const {
  std::hash<std::thread::id> hasher;
  return hasher(std::this_thread::get_id());
}

Status Env::ReuseWritableFile(const std::string& fname,
                              const std::string& old_fname,
                              std::unique_ptr<WritableFile>* result,
                              const EnvOptions& options) {
  Status s = RenameFile(old_fname, fname);
  if (!s.ok()) {
    return s;
  }
  return NewWritableFile(fname, result, options);
}

Status Env::GetChildrenFileAttributes(const std::string& dir,
                                      std::vector<FileAttributes>* result) {
  assert(result != nullptr);
  std::vector<std::string> child_fnames;
  Status s = GetChildren(dir, &child_fnames);
  if (!s.ok()) {
    return s;
  }
  result->resize(child_fnames.size());
  size_t result_size = 0;
  for (size_t i = 0; i < child_fnames.size(); ++i) {
    const std::string path = dir + "/" + child_fnames[i];
    if (!(s = GetFileSize(path, &(*result)[result_size].size_bytes)).ok()) {
      if (FileExists(path).IsNotFound()) {
        // The file may have been deleted since we listed the directory
        continue;
      }
      return s;
    }
    (*result)[result_size].name = std::move(child_fnames[i]);
    result_size++;
  }
  result->resize(result_size);
  return Status::OK();
}

Status Env::GetHostNameString(std::string* result) {
  std::array<char, kMaxHostNameLen> hostname_buf{};
  Status s = GetHostName(hostname_buf.data(), hostname_buf.size());
  if (s.ok()) {
    hostname_buf[hostname_buf.size() - 1] = '\0';
    result->assign(hostname_buf.data());
  }
  return s;
}

std::string Env::GenerateUniqueId() {
  std::string result;
  bool success = port::GenerateRfcUuid(&result);
  if (!success) {
    // Fall back on our own way of generating a unique ID and adapt it to
    // RFC 4122 variant 1 version 4 (a random ID).
    // https://en.wikipedia.org/wiki/Universally_unique_identifier
    // We already tried GenerateRfcUuid so no need to try it again in
    // GenerateRawUniqueId
    constexpr bool exclude_port_uuid = true;
    uint64_t upper, lower;
    GenerateRawUniqueId(&upper, &lower, exclude_port_uuid);

    // Set 4-bit version to 4
    upper = (upper & (~uint64_t{0xf000})) | 0x4000;
    // Set unary-encoded variant to 1 (0b10)
    lower = (lower & (~(uint64_t{3} << 62))) | (uint64_t{2} << 62);

    // Use 36 character format of RFC 4122
    result.resize(36U);
    char* buf = &result[0];
    PutBaseChars<16>(&buf, 8, upper >> 32, /*!uppercase*/ false);
    *(buf++) = '-';
    PutBaseChars<16>(&buf, 4, upper >> 16, /*!uppercase*/ false);
    *(buf++) = '-';
    PutBaseChars<16>(&buf, 4, upper, /*!uppercase*/ false);
    *(buf++) = '-';
    PutBaseChars<16>(&buf, 4, lower >> 48, /*!uppercase*/ false);
    *(buf++) = '-';
    PutBaseChars<16>(&buf, 12, lower, /*!uppercase*/ false);
    assert(buf == &result[36]);

    // Verify variant 1 version 4
    assert(result[14] == '4');
    assert(result[19] == '8' || result[19] == '9' || result[19] == 'a' ||
           result[19] == 'b');
  }
  return result;
}

SequentialFile::~SequentialFile() {}

RandomAccessFile::~RandomAccessFile() {}

WritableFile::~WritableFile() {}

MemoryMappedFileBuffer::~MemoryMappedFileBuffer() {}

Logger::~Logger() {}

Status Logger::Close() {
  if (!closed_) {
    closed_ = true;
    return CloseImpl();
  } else {
    return Status::OK();
  }
}

Status Logger::CloseImpl() { return Status::NotSupported(); }

FileLock::~FileLock() {}

void LogFlush(Logger* info_log) {
  if (info_log) {
    info_log->Flush();
  }
}

static void Logv(Logger* info_log, const char* format, va_list ap) {
  if (info_log && info_log->GetInfoLogLevel() <= InfoLogLevel::INFO_LEVEL) {
    info_log->Logv(InfoLogLevel::INFO_LEVEL, format, ap);
  }
}

void Log(Logger* info_log, const char* format, ...) {
  va_list ap;
  va_start(ap, format);
  Logv(info_log, format, ap);
  va_end(ap);
}

void Logger::Logv(const InfoLogLevel log_level, const char* format,
                  va_list ap) {
  static const char* kInfoLogLevelNames[5] = {"DEBUG", "INFO", "WARN", "ERROR",
                                              "FATAL"};
  if (log_level < log_level_) {
    return;
  }

  if (log_level == InfoLogLevel::INFO_LEVEL) {
    // Doesn't print log level if it is INFO level.
    // This is to avoid unexpected performance regression after we add
    // the feature of log level. All the logs before we add the feature
    // are INFO level. We don't want to add extra costs to those existing
    // logging.
    Logv(format, ap);
  } else if (log_level == InfoLogLevel::HEADER_LEVEL) {
    LogHeader(format, ap);
  } else {
    char new_format[500];
    snprintf(new_format, sizeof(new_format) - 1, "[%s] %s",
             kInfoLogLevelNames[log_level], format);
    Logv(new_format, ap);
  }

  if (log_level >= InfoLogLevel::WARN_LEVEL &&
      log_level != InfoLogLevel::HEADER_LEVEL) {
    // Log messages with severity of warning or higher should be rare and are
    // sometimes followed by an unclean crash. We want to be sure important
    // messages are not lost in an application buffer when that happens.
    Flush();
  }
}

static void Logv(const InfoLogLevel log_level, Logger* info_log,
                 const char* format, va_list ap) {
  if (info_log && info_log->GetInfoLogLevel() <= log_level) {
    if (log_level == InfoLogLevel::HEADER_LEVEL) {
      info_log->LogHeader(format, ap);
    } else {
      info_log->Logv(log_level, format, ap);
    }
  }
}

void Log(const InfoLogLevel log_level, Logger* info_log, const char* format,
         ...) {
  va_list ap;
  va_start(ap, format);
  Logv(log_level, info_log, format, ap);
  va_end(ap);
}

static void Headerv(Logger* info_log, const char* format, va_list ap) {
  if (info_log) {
    info_log->LogHeader(format, ap);
  }
}

void Header(Logger* info_log, const char* format, ...) {
  va_list ap;
  va_start(ap, format);
  Headerv(info_log, format, ap);
  va_end(ap);
}

static void Debugv(Logger* info_log, const char* format, va_list ap) {
  if (info_log && info_log->GetInfoLogLevel() <= InfoLogLevel::DEBUG_LEVEL) {
    info_log->Logv(InfoLogLevel::DEBUG_LEVEL, format, ap);
  }
}

void Debug(Logger* info_log, const char* format, ...) {
  va_list ap;
  va_start(ap, format);
  Debugv(info_log, format, ap);
  va_end(ap);
}

static void Infov(Logger* info_log, const char* format, va_list ap) {
  if (info_log && info_log->GetInfoLogLevel() <= InfoLogLevel::INFO_LEVEL) {
    info_log->Logv(InfoLogLevel::INFO_LEVEL, format, ap);
  }
}

void Info(Logger* info_log, const char* format, ...) {
  va_list ap;
  va_start(ap, format);
  Infov(info_log, format, ap);
  va_end(ap);
}

static void Warnv(Logger* info_log, const char* format, va_list ap) {
  if (info_log && info_log->GetInfoLogLevel() <= InfoLogLevel::WARN_LEVEL) {
    info_log->Logv(InfoLogLevel::WARN_LEVEL, format, ap);
  }
}

void Warn(Logger* info_log, const char* format, ...) {
  va_list ap;
  va_start(ap, format);
  Warnv(info_log, format, ap);
  va_end(ap);
}

static void Errorv(Logger* info_log, const char* format, va_list ap) {
  if (info_log && info_log->GetInfoLogLevel() <= InfoLogLevel::ERROR_LEVEL) {
    info_log->Logv(InfoLogLevel::ERROR_LEVEL, format, ap);
  }
}

void Error(Logger* info_log, const char* format, ...) {
  va_list ap;
  va_start(ap, format);
  Errorv(info_log, format, ap);
  va_end(ap);
}

static void Fatalv(Logger* info_log, const char* format, va_list ap) {
  if (info_log && info_log->GetInfoLogLevel() <= InfoLogLevel::FATAL_LEVEL) {
    info_log->Logv(InfoLogLevel::FATAL_LEVEL, format, ap);
  }
}

void Fatal(Logger* info_log, const char* format, ...) {
  va_list ap;
  va_start(ap, format);
  Fatalv(info_log, format, ap);
  va_end(ap);
}

void LogFlush(const std::shared_ptr<Logger>& info_log) {
  LogFlush(info_log.get());
}

void Log(const InfoLogLevel log_level, const std::shared_ptr<Logger>& info_log,
         const char* format, ...) {
  va_list ap;
  va_start(ap, format);
  Logv(log_level, info_log.get(), format, ap);
  va_end(ap);
}

void Header(const std::shared_ptr<Logger>& info_log, const char* format, ...) {
  va_list ap;
  va_start(ap, format);
  Headerv(info_log.get(), format, ap);
  va_end(ap);
}

void Debug(const std::shared_ptr<Logger>& info_log, const char* format, ...) {
  va_list ap;
  va_start(ap, format);
  Debugv(info_log.get(), format, ap);
  va_end(ap);
}

void Info(const std::shared_ptr<Logger>& info_log, const char* format, ...) {
  va_list ap;
  va_start(ap, format);
  Infov(info_log.get(), format, ap);
  va_end(ap);
}

void Warn(const std::shared_ptr<Logger>& info_log, const char* format, ...) {
  va_list ap;
  va_start(ap, format);
  Warnv(info_log.get(), format, ap);
  va_end(ap);
}

void Error(const std::shared_ptr<Logger>& info_log, const char* format, ...) {
  va_list ap;
  va_start(ap, format);
  Errorv(info_log.get(), format, ap);
  va_end(ap);
}

void Fatal(const std::shared_ptr<Logger>& info_log, const char* format, ...) {
  va_list ap;
  va_start(ap, format);
  Fatalv(info_log.get(), format, ap);
  va_end(ap);
}

void Log(const std::shared_ptr<Logger>& info_log, const char* format, ...) {
  va_list ap;
  va_start(ap, format);
  Logv(info_log.get(), format, ap);
  va_end(ap);
}

Status WriteStringToFile(Env* env, const Slice& data, const std::string& fname,
                         bool should_sync) {
  const auto& fs = env->GetFileSystem();
  return WriteStringToFile(fs.get(), data, fname, should_sync);
}

Status ReadFileToString(Env* env, const std::string& fname, std::string* data) {
  const auto& fs = env->GetFileSystem();
  return ReadFileToString(fs.get(), fname, data);
}

namespace {  // anonymous namespace

void AssignEnvOptions(EnvOptions* env_options, const DBOptions& options) {
  env_options->use_mmap_reads = options.allow_mmap_reads;
  env_options->use_mmap_writes = options.allow_mmap_writes;
  env_options->use_direct_reads = options.use_direct_reads;
  env_options->set_fd_cloexec = options.is_fd_close_on_exec;
  env_options->bytes_per_sync = options.bytes_per_sync;
  env_options->compaction_readahead_size = options.compaction_readahead_size;
  env_options->random_access_max_buffer_size =
      options.random_access_max_buffer_size;
  env_options->rate_limiter = options.rate_limiter.get();
  env_options->writable_file_max_buffer_size =
      options.writable_file_max_buffer_size;
  env_options->allow_fallocate = options.allow_fallocate;
  env_options->strict_bytes_per_sync = options.strict_bytes_per_sync;
  options.env->SanitizeEnvOptions(env_options);
}

}  // namespace

EnvOptions Env::OptimizeForLogWrite(const EnvOptions& env_options,
                                    const DBOptions& db_options) const {
  EnvOptions optimized_env_options(env_options);
  optimized_env_options.bytes_per_sync = db_options.wal_bytes_per_sync;
  optimized_env_options.writable_file_max_buffer_size =
      db_options.writable_file_max_buffer_size;
  return optimized_env_options;
}

EnvOptions Env::OptimizeForManifestWrite(const EnvOptions& env_options) const {
  return env_options;
}

EnvOptions Env::OptimizeForLogRead(const EnvOptions& env_options) const {
  EnvOptions optimized_env_options(env_options);
  optimized_env_options.use_direct_reads = false;
  return optimized_env_options;
}

EnvOptions Env::OptimizeForManifestRead(const EnvOptions& env_options) const {
  EnvOptions optimized_env_options(env_options);
  optimized_env_options.use_direct_reads = false;
  return optimized_env_options;
}

EnvOptions Env::OptimizeForCompactionTableWrite(
    const EnvOptions& env_options, const ImmutableDBOptions& db_options) const {
  EnvOptions optimized_env_options(env_options);
  optimized_env_options.use_direct_writes =
      db_options.use_direct_io_for_flush_and_compaction;
  return optimized_env_options;
}

EnvOptions Env::OptimizeForCompactionTableRead(
    const EnvOptions& env_options, const ImmutableDBOptions& db_options) const {
  EnvOptions optimized_env_options(env_options);
  optimized_env_options.use_direct_reads = db_options.use_direct_reads;
  return optimized_env_options;
}
EnvOptions Env::OptimizeForBlobFileRead(
    const EnvOptions& env_options, const ImmutableDBOptions& db_options) const {
  EnvOptions optimized_env_options(env_options);
  optimized_env_options.use_direct_reads = db_options.use_direct_reads;
  return optimized_env_options;
}

EnvOptions::EnvOptions(const DBOptions& options) {
  AssignEnvOptions(this, options);
}

EnvOptions::EnvOptions() {
  DBOptions options;
  AssignEnvOptions(this, options);
}

Status NewEnvLogger(const std::string& fname, Env* env,
                    std::shared_ptr<Logger>* result) {
  FileOptions options;
  // TODO: Tune the buffer size.
  options.writable_file_max_buffer_size = 1024 * 1024;
  std::unique_ptr<FSWritableFile> writable_file;
  const auto status = env->GetFileSystem()->NewWritableFile(
      fname, options, &writable_file, nullptr);
  if (!status.ok()) {
    return status;
  }

  *result = std::make_shared<EnvLogger>(std::move(writable_file), fname,
                                        options, env);
  return Status::OK();
}

const std::shared_ptr<FileSystem>& Env::GetFileSystem() const {
  return file_system_;
}

const std::shared_ptr<SystemClock>& Env::GetSystemClock() const {
  return system_clock_;
}
namespace {
static std::unordered_map<std::string, OptionTypeInfo> sc_wrapper_type_info = {
    {Customizable::kTargetPropName(),
     OptionTypeInfo::AsCustomSharedPtr<SystemClock>(
         0, OptionVerificationType::kByName, OptionTypeFlags::kDontSerialize)},
};

}  // namespace
SystemClockWrapper::SystemClockWrapper(const std::shared_ptr<SystemClock>& t)
    : target_(t) {
  RegisterOptions("", &target_, &sc_wrapper_type_info);
}

Status SystemClockWrapper::PrepareOptions(const ConfigOptions& options) {
  if (target_ == nullptr) {
    target_ = SystemClock::Default();
  }
  return SystemClock::PrepareOptions(options);
}

<<<<<<< HEAD
Status SystemClockWrapper::SerializeOptions(
    const ConfigOptions& config_options,
    std::unordered_map<std::string, std::string>* options) const {
  if (!config_options.IsShallow() && target_ != nullptr &&
      !target_->IsInstanceOf(SystemClock::kDefaultName())) {
    options->insert({kTargetPropName(), target_->ToString(config_options)});
  }
  return SystemClock::SerializeOptions(config_options, options);
=======
Status SystemClockWrapper::SerializeOptions(const ConfigOptions& config_options,
                                            const std::string& prefix,
                                            OptionProperties* props) const {
  if (!config_options.IsShallow() && target_ != nullptr &&
      !target_->IsInstanceOf(SystemClock::kDefaultName())) {
    props->insert(
        {kTargetPropName(),
         target_->ToString(config_options, OptionTypeInfo::MakePrefix(
                                               prefix, kTargetPropName()))});
  }
  return SystemClock::SerializeOptions(config_options, prefix, props);
>>>>>>> dc390612
}

static int RegisterBuiltinSystemClocks(ObjectLibrary& library,
                                       const std::string& /*arg*/) {
  library.AddFactory<SystemClock>(
      EmulatedSystemClock::kClassName(),
      [](const std::string& /*uri*/, std::unique_ptr<SystemClock>* guard,
         std::string* /* errmsg */) {
        guard->reset(new EmulatedSystemClock(SystemClock::Default()));
        return guard->get();
      });
  size_t num_types;
  return static_cast<int>(library.GetFactoryCount(&num_types));
}

Status SystemClock::CreateFromString(const ConfigOptions& config_options,
                                     const std::string& value,
                                     std::shared_ptr<SystemClock>* result) {
  auto clock = SystemClock::Default();
  if (clock->IsInstanceOf(value)) {
    *result = clock;
    return Status::OK();
  } else {
    static std::once_flag once;
    std::call_once(once, [&]() {
      RegisterBuiltinSystemClocks(*(ObjectLibrary::Default().get()), "");
    });
    return LoadSharedObject<SystemClock>(config_options, value, result);
  }
}
}  // namespace ROCKSDB_NAMESPACE<|MERGE_RESOLUTION|>--- conflicted
+++ resolved
@@ -107,16 +107,9 @@
     return env_->TimeToString(time);
   }
 
-<<<<<<< HEAD
-  Status SerializeOptions(
-      const ConfigOptions& /*config_options*/,
-      std::unordered_map<std::string, std::string>* /*options*/)
-      const override {
-=======
   Status SerializeOptions(const ConfigOptions& /*config_options*/,
                           const std::string& /*prefix*/,
                           OptionProperties* /*options*/) const override {
->>>>>>> dc390612
     // We do not want the LegacySystemClock to appear in the serialized output.
     // This clock is an internal class for those who do not implement one and
     // would be part of the Env.  As such, do not serialize it here.
@@ -622,16 +615,9 @@
     return status_to_io_status(target_->IsDirectory(path, is_dir));
   }
 
-<<<<<<< HEAD
-  Status SerializeOptions(
-      const ConfigOptions& /*config_options*/,
-      std::unordered_map<std::string, std::string>* /*options*/)
-      const override {
-=======
   Status SerializeOptions(const ConfigOptions& /*config_options*/,
                           const std::string& /*prefix*/,
                           OptionProperties* /*options*/) const override {
->>>>>>> dc390612
     // We do not want the LegacyFileSystem to appear in the serialized output.
     // This clock is an internal class for those who do not implement one and
     // would be part of the Env.  As such, do not serialize it here.
@@ -1214,16 +1200,6 @@
   return SystemClock::PrepareOptions(options);
 }
 
-<<<<<<< HEAD
-Status SystemClockWrapper::SerializeOptions(
-    const ConfigOptions& config_options,
-    std::unordered_map<std::string, std::string>* options) const {
-  if (!config_options.IsShallow() && target_ != nullptr &&
-      !target_->IsInstanceOf(SystemClock::kDefaultName())) {
-    options->insert({kTargetPropName(), target_->ToString(config_options)});
-  }
-  return SystemClock::SerializeOptions(config_options, options);
-=======
 Status SystemClockWrapper::SerializeOptions(const ConfigOptions& config_options,
                                             const std::string& prefix,
                                             OptionProperties* props) const {
@@ -1235,7 +1211,6 @@
                                                prefix, kTargetPropName()))});
   }
   return SystemClock::SerializeOptions(config_options, prefix, props);
->>>>>>> dc390612
 }
 
 static int RegisterBuiltinSystemClocks(ObjectLibrary& library,
