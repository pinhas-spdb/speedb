// Copyright (c) 2019-present, Facebook, Inc.  All rights reserved.
//  This source code is licensed under both the GPLv2 (found in the
//  COPYING file in the root directory) and Apache 2.0 License
//  (found in the LICENSE.Apache file in the root directory).
//
#include "rocksdb/file_system.h"

#include "env/composite_env_wrapper.h"
#include "env/env_chroot.h"
#include "env/env_encryption_ctr.h"
#include "env/fs_readonly.h"
#include "env/mock_env.h"
#include "logging/env_logger.h"
#include "options/db_options.h"
#include "rocksdb/convenience.h"
#include "rocksdb/utilities/customizable_util.h"
#include "rocksdb/utilities/object_registry.h"
#include "rocksdb/utilities/options_type.h"
#include "util/string_util.h"
#include "utilities/counted_fs.h"
#include "utilities/env_timed.h"

namespace ROCKSDB_NAMESPACE {

FileSystem::FileSystem() {}

FileSystem::~FileSystem() {}

static int RegisterBuiltinFileSystems(ObjectLibrary& library,
                                      const std::string& /*arg*/) {
  library.AddFactory<FileSystem>(
      TimedFileSystem::kClassName(),
      [](const std::string& /*uri*/, std::unique_ptr<FileSystem>* guard,
         std::string* /* errmsg */) {
        guard->reset(new TimedFileSystem(nullptr));
        return guard->get();
      });
  library.AddFactory<FileSystem>(
      ReadOnlyFileSystem::kClassName(),
      [](const std::string& /*uri*/, std::unique_ptr<FileSystem>* guard,
         std::string* /* errmsg */) {
        guard->reset(new ReadOnlyFileSystem(nullptr));
        return guard->get();
      });
  library.AddFactory<FileSystem>(
      EncryptedFileSystem::kClassName(),
      [](const std::string& /*uri*/, std::unique_ptr<FileSystem>* guard,
         std::string* errmsg) {
        Status s = NewEncryptedFileSystemImpl(nullptr, nullptr, guard);
        if (!s.ok()) {
          *errmsg = s.ToString();
        }
        return guard->get();
      });
  library.AddFactory<FileSystem>(
      CountedFileSystem::kClassName(),
      [](const std::string& /*uri*/, std::unique_ptr<FileSystem>* guard,
         std::string* /*errmsg*/) {
        guard->reset(new CountedFileSystem(FileSystem::Default()));
        return guard->get();
      });
  library.AddFactory<FileSystem>(
      MockFileSystem::kClassName(),
      [](const std::string& /*uri*/, std::unique_ptr<FileSystem>* guard,
         std::string* /*errmsg*/) {
        guard->reset(new MockFileSystem(SystemClock::Default()));
        return guard->get();
      });
#ifndef OS_WIN
  library.AddFactory<FileSystem>(
      ChrootFileSystem::kClassName(),
      [](const std::string& /*uri*/, std::unique_ptr<FileSystem>* guard,
         std::string* /* errmsg */) {
        guard->reset(new ChrootFileSystem(nullptr, ""));
        return guard->get();
      });
#endif  // OS_WIN
  size_t num_types;
  return static_cast<int>(library.GetFactoryCount(&num_types));
}

Status FileSystem::CreateFromString(const ConfigOptions& config_options,
                                    const std::string& value,
                                    std::shared_ptr<FileSystem>* result) {
  auto default_fs = FileSystem::Default();
  if (default_fs->IsInstanceOf(value)) {
    *result = default_fs;
    return Status::OK();
  } else {
    static std::once_flag once;
    std::call_once(once, [&]() {
      RegisterBuiltinFileSystems(*(ObjectLibrary::Default().get()), "");
    });
    return LoadSharedObject<FileSystem>(config_options, value, result);
  }
}

IOStatus FileSystem::ReuseWritableFile(const std::string& fname,
                                       const std::string& old_fname,
                                       const FileOptions& opts,
                                       std::unique_ptr<FSWritableFile>* result,
                                       IODebugContext* dbg) {
  IOStatus s = RenameFile(old_fname, fname, opts.io_options, dbg);
  if (!s.ok()) {
    return s;
  }
  return NewWritableFile(fname, opts, result, dbg);
}

IOStatus FileSystem::NewLogger(const std::string& fname,
                               const IOOptions& io_opts,
                               std::shared_ptr<Logger>* result,
                               IODebugContext* dbg) {
  FileOptions options;
  options.io_options = io_opts;
  // TODO: Tune the buffer size.
  options.writable_file_max_buffer_size = 1024 * 1024;
  std::unique_ptr<FSWritableFile> writable_file;
  const IOStatus status = NewWritableFile(fname, options, &writable_file, dbg);
  if (!status.ok()) {
    return status;
  }

  *result = std::make_shared<EnvLogger>(std::move(writable_file), fname,
                                        options, Env::Default());
  return IOStatus::OK();
}

FileOptions FileSystem::OptimizeForLogRead(
    const FileOptions& file_options) const {
  FileOptions optimized_file_options(file_options);
  optimized_file_options.use_direct_reads = false;
  return optimized_file_options;
}

FileOptions FileSystem::OptimizeForManifestRead(
    const FileOptions& file_options) const {
  FileOptions optimized_file_options(file_options);
  optimized_file_options.use_direct_reads = false;
  return optimized_file_options;
}

FileOptions FileSystem::OptimizeForLogWrite(const FileOptions& file_options,
                                            const DBOptions& db_options) const {
  FileOptions optimized_file_options(file_options);
  optimized_file_options.bytes_per_sync = db_options.wal_bytes_per_sync;
  optimized_file_options.writable_file_max_buffer_size =
      db_options.writable_file_max_buffer_size;
  return optimized_file_options;
}

FileOptions FileSystem::OptimizeForManifestWrite(
    const FileOptions& file_options) const {
  return file_options;
}

FileOptions FileSystem::OptimizeForCompactionTableWrite(
    const FileOptions& file_options,
    const ImmutableDBOptions& db_options) const {
  FileOptions optimized_file_options(file_options);
  optimized_file_options.use_direct_writes =
      db_options.use_direct_io_for_flush_and_compaction;
  return optimized_file_options;
}

FileOptions FileSystem::OptimizeForCompactionTableRead(
    const FileOptions& file_options,
    const ImmutableDBOptions& db_options) const {
  FileOptions optimized_file_options(file_options);
  optimized_file_options.use_direct_reads = db_options.use_direct_reads;
  return optimized_file_options;
}

FileOptions FileSystem::OptimizeForBlobFileRead(
    const FileOptions& file_options,
    const ImmutableDBOptions& db_options) const {
  FileOptions optimized_file_options(file_options);
  optimized_file_options.use_direct_reads = db_options.use_direct_reads;
  return optimized_file_options;
}

IOStatus WriteStringToFile(FileSystem* fs, const Slice& data,
                           const std::string& fname, bool should_sync) {
  std::unique_ptr<FSWritableFile> file;
  EnvOptions soptions;
  IOStatus s = fs->NewWritableFile(fname, soptions, &file, nullptr);
  if (!s.ok()) {
    return s;
  }
  s = file->Append(data, IOOptions(), nullptr);
  if (s.ok() && should_sync) {
    s = file->Sync(IOOptions(), nullptr);
  }
  if (!s.ok()) {
    fs->DeleteFile(fname, IOOptions(), nullptr);
  }
  return s;
}

IOStatus ReadFileToString(FileSystem* fs, const std::string& fname,
                          std::string* data) {
  FileOptions soptions;
  data->clear();
  std::unique_ptr<FSSequentialFile> file;
  IOStatus s = status_to_io_status(
      fs->NewSequentialFile(fname, soptions, &file, nullptr));
  if (!s.ok()) {
    return s;
  }
  static const int kBufferSize = 8192;
  char* space = new char[kBufferSize];
  while (true) {
    Slice fragment;
    s = file->Read(kBufferSize, IOOptions(), &fragment, space, nullptr);
    if (!s.ok()) {
      break;
    }
    data->append(fragment.data(), fragment.size());
    if (fragment.empty()) {
      break;
    }
  }
  delete[] space;
  return s;
}

namespace {
static std::unordered_map<std::string, OptionTypeInfo> fs_wrapper_type_info = {
    {Customizable::kTargetPropName(),
     OptionTypeInfo::AsCustomSharedPtr<FileSystem>(
         0, OptionVerificationType::kByName, OptionTypeFlags::kDontSerialize)},
};
}  // namespace
FileSystemWrapper::FileSystemWrapper(const std::shared_ptr<FileSystem>& t)
    : target_(t) {
  RegisterOptions("", &target_, &fs_wrapper_type_info);
}

Status FileSystemWrapper::PrepareOptions(const ConfigOptions& options) {
  if (target_ == nullptr) {
    target_ = FileSystem::Default();
  }
  return FileSystem::PrepareOptions(options);
}

<<<<<<< HEAD
Status FileSystemWrapper::SerializeOptions(
    const ConfigOptions& config_options,
    std::unordered_map<std::string, std::string>* options) const {
  if (!config_options.IsShallow() && target_ != nullptr &&
      !target_->IsInstanceOf(FileSystem::kDefaultName())) {
    options->insert({kTargetPropName(), target_->ToString(config_options)});
  }
  return FileSystem::SerializeOptions(config_options, options);
=======
Status FileSystemWrapper::SerializeOptions(const ConfigOptions& config_options,
                                           const std::string& prefix,
                                           Properties* props) const {
  if (!config_options.IsShallow() && target_ != nullptr &&
      !target_->IsInstanceOf(FileSystem::kDefaultName())) {
    props->insert(
        {kTargetPropName(),
         target_->ToString(config_options, OptionTypeInfo::MakePrefix(
                                               prefix, kTargetPropName()))});
  }
  return FileSystem::SerializeOptions(config_options, prefix, props);
>>>>>>> 7a80d1c3
}

DirFsyncOptions::DirFsyncOptions() { reason = kDefault; }

DirFsyncOptions::DirFsyncOptions(std::string file_renamed_new_name) {
  reason = kFileRenamed;
  renamed_new_name = file_renamed_new_name;
}

DirFsyncOptions::DirFsyncOptions(FsyncReason fsync_reason) {
  assert(fsync_reason != kFileRenamed);
  reason = fsync_reason;
}
}  // namespace ROCKSDB_NAMESPACE<|MERGE_RESOLUTION|>--- conflicted
+++ resolved
@@ -243,16 +243,6 @@
   return FileSystem::PrepareOptions(options);
 }
 
-<<<<<<< HEAD
-Status FileSystemWrapper::SerializeOptions(
-    const ConfigOptions& config_options,
-    std::unordered_map<std::string, std::string>* options) const {
-  if (!config_options.IsShallow() && target_ != nullptr &&
-      !target_->IsInstanceOf(FileSystem::kDefaultName())) {
-    options->insert({kTargetPropName(), target_->ToString(config_options)});
-  }
-  return FileSystem::SerializeOptions(config_options, options);
-=======
 Status FileSystemWrapper::SerializeOptions(const ConfigOptions& config_options,
                                            const std::string& prefix,
                                            Properties* props) const {
@@ -264,7 +254,6 @@
                                                prefix, kTargetPropName()))});
   }
   return FileSystem::SerializeOptions(config_options, prefix, props);
->>>>>>> 7a80d1c3
 }
 
 DirFsyncOptions::DirFsyncOptions() { reason = kDefault; }
