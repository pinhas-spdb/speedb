//  Copyright (c) 2011-present, Facebook, Inc.  All rights reserved.
//  This source code is licensed under both the GPLv2 (found in the
//  COPYING file in the root directory) and Apache 2.0 License
//  (found in the LICENSE.Apache file in the root directory).
//
// Copyright (c) 2011 The LevelDB Authors. All rights reserved.
// Use of this source code is governed by a BSD-style license that can be
// found in the LICENSE file. See the AUTHORS file for names of contributors.

#ifndef GFLAGS
#include <cstdio>
int main() {
  fprintf(stderr, "Please install gflags to run rocksdb tools\n");
  return 1;
}
#else

#include <atomic>
#include <iostream>
#include <memory>
#include <thread>
#include <type_traits>
#include <vector>

#include "db/dbformat.h"
#include "db/memtable.h"
#include "memory/arena.h"
#include "port/port.h"
#include "port/stack_trace.h"
#include "rocksdb/comparator.h"
#include "rocksdb/convenience.h"
#include "rocksdb/memtablerep.h"
#include "rocksdb/options.h"
#include "rocksdb/slice_transform.h"
#include "rocksdb/system_clock.h"
#include "rocksdb/write_buffer_manager.h"
#include "test_util/testutil.h"
#include "util/gflags_compat.h"
#include "util/mutexlock.h"
#include "util/stop_watch.h"

using GFLAGS_NAMESPACE::ParseCommandLineFlags;
using GFLAGS_NAMESPACE::RegisterFlagValidator;
using GFLAGS_NAMESPACE::SetUsageMessage;

DEFINE_string(benchmarks, "fillrandom",
              "Comma-separated list of benchmarks to run. Options:\n"
              "\tfillrandom             -- write N random values\n"
              "\tfillseq                -- write N values in sequential order\n"
              "\treadrandom             -- read N values in random order\n"
              "\treadseq                -- scan the DB\n"
              "\treadwrite              -- 1 thread writes while N - 1 threads "
              "do random\n"
              "\t                          reads\n"
              "\tseqreadwrite           -- 1 thread writes while N - 1 threads "
              "do scans\n");

DEFINE_string(memtablerep, "skiplist",
              "Which implementation of memtablerep to use. See "
              "include/memtablerep.h for\n"
              "  more details. Options:\n"
              "\tskiplist            -- backed by a skiplist\n"
              "\tvector              -- backed by an std::vector\n"
              "\thashskiplist        -- backed by a hash skip list\n"
              "\thashlinklist        -- backed by a hash linked list\n"
              "\tcuckoo              -- backed by a cuckoo hash table");

DEFINE_int64(bucket_count, 1000000,
             "bucket_count parameter to pass into NewHashSkiplistRepFactory or "
             "NewHashLinkListRepFactory");

DEFINE_int32(
    hashskiplist_height, 4,
    "skiplist_height parameter to pass into NewHashSkiplistRepFactory");

DEFINE_int32(
    hashskiplist_branching_factor, 4,
    "branching_factor parameter to pass into NewHashSkiplistRepFactory");

DEFINE_int32(
    huge_page_tlb_size, 0,
    "huge_page_tlb_size parameter to pass into NewHashLinkListRepFactory");

DEFINE_int32(bucket_entries_logging_threshold, 4096,
             "bucket_entries_logging_threshold parameter to pass into "
             "NewHashLinkListRepFactory");

DEFINE_bool(if_log_bucket_dist_when_flash, true,
            "if_log_bucket_dist_when_flash parameter to pass into "
            "NewHashLinkListRepFactory");

DEFINE_int32(
    threshold_use_skiplist, 256,
    "threshold_use_skiplist parameter to pass into NewHashLinkListRepFactory");

DEFINE_int64(write_buffer_size, 256,
             "write_buffer_size parameter to pass into WriteBufferManager");

DEFINE_int32(
    num_threads, 1,
    "Number of concurrent threads to run. If the benchmark includes writes,\n"
    "then at most one thread will be a writer");

DEFINE_int32(num_operations, 1000000,
             "Number of operations to do for write and random read benchmarks");

DEFINE_int32(num_scans, 10,
             "Number of times for each thread to scan the memtablerep for "
             "sequential read "
             "benchmarks");

DEFINE_int32(item_size, 100, "Number of bytes each item should be");

DEFINE_int32(prefix_length, 8,
             "Prefix length to pass into NewFixedPrefixTransform");

/* VectorRep settings */
DEFINE_int64(vectorrep_count, 0,
             "Number of entries to reserve on VectorRep initialization");

DEFINE_int64(seed, 0,
             "Seed base for random number generators. "
             "When 0 it is deterministic.");

namespace ROCKSDB_NAMESPACE {

namespace {
struct CallbackVerifyArgs {
  bool found;
  LookupKey* key;
  MemTableRep* table;
  InternalKeyComparator* comparator;
};
}  // namespace

// Helper for quickly generating random data.
class RandomGenerator {
 private:
  std::string data_;
  unsigned int pos_;

 public:
  RandomGenerator() {
    Random rnd(301);
    auto size = (unsigned)std::max(1048576, FLAGS_item_size);
    data_ = rnd.RandomString(size);
    pos_ = 0;
  }

  Slice Generate(unsigned int len) {
    assert(len <= data_.size());
    if (pos_ + len > data_.size()) {
      pos_ = 0;
    }
    pos_ += len;
    return Slice(data_.data() + pos_ - len, len);
  }
};

enum WriteMode { SEQUENTIAL, RANDOM, UNIQUE_RANDOM };

class KeyGenerator {
 public:
  KeyGenerator(Random64* rand, WriteMode mode, uint64_t num)
      : rand_(rand), mode_(mode), num_(num), next_(0) {
    if (mode_ == UNIQUE_RANDOM) {
      // NOTE: if memory consumption of this approach becomes a concern,
      // we can either break it into pieces and only random shuffle a section
      // each time. Alternatively, use a bit map implementation
      // (https://reviews.facebook.net/differential/diff/54627/)
      values_.resize(num_);
      for (uint64_t i = 0; i < num_; ++i) {
        values_[i] = i;
      }
      RandomShuffle(values_.begin(), values_.end(),
                    static_cast<uint32_t>(FLAGS_seed));
    }
  }

  uint64_t Next() {
    switch (mode_) {
      case SEQUENTIAL:
        return next_++;
      case RANDOM:
        return rand_->Next() % num_;
      case UNIQUE_RANDOM:
        return values_[next_++];
    }
    assert(false);
    return std::numeric_limits<uint64_t>::max();
  }

 private:
  Random64* rand_;
  WriteMode mode_;
  const uint64_t num_;
  uint64_t next_;
  std::vector<uint64_t> values_;
};

class BenchmarkThread {
 public:
  explicit BenchmarkThread(MemTableRep* table, KeyGenerator* key_gen,
                           uint64_t* bytes_written, uint64_t* bytes_read,
                           uint64_t* sequence, uint64_t num_ops,
                           uint64_t* read_hits)
      : table_(table),
        key_gen_(key_gen),
        bytes_written_(bytes_written),
        bytes_read_(bytes_read),
        sequence_(sequence),
        num_ops_(num_ops),
        read_hits_(read_hits) {}

  virtual void operator()() = 0;
  virtual ~BenchmarkThread() {}

 protected:
  MemTableRep* table_;
  KeyGenerator* key_gen_;
  uint64_t* bytes_written_;
  uint64_t* bytes_read_;
  uint64_t* sequence_;
  uint64_t num_ops_;
  uint64_t* read_hits_;
  RandomGenerator generator_;
};

class FillBenchmarkThread : public BenchmarkThread {
 public:
  FillBenchmarkThread(MemTableRep* table, KeyGenerator* key_gen,
                      uint64_t* bytes_written, uint64_t* bytes_read,
                      uint64_t* sequence, uint64_t num_ops, uint64_t* read_hits)
      : BenchmarkThread(table, key_gen, bytes_written, bytes_read, sequence,
                        num_ops, read_hits) {}

  void FillOne() {
    char* buf = nullptr;
    auto internal_key_size = 16;
    auto encoded_len =
        FLAGS_item_size + VarintLength(internal_key_size) + internal_key_size;
    KeyHandle handle = table_->Allocate(encoded_len, &buf);
    assert(buf != nullptr);
    char* p = EncodeVarint32(buf, internal_key_size);
    auto key = key_gen_->Next();
    EncodeFixed64(p, key);
    p += 8;
    EncodeFixed64(p, ++(*sequence_));
    p += 8;
    Slice bytes = generator_.Generate(FLAGS_item_size);
    memcpy(p, bytes.data(), FLAGS_item_size);
    p += FLAGS_item_size;
    assert(p == buf + encoded_len);
    table_->Insert(handle);
    *bytes_written_ += encoded_len;
  }

  void operator()() override {
    for (unsigned int i = 0; i < num_ops_; ++i) {
      FillOne();
    }
  }
};

class ConcurrentFillBenchmarkThread : public FillBenchmarkThread {
 public:
  ConcurrentFillBenchmarkThread(MemTableRep* table, KeyGenerator* key_gen,
                                uint64_t* bytes_written, uint64_t* bytes_read,
                                uint64_t* sequence, uint64_t num_ops,
                                uint64_t* read_hits,
                                std::atomic_int* threads_done)
      : FillBenchmarkThread(table, key_gen, bytes_written, bytes_read, sequence,
                            num_ops, read_hits) {
    threads_done_ = threads_done;
  }

  void operator()() override {
    // # of read threads will be total threads - write threads (always 1). Loop
    // while all reads complete.
    while ((*threads_done_).load() < (FLAGS_num_threads - 1)) {
      FillOne();
    }
  }

 private:
  std::atomic_int* threads_done_;
};

class ReadBenchmarkThread : public BenchmarkThread {
 public:
  ReadBenchmarkThread(MemTableRep* table, KeyGenerator* key_gen,
                      uint64_t* bytes_written, uint64_t* bytes_read,
                      uint64_t* sequence, uint64_t num_ops, uint64_t* read_hits)
      : BenchmarkThread(table, key_gen, bytes_written, bytes_read, sequence,
                        num_ops, read_hits) {}

  static bool callback(void* arg, const char* entry) {
    CallbackVerifyArgs* callback_args = static_cast<CallbackVerifyArgs*>(arg);
    assert(callback_args != nullptr);
    uint32_t key_length;
    const char* key_ptr = GetVarint32Ptr(entry, entry + 5, &key_length);
    if ((callback_args->comparator)
            ->user_comparator()
            ->Equal(Slice(key_ptr, key_length - 8),
                    callback_args->key->user_key())) {
      callback_args->found = true;
    }
    return false;
  }

  void ReadOne() {
    std::string user_key;
    auto key = key_gen_->Next();
    PutFixed64(&user_key, key);
    LookupKey lookup_key(user_key, *sequence_);
    InternalKeyComparator internal_key_comp(BytewiseComparator());
    CallbackVerifyArgs verify_args;
    verify_args.found = false;
    verify_args.key = &lookup_key;
    verify_args.table = table_;
    verify_args.comparator = &internal_key_comp;
    table_->Get(lookup_key, &verify_args, callback);
    if (verify_args.found) {
      *bytes_read_ += VarintLength(16) + 16 + FLAGS_item_size;
      ++*read_hits_;
    }
  }
  void operator()() override {
    for (unsigned int i = 0; i < num_ops_; ++i) {
      ReadOne();
    }
  }
};

class SeqReadBenchmarkThread : public BenchmarkThread {
 public:
  SeqReadBenchmarkThread(MemTableRep* table, KeyGenerator* key_gen,
                         uint64_t* bytes_written, uint64_t* bytes_read,
                         uint64_t* sequence, uint64_t num_ops,
                         uint64_t* read_hits)
      : BenchmarkThread(table, key_gen, bytes_written, bytes_read, sequence,
                        num_ops, read_hits) {}

  void ReadOneSeq() {
    std::unique_ptr<MemTableRep::Iterator> iter(table_->GetIterator());
    for (iter->SeekToFirst(); iter->Valid(); iter->Next()) {
      // pretend to read the value
      *bytes_read_ += VarintLength(16) + 16 + FLAGS_item_size;
    }
    ++*read_hits_;
  }

  void operator()() override {
    for (unsigned int i = 0; i < num_ops_; ++i) {
      { ReadOneSeq(); }
    }
  }
};

class ConcurrentReadBenchmarkThread : public ReadBenchmarkThread {
 public:
  ConcurrentReadBenchmarkThread(MemTableRep* table, KeyGenerator* key_gen,
                                uint64_t* bytes_written, uint64_t* bytes_read,
                                uint64_t* sequence, uint64_t num_ops,
                                uint64_t* read_hits,
                                std::atomic_int* threads_done)
      : ReadBenchmarkThread(table, key_gen, bytes_written, bytes_read, sequence,
                            num_ops, read_hits) {
    threads_done_ = threads_done;
  }

  void operator()() override {
    for (unsigned int i = 0; i < num_ops_; ++i) {
      ReadOne();
    }
    ++*threads_done_;
  }

 private:
  std::atomic_int* threads_done_;
};

class SeqConcurrentReadBenchmarkThread : public SeqReadBenchmarkThread {
 public:
  SeqConcurrentReadBenchmarkThread(MemTableRep* table, KeyGenerator* key_gen,
                                   uint64_t* bytes_written,
                                   uint64_t* bytes_read, uint64_t* sequence,
                                   uint64_t num_ops, uint64_t* read_hits,
                                   std::atomic_int* threads_done)
      : SeqReadBenchmarkThread(table, key_gen, bytes_written, bytes_read,
                               sequence, num_ops, read_hits) {
    threads_done_ = threads_done;
  }

  void operator()() override {
    for (unsigned int i = 0; i < num_ops_; ++i) {
      ReadOneSeq();
    }
    ++*threads_done_;
  }

 private:
  std::atomic_int* threads_done_;
};

class Benchmark {
 public:
  explicit Benchmark(MemTableRep* table, KeyGenerator* key_gen,
                     uint64_t* sequence, uint32_t num_threads)
      : table_(table),
        key_gen_(key_gen),
        sequence_(sequence),
        num_threads_(num_threads) {}

  virtual ~Benchmark() {}
  virtual void Run() {
    std::cout << "Number of threads: " << num_threads_ << std::endl;
    std::vector<port::Thread> threads;
    uint64_t bytes_written = 0;
    uint64_t bytes_read = 0;
    uint64_t read_hits = 0;
    StopWatchNano timer(SystemClock::Default().get(), true);
    RunThreads(&threads, &bytes_written, &bytes_read, true, &read_hits);
    auto elapsed_time = static_cast<double>(timer.ElapsedNanos() / 1000);
    std::cout << "Elapsed time: " << static_cast<int>(elapsed_time) << " us"
              << std::endl;

    if (bytes_written > 0) {
      auto MiB_written = static_cast<double>(bytes_written) / (1 << 20);
      auto write_throughput = MiB_written / (elapsed_time / 1000000);
      std::cout << "Total bytes written: " << MiB_written << " MiB"
                << std::endl;
      std::cout << "Write throughput: " << write_throughput << " MiB/s"
                << std::endl;
      auto us_per_op = elapsed_time / num_write_ops_per_thread_;
      std::cout << "write us/op: " << us_per_op << std::endl;
    }
    if (bytes_read > 0) {
      auto MiB_read = static_cast<double>(bytes_read) / (1 << 20);
      auto read_throughput = MiB_read / (elapsed_time / 1000000);
      std::cout << "Total bytes read: " << MiB_read << " MiB" << std::endl;
      std::cout << "Read throughput: " << read_throughput << " MiB/s"
                << std::endl;
      auto us_per_op = elapsed_time / num_read_ops_per_thread_;
      std::cout << "read us/op: " << us_per_op << std::endl;
    }
  }

  virtual void RunThreads(std::vector<port::Thread>* threads,
                          uint64_t* bytes_written, uint64_t* bytes_read,
                          bool write, uint64_t* read_hits) = 0;

 protected:
  MemTableRep* table_;
  KeyGenerator* key_gen_;
  uint64_t* sequence_;
  uint64_t num_write_ops_per_thread_ = 0;
  uint64_t num_read_ops_per_thread_ = 0;
  const uint32_t num_threads_;
};

class FillBenchmark : public Benchmark {
 public:
  explicit FillBenchmark(MemTableRep* table, KeyGenerator* key_gen,
                         uint64_t* sequence)
      : Benchmark(table, key_gen, sequence, 1) {
    num_write_ops_per_thread_ = FLAGS_num_operations;
  }

  void RunThreads(std::vector<port::Thread>* /*threads*/,
                  uint64_t* bytes_written, uint64_t* bytes_read, bool /*write*/,
                  uint64_t* read_hits) override {
    FillBenchmarkThread(table_, key_gen_, bytes_written, bytes_read, sequence_,
                        num_write_ops_per_thread_, read_hits)();
  }
};

class ReadBenchmark : public Benchmark {
 public:
  explicit ReadBenchmark(MemTableRep* table, KeyGenerator* key_gen,
                         uint64_t* sequence)
      : Benchmark(table, key_gen, sequence, FLAGS_num_threads) {
    num_read_ops_per_thread_ = FLAGS_num_operations / FLAGS_num_threads;
  }

  void RunThreads(std::vector<port::Thread>* threads, uint64_t* bytes_written,
                  uint64_t* bytes_read, bool /*write*/,
                  uint64_t* read_hits) override {
    for (int i = 0; i < FLAGS_num_threads; ++i) {
      threads->emplace_back(
          ReadBenchmarkThread(table_, key_gen_, bytes_written, bytes_read,
                              sequence_, num_read_ops_per_thread_, read_hits));
    }
    for (auto& thread : *threads) {
      thread.join();
    }
    std::cout << "read hit%: "
              << (static_cast<double>(*read_hits) / FLAGS_num_operations) * 100
              << std::endl;
  }
};

class SeqReadBenchmark : public Benchmark {
 public:
  explicit SeqReadBenchmark(MemTableRep* table, uint64_t* sequence)
      : Benchmark(table, nullptr, sequence, FLAGS_num_threads) {
    num_read_ops_per_thread_ = FLAGS_num_scans;
  }

  void RunThreads(std::vector<port::Thread>* threads, uint64_t* bytes_written,
                  uint64_t* bytes_read, bool /*write*/,
                  uint64_t* read_hits) override {
    for (int i = 0; i < FLAGS_num_threads; ++i) {
      threads->emplace_back(SeqReadBenchmarkThread(
          table_, key_gen_, bytes_written, bytes_read, sequence_,
          num_read_ops_per_thread_, read_hits));
    }
    for (auto& thread : *threads) {
      thread.join();
    }
  }
};

template <class ReadThreadType>
class ReadWriteBenchmark : public Benchmark {
 public:
  explicit ReadWriteBenchmark(MemTableRep* table, KeyGenerator* key_gen,
                              uint64_t* sequence)
      : Benchmark(table, key_gen, sequence, FLAGS_num_threads) {
    num_read_ops_per_thread_ =
        FLAGS_num_threads <= 1
            ? 0
            : (FLAGS_num_operations / (FLAGS_num_threads - 1));
    num_write_ops_per_thread_ = FLAGS_num_operations;
  }

  void RunThreads(std::vector<port::Thread>* threads, uint64_t* bytes_written,
                  uint64_t* bytes_read, bool /*write*/,
                  uint64_t* read_hits) override {
    std::atomic_int threads_done;
    threads_done.store(0);
    threads->emplace_back(ConcurrentFillBenchmarkThread(
        table_, key_gen_, bytes_written, bytes_read, sequence_,
        num_write_ops_per_thread_, read_hits, &threads_done));
    for (int i = 1; i < FLAGS_num_threads; ++i) {
      threads->emplace_back(
          ReadThreadType(table_, key_gen_, bytes_written, bytes_read, sequence_,
                         num_read_ops_per_thread_, read_hits, &threads_done));
    }
    for (auto& thread : *threads) {
      thread.join();
    }
  }
};

}  // namespace ROCKSDB_NAMESPACE

void PrintWarnings() {
#if defined(__GNUC__) && !defined(__OPTIMIZE__)
  fprintf(stdout,
          "WARNING: Optimization is disabled: benchmarks unnecessarily slow\n");
#endif
#ifndef NDEBUG
  fprintf(stdout,
          "WARNING: Assertions are enabled; benchmarks unnecessarily slow\n");
#endif
}

int main(int argc, char** argv) {
  ROCKSDB_NAMESPACE::port::InstallStackTraceHandler();
  SetUsageMessage(std::string("\nUSAGE:\n") + std::string(argv[0]) +
                  " [OPTIONS]...");
  ParseCommandLineFlags(&argc, &argv, true);

  PrintWarnings();

  ROCKSDB_NAMESPACE::Options options;

  std::unique_ptr<ROCKSDB_NAMESPACE::MemTableRepFactory> factory;
  if (FLAGS_memtablerep == "skiplist") {
    // Needed because of a different name/default than CreateFromString
    factory.reset(new ROCKSDB_NAMESPACE::SkipListFactory);
<<<<<<< HEAD
#ifndef ROCKSDB_LITE
=======
>>>>>>> 335c4242
  } else if (FLAGS_memtablerep == "hashskiplist" ||
             FLAGS_memtablerep == "prefix_hash") {
    factory.reset(ROCKSDB_NAMESPACE::NewHashSkipListRepFactory(
        FLAGS_bucket_count, FLAGS_hashskiplist_height,
        FLAGS_hashskiplist_branching_factor));
    options.prefix_extractor.reset(
        ROCKSDB_NAMESPACE::NewFixedPrefixTransform(FLAGS_prefix_length));
  } else if (FLAGS_memtablerep == "hashlinklist" ||
             FLAGS_memtablerep == "hash_linkedlist") {
    factory.reset(ROCKSDB_NAMESPACE::NewHashLinkListRepFactory(
        FLAGS_bucket_count, FLAGS_huge_page_tlb_size,
        FLAGS_bucket_entries_logging_threshold,
        FLAGS_if_log_bucket_dist_when_flash, FLAGS_threshold_use_skiplist));
    options.prefix_extractor.reset(
        ROCKSDB_NAMESPACE::NewFixedPrefixTransform(FLAGS_prefix_length));
  } else {
    ROCKSDB_NAMESPACE::ConfigOptions config_options;
    config_options.ignore_unsupported_options = false;
    config_options.ignore_unknown_options = false;

    ROCKSDB_NAMESPACE::Status s =
        ROCKSDB_NAMESPACE::MemTableRepFactory::CreateFromString(
            config_options, FLAGS_memtablerep, &factory);
    if (!s.ok() || !factory) {
      fprintf(stdout, "Unknown memtablerep[%s]: %s\n",
              FLAGS_memtablerep.c_str(), s.ToString().c_str());
      exit(1);
    }
  }

  ROCKSDB_NAMESPACE::InternalKeyComparator internal_key_comp(
      ROCKSDB_NAMESPACE::BytewiseComparator());
  ROCKSDB_NAMESPACE::MemTable::KeyComparator key_comp(internal_key_comp);
  ROCKSDB_NAMESPACE::Arena arena;
  ROCKSDB_NAMESPACE::WriteBufferManager wb(FLAGS_write_buffer_size);
  uint64_t sequence;
  auto createMemtableRep = [&] {
    sequence = 0;
    return factory->CreateMemTableRep(key_comp, &arena,
                                      options.prefix_extractor.get(),
                                      options.info_log.get());
  };
  std::unique_ptr<ROCKSDB_NAMESPACE::MemTableRep> memtablerep;
  ROCKSDB_NAMESPACE::Random64 rng(FLAGS_seed);
  const char* benchmarks = FLAGS_benchmarks.c_str();
  while (benchmarks != nullptr) {
    std::unique_ptr<ROCKSDB_NAMESPACE::KeyGenerator> key_gen;
    const char* sep = strchr(benchmarks, ',');
    ROCKSDB_NAMESPACE::Slice name;
    if (sep == nullptr) {
      name = benchmarks;
      benchmarks = nullptr;
    } else {
      name = ROCKSDB_NAMESPACE::Slice(benchmarks, sep - benchmarks);
      benchmarks = sep + 1;
    }
    std::unique_ptr<ROCKSDB_NAMESPACE::Benchmark> benchmark;
    if (name == ROCKSDB_NAMESPACE::Slice("fillseq")) {
      memtablerep.reset(createMemtableRep());
      key_gen.reset(new ROCKSDB_NAMESPACE::KeyGenerator(
          &rng, ROCKSDB_NAMESPACE::SEQUENTIAL, FLAGS_num_operations));
      benchmark.reset(new ROCKSDB_NAMESPACE::FillBenchmark(
          memtablerep.get(), key_gen.get(), &sequence));
    } else if (name == ROCKSDB_NAMESPACE::Slice("fillrandom")) {
      memtablerep.reset(createMemtableRep());
      key_gen.reset(new ROCKSDB_NAMESPACE::KeyGenerator(
          &rng, ROCKSDB_NAMESPACE::UNIQUE_RANDOM, FLAGS_num_operations));
      benchmark.reset(new ROCKSDB_NAMESPACE::FillBenchmark(
          memtablerep.get(), key_gen.get(), &sequence));
    } else if (name == ROCKSDB_NAMESPACE::Slice("readrandom")) {
      key_gen.reset(new ROCKSDB_NAMESPACE::KeyGenerator(
          &rng, ROCKSDB_NAMESPACE::RANDOM, FLAGS_num_operations));
      benchmark.reset(new ROCKSDB_NAMESPACE::ReadBenchmark(
          memtablerep.get(), key_gen.get(), &sequence));
    } else if (name == ROCKSDB_NAMESPACE::Slice("readseq")) {
      key_gen.reset(new ROCKSDB_NAMESPACE::KeyGenerator(
          &rng, ROCKSDB_NAMESPACE::SEQUENTIAL, FLAGS_num_operations));
      benchmark.reset(new ROCKSDB_NAMESPACE::SeqReadBenchmark(memtablerep.get(),
                                                              &sequence));
    } else if (name == ROCKSDB_NAMESPACE::Slice("readwrite")) {
      memtablerep.reset(createMemtableRep());
      key_gen.reset(new ROCKSDB_NAMESPACE::KeyGenerator(
          &rng, ROCKSDB_NAMESPACE::RANDOM, FLAGS_num_operations));
      benchmark.reset(new ROCKSDB_NAMESPACE::ReadWriteBenchmark<
                      ROCKSDB_NAMESPACE::ConcurrentReadBenchmarkThread>(
          memtablerep.get(), key_gen.get(), &sequence));
    } else if (name == ROCKSDB_NAMESPACE::Slice("seqreadwrite")) {
      memtablerep.reset(createMemtableRep());
      key_gen.reset(new ROCKSDB_NAMESPACE::KeyGenerator(
          &rng, ROCKSDB_NAMESPACE::RANDOM, FLAGS_num_operations));
      benchmark.reset(new ROCKSDB_NAMESPACE::ReadWriteBenchmark<
                      ROCKSDB_NAMESPACE::SeqConcurrentReadBenchmarkThread>(
          memtablerep.get(), key_gen.get(), &sequence));
    } else {
      std::cout << "WARNING: skipping unknown benchmark '" << name.ToString()
                << std::endl;
      continue;
    }
    std::cout << "Running " << name.ToString() << std::endl;
    benchmark->Run();
  }

  return 0;
}

#endif  // GFLAGS<|MERGE_RESOLUTION|>--- conflicted
+++ resolved
@@ -580,10 +580,6 @@
   if (FLAGS_memtablerep == "skiplist") {
     // Needed because of a different name/default than CreateFromString
     factory.reset(new ROCKSDB_NAMESPACE::SkipListFactory);
-<<<<<<< HEAD
-#ifndef ROCKSDB_LITE
-=======
->>>>>>> 335c4242
   } else if (FLAGS_memtablerep == "hashskiplist" ||
              FLAGS_memtablerep == "prefix_hash") {
     factory.reset(ROCKSDB_NAMESPACE::NewHashSkipListRepFactory(
