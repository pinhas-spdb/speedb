--- conflicted
+++ resolved
@@ -16,10 +16,7 @@
 #include <optional>
 #include <string>
 
-<<<<<<< HEAD
-=======
 #include "rocksdb/advanced_cache.h"
->>>>>>> 335c4242
 #include "rocksdb/cache.h"
 #include "test_util/sync_point.h"
 #include "test_util/testharness.h"
@@ -174,13 +171,8 @@
   // Free 20MB, memory_used_ = 31565KB
   // It will releae 80 dummy entries from cache since
   // since memory_used_ < dummy_entries_in_cache_usage * (3/4)
-<<<<<<< HEAD
-  // and floor((dummy_entries_in_cache_usage - memory_used_) % kSizeDummyEntry)
-  // = 80
-=======
   // and floor((dummy_entries_in_cache_usage - memory_used_) %
   // kSizeDummyEntry) = 80
->>>>>>> 335c4242
   BeginAndFree(*wbf, 20 * 1024 * 1024);
   ASSERT_EQ(wbf->dummy_entries_in_cache_usage(), 124 * kSizeDummyEntry);
   ASSERT_GE(cache->GetPinnedUsage(), 124 * 256 * 1024);
@@ -201,13 +193,8 @@
   // Free 20MB, memory_used_ = 11069KB
   // It will releae 80 dummy entries from cache
   // since memory_used_ < dummy_entries_in_cache_usage * (3/4)
-<<<<<<< HEAD
-  // and floor((dummy_entries_in_cache_usage - memory_used_) % kSizeDummyEntry)
-  // = 80
-=======
   // and floor((dummy_entries_in_cache_usage - memory_used_) %
   // kSizeDummyEntry) = 80
->>>>>>> 335c4242
   ScheduleBeginAndFreeMem(*wbf, 20 * 1024 * 1024);
   ASSERT_EQ(wbf->dummy_entries_in_cache_usage(), 44 * kSizeDummyEntry);
   ASSERT_GE(cache->GetPinnedUsage(), 44 * 256 * 1024);
@@ -331,11 +318,6 @@
             46 * kSizeDummyEntry + kMetaDataChargeOverhead);
 }
 
-<<<<<<< HEAD
-#endif  // ROCKSDB_LITE
-
-=======
->>>>>>> 335c4242
 #define VALIDATE_USAGE_STATE(memory_change_size, expected_state,   \
                              expected_factor)                      \
   ValidateUsageState(__LINE__, memory_change_size, expected_state, \
@@ -540,15 +522,9 @@
     }
   };
 
-<<<<<<< HEAD
-  // Sync Test Point callback called when the flush initiation thread completes
-  // initating all flushes and resumes waiting for the condition variable to be
-  // signalled again
-=======
   // Sync Test Point callback called when the flush initiation thread
   // completes initating all flushes and resumes waiting for the condition
   // variable to be signalled again
->>>>>>> 335c4242
   void DoneInitiationsAttemptTestPointCb(void* /*  arg */) {
     if (actual_num_cbs_ == expected_num_cbs_) {
       auto sync_point_name =
@@ -687,12 +663,8 @@
   wbm_->FlushStarted(false /* wbm_initiated */);
   IncNumRunningFlushes();
 
-<<<<<<< HEAD
-  // Reach the 1st step => No need to initiate a flush (one is already running)
-=======
   // Reach the 1st step => No need to initiate a flush (one is already
   // running)
->>>>>>> 335c4242
   wbm_->ReserveMem(flush_step_size_);
   CALL_WRAPPER(ValidateState(false));
 
