# Prerequisites for Windows:
#     This cmake build is for Windows 64-bit only.
#
# Prerequisites:
#     You must have at least Visual Studio 2019. Start the Developer Command Prompt window that is a part of Visual Studio installation.
#     Run the build commands from within the Developer Command Prompt window to have paths to the compiler and runtime libraries set.
#     You must have git.exe in your %PATH% environment variable.
#
# To build Speedb for Windows is as easy as 1-2-3-4-5:
#
# 1. Update paths to third-party libraries in thirdparty.inc file
# 2. Create a new directory for build artifacts
#        mkdir build
#        cd build
# 3. Run cmake to generate project files for Windows, add more options to enable required third-party libraries.
#    See thirdparty.inc for more information.
#        sample command: cmake -G "Visual Studio 16 2019" -DCMAKE_BUILD_TYPE=Release -DWITH_GFLAGS=1 -DWITH_SNAPPY=1 -DWITH_JEMALLOC=1 -DWITH_JNI=1 ..
# 4. Then build the project in debug mode (you may want to add /m[:<N>] flag to run msbuild in <N> parallel threads
#                                          or simply /m to use all avail cores)
#        msbuild speedb.sln
#
#        speedb.sln build features exclusions of test only code in Release. If you build ALL_BUILD then everything
#        will be attempted but test only code does not build in Release mode.
#
# 5. And release mode (/m[:<N>] is also supported)
#        msbuild speedb.sln /p:Configuration=Release
#
# Linux:
#
# 1. Install a recent toolchain if you're on a older distro. C++17 required (GCC >= 7, Clang >= 5)
# 2. mkdir build; cd build
# 3. cmake ..
# 4. make -j

cmake_minimum_required(VERSION 3.10)

list(APPEND CMAKE_MODULE_PATH "${CMAKE_CURRENT_LIST_DIR}/cmake/modules/")
include(ReadSpeedbVersion)
include(GoogleTest)
get_speedb_version(speedb_VERSION)
project(speedb
  VERSION ${speedb_VERSION}
  DESCRIPTION "An embeddable persistent key-value store for fast storage"
  HOMEPAGE_URL https://www.speedb.io/
  LANGUAGES CXX C ASM)

if(POLICY CMP0042)
  cmake_policy(SET CMP0042 NEW)
endif()

if(NOT CMAKE_BUILD_TYPE)
  if(EXISTS "${CMAKE_SOURCE_DIR}/.git")
    set(default_build_type "Debug")
  else()
    set(default_build_type "RelWithDebInfo")
  endif()
  set(CMAKE_BUILD_TYPE "${default_build_type}" CACHE STRING
    "Default BUILD_TYPE is ${default_build_type}" FORCE)
endif()

find_program(SCCACHE_FOUND sccache)
if(SCCACHE_FOUND)
  set(CMAKE_C_COMPILER_LAUNCHER sccache CACHE STRING "C_LANUCHER is sccache" FORCE)
  set(CMAKE_CXX_COMPILER_LAUNCHER sccache CACHE STRING "CXX_LANUCHER is sccache" FORCE)
else()
  find_program(CCACHE_FOUND ccache)
  if(CCACHE_FOUND)
    set(CMAKE_C_COMPILER_LAUNCHER ccache CACHE STRING "C_LANUCHER is ccache" FORCE)
    set(CMAKE_CXX_COMPILER_LAUNCHER ccache CACHE STRING "CXX_LANUCHER is ccache" FORCE)
  endif(CCACHE_FOUND)
endif()

option(WITH_JEMALLOC "build with JeMalloc" OFF)
option(WITH_LIBURING "build with liburing" ON)
option(WITH_SNAPPY "build with SNAPPY" OFF)
option(WITH_LZ4 "build with lz4" OFF)
option(WITH_ZLIB "build with zlib" OFF)
option(WITH_ZSTD "build with zstd" OFF)
option(WITH_WINDOWS_UTF8_FILENAMES "use UTF8 as characterset for opening files, regardles of the system code page" OFF)
if (WITH_WINDOWS_UTF8_FILENAMES)
  add_definitions(-DROCKSDB_WINDOWS_UTF8_FILENAMES)
endif()
option(ROCKSDB_BUILD_SHARED "Build shared versions of the RocksDB libraries" ON)

if ($ENV{CIRCLECI})
  message(STATUS "Build for CircieCI env, a few tests may be disabled")
  add_definitions(-DCIRCLECI)
endif()

if( NOT DEFINED CMAKE_CXX_STANDARD )
  set(CMAKE_CXX_STANDARD 17)
endif()

include(CMakeDependentOption)

if(MSVC)
  option(WITH_GFLAGS "build with GFlags" OFF)
  option(WITH_XPRESS "build with windows built in compression" OFF)
  option(ROCKSDB_SKIP_THIRDPARTY "skip thirdparty.inc" OFF)

  if(NOT ROCKSDB_SKIP_THIRDPARTY)
    include(${CMAKE_CURRENT_SOURCE_DIR}/thirdparty.inc)
  endif()
else()
  if(CMAKE_SYSTEM_NAME MATCHES "FreeBSD" AND NOT CMAKE_SYSTEM_NAME MATCHES "kFreeBSD")
    # FreeBSD has jemalloc as default malloc
    # but it does not have all the jemalloc files in include/...
    set(WITH_JEMALLOC ON)
  else()
    if(WITH_JEMALLOC)
      find_package(JeMalloc REQUIRED)
      add_definitions(-DROCKSDB_JEMALLOC -DJEMALLOC_NO_DEMANGLE)
      list(APPEND THIRDPARTY_LIBS JeMalloc::JeMalloc)
    endif()
  endif()

  if(MINGW)
    option(WITH_GFLAGS "build with GFlags" OFF)
  else()
    option(WITH_GFLAGS "build with GFlags" ON)
  endif()
  set(GFLAGS_LIB)
  if(WITH_GFLAGS)
    # Config with namespace available since gflags 2.2.2
    option(GFLAGS_USE_TARGET_NAMESPACE "Use gflags import target with namespace." ON)
    find_package(gflags CONFIG)
    if(gflags_FOUND)
      if(TARGET ${GFLAGS_TARGET})
        # Config with GFLAGS_TARGET available since gflags 2.2.0
        set(GFLAGS_LIB ${GFLAGS_TARGET})
      else()
        # Config with GFLAGS_LIBRARIES available since gflags 2.1.0
        set(GFLAGS_LIB ${gflags_LIBRARIES})
      endif()
    else()
      find_package(gflags REQUIRED)
      set(GFLAGS_LIB gflags::gflags)
    endif()
    if(DEFINED gflags_VERSION AND gflags_VERSION MATCHES "^2\.1\.[0-9]+")
      add_definitions(-DGFLAGS_NAMESPACE=gflags)
    endif()
    include_directories(${GFLAGS_INCLUDE_DIR})
    list(APPEND THIRDPARTY_LIBS ${GFLAGS_LIB})
    add_definitions(-DGFLAGS=1)
  endif()

  if(WITH_SNAPPY)
    find_package(Snappy CONFIG)
    if(NOT Snappy_FOUND)
      find_package(Snappy REQUIRED)
    endif()
    add_definitions(-DSNAPPY)
    list(APPEND THIRDPARTY_LIBS Snappy::snappy)
  endif()

  if(WITH_ZLIB)
    find_package(ZLIB REQUIRED)
    add_definitions(-DZLIB)
    list(APPEND THIRDPARTY_LIBS ZLIB::ZLIB)
  endif()

  option(WITH_BZ2 "build with bzip2" OFF)
  if(WITH_BZ2)
    find_package(BZip2 REQUIRED)
    add_definitions(-DBZIP2)
    if(BZIP2_INCLUDE_DIRS)
      include_directories(${BZIP2_INCLUDE_DIRS})
    else()
      include_directories(${BZIP2_INCLUDE_DIR})
    endif()
    list(APPEND THIRDPARTY_LIBS ${BZIP2_LIBRARIES})
  endif()

  if(WITH_LZ4)
    find_package(lz4 REQUIRED)
    add_definitions(-DLZ4)
    list(APPEND THIRDPARTY_LIBS lz4::lz4)
  endif()

  if(WITH_ZSTD)
    find_package(zstd REQUIRED)
    add_definitions(-DZSTD)
    include_directories(${ZSTD_INCLUDE_DIR})
    list(APPEND THIRDPARTY_LIBS zstd::zstd)
  endif()
endif()

option(WITH_MD_LIBRARY "build with MD" ON)
if(WIN32 AND MSVC)
  if(WITH_MD_LIBRARY)
    set(RUNTIME_LIBRARY "MD")
  else()
    set(RUNTIME_LIBRARY "MT")
  endif()
endif()

if(MSVC)
  set(CMAKE_CXX_FLAGS "${CMAKE_CXX_FLAGS} /Zi /nologo /EHsc /GS /Gd /GR /GF /fp:precise /Zc:wchar_t /Zc:forScope /errorReport:queue")
  set(CMAKE_CXX_FLAGS "${CMAKE_CXX_FLAGS} /FC /d2Zi+ /W4 /wd4127 /wd4800 /wd4996 /wd4351 /wd4100 /wd4204 /wd4324")
else()
  set(CMAKE_CXX_FLAGS "${CMAKE_CXX_FLAGS} -W -Wextra -Wall -pthread")
  set(CMAKE_CXX_FLAGS "${CMAKE_CXX_FLAGS} -Wsign-compare -Wshadow -Wno-unused-parameter -Wno-unused-variable -Woverloaded-virtual -Wnon-virtual-dtor -Wno-missing-field-initializers -Wno-strict-aliasing -Wno-invalid-offsetof")
  if(CMAKE_SYSTEM_PROCESSOR MATCHES "x86_64")
    set(CMAKE_C_FLAGS "${CMAKE_C_FLAGS} -Wstrict-prototypes")
  endif()
  if(MINGW)
    set(CMAKE_CXX_FLAGS "${CMAKE_CXX_FLAGS} -Wno-format")
    add_definitions(-D_POSIX_C_SOURCE=1)
  endif()
  if(NOT CMAKE_BUILD_TYPE STREQUAL "Debug")
    set(CMAKE_CXX_FLAGS "${CMAKE_CXX_FLAGS} -fno-omit-frame-pointer")
    include(CheckCXXCompilerFlag)
    CHECK_CXX_COMPILER_FLAG("-momit-leaf-frame-pointer" HAVE_OMIT_LEAF_FRAME_POINTER)
    if(HAVE_OMIT_LEAF_FRAME_POINTER)
      set(CMAKE_CXX_FLAGS "${CMAKE_CXX_FLAGS} -momit-leaf-frame-pointer")
    endif()
  endif()
endif()

include(CheckCCompilerFlag)
if(CMAKE_SYSTEM_PROCESSOR MATCHES "^(powerpc|ppc)64")
  CHECK_C_COMPILER_FLAG("-mcpu=power9" HAS_POWER9)
  if(HAS_POWER9)
    set(CMAKE_C_FLAGS "${CMAKE_C_FLAGS} -mcpu=power9 -mtune=power9")
    set(CMAKE_CXX_FLAGS "${CMAKE_CXX_FLAGS} -mcpu=power9 -mtune=power9")
  else()
    CHECK_C_COMPILER_FLAG("-mcpu=power8" HAS_POWER8)
    if(HAS_POWER8)
      set(CMAKE_C_FLAGS "${CMAKE_C_FLAGS} -mcpu=power8 -mtune=power8")
      set(CMAKE_CXX_FLAGS "${CMAKE_CXX_FLAGS} -mcpu=power8 -mtune=power8")
    endif(HAS_POWER8)
  endif(HAS_POWER9)
  CHECK_C_COMPILER_FLAG("-maltivec" HAS_ALTIVEC)
  if(HAS_ALTIVEC)
    message(STATUS " HAS_ALTIVEC yes")
    set(CMAKE_C_FLAGS "${CMAKE_C_FLAGS} -maltivec")
    set(CMAKE_CXX_FLAGS "${CMAKE_CXX_FLAGS} -maltivec")
  endif(HAS_ALTIVEC)
endif(CMAKE_SYSTEM_PROCESSOR MATCHES "^(powerpc|ppc)64")

if(CMAKE_SYSTEM_PROCESSOR MATCHES "arm64|aarch64|AARCH64")
        CHECK_C_COMPILER_FLAG("-march=armv8-a+crc+crypto" HAS_ARMV8_CRC)
  if(HAS_ARMV8_CRC)
    message(STATUS " HAS_ARMV8_CRC yes")
    set(CMAKE_C_FLAGS "${CMAKE_C_FLAGS} -march=armv8-a+crc+crypto -Wno-unused-function")
    set(CMAKE_CXX_FLAGS "${CMAKE_CXX_FLAGS} -march=armv8-a+crc+crypto -Wno-unused-function")
  endif(HAS_ARMV8_CRC)
endif(CMAKE_SYSTEM_PROCESSOR MATCHES "arm64|aarch64|AARCH64")

if(CMAKE_SYSTEM_PROCESSOR MATCHES "s390x")
  CHECK_C_COMPILER_FLAG("-march=native" HAS_S390X_MARCH_NATIVE)
  if(HAS_S390X_MARCH_NATIVE)
    message(STATUS " HAS_S390X_MARCH_NATIVE yes")
  endif(HAS_S390X_MARCH_NATIVE)
endif(CMAKE_SYSTEM_PROCESSOR MATCHES "s390x")

if(CMAKE_SYSTEM_PROCESSOR MATCHES "loongarch64")
  CHECK_C_COMPILER_FLAG("-march=loongarch64" HAS_LOONGARCH64)
  if(HAS_LOONGARCH64)
    set(CMAKE_C_FLAGS "${CMAKE_C_FLAGS} -mcpu=loongarch64 -mtune=loongarch64")
    set(CMAKE_CXX_FLAGS "${CMAKE_CXX_FLAGS} -mcpu=loongarch64 -mtune=loongarch64")
  endif(HAS_LOONGARCH64)
endif(CMAKE_SYSTEM_PROCESSOR MATCHES "loongarch64")

option(PORTABLE "build a portable binary" OFF)
option(FORCE_SSE42 "force building with SSE4.2, even when PORTABLE=ON" OFF)
option(FORCE_AVX "force building with AVX, even when PORTABLE=ON" OFF)
option(FORCE_AVX2 "force building with AVX2, even when PORTABLE=ON" OFF)
if(PORTABLE)
  add_definitions(-DROCKSDB_PORTABLE)

  # MSVC does not need a separate compiler flag to enable SSE4.2; if nmmintrin.h
  # is available, it is available by default.
  if(FORCE_SSE42 AND NOT MSVC)
    set(CMAKE_CXX_FLAGS "${CMAKE_CXX_FLAGS} -msse4.2 -mpclmul")
  endif()
  if(MSVC)
    if(FORCE_AVX)
      set(CMAKE_CXX_FLAGS "${CMAKE_CXX_FLAGS} /arch:AVX")
    endif()
    # MSVC automatically enables BMI / lzcnt with AVX2.
    if(FORCE_AVX2)
      set(CMAKE_CXX_FLAGS "${CMAKE_CXX_FLAGS} /arch:AVX2")
    endif()
  else()
    if(FORCE_AVX)
      set(CMAKE_CXX_FLAGS "${CMAKE_CXX_FLAGS} -mavx")
    endif()
    if(FORCE_AVX2)
      set(CMAKE_CXX_FLAGS "${CMAKE_CXX_FLAGS} -mavx2 -mbmi -mlzcnt")
    endif()
    if(CMAKE_SYSTEM_PROCESSOR MATCHES "^s390x")
      set(CMAKE_CXX_FLAGS "${CMAKE_CXX_FLAGS} -march=z196")
    endif()
    if(CMAKE_SYSTEM_PROCESSOR MATCHES "^loongarch64")
      set(CMAKE_CXX_FLAGS "${CMAKE_CXX_FLAGS} -march=loongarch64")
    endif()
  endif()
else()
  if(MSVC)
    set(CMAKE_CXX_FLAGS "${CMAKE_CXX_FLAGS} /arch:AVX2")
  else()
    if(CMAKE_SYSTEM_PROCESSOR MATCHES "^s390x" AND NOT HAS_S390X_MARCH_NATIVE)
      set(CMAKE_CXX_FLAGS "${CMAKE_CXX_FLAGS} -march=z196")
    elseif(NOT CMAKE_SYSTEM_PROCESSOR MATCHES "^(powerpc|ppc)64" AND NOT HAS_ARMV8_CRC)
      set(CMAKE_CXX_FLAGS "${CMAKE_CXX_FLAGS} -march=native")
    endif()
  endif()
endif()

include(CheckCXXSourceCompiles)
set(OLD_CMAKE_REQUIRED_FLAGS ${CMAKE_REQUIRED_FLAGS})
if(NOT MSVC)
  set(CMAKE_REQUIRED_FLAGS "-msse4.2 -mpclmul")
endif()

CHECK_CXX_SOURCE_COMPILES("
#include <cstdint>
#include <nmmintrin.h>
#include <wmmintrin.h>
int main() {
  volatile uint32_t x = _mm_crc32_u32(0, 0);
  const auto a = _mm_set_epi64x(0, 0);
  const auto b = _mm_set_epi64x(0, 0);
  const auto c = _mm_clmulepi64_si128(a, b, 0x00);
  auto d = _mm_cvtsi128_si64(c);
}
" HAVE_SSE42)
if(HAVE_SSE42)
  add_definitions(-DHAVE_SSE42)
  add_definitions(-DHAVE_PCLMUL)
elseif(FORCE_SSE42)
  message(FATAL_ERROR "FORCE_SSE42=ON but unable to compile with SSE4.2 enabled")
endif()

# Check if -latomic is required or not
if (NOT MSVC)
  set(CMAKE_REQUIRED_FLAGS "--std=c++17")
  CHECK_CXX_SOURCE_COMPILES("
#include <atomic>
std::atomic<uint64_t> x(0);
int main() {
  uint64_t i = x.load(std::memory_order_relaxed);
  bool b = x.is_lock_free();
  return 0;
}
" BUILTIN_ATOMIC)
  if (NOT BUILTIN_ATOMIC)
    #TODO: Check if -latomic exists
    list(APPEND THIRDPARTY_LIBS atomic)
  endif()
endif()

if (WITH_LIBURING)
  find_package(uring)
  if (uring_FOUND)
    add_definitions(-DROCKSDB_IOURING_PRESENT)
    list(APPEND THIRDPARTY_LIBS uring::uring)
  endif()
endif()

# Reset the required flags
set(CMAKE_REQUIRED_FLAGS ${OLD_CMAKE_REQUIRED_FLAGS})

option(WITH_IOSTATS_CONTEXT "Enable IO stats context" ON)
if (NOT WITH_IOSTATS_CONTEXT)
  add_definitions(-DNIOSTATS_CONTEXT)
endif()

option(WITH_PERF_CONTEXT "Enable perf context" ON)
if (NOT WITH_PERF_CONTEXT)
  add_definitions(-DNPERF_CONTEXT)
endif()

option(FAIL_ON_WARNINGS "Treat compile warnings as errors" ON)
if(FAIL_ON_WARNINGS)
  if(MSVC)
    set(CMAKE_CXX_FLAGS "${CMAKE_CXX_FLAGS} /WX")
  else() # assume GCC
    set(CMAKE_CXX_FLAGS "${CMAKE_CXX_FLAGS} -Werror")
  endif()
endif()

option(WITH_ASAN "build with ASAN" OFF)
if(WITH_ASAN)
  set(CMAKE_EXE_LINKER_FLAGS "${CMAKE_EXE_LINKER_FLAGS} -fsanitize=address")
  set(CMAKE_CXX_FLAGS "${CMAKE_CXX_FLAGS} -fsanitize=address")
  set(CMAKE_C_FLAGS "${CMAKE_C_FLAGS} -fsanitize=address")
  if(WITH_JEMALLOC)
    message(FATAL "ASAN does not work well with JeMalloc")
  endif()
endif()

option(WITH_TSAN "build with TSAN" OFF)
if(WITH_TSAN)
  set(CMAKE_EXE_LINKER_FLAGS "${CMAKE_EXE_LINKER_FLAGS} -fsanitize=thread -Wl,-pie")
  set(CMAKE_CXX_FLAGS "${CMAKE_CXX_FLAGS} -fsanitize=thread -fPIC")
  set(CMAKE_C_FLAGS "${CMAKE_C_FLAGS} -fsanitize=thread -fPIC")
  if(WITH_JEMALLOC)
    message(FATAL "TSAN does not work well with JeMalloc")
  endif()
endif()

option(WITH_UBSAN "build with UBSAN" OFF)
if(WITH_UBSAN)
  add_definitions(-DROCKSDB_UBSAN_RUN)
  set(CMAKE_EXE_LINKER_FLAGS "${CMAKE_EXE_LINKER_FLAGS} -fsanitize=undefined")
  set(CMAKE_CXX_FLAGS "${CMAKE_CXX_FLAGS} -fsanitize=undefined")
  set(CMAKE_C_FLAGS "${CMAKE_C_FLAGS} -fsanitize=undefined")
  if(WITH_JEMALLOC)
    message(FATAL "UBSAN does not work well with JeMalloc")
  endif()
endif()

option(WITH_NUMA "build with NUMA policy support" OFF)
if(WITH_NUMA)
  find_package(NUMA REQUIRED)
  add_definitions(-DNUMA)
  include_directories(${NUMA_INCLUDE_DIR})
  list(APPEND THIRDPARTY_LIBS NUMA::NUMA)
endif()

option(WITH_TBB "build with Threading Building Blocks (TBB)" OFF)
if(WITH_TBB)
  find_package(TBB REQUIRED)
  add_definitions(-DTBB)
  list(APPEND THIRDPARTY_LIBS TBB::TBB)
endif()

option(WITH_SNAP_OPTIMIZATION "Optimize Snapshot performance for read mostly workload" OFF)
if(WITH_SNAP_OPTIMIZATION)
	find_package(folly REQUIRED)
	add_definitions(-DSPEEDB_SNAP_OPTIMIZATION)
  list(APPEND THIRDPARTY_LIBS folly)
  message(STATUS "Enabling RTTI in all builds - part of folly requirements")
  set(CMAKE_CXX_FLAGS_DEBUG "${CMAKE_CXX_FLAGS_DEBUG} -DROCKSDB_USE_RTTI")
  set(CMAKE_CXX_FLAGS_RELEASE "${CMAKE_CXX_FLAGS_RELEASE} -DROCKSDB_USE_RTTI")
endif()

# Stall notifications eat some performance from inserts
option(DISABLE_STALL_NOTIF "Build with stall notifications" OFF)
if(DISABLE_STALL_NOTIF)
  add_definitions(-DROCKSDB_DISABLE_STALL_NOTIFICATION)
endif()

option(WITH_DYNAMIC_EXTENSION "build with dynamic extension support" OFF)
if(NOT WITH_DYNAMIC_EXTENSION)
  add_definitions(-DROCKSDB_NO_DYNAMIC_EXTENSION)
endif()

option(ASSERT_STATUS_CHECKED "build with assert status checked" OFF)
if (ASSERT_STATUS_CHECKED)
  message(STATUS "Build with assert status checked")
  add_definitions(-DROCKSDB_ASSERT_STATUS_CHECKED)
endif()


# RTTI is by default AUTO which enables it in debug and disables it in release.
if(NOT WITH_SNAP_OPTIMIZATION)
set(USE_RTTI AUTO CACHE STRING "Enable RTTI in builds")
set_property(CACHE USE_RTTI PROPERTY STRINGS AUTO ON OFF)
if(USE_RTTI STREQUAL "AUTO")
  message(STATUS "Enabling RTTI in Debug builds only (default)")
  set(CMAKE_CXX_FLAGS_DEBUG "${CMAKE_CXX_FLAGS_DEBUG} -DROCKSDB_USE_RTTI")
  if(MSVC)
    set(CMAKE_CXX_FLAGS_RELEASE "${CMAKE_CXX_FLAGS_RELEASE} /GR-")
  else()
    set(CMAKE_CXX_FLAGS_RELEASE "${CMAKE_CXX_FLAGS_RELEASE} -fno-rtti")
  endif()
elseif(USE_RTTI)
  message(STATUS "Enabling RTTI in all builds")
  set(CMAKE_CXX_FLAGS_DEBUG "${CMAKE_CXX_FLAGS_DEBUG} -DROCKSDB_USE_RTTI")
  set(CMAKE_CXX_FLAGS_RELEASE "${CMAKE_CXX_FLAGS_RELEASE} -DROCKSDB_USE_RTTI")
else()
  if(MSVC)
    message(STATUS "Disabling RTTI in Release builds. Always on in Debug.")
    set(CMAKE_CXX_FLAGS_DEBUG "${CMAKE_CXX_FLAGS_DEBUG} -DROCKSDB_USE_RTTI")
    set(CMAKE_CXX_FLAGS_RELEASE "${CMAKE_CXX_FLAGS_RELEASE} /GR-")
  else()
    message(STATUS "Disabling RTTI in all builds")
    set(CMAKE_CXX_FLAGS_DEBUG "${CMAKE_CXX_FLAGS_DEBUG} -fno-rtti")
    set(CMAKE_CXX_FLAGS_RELEASE "${CMAKE_CXX_FLAGS_RELEASE} -fno-rtti")
  endif()
endif()
endif()

# Used to run CI build and tests so we can run faster
option(OPTDBG "Build optimized debug build with MSVC" OFF)
option(WITH_RUNTIME_DEBUG "build with debug version of runtime library" ON)
if(MSVC)
  if(OPTDBG)
    message(STATUS "Debug optimization is enabled")
    set(CMAKE_CXX_FLAGS_DEBUG "/Oxt")
  else()
    set(CMAKE_CXX_FLAGS_DEBUG "${CMAKE_CXX_FLAGS_DEBUG} /Od /RTC1")

    # Minimal Build is deprecated after MSVC 2015
    if( MSVC_VERSION GREATER 1900 )
      set(CMAKE_CXX_FLAGS_DEBUG "${CMAKE_CXX_FLAGS_DEBUG} /Gm-")
    else()
      set(CMAKE_CXX_FLAGS_DEBUG "${CMAKE_CXX_FLAGS_DEBUG} /Gm")
    endif()

  endif()
  if(WITH_RUNTIME_DEBUG)
    set(CMAKE_CXX_FLAGS_DEBUG "${CMAKE_CXX_FLAGS_DEBUG} /${RUNTIME_LIBRARY}d")
  else()
    set(CMAKE_CXX_FLAGS_DEBUG "${CMAKE_CXX_FLAGS_DEBUG} /${RUNTIME_LIBRARY}")
  endif()
  set(CMAKE_CXX_FLAGS_RELEASE "${CMAKE_CXX_FLAGS_RELEASE} /Oxt /Zp8 /Gm- /Gy /${RUNTIME_LIBRARY}")

  set(CMAKE_SHARED_LINKER_FLAGS "${CMAKE_SHARED_LINKER_FLAGS} /DEBUG")
  set(CMAKE_EXE_LINKER_FLAGS "${CMAKE_EXE_LINKER_FLAGS} /DEBUG")
endif()

if(CMAKE_COMPILER_IS_GNUCXX)
  set(CMAKE_CXX_FLAGS "${CMAKE_CXX_FLAGS} -fno-builtin-memcmp")
endif()

<<<<<<< HEAD
option(ROCKSDB_LITE "Build LITE version" OFF)
if(ROCKSDB_LITE)
  add_definitions(-DROCKSDB_LITE)
  set(CMAKE_CXX_FLAGS "${CMAKE_CXX_FLAGS} -fno-exceptions -Os")
endif()

=======
>>>>>>> 335c4242
if(CMAKE_SYSTEM_NAME MATCHES "Cygwin")
  add_definitions(-fno-builtin-memcmp -DCYGWIN)
elseif(CMAKE_SYSTEM_NAME MATCHES "Darwin")
  add_definitions(-DOS_MACOSX)
elseif(CMAKE_SYSTEM_NAME MATCHES "Linux")
  add_definitions(-DOS_LINUX)
elseif(CMAKE_SYSTEM_NAME MATCHES "SunOS")
  add_definitions(-DOS_SOLARIS)
elseif(CMAKE_SYSTEM_NAME MATCHES "kFreeBSD")
  add_definitions(-DOS_GNU_KFREEBSD)
elseif(CMAKE_SYSTEM_NAME MATCHES "FreeBSD")
  add_definitions(-DOS_FREEBSD)
elseif(CMAKE_SYSTEM_NAME MATCHES "NetBSD")
  add_definitions(-DOS_NETBSD)
elseif(CMAKE_SYSTEM_NAME MATCHES "OpenBSD")
  add_definitions(-DOS_OPENBSD)
elseif(CMAKE_SYSTEM_NAME MATCHES "DragonFly")
  add_definitions(-DOS_DRAGONFLYBSD)
elseif(CMAKE_SYSTEM_NAME MATCHES "Android")
  add_definitions(-DOS_ANDROID)
elseif(CMAKE_SYSTEM_NAME MATCHES "Windows")
  add_definitions(-DWIN32 -DOS_WIN -D_MBCS -DWIN64 -DNOMINMAX)
  if(MINGW)
    add_definitions(-D_WIN32_WINNT=_WIN32_WINNT_VISTA)
  endif()
endif()

if(NOT WIN32)
  add_definitions(-DROCKSDB_PLATFORM_POSIX -DROCKSDB_LIB_IO_POSIX)
endif()

option(WITH_FALLOCATE "build with fallocate" ON)
if(WITH_FALLOCATE)
  CHECK_CXX_SOURCE_COMPILES("
#include <fcntl.h>
#include <linux/falloc.h>
int main() {
 int fd = open(\"/dev/null\", 0);
 fallocate(fd, FALLOC_FL_KEEP_SIZE, 0, 1024);
}
" HAVE_FALLOCATE)
  if(HAVE_FALLOCATE)
    add_definitions(-DROCKSDB_FALLOCATE_PRESENT)
  endif()
endif()

CHECK_CXX_SOURCE_COMPILES("
#include <fcntl.h>
int main() {
  int fd = open(\"/dev/null\", 0);
  sync_file_range(fd, 0, 1024, SYNC_FILE_RANGE_WRITE);
}
" HAVE_SYNC_FILE_RANGE_WRITE)
if(HAVE_SYNC_FILE_RANGE_WRITE)
  add_definitions(-DROCKSDB_RANGESYNC_PRESENT)
endif()

CHECK_CXX_SOURCE_COMPILES("
#include <pthread.h>
int main() {
  (void) PTHREAD_MUTEX_ADAPTIVE_NP;
}
" HAVE_PTHREAD_MUTEX_ADAPTIVE_NP)
if(HAVE_PTHREAD_MUTEX_ADAPTIVE_NP)
  add_definitions(-DROCKSDB_PTHREAD_ADAPTIVE_MUTEX)
endif()

include(CheckCXXSymbolExists)
if(CMAKE_SYSTEM_NAME MATCHES "^FreeBSD")
  check_cxx_symbol_exists(malloc_usable_size malloc_np.h HAVE_MALLOC_USABLE_SIZE)
else()
  check_cxx_symbol_exists(malloc_usable_size malloc.h HAVE_MALLOC_USABLE_SIZE)
endif()
if(HAVE_MALLOC_USABLE_SIZE)
  add_definitions(-DROCKSDB_MALLOC_USABLE_SIZE)
endif()

check_cxx_symbol_exists(sched_getcpu sched.h HAVE_SCHED_GETCPU)
if(HAVE_SCHED_GETCPU)
  add_definitions(-DROCKSDB_SCHED_GETCPU_PRESENT)
endif()

check_cxx_symbol_exists(getauxval auvx.h HAVE_AUXV_GETAUXVAL)
if(HAVE_AUXV_GETAUXVAL)
  add_definitions(-DROCKSDB_AUXV_GETAUXVAL_PRESENT)
endif()

set(FSYNC_MODE AUTO CACHE STRING "Enable RTTI in builds")
set_property(CACHE FSYNC_MODE PROPERTY STRINGS AUTO FULL BARRIER OFF)
if(NOT FSYNC_MODE STREQUAL "OFF")
  if (NOT FSYNC_MODE STREQUAL "BARRIER") 
     check_cxx_symbol_exists(F_FULLFSYNC "fcntl.h" HAVE_FULLFSYNC)
     if(HAVE_FULLFSYNC)
       add_definitions(-DHAVE_FULLFSYNC)
     elseif(FSYNC_MODE STREQUAL "FULL")
       message(FATAL_ERROR "FSYNC_MODE is FULL, but unable to compile with F_FULLFSYNC")
     endif()
  endif()
  if (NOT FSYNC_MODE STREQUAL "FULL") 
     check_cxx_symbol_exists(F_BARRIERFSYNC "fcntl.h" HAVE_BARRIERFSYNC)
     if(HAVE_BARRIERFSYNC)
       add_definitions(-DHAVE_BARRIERFSYNC)
     elseif(FSYNC_MODE STREQUAL "BARRIER")
       message(FATAL_ERROR "FSYNC_MODE is , but unable to compile with F_BARRIERFSYNC")
     endif()
  endif()
endif()

include_directories(${PROJECT_SOURCE_DIR})
include_directories(${PROJECT_SOURCE_DIR}/include)

if(USE_COROUTINES)
  if(USE_FOLLY OR USE_FOLLY_LITE)
    message(FATAL_ERROR "Please specify exactly one of USE_COROUTINES,"
    " USE_FOLLY, and USE_FOLLY_LITE")
  endif()
  set(CMAKE_CXX_STANDARD 20)
  set(CMAKE_CXX_FLAGS "${CMAKE_CXX_FLAGS} -fcoroutines -Wno-maybe-uninitialized")
  set(CMAKE_CXX_FLAGS "${CMAKE_CXX_FLAGS} -Wno-deprecated")
  set(CMAKE_CXX_FLAGS "${CMAKE_CXX_FLAGS} -Wno-redundant-move")
  set(CMAKE_CXX_FLAGS "${CMAKE_CXX_FLAGS} -Wno-invalid-memory-model")
  add_compile_definitions(USE_COROUTINES)
  set(USE_FOLLY 1)
endif()

if(USE_FOLLY)
  if(USE_FOLLY_LITE)
    message(FATAL_ERROR "Please specify one of USE_FOLLY or USE_FOLLY_LITE")
  endif()
  if(ROCKSDB_BUILD_SHARED)
    message(FATAL_ERROR "Cannot build RocksDB shared library with folly")
  endif()
  set(ROCKSDB_BUILD_SHARED OFF)
  set(GFLAGS_SHARED FALSE)
  find_package(folly)
  # If cmake could not find the folly-config.cmake file, fall back
  # to looking in third-party/folly for folly and its dependencies
  if(NOT FOLLY_LIBRARIES)
    exec_program(python3 ${PROJECT_SOURCE_DIR}/third-party/folly ARGS
    build/fbcode_builder/getdeps.py show-inst-dir OUTPUT_VARIABLE
    FOLLY_INST_PATH)
    exec_program(ls ARGS -d ${FOLLY_INST_PATH}/../boost* OUTPUT_VARIABLE
    BOOST_INST_PATH)
    exec_program(ls ARGS -d ${FOLLY_INST_PATH}/../fmt* OUTPUT_VARIABLE
    FMT_INST_PATH)
    exec_program(ls ARGS -d ${FOLLY_INST_PATH}/../gflags* OUTPUT_VARIABLE
    GFLAGS_INST_PATH)
    set(Boost_DIR ${BOOST_INST_PATH}/lib/cmake/Boost-1.78.0)
    if(EXISTS ${FMT_INST_PATH}/lib64)
      set(fmt_DIR ${FMT_INST_PATH}/lib64/cmake/fmt)
    else()
      set(fmt_DIR ${FMT_INST_PATH}/lib/cmake/fmt)
    endif()
    set(gflags_DIR ${GFLAGS_INST_PATH}/lib/cmake/gflags)

    exec_program(sed ARGS -i 's/gflags_shared//g'
    ${FOLLY_INST_PATH}/lib/cmake/folly/folly-targets.cmake)

    include(${FOLLY_INST_PATH}/lib/cmake/folly/folly-config.cmake)
  endif()

  add_compile_definitions(USE_FOLLY FOLLY_NO_CONFIG HAVE_CXX11_ATOMIC)
  list(APPEND THIRDPARTY_LIBS Folly::folly)
  set(FOLLY_LIBS Folly::folly)
  set(CMAKE_EXE_LINKER_FLAGS "${CMAKE_EXE_LINKER_FLAGS} -Wl,--copy-dt-needed-entries")
endif()
find_package(Threads REQUIRED)

# Main library source code

set(SOURCES
        cache/cache.cc
        cache/cache_entry_roles.cc
        cache/cache_key.cc
        cache/cache_helpers.cc
        cache/cache_reservation_manager.cc
        cache/charged_cache.cc
        cache/clock_cache.cc
        cache/compressed_secondary_cache.cc
        cache/lru_cache.cc
        cache/secondary_cache.cc
        cache/secondary_cache_adapter.cc
        cache/sharded_cache.cc
        db/arena_wrapped_db_iter.cc
        db/blob/blob_contents.cc
        db/blob/blob_fetcher.cc
        db/blob/blob_file_addition.cc
        db/blob/blob_file_builder.cc
        db/blob/blob_file_cache.cc
        db/blob/blob_file_garbage.cc
        db/blob/blob_file_meta.cc
        db/blob/blob_file_reader.cc
        db/blob/blob_garbage_meter.cc
        db/blob/blob_log_format.cc
        db/blob/blob_log_sequential_reader.cc
        db/blob/blob_log_writer.cc
        db/blob/blob_source.cc
        db/blob/prefetch_buffer_collection.cc
        db/builder.cc
        db/c.cc
        db/column_family.cc
        db/compaction/compaction.cc
        db/compaction/compaction_iterator.cc
        db/compaction/compaction_picker.cc
        db/compaction/compaction_job.cc
        db/compaction/compaction_picker_fifo.cc
        db/compaction/compaction_picker_level.cc
        db/compaction/compaction_picker_universal.cc
        db/compaction/compaction_service_job.cc
        db/compaction/compaction_state.cc
        db/compaction/compaction_outputs.cc
        db/compaction/sst_partitioner.cc
        db/compaction/subcompaction_state.cc
        db/convenience.cc
        db/db_filesnapshot.cc
        db/db_impl/compacted_db_impl.cc
        db/db_impl/db_impl.cc
        db/db_impl/db_impl_write.cc
        db/db_impl/db_spdb_impl_write.cc
        db/db_impl/db_impl_compaction_flush.cc
        db/db_impl/db_impl_files.cc
        db/db_impl/db_impl_open.cc
        db/db_impl/db_impl_debug.cc
        db/db_impl/db_impl_experimental.cc
        db/db_impl/db_impl_readonly.cc
        db/db_impl/db_impl_secondary.cc
        db/db_info_dumper.cc
        db/db_iter.cc
        db/dbformat.cc
        db/error_handler.cc
        db/event_helpers.cc
        db/experimental.cc
        db/external_sst_file_ingestion_job.cc
        db/file_indexer.cc
        db/flush_job.cc
        db/flush_scheduler.cc
        db/forward_iterator.cc
        db/import_column_family_job.cc
        db/internal_stats.cc
        db/logs_with_prep_tracker.cc
        db/log_reader.cc
        db/log_writer.cc
        db/malloc_stats.cc
        db/memtable.cc
        db/memtable_list.cc
        db/merge_helper.cc
        db/merge_operator.cc
        db/output_validator.cc
        db/periodic_task_scheduler.cc
        db/range_del_aggregator.cc
        db/range_tombstone_fragmenter.cc
        db/repair.cc
        db/seqno_to_time_mapping.cc
        db/snapshot_impl.cc
        db/table_cache.cc
        db/table_properties_collector.cc
        db/transaction_log_impl.cc
        db/trim_history_scheduler.cc
        db/version_builder.cc
        db/version_edit.cc
        db/version_edit_handler.cc
        db/version_set.cc
        db/wal_edit.cc
        db/wal_manager.cc
        db/wide/wide_column_serialization.cc
        db/wide/wide_columns.cc
        db/write_batch.cc
        db/write_batch_base.cc
        db/write_controller.cc
        db/write_stall_stats.cc
        db/write_thread.cc
        env/composite_env.cc
        env/env.cc
        env/env_chroot.cc
        env/env_encryption.cc
        env/file_system.cc
        env/file_system_tracer.cc
        env/fs_remap.cc
        env/mock_env.cc
        env/unique_id_gen.cc
        file/delete_scheduler.cc
        file/file_prefetch_buffer.cc
        file/file_util.cc
        file/filename.cc
        file/line_file_reader.cc
        file/random_access_file_reader.cc
        file/read_write_util.cc
        file/readahead_raf.cc
        file/sequence_file_reader.cc
        file/sst_file_manager_impl.cc
        file/writable_file_writer.cc
        logging/auto_roll_logger.cc
        logging/event_logger.cc
        logging/log_buffer.cc
        memory/arena.cc
        memory/concurrent_arena.cc
        memory/jemalloc_nodump_allocator.cc
        memory/memkind_kmem_allocator.cc
        memory/memory_allocator.cc
        memtable/alloc_tracker.cc
        memtable/hash_linklist_rep.cc
        memtable/hash_skiplist_rep.cc
        memtable/skiplistrep.cc
        memtable/vectorrep.cc
        memtable/write_buffer_manager.cc
        monitoring/histogram.cc
        monitoring/histogram_windowing.cc
        monitoring/in_memory_stats_history.cc
        monitoring/instrumented_mutex.cc
        monitoring/iostats_context.cc
        monitoring/perf_context.cc
        monitoring/perf_level.cc
        monitoring/persistent_stats_history.cc
        monitoring/statistics.cc
        monitoring/thread_status_impl.cc
        monitoring/thread_status_updater.cc
        monitoring/thread_status_util.cc
        monitoring/thread_status_util_debug.cc
        options/cf_options.cc
        options/configurable.cc
        options/customizable.cc
        options/db_options.cc
        options/options.cc
        options/options_helper.cc
        options/options_parser.cc
        port/mmap.cc
        port/stack_trace.cc
        table/adaptive/adaptive_table_factory.cc
        table/block_based/binary_search_index_reader.cc
        table/block_based/block.cc
        table/block_based/block_based_table_builder.cc
        table/block_based/block_based_table_factory.cc
        table/block_based/block_based_table_iterator.cc
        table/block_based/block_based_table_reader.cc
        table/block_based/block_builder.cc
        table/block_based/block_cache.cc
        table/block_based/block_prefetcher.cc
        table/block_based/block_prefix_index.cc
        table/block_based/data_block_hash_index.cc
        table/block_based/data_block_footer.cc
        table/block_based/filter_block_reader_common.cc
        table/block_based/filter_policy.cc
        table/block_based/flush_block_policy.cc
        table/block_based/full_filter_block.cc
        table/block_based/hash_index_reader.cc
        table/block_based/index_builder.cc
        table/block_based/index_reader_common.cc
        table/block_based/parsed_full_filter_block.cc
        table/block_based/partitioned_filter_block.cc
        table/block_based/partitioned_index_iterator.cc
        table/block_based/partitioned_index_reader.cc
        table/block_based/reader_common.cc
        table/block_based/table_pinning_policy.cc
        table/block_based/uncompression_dict_reader.cc
        table/block_fetcher.cc
        table/cuckoo/cuckoo_table_builder.cc
        table/cuckoo/cuckoo_table_factory.cc
        table/cuckoo/cuckoo_table_reader.cc
        table/format.cc
        table/get_context.cc
        table/iterator.cc
        table/merging_iterator.cc
        table/compaction_merging_iterator.cc
        table/meta_blocks.cc
        table/persistent_cache_helper.cc
        table/plain/plain_table_bloom.cc
        table/plain/plain_table_builder.cc
        table/plain/plain_table_factory.cc
        table/plain/plain_table_index.cc
        table/plain/plain_table_key_coding.cc
        table/plain/plain_table_reader.cc
        table/sst_file_dumper.cc
        table/sst_file_reader.cc
        table/sst_file_writer.cc
        table/table_factory.cc
        table/table_properties.cc
        table/two_level_iterator.cc
        table/unique_id.cc
        test_util/sync_point.cc
        test_util/sync_point_impl.cc
        test_util/testutil.cc
        test_util/transaction_test_util.cc
        tools/block_cache_analyzer/block_cache_trace_analyzer.cc
        tools/dump/db_dump_tool.cc
        tools/io_tracer_parser_tool.cc
        tools/ldb_cmd.cc
        tools/ldb_tool.cc
        tools/sst_dump_tool.cc
        tools/trace_analyzer_tool.cc
        trace_replay/block_cache_tracer.cc
        trace_replay/io_tracer.cc
        trace_replay/trace_record_handler.cc
        trace_replay/trace_record_result.cc
        trace_replay/trace_record.cc
        trace_replay/trace_replay.cc
        util/async_file_reader.cc
        util/cleanable.cc
        util/coding.cc
        util/compaction_job_stats_impl.cc
        util/comparator.cc
        util/compression.cc
        util/compression_context_cache.cc
        util/concurrent_task_limiter_impl.cc
        util/crc32c.cc
        util/data_structure.cc
        util/dynamic_bloom.cc
        util/hash.cc
        util/murmurhash.cc
        util/random.cc
        util/rate_limiter.cc
        util/ribbon_config.cc
        util/slice.cc
        util/file_checksum_helper.cc
        util/status.cc
        util/stderr_logger.cc
        util/string_util.cc
        util/thread_local.cc
        util/threadpool_imp.cc
        util/xxhash.cc
        utilities/agg_merge/agg_merge.cc
        utilities/backup/backup_engine.cc
        utilities/blob_db/blob_compaction_filter.cc
        utilities/blob_db/blob_db.cc
        utilities/blob_db/blob_db_impl.cc
        utilities/blob_db/blob_db_impl_filesnapshot.cc
        utilities/blob_db/blob_dump_tool.cc
        utilities/blob_db/blob_file.cc
        utilities/cache_dump_load.cc
        utilities/cache_dump_load_impl.cc
        utilities/cassandra/cassandra_compaction_filter.cc
        utilities/cassandra/format.cc
        utilities/cassandra/merge_operator.cc
        utilities/checkpoint/checkpoint_impl.cc
        utilities/compaction_filters.cc
        utilities/compaction_filters/remove_emptyvalue_compactionfilter.cc
        utilities/counted_fs.cc
        utilities/debug.cc
        utilities/env_mirror.cc
        utilities/env_timed.cc
        utilities/fault_injection_env.cc
        utilities/fault_injection_fs.cc
        utilities/fault_injection_secondary_cache.cc
        utilities/injection_fs.cc
        utilities/leveldb_options/leveldb_options.cc
        utilities/memory/memory_util.cc
        utilities/merge_operators.cc
        utilities/merge_operators/bytesxor.cc
        utilities/merge_operators/max.cc
        utilities/merge_operators/put.cc
        utilities/merge_operators/sortlist.cc
        utilities/merge_operators/string_append/stringappend.cc
        utilities/merge_operators/string_append/stringappend2.cc
        utilities/merge_operators/uint64add.cc
        utilities/nosync_fs.cc
        utilities/object_registry.cc
        utilities/option_change_migration/option_change_migration.cc
        utilities/options/options_util.cc
        utilities/persistent_cache/block_cache_tier.cc
        utilities/persistent_cache/block_cache_tier_file.cc
        utilities/persistent_cache/block_cache_tier_metadata.cc
        utilities/persistent_cache/persistent_cache_tier.cc
        utilities/persistent_cache/volatile_tier_impl.cc
        utilities/simulator_cache/cache_simulator.cc
        utilities/simulator_cache/sim_cache.cc
        utilities/table_properties_collectors/compact_on_deletion_collector.cc
        utilities/trace/file_trace_reader_writer.cc
        utilities/trace/replayer_impl.cc
        utilities/transactions/lock/lock_manager.cc
        utilities/transactions/lock/point/point_lock_tracker.cc
        utilities/transactions/lock/point/point_lock_manager.cc
        utilities/transactions/lock/range/range_tree/range_tree_lock_manager.cc
        utilities/transactions/lock/range/range_tree/range_tree_lock_tracker.cc
        utilities/transactions/optimistic_transaction_db_impl.cc
        utilities/transactions/optimistic_transaction.cc
        utilities/transactions/pessimistic_transaction.cc
        utilities/transactions/pessimistic_transaction_db.cc
        utilities/transactions/snapshot_checker.cc
        utilities/transactions/transaction_base.cc
        utilities/transactions/transaction_db_mutex_impl.cc
        utilities/transactions/transaction_util.cc
        utilities/transactions/write_prepared_txn.cc
        utilities/transactions/write_prepared_txn_db.cc
        utilities/transactions/write_unprepared_txn.cc
        utilities/transactions/write_unprepared_txn_db.cc
        utilities/ttl/db_ttl_impl.cc
        utilities/wal_filter.cc
        utilities/write_batch_with_index/write_batch_with_index.cc
        utilities/write_batch_with_index/write_batch_with_index_internal.cc)

list(APPEND SOURCES
  utilities/transactions/lock/range/range_tree/lib/locktree/concurrent_tree.cc
  utilities/transactions/lock/range/range_tree/lib/locktree/keyrange.cc
  utilities/transactions/lock/range/range_tree/lib/locktree/lock_request.cc
  utilities/transactions/lock/range/range_tree/lib/locktree/locktree.cc
  utilities/transactions/lock/range/range_tree/lib/locktree/manager.cc
  utilities/transactions/lock/range/range_tree/lib/locktree/range_buffer.cc
  utilities/transactions/lock/range/range_tree/lib/locktree/treenode.cc
  utilities/transactions/lock/range/range_tree/lib/locktree/txnid_set.cc
  utilities/transactions/lock/range/range_tree/lib/locktree/wfg.cc
  utilities/transactions/lock/range/range_tree/lib/standalone_port.cc
  utilities/transactions/lock/range/range_tree/lib/util/dbt.cc
  utilities/transactions/lock/range/range_tree/lib/util/memarena.cc)

if (ROCKSDB_PLUGINS)
  separate_arguments(ROCKSDB_PLUGINS)
endif()
if (NOT ROCKSDB_PLUGINS OR NOT "speedb" IN_LIST ROCKSDB_PLUGINS)
  list(APPEND ROCKSDB_PLUGINS speedb)
endif()
set(ROCKSDB_PLUGIN_EXTERNS "")
set(ROCKSDB_PLUGIN_BUILTINS "")
message(STATUS "ROCKSDB_PLUGINS: ${ROCKSDB_PLUGINS}")
if( ROCKSDB_PLUGINS )
  foreach (plugin ${ROCKSDB_PLUGINS})
    set(plugin_root "plugin/${plugin}/")
    add_subdirectory(${plugin_root})
    # Use get_directory_property() to avoid having to declare the variables
    # with PARENT_SCOPE in the plugin CMakeLists.txt
    # TODO: Change the plugin support here so that a plugin would simply define
    # a target that we'll link to.
    get_directory_property(${plugin}_SOURCES
      DIRECTORY ${plugin_root}
      DEFINITION ${plugin}_SOURCES)
    get_directory_property(${plugin}_COMPILE_FLAGS
      DIRECTORY ${plugin_root}
      DEFINITION ${plugin}_COMPILE_FLAGS)
    foreach (src ${${plugin}_SOURCES})
      list(APPEND SOURCES ${plugin_root}/${src})
<<<<<<< HEAD
      set_source_files_properties(
        ${plugin_root}/${src}
        PROPERTIES COMPILE_FLAGS "${${plugin}_COMPILE_FLAGS}")
    endforeach()
    get_directory_property(${plugin}_TESTS
      DIRECTORY ${plugin_root}
      DEFINITION ${plugin}_TESTS)
    foreach (test ${${plugin}_TESTS})
      list(APPEND PLUGIN_TESTS ${plugin_root}/${test})
      set_source_files_properties(
        ${plugin_root}/${test}
        PROPERTIES COMPILE_FLAGS "${${plugin}_COMPILE_FLAGS}")
    endforeach()
=======
      set_source_files_properties(
        ${plugin_root}/${src}
        PROPERTIES COMPILE_FLAGS "${${plugin}_COMPILE_FLAGS}")
    endforeach()
    get_directory_property(${plugin}_TESTS
      DIRECTORY ${plugin_root}
      DEFINITION ${plugin}_TESTS)
    foreach (test ${${plugin}_TESTS})
      list(APPEND PLUGIN_TESTS ${plugin_root}/${test})
      set_source_files_properties(
        ${plugin_root}/${test}
        PROPERTIES COMPILE_FLAGS "${${plugin}_COMPILE_FLAGS}")
    endforeach()
>>>>>>> 335c4242
    
    get_directory_property(${plugin}_INCLUDE_PATHS
      DIRECTORY ${plugin_root}
      DEFINITION ${plugin}_INCLUDE_PATHS)
    foreach (path ${${plugin}_INCLUDE_PATHS})
      include_directories(${path})
    endforeach()
    get_directory_property(${plugin}_LIBS
      DIRECTORY ${plugin_root}
      DEFINITION ${plugin}_LIBS)
    foreach (lib ${${plugin}_LIBS})
      list(APPEND THIRDPARTY_LIBS ${lib})
    endforeach()
    get_directory_property(${plugin}_LINK_PATHS
      DIRECTORY ${plugin_root}
      DEFINITION ${plugin}_LINK_PATHS)
    foreach (link_path ${${plugin}_LINK_PATHS})
      link_directories(AFTER ${link_path})
    endforeach()
    get_directory_property(${plugin}_FUNC
      DIRECTORY ${plugin_root}
      DEFINITION ${plugin}_FUNC)
    string(STRIP "${${plugin}_FUNC}" ${plugin}_FUNC)
    if (NOT "${plugin}_FUNC" STREQUAL "")
      string(APPEND ROCKSDB_PLUGIN_BUILTINS "{\"${plugin}\", ${${plugin}_FUNC} },")
      string(APPEND ROCKSDB_PLUGIN_EXTERNS "int ${${plugin}_FUNC} (ROCKSDB_NAMESPACE::ObjectLibrary&, const std::string&); ")
    endif()
    get_directory_property(${plugin}_CMAKE_SHARED_LINKER_FLAGS
      DIRECTORY ${plugin_root}
      DEFINITION ${plugin}_CMAKE_SHARED_LINKER_FLAGS)
    get_directory_property(${plugin}_CMAKE_EXE_LINKER_FLAGS
      DIRECTORY ${plugin_root}
      DEFINITION ${plugin}_CMAKE_EXE_LINKER_FLAGS)
    set(CMAKE_SHARED_LINKER_FLAGS "${CMAKE_SHARED_LINKER_FLAGS} ${${plugin}_CMAKE_SHARED_LINKER_FLAGS}")
    set(CMAKE_EXE_LINKER_FLAGS "${CMAKE_EXE_LINKER_FLAGS} ${${plugin}_CMAKE_EXE_LINKER_FLAGS}")
  endforeach()
endif()

if(HAVE_SSE42 AND NOT MSVC)
  set_source_files_properties(
    util/crc32c.cc
    PROPERTIES COMPILE_FLAGS "-msse4.2 -mpclmul")
endif()

if(CMAKE_SYSTEM_PROCESSOR MATCHES "^(powerpc|ppc)64")
  list(APPEND SOURCES
    util/crc32c_ppc.c
    util/crc32c_ppc_asm.S)
endif(CMAKE_SYSTEM_PROCESSOR MATCHES "^(powerpc|ppc)64")

if(HAS_ARMV8_CRC)
  list(APPEND SOURCES
    util/crc32c_arm64.cc)
endif(HAS_ARMV8_CRC)

if(WIN32)
  list(APPEND SOURCES
    port/win/io_win.cc
    port/win/env_win.cc
    port/win/env_default.cc
    port/win/port_win.cc
    port/win/win_logger.cc
    port/win/win_thread.cc)
if(WITH_XPRESS)
  list(APPEND SOURCES
    port/win/xpress_win.cc)
endif()

if(WITH_JEMALLOC)
  list(APPEND SOURCES
    port/win/win_jemalloc.cc)
endif()

else()
  list(APPEND SOURCES
    port/port_posix.cc
    env/env_posix.cc
    env/fs_posix.cc
    env/io_posix.cc)
endif()

if(USE_FOLLY_LITE)
  list(APPEND SOURCES
    third-party/folly/folly/container/detail/F14Table.cpp
    third-party/folly/folly/detail/Futex.cpp
    third-party/folly/folly/lang/SafeAssert.cpp
    third-party/folly/folly/lang/ToAscii.cpp
    third-party/folly/folly/ScopeGuard.cpp
    third-party/folly/folly/synchronization/AtomicNotification.cpp
    third-party/folly/folly/synchronization/DistributedMutex.cpp
    third-party/folly/folly/synchronization/ParkingLot.cpp)
  include_directories(${PROJECT_SOURCE_DIR}/third-party/folly)
  add_definitions(-DUSE_FOLLY -DFOLLY_NO_CONFIG)
  list(APPEND THIRDPARTY_LIBS glog)
endif()

set(ROCKSDB_STATIC_LIB ${PROJECT_NAME}${ARTIFACT_SUFFIX})
set(ROCKSDB_SHARED_LIB ${PROJECT_NAME}-shared${ARTIFACT_SUFFIX})

option(ROCKSDB_BUILD_SHARED "Build shared versions of the libraries" ON)


if(WIN32)
  set(SYSTEM_LIBS ${SYSTEM_LIBS} shlwapi.lib rpcrt4.lib)
else()
  set(SYSTEM_LIBS ${CMAKE_THREAD_LIBS_INIT})
endif()

string(TIMESTAMP TS "%Y-%m-%d %H:%M:%S" UTC)
set(BUILD_DATE "${TS}" CACHE STRING "the time we first built Speedb")

find_package(Git)

if(GIT_FOUND AND EXISTS "${CMAKE_CURRENT_SOURCE_DIR}/.git")
  execute_process(WORKING_DIRECTORY "${CMAKE_CURRENT_SOURCE_DIR}" OUTPUT_VARIABLE GIT_SHA COMMAND "${GIT_EXECUTABLE}" rev-parse HEAD )
  execute_process(WORKING_DIRECTORY "${CMAKE_CURRENT_SOURCE_DIR}" RESULT_VARIABLE GIT_MOD COMMAND "${GIT_EXECUTABLE}" diff-index HEAD --quiet)
  execute_process(WORKING_DIRECTORY "${CMAKE_CURRENT_SOURCE_DIR}" OUTPUT_VARIABLE GIT_DATE COMMAND "${GIT_EXECUTABLE}" log -1 --date=iso --format="%ad")
  string(REGEX MATCH "[-0-9]+ [:0-9]+" GIT_DATE ${GIT_DATE})
  execute_process(WORKING_DIRECTORY "${CMAKE_CURRENT_SOURCE_DIR}" OUTPUT_VARIABLE GIT_TAG RESULT_VARIABLE rv COMMAND "${GIT_EXECUTABLE}" symbolic-ref -q --short HEAD OUTPUT_STRIP_TRAILING_WHITESPACE)
  if (rv AND NOT rv EQUAL 0)
    execute_process(WORKING_DIRECTORY "${CMAKE_CURRENT_SOURCE_DIR}" OUTPUT_VARIABLE GIT_TAG COMMAND "${GIT_EXECUTABLE}" describe --tags --exact-match OUTPUT_STRIP_TRAILING_WHITESPACE)
  endif()
else()
  set(GIT_SHA 0)
  set(GIT_MOD 1)
endif()
string(REGEX REPLACE "[^0-9a-fA-F]+" "" GIT_SHA "${GIT_SHA}")
string(REGEX REPLACE "[^0-9: /-]+" "" GIT_DATE "${GIT_DATE}")

option(SPDB_RELEASE_BUILD "Create a release build of Speedb" OFF)
set(SPDB_BUILD_TAG "" CACHE STRING "Set a specific build tag for this Speedb build")

if(NOT SPDB_RELEASE_BUILD AND "${SPDB_BUILD_TAG}" STREQUAL "")
  include(FindPython)
  find_package(Python COMPONENTS Interpreter)
  if(NOT Python_Interpreter_FOUND)
    set(SPDB_BUILD_TAG "?")
  else()
    execute_process(
      WORKING_DIRECTORY "${CMAKE_CURRENT_SOURCE_DIR}" OUTPUT_VARIABLE SPDB_BUILD_TAG
      COMMAND "${Python_EXECUTABLE}" build_tools/spdb_get_build_tag.py OUTPUT_STRIP_TRAILING_WHITESPACE)
    if ("${SPDB_BUILD_TAG}" STREQUAL "")
      set(SPDB_BUILD_TAG "?")
    endif()
  endif()
endif()

set(BUILD_VERSION_CC ${CMAKE_BINARY_DIR}/build_version.cc)
configure_file(util/build_version.cc.in ${BUILD_VERSION_CC} @ONLY)

add_library(${ROCKSDB_STATIC_LIB} STATIC ${SOURCES} ${BUILD_VERSION_CC})
target_link_libraries(${ROCKSDB_STATIC_LIB} PRIVATE
  ${THIRDPARTY_LIBS} ${SYSTEM_LIBS})

if(ROCKSDB_BUILD_SHARED)
  add_library(${ROCKSDB_SHARED_LIB} SHARED ${SOURCES} ${BUILD_VERSION_CC})
  target_link_libraries(${ROCKSDB_SHARED_LIB} PRIVATE
    ${THIRDPARTY_LIBS} ${SYSTEM_LIBS})

  if(WIN32)
    set_target_properties(${ROCKSDB_SHARED_LIB} PROPERTIES
      COMPILE_DEFINITIONS "ROCKSDB_DLL;ROCKSDB_LIBRARY_EXPORTS")
    if(MSVC)
      set_target_properties(${ROCKSDB_STATIC_LIB} PROPERTIES
        COMPILE_FLAGS "/Fd${CMAKE_CFG_INTDIR}/${ROCKSDB_STATIC_LIB}.pdb")
      set_target_properties(${ROCKSDB_SHARED_LIB} PROPERTIES
        COMPILE_FLAGS "/Fd${CMAKE_CFG_INTDIR}/${ROCKSDB_SHARED_LIB}.pdb")
    endif()
  else()
    set_target_properties(${ROCKSDB_SHARED_LIB} PROPERTIES
                          LINKER_LANGUAGE CXX
                          VERSION ${PROJECT_VERSION}
                          SOVERSION ${speedb_VERSION_MAJOR}
                          OUTPUT_NAME "${PROJECT_NAME}${ARTIFACT_SUFFIX}")
  endif()
endif()

if(ROCKSDB_BUILD_SHARED AND NOT WIN32)
  set(ROCKSDB_LIB ${ROCKSDB_SHARED_LIB})
else()
  set(ROCKSDB_LIB ${ROCKSDB_STATIC_LIB})
endif()

option(WITH_JNI "build with JNI" OFF)
# Tests are excluded from Release builds
CMAKE_DEPENDENT_OPTION(WITH_TESTS "build with tests" ON
  "CMAKE_BUILD_TYPE STREQUAL Debug" OFF)
option(WITH_BENCHMARK_TOOLS "build with benchmarks" ON)
option(WITH_CORE_TOOLS "build with ldb and sst_dump" ON)
option(WITH_TOOLS "build with tools" ON)

if(WITH_TESTS OR WITH_BENCHMARK_TOOLS OR WITH_TOOLS OR WITH_JNI OR JNI)
  include_directories(SYSTEM ${PROJECT_SOURCE_DIR}/third-party/gtest-1.8.1/fused-src)
endif()
if(WITH_JNI OR JNI)
  message(STATUS "JNI library is enabled")
  add_subdirectory(${CMAKE_CURRENT_SOURCE_DIR}/java)
else()
  message(STATUS "JNI library is disabled")
endif()

# Installation and packaging
if(WIN32)
  option(ROCKSDB_INSTALL_ON_WINDOWS "Enable install target on Windows" OFF)
endif()
if(NOT WIN32 OR ROCKSDB_INSTALL_ON_WINDOWS)
  if(CMAKE_INSTALL_PREFIX_INITIALIZED_TO_DEFAULT)
    if(${CMAKE_SYSTEM_NAME} STREQUAL "Linux")
      # Change default installation prefix on Linux to /usr
      set(CMAKE_INSTALL_PREFIX /usr CACHE PATH "Install path prefix, prepended onto install directories." FORCE)
    endif()
  endif()

  include(GNUInstallDirs)
  include(CMakePackageConfigHelpers)

  set(package_config_destination ${CMAKE_INSTALL_LIBDIR}/cmake/${PROJECT_NAME})

  configure_package_config_file(
    ${CMAKE_CURRENT_LIST_DIR}/cmake/SpeedbConfig.cmake.in SpeedbConfig.cmake
    INSTALL_DESTINATION ${package_config_destination}
  )

  write_basic_package_version_file(
    SpeedbConfigVersion.cmake
    VERSION ${PROJECT_VERSION}
    COMPATIBILITY SameMajorVersion
  )

  configure_file(
    ${PROJECT_NAME}.pc.in
    ${PROJECT_NAME}.pc
    @ONLY
  )

  install(DIRECTORY include/rocksdb COMPONENT devel DESTINATION "${CMAKE_INSTALL_INCLUDEDIR}")

  foreach (plugin ${PLUGINS})
    foreach (header ${${plugin}_HEADERS})
      install(FILES plugin/${plugin}/${header} DESTINATION ${CMAKE_INSTALL_INCLUDEDIR}/rocksdb/plugin/${plugin})
    endforeach()
  endforeach()

  install(DIRECTORY "${PROJECT_SOURCE_DIR}/cmake/modules" COMPONENT devel DESTINATION ${package_config_destination})

  install(
    TARGETS ${ROCKSDB_STATIC_LIB}
    EXPORT SpeedbTargets
    COMPONENT devel
    ARCHIVE DESTINATION "${CMAKE_INSTALL_LIBDIR}"
    INCLUDES DESTINATION "${CMAKE_INSTALL_INCLUDEDIR}"
  )

  if(ROCKSDB_BUILD_SHARED)
    install(
      TARGETS ${ROCKSDB_SHARED_LIB}
      EXPORT SpeedbTargets
      COMPONENT runtime
      ARCHIVE DESTINATION "${CMAKE_INSTALL_LIBDIR}"
      RUNTIME DESTINATION "${CMAKE_INSTALL_BINDIR}"
      LIBRARY DESTINATION "${CMAKE_INSTALL_LIBDIR}"
      INCLUDES DESTINATION "${CMAKE_INSTALL_INCLUDEDIR}"
    )
  endif()

  install(
    EXPORT SpeedbTargets
    COMPONENT devel
    DESTINATION ${package_config_destination}
    NAMESPACE Speedb::
  )

  install(
    FILES
    ${CMAKE_CURRENT_BINARY_DIR}/SpeedbConfig.cmake
    ${CMAKE_CURRENT_BINARY_DIR}/SpeedbConfigVersion.cmake
    COMPONENT devel
    DESTINATION ${package_config_destination}
  )

  install(
    FILES
    ${CMAKE_CURRENT_BINARY_DIR}/${PROJECT_NAME}.pc
    COMPONENT devel
    DESTINATION ${CMAKE_INSTALL_LIBDIR}/pkgconfig
  )
endif()

option(WITH_ALL_TESTS "Build all test, rather than a small subset" ON)

if(WITH_TESTS OR WITH_BENCHMARK_TOOLS)
  add_subdirectory(third-party/gtest-1.8.1/fused-src/gtest)
  add_library(testharness STATIC
  test_util/mock_time_env.cc
  test_util/secondary_cache_test_util.cc
  test_util/testharness.cc)
  target_link_libraries(testharness gtest)
endif()

if(WITH_TESTS)
  # c_test - doesn't use gtest
  # env_test - suspicious use of test::TmpDir
  # deletefile_test - serial because it generates giant temporary files in
  #   its various tests. Running its tests in parallel can fill up your /dev/shm
  # db_bloom_filter_test - serial because excessive space usage by instances
  #   of DBFilterConstructionReserveMemoryTestWithParam can fill up /dev/shm
  # timer_queue_test - doesn't use gtest
  set(NON_PARALLEL_TESTS
    c_test
    env_test
    deletefile_test
    db_bloom_filter_test
    timer_queue_test
  )
  set(TESTS
        db/db_basic_test.cc
        env/env_basic_test.cc
  )
  if(WITH_ALL_TESTS)
    list(APPEND TESTS
        cache/cache_reservation_manager_test.cc
        cache/cache_test.cc
        cache/compressed_secondary_cache_test.cc
        cache/lru_cache_test.cc
        db/blob/blob_counting_iterator_test.cc
        db/blob/blob_file_addition_test.cc
        db/blob/blob_file_builder_test.cc
        db/blob/blob_file_cache_test.cc
        db/blob/blob_file_garbage_test.cc
        db/blob/blob_file_reader_test.cc
        db/blob/blob_garbage_meter_test.cc
        db/blob/blob_source_test.cc
        db/blob/db_blob_basic_test.cc
        db/blob/db_blob_compaction_test.cc
        db/blob/db_blob_corruption_test.cc
        db/blob/db_blob_index_test.cc
        db/column_family_test.cc
        db/compact_files_test.cc
        db/compaction/clipping_iterator_test.cc
        db/compaction/compaction_job_stats_test.cc
        db/compaction/compaction_job_test.cc
        db/compaction/compaction_iterator_test.cc
        db/compaction/compaction_picker_test.cc
        db/compaction/compaction_service_test.cc
        db/compaction/tiered_compaction_test.cc
        db/comparator_db_test.cc
        db/corruption_test.cc
        db/cuckoo_table_db_test.cc
        db/db_readonly_with_timestamp_test.cc
        db/db_with_timestamp_basic_test.cc
        db/db_block_cache_test.cc
        db/db_bloom_filter_test.cc
        db/db_compaction_filter_test.cc
        db/db_compaction_test.cc
        db/db_dynamic_level_test.cc
        db/db_encryption_test.cc
        db/db_flush_test.cc
        db/db_inplace_update_test.cc
        db/db_io_failure_test.cc
        db/db_iter_test.cc
        db/db_iter_stress_test.cc
        db/db_iterator_test.cc
        db/db_kv_checksum_test.cc
        db/db_log_iter_test.cc
        db/db_memtable_test.cc
        db/db_merge_operator_test.cc
        db/db_merge_operand_test.cc
        db/db_options_test.cc
        db/db_properties_test.cc
        db/db_range_del_test.cc
        db/db_rate_limiter_test.cc
        db/db_secondary_test.cc
        db/db_sst_test.cc
        db/db_statistics_test.cc
        db/db_table_properties_test.cc
        db/db_tailing_iter_test.cc
        db/db_test.cc
        db/db_test2.cc
        db/db_logical_block_size_cache_test.cc
        db/db_universal_compaction_test.cc
        db/db_wal_test.cc
        db/db_with_timestamp_compaction_test.cc
        db/db_write_buffer_manager_test.cc
        db/db_write_test.cc
        db/dbformat_test.cc
        db/deletefile_test.cc
        db/error_handler_fs_test.cc
        db/obsolete_files_test.cc
        db/external_sst_file_basic_test.cc
        db/external_sst_file_test.cc
        db/fault_injection_test.cc
        db/file_indexer_test.cc
        db/filename_test.cc
        db/flush_job_test.cc
        db/import_column_family_test.cc
        db/listener_test.cc
        db/log_test.cc
        db/manual_compaction_test.cc
        db/memtable_list_test.cc
        db/merge_helper_test.cc
        db/merge_test.cc
        db/options_file_test.cc
        db/perf_context_test.cc
        db/periodic_task_scheduler_test.cc
        db/plain_table_db_test.cc
        db/seqno_time_test.cc
        db/prefix_test.cc
        db/range_del_aggregator_test.cc
        db/range_tombstone_fragmenter_test.cc
        db/repair_test.cc
        db/table_properties_collector_test.cc
        db/version_builder_test.cc
        db/version_edit_test.cc
        db/version_set_test.cc
        db/wal_manager_test.cc
        db/wal_edit_test.cc
        db/wide/db_wide_basic_test.cc
        db/wide/wide_column_serialization_test.cc
        db/write_batch_test.cc
        db/write_callback_test.cc
        db/write_controller_test.cc
        db/global_write_controller_test.cc
        env/env_test.cc
        env/io_posix_test.cc
        env/mock_env_test.cc
        file/delete_scheduler_test.cc
        file/prefetch_test.cc
        file/random_access_file_reader_test.cc
        logging/auto_roll_logger_test.cc
        logging/env_logger_test.cc
        logging/event_logger_test.cc
        memory/arena_test.cc
        memory/memory_allocator_test.cc
        memtable/inlineskiplist_test.cc
        memtable/skiplist_test.cc
        memtable/write_buffer_manager_test.cc
        monitoring/histogram_test.cc
        monitoring/iostats_context_test.cc
        monitoring/statistics_test.cc
        monitoring/stats_history_test.cc
        options/configurable_test.cc
        options/customizable_test.cc
        options/options_settable_test.cc
        options/options_test.cc
        table/block_based/block_based_table_reader_test.cc
        table/block_based/block_test.cc
        table/block_based/data_block_hash_index_test.cc
        table/block_based/full_filter_block_test.cc
        table/block_based/partitioned_filter_block_test.cc
        table/cleanable_test.cc
        table/cuckoo/cuckoo_table_builder_test.cc
        table/cuckoo/cuckoo_table_reader_test.cc
        table/merger_test.cc
        table/sst_file_reader_test.cc
        table/table_test.cc
        table/block_fetcher_test.cc
        test_util/testutil_test.cc
        trace_replay/block_cache_tracer_test.cc
        trace_replay/io_tracer_test.cc
        tools/block_cache_analyzer/block_cache_trace_analyzer_test.cc
        tools/io_tracer_parser_test.cc
        tools/ldb_cmd_test.cc
        tools/reduce_levels_test.cc
        tools/sst_dump_test.cc
        tools/trace_analyzer_test.cc
        util/autovector_test.cc
        util/bloom_test.cc
        util/coding_test.cc
        util/crc32c_test.cc
        util/defer_test.cc
        util/dynamic_bloom_test.cc
        util/file_reader_writer_test.cc
        util/filelock_test.cc
        util/hash_test.cc
        util/heap_test.cc
        util/random_test.cc
        util/rate_limiter_test.cc
        util/repeatable_thread_test.cc
        util/ribbon_test.cc
        util/slice_test.cc
        util/slice_transform_test.cc
        util/timer_queue_test.cc
        util/timer_test.cc
        util/thread_list_test.cc
        util/thread_local_test.cc
        util/work_queue_test.cc
        utilities/agg_merge/agg_merge_test.cc
        utilities/backup/backup_engine_test.cc
        utilities/blob_db/blob_db_test.cc
        utilities/cassandra/cassandra_functional_test.cc
        utilities/cassandra/cassandra_format_test.cc
        utilities/cassandra/cassandra_row_merge_test.cc
        utilities/cassandra/cassandra_serialize_test.cc
        utilities/checkpoint/checkpoint_test.cc
        utilities/env_timed_test.cc
        utilities/memory/memory_test.cc
        utilities/merge_operators/string_append/stringappend_test.cc
        utilities/object_registry_test.cc
        utilities/option_change_migration/option_change_migration_test.cc
        utilities/options/options_util_test.cc
        utilities/persistent_cache/hash_table_test.cc
        utilities/persistent_cache/persistent_cache_test.cc
        utilities/simulator_cache/cache_simulator_test.cc
        utilities/simulator_cache/sim_cache_test.cc
        utilities/table_properties_collectors/compact_on_deletion_collector_test.cc
        utilities/transactions/optimistic_transaction_test.cc
        utilities/transactions/transaction_test.cc
        utilities/transactions/lock/point/point_lock_manager_test.cc
        utilities/transactions/write_committed_transaction_ts_test.cc
        utilities/transactions/write_prepared_transaction_test.cc
        utilities/transactions/write_unprepared_transaction_test.cc
        utilities/transactions/lock/range/range_locking_test.cc
        utilities/transactions/timestamped_snapshot_test.cc
        utilities/ttl/ttl_test.cc
        utilities/util_merge_operators_test.cc
        utilities/write_batch_with_index/write_batch_with_index_test.cc
        ${PLUGIN_TESTS}
    )
  endif()

  set(TESTUTIL_SOURCE
      db/db_test_util.cc
      db/db_with_timestamp_test_util.cc
      monitoring/thread_status_updater_debug.cc
      table/mock_table.cc
      utilities/agg_merge/test_agg_merge.cc
      utilities/cassandra/test_utils.cc
  )
  enable_testing()
  add_custom_target(check
    COMMAND ${CMAKE_COMMAND} -P ${PROJECT_SOURCE_DIR}/cmake/CTestRunner.cmake
    WORKING_DIRECTORY ${PROJECT_BINARY_DIR}
    VERBATIM USES_TERMINAL)
  set(TESTUTILLIB testutillib${ARTIFACT_SUFFIX})
  add_library(${TESTUTILLIB} STATIC ${TESTUTIL_SOURCE})
  target_link_libraries(${TESTUTILLIB} ${ROCKSDB_LIB} ${FOLLY_LIBS})
  if(MSVC)
    set_target_properties(${TESTUTILLIB} PROPERTIES COMPILE_FLAGS "/Fd${CMAKE_CFG_INTDIR}/${TESTUTILLIB}.pdb")
  endif()
  set_target_properties(${TESTUTILLIB}
        PROPERTIES EXCLUDE_FROM_DEFAULT_BUILD_RELEASE 1
        EXCLUDE_FROM_DEFAULT_BUILD_MINRELEASE 1
        EXCLUDE_FROM_DEFAULT_BUILD_RELWITHDEBINFO 1
  )

  foreach(sourcefile ${TESTS})
      get_filename_component(exename ${sourcefile} NAME_WE)
      add_executable(${exename}${ARTIFACT_SUFFIX} ${sourcefile})
      set_target_properties(${exename}${ARTIFACT_SUFFIX}
        PROPERTIES EXCLUDE_FROM_DEFAULT_BUILD_RELEASE 1
        EXCLUDE_FROM_DEFAULT_BUILD_MINRELEASE 1
        EXCLUDE_FROM_DEFAULT_BUILD_RELWITHDEBINFO 1
        OUTPUT_NAME ${exename}${ARTIFACT_SUFFIX}
      )
      target_link_libraries(${exename}${ARTIFACT_SUFFIX} ${TESTUTILLIB} testharness gtest ${THIRDPARTY_LIBS} ${ROCKSDB_LIB})
      if(NOT "${exename}" IN_LIST NON_PARALLEL_TESTS)
        gtest_discover_tests(${exename} DISCOVERY_TIMEOUT 120)
      else()
        add_test(NAME ${exename} COMMAND ${exename}${ARTIFACT_SUFFIX})
      endif()
      add_dependencies(check ${exename}${ARTIFACT_SUFFIX})
  endforeach(sourcefile ${TESTS})

  if(WIN32)
    # C executables must link to a shared object
    if(ROCKSDB_BUILD_SHARED)
      set(ROCKSDB_LIB_FOR_C ${ROCKSDB_SHARED_LIB})
    else()
      set(ROCKSDB_LIB_FOR_C OFF)
    endif()
  else()
    set(ROCKSDB_LIB_FOR_C ${ROCKSDB_LIB})
  endif()

  if(ROCKSDB_LIB_FOR_C)
    set(C_TESTS db/c_test.c)
    add_executable(c_test db/c_test.c)
    target_link_libraries(c_test ${ROCKSDB_LIB_FOR_C} testharness)
    add_test(NAME c_test COMMAND c_test${ARTIFACT_SUFFIX})
    add_dependencies(check c_test)
  endif()
endif()

if(WITH_BENCHMARK_TOOLS)
  add_executable(db_bench${ARTIFACT_SUFFIX}
    tools/simulated_hybrid_file_system.cc
    tools/db_bench.cc
    tools/db_bench_tool.cc)
  target_link_libraries(db_bench${ARTIFACT_SUFFIX}
    ${ROCKSDB_LIB} ${THIRDPARTY_LIBS})

  add_executable(cache_bench${ARTIFACT_SUFFIX}
    cache/cache_bench.cc
    cache/cache_bench_tool.cc)
  target_link_libraries(cache_bench${ARTIFACT_SUFFIX}
    ${ROCKSDB_LIB} ${GFLAGS_LIB} ${FOLLY_LIBS})

  add_executable(memtablerep_bench${ARTIFACT_SUFFIX}
    memtable/memtablerep_bench.cc)
  target_link_libraries(memtablerep_bench${ARTIFACT_SUFFIX}
    ${ROCKSDB_LIB} ${GFLAGS_LIB} ${FOLLY_LIBS})

  add_executable(range_del_aggregator_bench${ARTIFACT_SUFFIX}
    db/range_del_aggregator_bench.cc)
  target_link_libraries(range_del_aggregator_bench${ARTIFACT_SUFFIX}
    ${ROCKSDB_LIB} ${GFLAGS_LIB} ${FOLLY_LIBS})

  add_executable(table_reader_bench${ARTIFACT_SUFFIX}
    table/table_reader_bench.cc)
  target_link_libraries(table_reader_bench${ARTIFACT_SUFFIX}
    ${ROCKSDB_LIB} testharness ${GFLAGS_LIB} ${FOLLY_LIBS})

  add_executable(filter_bench${ARTIFACT_SUFFIX}
    util/filter_bench.cc)
  target_link_libraries(filter_bench${ARTIFACT_SUFFIX}
    ${ROCKSDB_LIB} ${GFLAGS_LIB} ${FOLLY_LIBS})

  add_executable(hash_table_bench${ARTIFACT_SUFFIX}
    utilities/persistent_cache/hash_table_bench.cc)
  target_link_libraries(hash_table_bench${ARTIFACT_SUFFIX}
    ${ROCKSDB_LIB} ${GFLAGS_LIB} ${FOLLY_LIBS})
endif()

option(WITH_TRACE_TOOLS "build with trace tools" ON)
if(WITH_TRACE_TOOLS)
  add_executable(block_cache_trace_analyzer${ARTIFACT_SUFFIX}
    tools/block_cache_analyzer/block_cache_trace_analyzer_tool.cc)
  target_link_libraries(block_cache_trace_analyzer${ARTIFACT_SUFFIX}
    ${ROCKSDB_LIB} ${GFLAGS_LIB} ${FOLLY_LIBS})

  add_executable(trace_analyzer${ARTIFACT_SUFFIX}
    tools/trace_analyzer.cc)
  target_link_libraries(trace_analyzer${ARTIFACT_SUFFIX}
    ${ROCKSDB_LIB} ${GFLAGS_LIB} ${FOLLY_LIBS})

endif()

if(WITH_CORE_TOOLS OR WITH_TOOLS)
  add_subdirectory(tools)
  add_custom_target(core_tools
    DEPENDS ${core_tool_deps})
endif()

if(WITH_TOOLS)
  add_subdirectory(db_stress_tool)
  add_custom_target(tools
    DEPENDS ${tool_deps})
endif()

option(WITH_EXAMPLES "build with examples" OFF)
if(WITH_EXAMPLES)
  add_subdirectory(examples)
endif()

option(WITH_BENCHMARK "build benchmark tests" OFF)
if(WITH_BENCHMARK)
  add_subdirectory(${PROJECT_SOURCE_DIR}/microbench/)
endif()<|MERGE_RESOLUTION|>--- conflicted
+++ resolved
@@ -517,15 +517,6 @@
   set(CMAKE_CXX_FLAGS "${CMAKE_CXX_FLAGS} -fno-builtin-memcmp")
 endif()
 
-<<<<<<< HEAD
-option(ROCKSDB_LITE "Build LITE version" OFF)
-if(ROCKSDB_LITE)
-  add_definitions(-DROCKSDB_LITE)
-  set(CMAKE_CXX_FLAGS "${CMAKE_CXX_FLAGS} -fno-exceptions -Os")
-endif()
-
-=======
->>>>>>> 335c4242
 if(CMAKE_SYSTEM_NAME MATCHES "Cygwin")
   add_definitions(-fno-builtin-memcmp -DCYGWIN)
 elseif(CMAKE_SYSTEM_NAME MATCHES "Darwin")
@@ -1054,7 +1045,6 @@
       DEFINITION ${plugin}_COMPILE_FLAGS)
     foreach (src ${${plugin}_SOURCES})
       list(APPEND SOURCES ${plugin_root}/${src})
-<<<<<<< HEAD
       set_source_files_properties(
         ${plugin_root}/${src}
         PROPERTIES COMPILE_FLAGS "${${plugin}_COMPILE_FLAGS}")
@@ -1068,21 +1058,6 @@
         ${plugin_root}/${test}
         PROPERTIES COMPILE_FLAGS "${${plugin}_COMPILE_FLAGS}")
     endforeach()
-=======
-      set_source_files_properties(
-        ${plugin_root}/${src}
-        PROPERTIES COMPILE_FLAGS "${${plugin}_COMPILE_FLAGS}")
-    endforeach()
-    get_directory_property(${plugin}_TESTS
-      DIRECTORY ${plugin_root}
-      DEFINITION ${plugin}_TESTS)
-    foreach (test ${${plugin}_TESTS})
-      list(APPEND PLUGIN_TESTS ${plugin_root}/${test})
-      set_source_files_properties(
-        ${plugin_root}/${test}
-        PROPERTIES COMPILE_FLAGS "${${plugin}_COMPILE_FLAGS}")
-    endforeach()
->>>>>>> 335c4242
     
     get_directory_property(${plugin}_INCLUDE_PATHS
       DIRECTORY ${plugin_root}
