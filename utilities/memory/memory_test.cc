// Copyright (c) 2011-present, Facebook, Inc.  All rights reserved.
//  This source code is licensed under both the GPLv2 (found in the
//  COPYING file in the root directory) and Apache 2.0 License
//  (found in the LICENSE.Apache file in the root directory).


#include "db/db_impl/db_impl.h"
#include "rocksdb/cache.h"
#include "rocksdb/table.h"
#include "rocksdb/utilities/memory_util.h"
#include "rocksdb/utilities/stackable_db.h"
#include "table/block_based/block_based_table_factory.h"
#include "test_util/testharness.h"
#include "test_util/testutil.h"
#include "util/random.h"
#include "util/string_util.h"

namespace ROCKSDB_NAMESPACE {

class MemoryTest : public testing::Test {
 public:
  MemoryTest() : kDbDir(test::PerThreadDBPath("memory_test")), rnd_(301) {
    assert(Env::Default()->CreateDirIfMissing(kDbDir).ok());
  }

  std::string GetDBName(int id) { return kDbDir + "db_" + std::to_string(id); }

  void UpdateUsagesHistory(const std::vector<DB*>& dbs) {
    std::map<MemoryUtil::UsageType, uint64_t> usage_by_type;
    ASSERT_OK(GetApproximateMemoryUsageByType(dbs, &usage_by_type));
    for (int i = 0; i < MemoryUtil::kNumUsageTypes; ++i) {
      usage_history_[i].push_back(
          usage_by_type[static_cast<MemoryUtil::UsageType>(i)]);
    }
  }

  void GetCachePointersFromTableFactory(
      const TableFactory* factory,
      std::unordered_set<const Cache*>* cache_set) {
    const auto bbto = factory->GetOptions<BlockBasedTableOptions>();
    if (bbto != nullptr) {
      cache_set->insert(bbto->block_cache.get());
    }
  }

  void GetCachePointers(const std::vector<DB*>& dbs,
                        std::unordered_set<const Cache*>* cache_set) {
    cache_set->clear();

    for (auto* db : dbs) {
      assert(db);

      // Cache from DBImpl
      StackableDB* sdb = dynamic_cast<StackableDB*>(db);
      DBImpl* db_impl = dynamic_cast<DBImpl*>(sdb ? sdb->GetBaseDB() : db);
      if (db_impl != nullptr) {
        cache_set->insert(db_impl->TEST_table_cache());
      }

      // Cache from DBOptions
      cache_set->insert(db->GetDBOptions().row_cache.get());

      // Cache from table factories
      std::unordered_map<std::string, const ImmutableCFOptions*> iopts_map;
      if (db_impl != nullptr) {
        ASSERT_OK(db_impl->TEST_GetAllImmutableCFOptions(&iopts_map));
      }
      for (auto pair : iopts_map) {
        GetCachePointersFromTableFactory(pair.second->table_factory.get(),
                                         cache_set);
      }
    }
  }

  Status GetApproximateMemoryUsageByType(
      const std::vector<DB*>& dbs,
      std::map<MemoryUtil::UsageType, uint64_t>* usage_by_type) {
    std::unordered_set<const Cache*> cache_set;
    GetCachePointers(dbs, &cache_set);

    return MemoryUtil::GetApproximateMemoryUsageByType(dbs, cache_set,
                                                       usage_by_type);
  }

  const std::string kDbDir;
  Random rnd_;
  std::vector<uint64_t> usage_history_[MemoryUtil::kNumUsageTypes];
};

TEST_F(MemoryTest, SharedBlockCacheTotal) {
  std::vector<DB*> dbs;
  std::vector<uint64_t> usage_by_type;
  const int kNumDBs = 10;
  const int kKeySize = 100;
  const int kValueSize = 500;
  Options opt;
  opt.create_if_missing = true;
  opt.write_buffer_size = kKeySize + kValueSize;
  opt.max_write_buffer_number = 10;
  opt.min_write_buffer_number_to_merge = 10;
  opt.disable_auto_compactions = true;
  BlockBasedTableOptions bbt_opts;
  bbt_opts.block_cache = NewLRUCache(4096 * 1000 * 10);
  for (int i = 0; i < kNumDBs; ++i) {
    ASSERT_OK(DestroyDB(GetDBName(i), opt));
    DB* db = nullptr;
    ASSERT_OK(DB::Open(opt, GetDBName(i), &db));
    dbs.push_back(db);
  }

  std::vector<std::string> keys_by_db[kNumDBs];

  // Fill one memtable per Put to make memtable use more memory.
  for (int p = 0; p < opt.min_write_buffer_number_to_merge / 2; ++p) {
    for (int i = 0; i < kNumDBs; ++i) {
      for (int j = 0; j < 100; ++j) {
        keys_by_db[i].emplace_back(rnd_.RandomString(kKeySize));
        ASSERT_OK(dbs[i]->Put(WriteOptions(), keys_by_db[i].back(),
                              rnd_.RandomString(kValueSize)));
      }
      ASSERT_OK(dbs[i]->Flush(FlushOptions()));
    }
  }
  for (int i = 0; i < kNumDBs; ++i) {
    for (auto& key : keys_by_db[i]) {
      std::string value;
      ASSERT_OK(dbs[i]->Get(ReadOptions(), key, &value));
    }
    UpdateUsagesHistory(dbs);
  }
  for (size_t i = 1; i < usage_history_[MemoryUtil::kMemTableTotal].size();
       ++i) {
    // Expect EQ as we didn't flush more memtables.
    ASSERT_EQ(usage_history_[MemoryUtil::kTableReadersTotal][i],
              usage_history_[MemoryUtil::kTableReadersTotal][i - 1]);
  }
  for (int i = 0; i < kNumDBs; ++i) {
    delete dbs[i];
  }
}

TEST_F(MemoryTest, MemTableAndTableReadersTotal) {
  std::vector<DB*> dbs;
  std::vector<uint64_t> usage_by_type;
  std::vector<std::vector<ColumnFamilyHandle*>> vec_handles;
  const int kNumDBs = 10;
  // These key/value sizes ensure each KV has its own memtable. Note that the
  // minimum write_buffer_size allowed is 64 KB.
  const int kKeySize = 100;
  const int kValueSize = 1 << 16;
  Options opt;
  opt.create_if_missing = true;
  opt.create_missing_column_families = true;
  opt.write_buffer_size = kKeySize + kValueSize;
  opt.max_write_buffer_number = 10;
  opt.min_write_buffer_number_to_merge = 10;
  opt.disable_auto_compactions = true;

  std::vector<ColumnFamilyDescriptor> cf_descs = {
      {kDefaultColumnFamilyName, ColumnFamilyOptions(opt)},
      {"one", ColumnFamilyOptions(opt)},
      {"two", ColumnFamilyOptions(opt)},
  };

  for (int i = 0; i < kNumDBs; ++i) {
    ASSERT_OK(DestroyDB(GetDBName(i), opt));
    std::vector<ColumnFamilyHandle*> handles;
    dbs.emplace_back();
    vec_handles.emplace_back();
    ASSERT_OK(DB::Open(DBOptions(opt), GetDBName(i), cf_descs,
                       &vec_handles.back(), &dbs.back()));
  }

  // Fill one memtable per Put to make memtable use more memory.
  for (int p = 0; p < opt.min_write_buffer_number_to_merge / 2; ++p) {
    for (int i = 0; i < kNumDBs; ++i) {
      for (auto* handle : vec_handles[i]) {
        ASSERT_OK(dbs[i]->Put(WriteOptions(), handle,
                              rnd_.RandomString(kKeySize),
                              rnd_.RandomString(kValueSize)));
        UpdateUsagesHistory(dbs);
      }
    }
  }
  // Expect the usage history is monotonically increasing
  for (size_t i = 1; i < usage_history_[MemoryUtil::kMemTableTotal].size();
       ++i) {
    ASSERT_GT(usage_history_[MemoryUtil::kMemTableTotal][i],
              usage_history_[MemoryUtil::kMemTableTotal][i - 1]);
    ASSERT_GT(usage_history_[MemoryUtil::kMemTableUnFlushed][i],
              usage_history_[MemoryUtil::kMemTableUnFlushed][i - 1]);
    ASSERT_EQ(usage_history_[MemoryUtil::kTableReadersTotal][i],
              usage_history_[MemoryUtil::kTableReadersTotal][i - 1]);
  }

  size_t usage_check_point = usage_history_[MemoryUtil::kMemTableTotal].size();
  std::vector<Iterator*> iters;

  // Create an iterator and flush all memtables for each db
  for (int i = 0; i < kNumDBs; ++i) {
    iters.push_back(dbs[i]->NewIterator(ReadOptions()));
    ASSERT_OK(dbs[i]->Flush(FlushOptions()));

    for (int j = 0; j < 100; ++j) {
      std::string value;
      ASSERT_NOK(
          dbs[i]->Get(ReadOptions(), rnd_.RandomString(kKeySize), &value));
    }

    UpdateUsagesHistory(dbs);
  }
  for (size_t i = usage_check_point;
       i < usage_history_[MemoryUtil::kMemTableTotal].size(); ++i) {
    // Since memtables are pinned by iterators, we don't expect the
    // memory usage of all the memtables decreases as they are pinned
    // by iterators.
    ASSERT_GE(usage_history_[MemoryUtil::kMemTableTotal][i],
              usage_history_[MemoryUtil::kMemTableTotal][i - 1]);
    // Expect the usage history from the "usage_decay_point" is
    // monotonically decreasing.
    ASSERT_LT(usage_history_[MemoryUtil::kMemTableUnFlushed][i],
              usage_history_[MemoryUtil::kMemTableUnFlushed][i - 1]);
    // Expect the usage history of the table readers increases
    // as we flush tables.
    ASSERT_GT(usage_history_[MemoryUtil::kTableReadersTotal][i],
              usage_history_[MemoryUtil::kTableReadersTotal][i - 1]);
    ASSERT_GT(usage_history_[MemoryUtil::kCacheTotal][i],
              usage_history_[MemoryUtil::kCacheTotal][i - 1]);
  }
  usage_check_point = usage_history_[MemoryUtil::kMemTableTotal].size();
  for (int i = 0; i < kNumDBs; ++i) {
    // iterator is not used.
    ASSERT_OK(iters[i]->status());
    delete iters[i];
    UpdateUsagesHistory(dbs);
  }
  for (size_t i = usage_check_point;
       i < usage_history_[MemoryUtil::kMemTableTotal].size(); ++i) {
    // Expect the usage of all memtables decreasing as we delete iterators.
    ASSERT_LT(usage_history_[MemoryUtil::kMemTableTotal][i],
              usage_history_[MemoryUtil::kMemTableTotal][i - 1]);
    // Since the memory usage of un-flushed memtables is only affected
    // by Put and flush, we expect EQ here as we only delete iterators.
    ASSERT_EQ(usage_history_[MemoryUtil::kMemTableUnFlushed][i],
              usage_history_[MemoryUtil::kMemTableUnFlushed][i - 1]);
    // Expect EQ as we didn't flush more memtables.
    ASSERT_EQ(usage_history_[MemoryUtil::kTableReadersTotal][i],
              usage_history_[MemoryUtil::kTableReadersTotal][i - 1]);
  }

  for (int i = 0; i < kNumDBs; ++i) {
    for (auto* handle : vec_handles[i]) {
      delete handle;
    }
    delete dbs[i];
  }
}
}  // namespace ROCKSDB_NAMESPACE

int main(int argc, char** argv) {
#if !(defined NDEBUG) || !defined(OS_WIN)
  ROCKSDB_NAMESPACE::port::InstallStackTraceHandler();
  ::testing::InitGoogleTest(&argc, argv);
  return RUN_ALL_TESTS();
#else
  return 0;
#endif
}
<<<<<<< HEAD

#else
#include <cstdio>

int main(int /*argc*/, char** /*argv*/) {
  printf("Skipped in LITE mode as utilities are not supported.\n");
  return 0;
}
#endif  // !ROCKSDB_LITE
=======
>>>>>>> 335c4242
<|MERGE_RESOLUTION|>--- conflicted
+++ resolved
@@ -266,15 +266,3 @@
   return 0;
 #endif
 }
-<<<<<<< HEAD
-
-#else
-#include <cstdio>
-
-int main(int /*argc*/, char** /*argv*/) {
-  printf("Skipped in LITE mode as utilities are not supported.\n");
-  return 0;
-}
-#endif  // !ROCKSDB_LITE
-=======
->>>>>>> 335c4242
