//  Copyright (c) 2011-present, Facebook, Inc.  All rights reserved.
//  This source code is licensed under both the GPLv2 (found in the
//  COPYING file in the root directory) and Apache 2.0 License
//  (found in the LICENSE.Apache file in the root directory).


#include "rocksdb/utilities/options_util.h"

#include <cctype>
#include <cinttypes>
#include <unordered_map>

#include "env/mock_env.h"
#include "file/filename.h"
#include "options/options_parser.h"
#include "rocksdb/convenience.h"
#include "rocksdb/db.h"
#include "rocksdb/table.h"
#include "test_util/testharness.h"
#include "test_util/testutil.h"
#include "util/random.h"

#ifndef GFLAGS
bool FLAGS_enable_print = false;
#else
#include "util/gflags_compat.h"
using GFLAGS_NAMESPACE::ParseCommandLineFlags;
DEFINE_bool(enable_print, false, "Print options generated to console.");
#endif  // GFLAGS

namespace ROCKSDB_NAMESPACE {
class OptionsUtilTest : public testing::Test {
 public:
  OptionsUtilTest() : rnd_(0xFB) {
    env_.reset(NewMemEnv(Env::Default()));
    dbname_ = test::PerThreadDBPath("options_util_test");
  }

 protected:
  std::unique_ptr<Env> env_;
  std::string dbname_;
  Random rnd_;
};

TEST_F(OptionsUtilTest, SaveAndLoad) {
  const size_t kCFCount = 5;

  DBOptions db_opt;
  std::vector<std::string> cf_names;
  std::vector<ColumnFamilyOptions> cf_opts;
  test::RandomInitDBOptions(&db_opt, &rnd_);
  for (size_t i = 0; i < kCFCount; ++i) {
    cf_names.push_back(i == 0 ? kDefaultColumnFamilyName
                              : test::RandomName(&rnd_, 10));
    cf_opts.emplace_back();
    test::RandomInitCFOptions(&cf_opts.back(), db_opt, &rnd_);
  }

  const std::string kFileName = "OPTIONS-123456";
  ASSERT_OK(PersistRocksDBOptions(db_opt, cf_names, cf_opts, kFileName,
                                  env_->GetFileSystem().get()));

  DBOptions loaded_db_opt;
  std::vector<ColumnFamilyDescriptor> loaded_cf_descs;
  ConfigOptions config_options;
  config_options.ignore_unknown_options = false;
  config_options.input_strings_escaped = true;
  config_options.env = env_.get();
  ASSERT_OK(LoadOptionsFromFile(config_options, kFileName, &loaded_db_opt,
                                &loaded_cf_descs));
  ConfigOptions exact;
  exact.sanity_level = ConfigOptions::kSanityLevelExactMatch;
  ASSERT_OK(
      RocksDBOptionsParser::VerifyDBOptions(exact, db_opt, loaded_db_opt));
  test::RandomInitDBOptions(&db_opt, &rnd_);
  ASSERT_NOK(
      RocksDBOptionsParser::VerifyDBOptions(exact, db_opt, loaded_db_opt));

  for (size_t i = 0; i < kCFCount; ++i) {
    ASSERT_EQ(cf_names[i], loaded_cf_descs[i].name);
    ASSERT_OK(RocksDBOptionsParser::VerifyCFOptions(
        exact, cf_opts[i], loaded_cf_descs[i].options));
    ASSERT_OK(RocksDBOptionsParser::VerifyTableFactory(
        exact, cf_opts[i].table_factory.get(),
        loaded_cf_descs[i].options.table_factory.get()));
    test::RandomInitCFOptions(&cf_opts[i], db_opt, &rnd_);
    ASSERT_NOK(RocksDBOptionsParser::VerifyCFOptions(
        exact, cf_opts[i], loaded_cf_descs[i].options));
  }

  ASSERT_OK(DestroyDB(dbname_, Options(db_opt, cf_opts[0])));
  for (size_t i = 0; i < kCFCount; ++i) {
    if (cf_opts[i].compaction_filter) {
      delete cf_opts[i].compaction_filter;
    }
  }
}

TEST_F(OptionsUtilTest, SaveAndLoadWithCacheCheck) {
  // creating db
  DBOptions db_opt;
  db_opt.create_if_missing = true;
  // initialize BlockBasedTableOptions
  std::shared_ptr<Cache> cache = NewLRUCache(1 * 1024);
  BlockBasedTableOptions bbt_opts;
  bbt_opts.block_size = 32 * 1024;
  // saving cf options
  std::vector<ColumnFamilyOptions> cf_opts;
  ColumnFamilyOptions default_column_family_opt = ColumnFamilyOptions();
  default_column_family_opt.table_factory.reset(
      NewBlockBasedTableFactory(bbt_opts));
  cf_opts.push_back(default_column_family_opt);

  ColumnFamilyOptions cf_opt_sample = ColumnFamilyOptions();
  cf_opt_sample.table_factory.reset(NewBlockBasedTableFactory(bbt_opts));
  cf_opts.push_back(cf_opt_sample);

  ColumnFamilyOptions cf_opt_plain_table_opt = ColumnFamilyOptions();
  cf_opt_plain_table_opt.table_factory.reset(NewPlainTableFactory());
  cf_opts.push_back(cf_opt_plain_table_opt);

  std::vector<std::string> cf_names;
  cf_names.push_back(kDefaultColumnFamilyName);
  cf_names.push_back("cf_sample");
  cf_names.push_back("cf_plain_table_sample");
  // Saving DB in file
  const std::string kFileName = "OPTIONS-LOAD_CACHE_123456";
  ASSERT_OK(PersistRocksDBOptions(db_opt, cf_names, cf_opts, kFileName,
                                  env_->GetFileSystem().get()));
  DBOptions loaded_db_opt;
  std::vector<ColumnFamilyDescriptor> loaded_cf_descs;

  ConfigOptions config_options;
  config_options.ignore_unknown_options = false;
  config_options.input_strings_escaped = true;
  config_options.env = env_.get();
  ASSERT_OK(LoadOptionsFromFile(config_options, kFileName, &loaded_db_opt,
                                &loaded_cf_descs, &cache));
  for (size_t i = 0; i < loaded_cf_descs.size(); i++) {
    auto* loaded_bbt_opt =
        loaded_cf_descs[i]
            .options.table_factory->GetOptions<BlockBasedTableOptions>();
    // Expect the same cache will be loaded
    if (loaded_bbt_opt != nullptr) {
      ASSERT_EQ(loaded_bbt_opt->block_cache.get(), cache.get());
    }
  }
  ASSERT_OK(DestroyDB(dbname_, Options(loaded_db_opt, cf_opts[0])));
}

namespace {
class DummyTableFactory : public TableFactory {
 public:
  DummyTableFactory() {}
  ~DummyTableFactory() override {}

  const char* Name() const override { return "DummyTableFactory"; }

  using TableFactory::NewTableReader;
  Status NewTableReader(
      const ReadOptions& /*ro*/,
      const TableReaderOptions& /*table_reader_options*/,
      std::unique_ptr<RandomAccessFileReader>&& /*file*/,
      uint64_t /*file_size*/, std::unique_ptr<TableReader>* /*table_reader*/,
      bool /*prefetch_index_and_filter_in_cache*/) const override {
    return Status::NotSupported();
  }

  TableBuilder* NewTableBuilder(
      const TableBuilderOptions& /*table_builder_options*/,
      WritableFileWriter* /*file*/) const override {
    return nullptr;
  }

  Status ValidateOptions(
      const DBOptions& /*db_opts*/,
      const ColumnFamilyOptions& /*cf_opts*/) const override {
    return Status::NotSupported();
  }

  std::string GetPrintableOptions() const override { return ""; }
};

class DummyMergeOperator : public MergeOperator {
 public:
  DummyMergeOperator() {}
  ~DummyMergeOperator() override {}

  bool FullMergeV2(const MergeOperationInput& /*merge_in*/,
                   MergeOperationOutput* /*merge_out*/) const override {
    return false;
  }

  bool PartialMergeMulti(const Slice& /*key*/,
                         const std::deque<Slice>& /*operand_list*/,
                         std::string* /*new_value*/,
                         Logger* /*logger*/) const override {
    return false;
  }

  const char* Name() const override { return "DummyMergeOperator"; }
};

class DummySliceTransform : public SliceTransform {
 public:
  DummySliceTransform() {}
  ~DummySliceTransform() override {}

  // Return the name of this transformation.
  const char* Name() const override { return "DummySliceTransform"; }

  // transform a src in domain to a dst in the range
  Slice Transform(const Slice& src) const override { return src; }

  // determine whether this is a valid src upon the function applies
  bool InDomain(const Slice& /*src*/) const override { return false; }

  // determine whether dst=Transform(src) for some src
  bool InRange(const Slice& /*dst*/) const override { return false; }
};

}  // namespace

TEST_F(OptionsUtilTest, SanityCheck) {
  DBOptions db_opt;
  std::vector<ColumnFamilyDescriptor> cf_descs;
  const size_t kCFCount = 5;
  for (size_t i = 0; i < kCFCount; ++i) {
    cf_descs.emplace_back();
    cf_descs.back().name =
        (i == 0) ? kDefaultColumnFamilyName : test::RandomName(&rnd_, 10);

    cf_descs.back().options.table_factory.reset(NewBlockBasedTableFactory());
    // Assign non-null values to prefix_extractors except the first cf.
    cf_descs.back().options.prefix_extractor.reset(
        i != 0 ? test::RandomSliceTransform(&rnd_) : nullptr);
    cf_descs.back().options.merge_operator.reset(
        test::RandomMergeOperator(&rnd_));
  }

  db_opt.create_missing_column_families = true;
  db_opt.create_if_missing = true;

  ASSERT_OK(DestroyDB(dbname_, Options(db_opt, cf_descs[0].options)));
  DB* db;
  std::vector<ColumnFamilyHandle*> handles;
  // open and persist the options
  ASSERT_OK(DB::Open(db_opt, dbname_, cf_descs, &handles, &db));

  // close the db
  for (auto* handle : handles) {
    delete handle;
  }
  delete db;

  ConfigOptions config_options;
  config_options.ignore_unknown_options = false;
  config_options.input_strings_escaped = true;
  config_options.sanity_level = ConfigOptions::kSanityLevelLooselyCompatible;
  // perform sanity check
  ASSERT_OK(
      CheckOptionsCompatibility(config_options, dbname_, db_opt, cf_descs));

  ASSERT_GE(kCFCount, 5);
  // merge operator
  {
    std::shared_ptr<MergeOperator> merge_op =
        cf_descs[0].options.merge_operator;

    ASSERT_NE(merge_op.get(), nullptr);
    cf_descs[0].options.merge_operator.reset();
    ASSERT_NOK(
        CheckOptionsCompatibility(config_options, dbname_, db_opt, cf_descs));

    cf_descs[0].options.merge_operator.reset(new DummyMergeOperator());
    ASSERT_NOK(
        CheckOptionsCompatibility(config_options, dbname_, db_opt, cf_descs));

    cf_descs[0].options.merge_operator = merge_op;
    ASSERT_OK(
        CheckOptionsCompatibility(config_options, dbname_, db_opt, cf_descs));
  }

  // prefix extractor
  {
    std::shared_ptr<const SliceTransform> prefix_extractor =
        cf_descs[1].options.prefix_extractor;

    // It's okay to set prefix_extractor to nullptr.
    ASSERT_NE(prefix_extractor, nullptr);
    cf_descs[1].options.prefix_extractor.reset();
    ASSERT_OK(
        CheckOptionsCompatibility(config_options, dbname_, db_opt, cf_descs));

    cf_descs[1].options.prefix_extractor.reset(new DummySliceTransform());
    ASSERT_OK(
        CheckOptionsCompatibility(config_options, dbname_, db_opt, cf_descs));

    cf_descs[1].options.prefix_extractor = prefix_extractor;
    ASSERT_OK(
        CheckOptionsCompatibility(config_options, dbname_, db_opt, cf_descs));
  }

  // prefix extractor nullptr case
  {
    std::shared_ptr<const SliceTransform> prefix_extractor =
        cf_descs[0].options.prefix_extractor;

    // It's okay to set prefix_extractor to nullptr.
    ASSERT_EQ(prefix_extractor, nullptr);
    cf_descs[0].options.prefix_extractor.reset();
    ASSERT_OK(
        CheckOptionsCompatibility(config_options, dbname_, db_opt, cf_descs));

    // It's okay to change prefix_extractor from nullptr to non-nullptr
    cf_descs[0].options.prefix_extractor.reset(new DummySliceTransform());
    ASSERT_OK(
        CheckOptionsCompatibility(config_options, dbname_, db_opt, cf_descs));

    cf_descs[0].options.prefix_extractor = prefix_extractor;
    ASSERT_OK(
        CheckOptionsCompatibility(config_options, dbname_, db_opt, cf_descs));
  }

  // comparator
  {
    test::SimpleSuffixReverseComparator comparator;

    auto* prev_comparator = cf_descs[2].options.comparator;
    cf_descs[2].options.comparator = &comparator;
    ASSERT_NOK(
        CheckOptionsCompatibility(config_options, dbname_, db_opt, cf_descs));

    cf_descs[2].options.comparator = prev_comparator;
    ASSERT_OK(
        CheckOptionsCompatibility(config_options, dbname_, db_opt, cf_descs));
  }

  // table factory
  {
    std::shared_ptr<TableFactory> table_factory =
        cf_descs[3].options.table_factory;

    ASSERT_NE(table_factory, nullptr);
    cf_descs[3].options.table_factory.reset(new DummyTableFactory());
    ASSERT_NOK(
        CheckOptionsCompatibility(config_options, dbname_, db_opt, cf_descs));

    cf_descs[3].options.table_factory = table_factory;
    ASSERT_OK(
        CheckOptionsCompatibility(config_options, dbname_, db_opt, cf_descs));
  }
  ASSERT_OK(DestroyDB(dbname_, Options(db_opt, cf_descs[0].options)));
}

TEST_F(OptionsUtilTest, LatestOptionsNotFound) {
  std::unique_ptr<Env> env(NewMemEnv(Env::Default()));
  Status s;
  Options options;
  ConfigOptions config_opts;
  std::vector<ColumnFamilyDescriptor> cf_descs;

  options.env = env.get();
  options.create_if_missing = true;
  config_opts.env = options.env;
  config_opts.ignore_unknown_options = false;

  std::vector<std::string> children;

  std::string options_file_name;
  ASSERT_OK(DestroyDB(dbname_, options));
  // First, test where the db directory does not exist
  ASSERT_NOK(options.env->GetChildren(dbname_, &children));

  s = GetLatestOptionsFileName(dbname_, options.env, &options_file_name);
  ASSERT_TRUE(s.IsNotFound());
  ASSERT_TRUE(s.IsPathNotFound());

  s = LoadLatestOptions(config_opts, dbname_, &options, &cf_descs);
  ASSERT_TRUE(s.IsNotFound());
  ASSERT_TRUE(s.IsPathNotFound());

  s = GetLatestOptionsFileName(dbname_, options.env, &options_file_name);
  ASSERT_TRUE(s.IsNotFound());
  ASSERT_TRUE(s.IsPathNotFound());

  // Second, test where the db directory exists but is empty
  ASSERT_OK(options.env->CreateDir(dbname_));

  s = GetLatestOptionsFileName(dbname_, options.env, &options_file_name);
  ASSERT_TRUE(s.IsNotFound());
  ASSERT_TRUE(s.IsPathNotFound());

  s = LoadLatestOptions(config_opts, dbname_, &options, &cf_descs);
  ASSERT_TRUE(s.IsNotFound());
  ASSERT_TRUE(s.IsPathNotFound());

  // Finally, test where a file exists but is not an "Options" file
  std::unique_ptr<WritableFile> file;
  ASSERT_OK(
      options.env->NewWritableFile(dbname_ + "/temp.txt", &file, EnvOptions()));
  ASSERT_OK(file->Close());
  s = GetLatestOptionsFileName(dbname_, options.env, &options_file_name);
  ASSERT_TRUE(s.IsNotFound());
  ASSERT_TRUE(s.IsPathNotFound());

  s = LoadLatestOptions(config_opts, dbname_, &options, &cf_descs);
  ASSERT_TRUE(s.IsNotFound());
  ASSERT_TRUE(s.IsPathNotFound());
  ASSERT_OK(options.env->DeleteFile(dbname_ + "/temp.txt"));
  ASSERT_OK(options.env->DeleteDir(dbname_));
}

TEST_F(OptionsUtilTest, LoadLatestOptions) {
  Options options;
  options.OptimizeForSmallDb();
  ColumnFamilyDescriptor cf_desc;
  ConfigOptions config_opts;
  DBOptions db_opts;
  std::vector<ColumnFamilyDescriptor> cf_descs;
  std::vector<ColumnFamilyHandle*> handles;
  DB* db;
  options.create_if_missing = true;

  ASSERT_OK(DestroyDB(dbname_, options));

  cf_descs.emplace_back();
  cf_descs.back().name = kDefaultColumnFamilyName;
  cf_descs.back().options.table_factory.reset(NewBlockBasedTableFactory());
  cf_descs.emplace_back();
  cf_descs.back().name = "Plain";
  cf_descs.back().options.table_factory.reset(NewPlainTableFactory());
  db_opts.create_missing_column_families = true;
  db_opts.create_if_missing = true;

  // open and persist the options
  ASSERT_OK(DB::Open(db_opts, dbname_, cf_descs, &handles, &db));

  std::string options_file_name;
  std::string new_options_file;

  ASSERT_OK(GetLatestOptionsFileName(dbname_, options.env, &options_file_name));
  ASSERT_OK(LoadLatestOptions(config_opts, dbname_, &db_opts, &cf_descs));
  ASSERT_EQ(cf_descs.size(), 2U);
  ASSERT_OK(RocksDBOptionsParser::VerifyDBOptions(config_opts,
                                                  db->GetDBOptions(), db_opts));
  ASSERT_OK(handles[0]->GetDescriptor(&cf_desc));
  ASSERT_OK(RocksDBOptionsParser::VerifyCFOptions(config_opts, cf_desc.options,
                                                  cf_descs[0].options));
  ASSERT_OK(handles[1]->GetDescriptor(&cf_desc));
  ASSERT_OK(RocksDBOptionsParser::VerifyCFOptions(config_opts, cf_desc.options,
                                                  cf_descs[1].options));

  // Now change some of the DBOptions
  ASSERT_OK(db->SetDBOptions(
      {{"delayed_write_rate", "1234"}, {"bytes_per_sync", "32768"}}));
  ASSERT_OK(GetLatestOptionsFileName(dbname_, options.env, &new_options_file));
  ASSERT_NE(options_file_name, new_options_file);
  ASSERT_OK(LoadLatestOptions(config_opts, dbname_, &db_opts, &cf_descs));
  ASSERT_OK(RocksDBOptionsParser::VerifyDBOptions(config_opts,
                                                  db->GetDBOptions(), db_opts));
  options_file_name = new_options_file;

  // Now change some of the ColumnFamilyOptions
  ASSERT_OK(db->SetOptions(handles[1], {{"write_buffer_size", "32768"}}));
  ASSERT_OK(GetLatestOptionsFileName(dbname_, options.env, &new_options_file));
  ASSERT_NE(options_file_name, new_options_file);
  ASSERT_OK(LoadLatestOptions(config_opts, dbname_, &db_opts, &cf_descs));
  ASSERT_OK(RocksDBOptionsParser::VerifyDBOptions(config_opts,
                                                  db->GetDBOptions(), db_opts));
  ASSERT_OK(handles[0]->GetDescriptor(&cf_desc));
  ASSERT_OK(RocksDBOptionsParser::VerifyCFOptions(config_opts, cf_desc.options,
                                                  cf_descs[0].options));
  ASSERT_OK(handles[1]->GetDescriptor(&cf_desc));
  ASSERT_OK(RocksDBOptionsParser::VerifyCFOptions(config_opts, cf_desc.options,
                                                  cf_descs[1].options));

  // close the db
  for (auto* handle : handles) {
    delete handle;
  }
  delete db;
  ASSERT_OK(DestroyDB(dbname_, options, cf_descs));
}

static void WriteOptionsFile(Env* env, const std::string& path,
                             const std::string& options_file, int major,
                             int minor, const std::string& db_opts,
                             const std::string& cf_opts,
                             const std::string& bbt_opts = "") {
  std::string options_file_header =
      "\n"
      "[Version]\n"
      "  rocksdb_version=" +
      std::to_string(major) + "." + std::to_string(minor) +
      ".0\n"
      "  options_file_version=1\n";

  std::unique_ptr<WritableFile> wf;
  ASSERT_OK(env->NewWritableFile(path + "/" + options_file, &wf, EnvOptions()));
  ASSERT_OK(
      wf->Append(options_file_header + "[ DBOptions ]\n" + db_opts + "\n"));
  ASSERT_OK(wf->Append(
      "[CFOptions   \"default\"]  # column family must be specified\n" +
      cf_opts + "\n"));
  ASSERT_OK(wf->Append("[TableOptions/BlockBasedTable   \"default\"]\n" +
                       bbt_opts + "\n"));
  ASSERT_OK(wf->Close());

  std::string latest_options_file;
  ASSERT_OK(GetLatestOptionsFileName(path, env, &latest_options_file));
  ASSERT_EQ(latest_options_file, options_file);
}

TEST_F(OptionsUtilTest, BadLatestOptions) {
  Status s;
  ConfigOptions config_opts;
  DBOptions db_opts;
  std::vector<ColumnFamilyDescriptor> cf_descs;
  Options options;
  options.env = env_.get();
  config_opts.env = env_.get();
  config_opts.ignore_unknown_options = false;
  config_opts.delimiter = "\n";

  ConfigOptions ignore_opts = config_opts;
  ignore_opts.ignore_unknown_options = true;

  std::string options_file_name;

  // Test where the db directory exists but is empty
  ASSERT_OK(options.env->CreateDir(dbname_));
  ASSERT_NOK(
      GetLatestOptionsFileName(dbname_, options.env, &options_file_name));
  ASSERT_NOK(LoadLatestOptions(config_opts, dbname_, &db_opts, &cf_descs));

  // Write an options file for a previous major release with an unknown DB
  // Option
  WriteOptionsFile(options.env, dbname_, "OPTIONS-0001", ROCKSDB_MAJOR - 1,
                   ROCKSDB_MINOR, "unknown_db_opt=true", "");
  s = LoadLatestOptions(config_opts, dbname_, &db_opts, &cf_descs);
  ASSERT_NOK(s);
  ASSERT_TRUE(s.IsInvalidArgument());
  // Even though ignore_unknown_options=true, we still return an error...
  s = LoadLatestOptions(ignore_opts, dbname_, &db_opts, &cf_descs);
  ASSERT_NOK(s);
  ASSERT_TRUE(s.IsInvalidArgument());
  // Write an options file for a previous minor release with an unknown CF
  // Option
  WriteOptionsFile(options.env, dbname_, "OPTIONS-0002", ROCKSDB_MAJOR,
                   ROCKSDB_MINOR - 1, "", "unknown_cf_opt=true");
  s = LoadLatestOptions(config_opts, dbname_, &db_opts, &cf_descs);
  ASSERT_NOK(s);
  ASSERT_TRUE(s.IsInvalidArgument());
  // Even though ignore_unknown_options=true, we still return an error...
  s = LoadLatestOptions(ignore_opts, dbname_, &db_opts, &cf_descs);
  ASSERT_NOK(s);
  ASSERT_TRUE(s.IsInvalidArgument());
  // Write an options file for a previous minor release with an unknown BBT
  // Option
  WriteOptionsFile(options.env, dbname_, "OPTIONS-0003", ROCKSDB_MAJOR,
                   ROCKSDB_MINOR - 1, "", "", "unknown_bbt_opt=true");
  s = LoadLatestOptions(config_opts, dbname_, &db_opts, &cf_descs);
  ASSERT_NOK(s);
  ASSERT_TRUE(s.IsInvalidArgument());
  // Even though ignore_unknown_options=true, we still return an error...
  s = LoadLatestOptions(ignore_opts, dbname_, &db_opts, &cf_descs);
  ASSERT_NOK(s);
  ASSERT_TRUE(s.IsInvalidArgument());

  // Write an options file for the current release with an unknown DB Option
  WriteOptionsFile(options.env, dbname_, "OPTIONS-0004", ROCKSDB_MAJOR,
                   ROCKSDB_MINOR, "unknown_db_opt=true", "");
  s = LoadLatestOptions(config_opts, dbname_, &db_opts, &cf_descs);
  ASSERT_NOK(s);
  ASSERT_TRUE(s.IsInvalidArgument());
  // Even though ignore_unknown_options=true, we still return an error...
  s = LoadLatestOptions(ignore_opts, dbname_, &db_opts, &cf_descs);
  ASSERT_NOK(s);
  ASSERT_TRUE(s.IsInvalidArgument());

  // Write an options file for the current release with an unknown CF Option
  WriteOptionsFile(options.env, dbname_, "OPTIONS-0005", ROCKSDB_MAJOR,
                   ROCKSDB_MINOR, "", "unknown_cf_opt=true");
  s = LoadLatestOptions(config_opts, dbname_, &db_opts, &cf_descs);
  ASSERT_NOK(s);
  ASSERT_TRUE(s.IsInvalidArgument());
  // Even though ignore_unknown_options=true, we still return an error...
  s = LoadLatestOptions(ignore_opts, dbname_, &db_opts, &cf_descs);
  ASSERT_NOK(s);
  ASSERT_TRUE(s.IsInvalidArgument());

  // Write an options file for the current release with an invalid DB Option
  WriteOptionsFile(options.env, dbname_, "OPTIONS-0006", ROCKSDB_MAJOR,
                   ROCKSDB_MINOR, "create_if_missing=hello", "");
  s = LoadLatestOptions(config_opts, dbname_, &db_opts, &cf_descs);
  ASSERT_NOK(s);
  ASSERT_TRUE(s.IsInvalidArgument());
  // Even though ignore_unknown_options=true, we still return an error...
  s = LoadLatestOptions(ignore_opts, dbname_, &db_opts, &cf_descs);
  ASSERT_NOK(s);
  ASSERT_TRUE(s.IsInvalidArgument());

  // Write an options file for the next release with an invalid DB Option
  WriteOptionsFile(options.env, dbname_, "OPTIONS-0007", ROCKSDB_MAJOR,
                   ROCKSDB_MINOR + 1, "create_if_missing=hello", "");
  ASSERT_NOK(LoadLatestOptions(config_opts, dbname_, &db_opts, &cf_descs));
  ASSERT_OK(LoadLatestOptions(ignore_opts, dbname_, &db_opts, &cf_descs));

  // Write an options file for the next release with an unknown DB Option
  WriteOptionsFile(options.env, dbname_, "OPTIONS-0008", ROCKSDB_MAJOR,
                   ROCKSDB_MINOR + 1, "unknown_db_opt=true", "");
  ASSERT_NOK(LoadLatestOptions(config_opts, dbname_, &db_opts, &cf_descs));
  // Ignore the errors for future releases when ignore_unknown_options=true
  ASSERT_OK(LoadLatestOptions(ignore_opts, dbname_, &db_opts, &cf_descs));

  // Write an options file for the next major release with an unknown CF Option
  WriteOptionsFile(options.env, dbname_, "OPTIONS-0009", ROCKSDB_MAJOR + 1,
                   ROCKSDB_MINOR, "", "unknown_cf_opt=true");
  ASSERT_NOK(LoadLatestOptions(config_opts, dbname_, &db_opts, &cf_descs));
  // Ignore the errors for future releases when ignore_unknown_options=true
  ASSERT_OK(LoadLatestOptions(ignore_opts, dbname_, &db_opts, &cf_descs));
}

TEST_F(OptionsUtilTest, RenameDatabaseDirectory) {
  DB* db;
  Options options;
  DBOptions db_opts;
  std::vector<ColumnFamilyDescriptor> cf_descs;
  std::vector<ColumnFamilyHandle*> handles;
  ConfigOptions ignore_opts;
  ignore_opts.ignore_unknown_options = false;
  ignore_opts.env = options.env;

  options.create_if_missing = true;

  ASSERT_OK(DB::Open(options, dbname_, &db));
  ASSERT_OK(db->Put(WriteOptions(), "foo", "value0"));
  delete db;

  auto new_dbname = dbname_ + "_2";

  ASSERT_OK(options.env->RenameFile(dbname_, new_dbname));
  ASSERT_OK(LoadLatestOptions(ignore_opts, new_dbname, &db_opts, &cf_descs));
  ASSERT_EQ(cf_descs.size(), 1U);

  db_opts.create_if_missing = false;
  ASSERT_OK(DB::Open(db_opts, new_dbname, cf_descs, &handles, &db));
  std::string value;
  ASSERT_OK(db->Get(ReadOptions(), "foo", &value));
  ASSERT_EQ("value0", value);
  // close the db
  for (auto* handle : handles) {
    delete handle;
  }
  delete db;
  Options new_options(db_opts, cf_descs[0].options);
  ASSERT_OK(DestroyDB(new_dbname, new_options, cf_descs));
  ASSERT_OK(DestroyDB(dbname_, options));
}

TEST_F(OptionsUtilTest, WalDirSettings) {
  DB* db;
  Options options;
  DBOptions db_opts;
  std::vector<ColumnFamilyDescriptor> cf_descs;
  std::vector<ColumnFamilyHandle*> handles;
  ConfigOptions ignore_opts;
  ignore_opts.ignore_unknown_options = false;
  ignore_opts.env = options.env;

  options.create_if_missing = true;

  // Open a DB with no wal dir set.  The wal_dir should stay empty
  ASSERT_OK(DB::Open(options, dbname_, &db));
  delete db;
  ASSERT_OK(LoadLatestOptions(ignore_opts, dbname_, &db_opts, &cf_descs));
  ASSERT_EQ(db_opts.wal_dir, "");

  // Open a DB with wal_dir == dbname.  The wal_dir should be set to empty
  options.wal_dir = dbname_;
  ASSERT_OK(DB::Open(options, dbname_, &db));
  delete db;
  ASSERT_OK(LoadLatestOptions(ignore_opts, dbname_, &db_opts, &cf_descs));
  ASSERT_EQ(db_opts.wal_dir, "");

  // Open a DB with no wal_dir but a db_path==dbname_.  The wal_dir should be
  // empty
  options.wal_dir = "";
  options.db_paths.emplace_back(dbname_, std::numeric_limits<uint64_t>::max());
  ASSERT_OK(DB::Open(options, dbname_, &db));
  delete db;
  ASSERT_OK(LoadLatestOptions(ignore_opts, dbname_, &db_opts, &cf_descs));
  ASSERT_EQ(db_opts.wal_dir, "");

  // Open a DB with no wal_dir==dbname_ and db_path==dbname_.  The wal_dir
  // should be empty
  options.wal_dir = dbname_ + "/";
  options.db_paths.emplace_back(dbname_, std::numeric_limits<uint64_t>::max());
  ASSERT_OK(DB::Open(options, dbname_, &db));
  delete db;
  ASSERT_OK(LoadLatestOptions(ignore_opts, dbname_, &db_opts, &cf_descs));
  ASSERT_EQ(db_opts.wal_dir, "");
  ASSERT_OK(DestroyDB(dbname_, options));

  // Open a DB with no wal_dir but db_path != db_name.  The wal_dir == dbname_
  options.wal_dir = "";
  options.db_paths.clear();
  options.db_paths.emplace_back(dbname_ + "_0",
                                std::numeric_limits<uint64_t>::max());
  ASSERT_OK(DB::Open(options, dbname_, &db));
  delete db;
  ASSERT_OK(LoadLatestOptions(ignore_opts, dbname_, &db_opts, &cf_descs));
  ASSERT_EQ(db_opts.wal_dir, dbname_);
  ASSERT_OK(DestroyDB(dbname_, options));

  // Open a DB with wal_dir != db_name.  The wal_dir remains unchanged
  options.wal_dir = dbname_ + "/wal";
  options.db_paths.clear();
  ASSERT_OK(DB::Open(options, dbname_, &db));
  delete db;
  ASSERT_OK(LoadLatestOptions(ignore_opts, dbname_, &db_opts, &cf_descs));
  ASSERT_EQ(db_opts.wal_dir, dbname_ + "/wal");
  ASSERT_OK(DestroyDB(dbname_, options));
}

TEST_F(OptionsUtilTest, WalDirInOptins) {
  DB* db;
  Options options;
  DBOptions db_opts;
  std::vector<ColumnFamilyDescriptor> cf_descs;
  std::vector<ColumnFamilyHandle*> handles;
  ConfigOptions ignore_opts;
  ignore_opts.ignore_unknown_options = false;
  ignore_opts.env = options.env;

  // Store an options file with wal_dir=dbname_ and make sure it still loads
  // when the input wal_dir is empty
  options.create_if_missing = true;
  options.wal_dir = "";
  ASSERT_OK(DB::Open(options, dbname_, &db));
  delete db;
  options.wal_dir = dbname_;
  std::string options_file;
  ASSERT_OK(GetLatestOptionsFileName(dbname_, options.env, &options_file));
  ASSERT_OK(PersistRocksDBOptions(options, {"default"}, {options},
                                  dbname_ + "/" + options_file,
                                  options.env->GetFileSystem().get()));
  ASSERT_OK(LoadLatestOptions(ignore_opts, dbname_, &db_opts, &cf_descs));
  ASSERT_EQ(db_opts.wal_dir, dbname_);
  options.wal_dir = "";
  ASSERT_OK(DB::Open(options, dbname_, &db));
  delete db;
  ASSERT_OK(LoadLatestOptions(ignore_opts, dbname_, &db_opts, &cf_descs));
  ASSERT_EQ(db_opts.wal_dir, "");
}
}  // namespace ROCKSDB_NAMESPACE

int main(int argc, char** argv) {
  ROCKSDB_NAMESPACE::port::InstallStackTraceHandler();
  ::testing::InitGoogleTest(&argc, argv);
#ifdef GFLAGS
  ParseCommandLineFlags(&argc, &argv, true);
#endif  // GFLAGS
  return RUN_ALL_TESTS();
}
<<<<<<< HEAD

#else
#include <cstdio>

int main(int /*argc*/, char** /*argv*/) {
  printf("Skipped in LITE mode as utilities are not supported.\n");
  return 0;
}
#endif  // !ROCKSDB_LITE
=======
>>>>>>> 335c4242
<|MERGE_RESOLUTION|>--- conflicted
+++ resolved
@@ -764,15 +764,3 @@
 #endif  // GFLAGS
   return RUN_ALL_TESTS();
 }
-<<<<<<< HEAD
-
-#else
-#include <cstdio>
-
-int main(int /*argc*/, char** /*argv*/) {
-  printf("Skipped in LITE mode as utilities are not supported.\n");
-  return 0;
-}
-#endif  // !ROCKSDB_LITE
-=======
->>>>>>> 335c4242
