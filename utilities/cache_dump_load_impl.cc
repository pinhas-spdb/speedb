//  Copyright (c) Facebook, Inc. and its affiliates. All Rights Reserved.
//  This source code is licensed under both the GPLv2 (found in the
//  COPYING file in the root directory) and Apache 2.0 License
//  (found in the LICENSE.Apache file in the root directory).

#include "utilities/cache_dump_load_impl.h"

#include "cache/cache_entry_roles.h"
#include "cache/cache_key.h"
#include "file/writable_file_writer.h"
#include "port/lang.h"
#include "rocksdb/env.h"
#include "rocksdb/file_system.h"
#include "rocksdb/utilities/ldb_cmd.h"
#include "table/block_based/block_based_table_reader.h"
#include "table/format.h"
#include "util/crc32c.h"

namespace ROCKSDB_NAMESPACE {

// Set the dump filter with a list of DBs. Block cache may be shared by multipe
// DBs and we may only want to dump out the blocks belonging to certain DB(s).
// Therefore, a filter is need to decide if the key of the block satisfy the
// requirement.
Status CacheDumperImpl::SetDumpFilter(std::vector<DB*> db_list) {
  Status s = Status::OK();
  for (size_t i = 0; i < db_list.size(); i++) {
    assert(i < db_list.size());
    TablePropertiesCollection ptc;
    assert(db_list[i] != nullptr);
    s = db_list[i]->GetPropertiesOfAllTables(&ptc);
    if (!s.ok()) {
      return s;
    }
    for (auto id = ptc.begin(); id != ptc.end(); id++) {
      OffsetableCacheKey base;
      // We only want to save cache entries that are portable to another
      // DB::Open, so only save entries with stable keys.
      bool is_stable;
      BlockBasedTable::SetupBaseCacheKey(id->second.get(),
                                         /*cur_db_session_id*/ "",
                                         /*cur_file_num*/ 0, &base, &is_stable);
      if (is_stable) {
        Slice prefix_slice = base.CommonPrefixSlice();
        assert(prefix_slice.size() == OffsetableCacheKey::kCommonPrefixSize);
        prefix_filter_.insert(prefix_slice.ToString());
      }
    }
  }
  return s;
}

// This is the main function to dump out the cache block entries to the writer.
// The writer may create a file or write to other systems. Currently, we will
// iterate the whole block cache, get the blocks, and write them to the writer
IOStatus CacheDumperImpl::DumpCacheEntriesToWriter() {
  // Prepare stage, check the parameters.
  if (cache_ == nullptr) {
    return IOStatus::InvalidArgument("Cache is null");
  }
  if (writer_ == nullptr) {
    return IOStatus::InvalidArgument("CacheDumpWriter is null");
  }
  // Set the system clock
  if (options_.clock == nullptr) {
    return IOStatus::InvalidArgument("System clock is null");
  }
  clock_ = options_.clock;

  // Set the sequence number
  sequence_num_ = 0;

  // Dump stage, first, we write the hader
  IOStatus io_s = WriteHeader();
  if (!io_s.ok()) {
    return io_s;
  }

  // Then, we iterate the block cache and dump out the blocks that are not
  // filtered out.
  std::string buf;
  cache_->ApplyToAllEntries(DumpOneBlockCallBack(buf), {});

  // Finally, write the footer
  io_s = WriteFooter();
  if (!io_s.ok()) {
    return io_s;
  }
  io_s = writer_->Close();
  return io_s;
}

// Check if we need to filter out the block based on its key
bool CacheDumperImpl::ShouldFilterOut(const Slice& key) {
  if (key.size() < OffsetableCacheKey::kCommonPrefixSize) {
    return /*filter out*/ true;
  }
  Slice key_prefix(key.data(), OffsetableCacheKey::kCommonPrefixSize);
  std::string prefix = key_prefix.ToString();
  // Filter out if not found
  return prefix_filter_.find(prefix) == prefix_filter_.end();
}

// This is the callback function which will be applied to
// Cache::ApplyToAllEntries. In this callback function, we will get the block
// type, decide if the block needs to be dumped based on the filter, and write
<<<<<<< HEAD
// the block through the provided writer.
std::function<void(const Slice&, void*, size_t, Cache::DeleterFn, uint64_t)>
CacheDumperImpl::DumpOneBlockCallBack() {
  return [&](const Slice& key, void* value, size_t /*charge*/,
             Cache::DeleterFn deleter, Cache::ItemOwnerId /* item_owner_id */) {
    // Step 1: get the type of the block from role_map_
    auto e = role_map_.find(deleter);
    CacheEntryRole role;
    CacheDumpUnitType type = CacheDumpUnitType::kBlockTypeMax;
    if (e == role_map_.end()) {
      role = CacheEntryRole::kMisc;
    } else {
      role = e->second;
=======
// the block through the provided writer. `buf` is passed in for efficiennt
// reuse.
std::function<void(const Slice&, Cache::ObjectPtr, size_t,
                   const Cache::CacheItemHelper*)>
CacheDumperImpl::DumpOneBlockCallBack(std::string& buf) {
  return [&](const Slice& key, Cache::ObjectPtr value, size_t /*charge*/,
             const Cache::CacheItemHelper* helper) {
    if (helper == nullptr || helper->size_cb == nullptr ||
        helper->saveto_cb == nullptr) {
      // Not compatible with dumping. Skip this entry.
      return;
>>>>>>> 335c4242
    }

    CacheEntryRole role = helper->role;
    CacheDumpUnitType type = CacheDumpUnitType::kBlockTypeMax;

    switch (role) {
      case CacheEntryRole::kDataBlock:
        type = CacheDumpUnitType::kData;
        break;
      case CacheEntryRole::kFilterBlock:
        type = CacheDumpUnitType::kFilter;
        break;
      case CacheEntryRole::kFilterMetaBlock:
        type = CacheDumpUnitType::kFilterMetaBlock;
        break;
      case CacheEntryRole::kIndexBlock:
        type = CacheDumpUnitType::kIndex;
        break;
      default:
        // Filter out other entries
        // FIXME? Do we need the CacheDumpUnitTypes? UncompressionDict?
        return;
    }

    // based on the key prefix, check if the block should be filter out.
    if (ShouldFilterOut(key)) {
      return;
    }

    assert(type != CacheDumpUnitType::kBlockTypeMax);

    // Use cache item helper to get persistable data
    // FIXME: reduce copying
    size_t len = helper->size_cb(value);
    buf.assign(len, '\0');
    Status s = helper->saveto_cb(value, /*start*/ 0, len, buf.data());

    if (s.ok()) {
      // Write it out
      WriteBlock(type, key, buf).PermitUncheckedError();
    }
  };
}

// Write the block to the writer. It takes the timestamp of the
// block being copied from block cache, block type, key, block pointer,
// block size and block checksum as the input. When writing the dumper raw
// block, we first create the dump unit and encoude it to a string. Then,
// we calculate the checksum of the whole dump unit string and store it in
// the dump unit metadata.
// First, we write the metadata first, which is a fixed size string. Then, we
// Append the dump unit string to the writer.
IOStatus CacheDumperImpl::WriteBlock(CacheDumpUnitType type, const Slice& key,
                                     const Slice& value) {
  uint64_t timestamp = clock_->NowMicros();
  uint32_t value_checksum = crc32c::Value(value.data(), value.size());

  // First, serialize the block information in a string
  DumpUnit dump_unit;
  dump_unit.timestamp = timestamp;
  dump_unit.key = key;
  dump_unit.type = type;
  dump_unit.value_len = value.size();
  dump_unit.value = const_cast<char*>(value.data());
  dump_unit.value_checksum = value_checksum;
  std::string encoded_data;
  CacheDumperHelper::EncodeDumpUnit(dump_unit, &encoded_data);

  // Second, create the metadata, which contains a sequence number, the dump
  // unit string checksum and the string size. The sequence number monotonically
  // increases from 0.
  DumpUnitMeta unit_meta;
  unit_meta.sequence_num = sequence_num_;
  sequence_num_++;
  unit_meta.dump_unit_checksum =
      crc32c::Value(encoded_data.data(), encoded_data.size());
  unit_meta.dump_unit_size = encoded_data.size();
  std::string encoded_meta;
  CacheDumperHelper::EncodeDumpUnitMeta(unit_meta, &encoded_meta);

  // We write the metadata first.
  assert(writer_ != nullptr);
  IOStatus io_s = writer_->WriteMetadata(encoded_meta);
  if (!io_s.ok()) {
    return io_s;
  }
  // followed by the dump unit.
  return writer_->WritePacket(encoded_data);
}

// Before we write any block, we write the header first to store the cache dump
// format version, rocksdb version, and brief intro.
IOStatus CacheDumperImpl::WriteHeader() {
  std::string header_key = "header";
  std::ostringstream s;
  s << kTraceMagic << "\t"
    << "Cache dump format version: " << kCacheDumpMajorVersion << "."
    << kCacheDumpMinorVersion << "\t"
    << "RocksDB Version: " << kMajorVersion << "." << kMinorVersion << "\t"
    << "Format: dump_unit_metadata <sequence_number, dump_unit_checksum, "
       "dump_unit_size>, dump_unit <timestamp, key, block_type, "
       "block_size, block_data, block_checksum> cache_value\n";
  std::string header_value(s.str());
  CacheDumpUnitType type = CacheDumpUnitType::kHeader;
  return WriteBlock(type, header_key, header_value);
}

// Write the footer after all the blocks are stored to indicate the ending.
IOStatus CacheDumperImpl::WriteFooter() {
  std::string footer_key = "footer";
  std::string footer_value("cache dump completed");
  CacheDumpUnitType type = CacheDumpUnitType::kFooter;
  return WriteBlock(type, footer_key, footer_value);
}

// This is the main function to restore the cache entries to secondary cache.
// First, we check if all the arguments are valid. Then, we read the block
// sequentially from the reader and insert them to the secondary cache.
IOStatus CacheDumpedLoaderImpl::RestoreCacheEntriesToSecondaryCache() {
  // TODO: remove this line when options are used in the loader
  (void)options_;
  // Step 1: we check if all the arguments are valid
  if (secondary_cache_ == nullptr) {
    return IOStatus::InvalidArgument("Secondary Cache is null");
  }
  if (reader_ == nullptr) {
    return IOStatus::InvalidArgument("CacheDumpReader is null");
  }

  // Step 2: read the header
  // TODO: we need to check the cache dump format version and RocksDB version
  // after the header is read out.
  IOStatus io_s;
  DumpUnit dump_unit;
  std::string data;
  io_s = ReadHeader(&data, &dump_unit);
  if (!io_s.ok()) {
    return io_s;
  }

  // Step 3: read out the rest of the blocks from the reader. The loop will stop
  // either I/O status is not ok or we reach to the the end.
  while (io_s.ok()) {
    dump_unit.reset();
    data.clear();
    // read the content and store in the dump_unit
    io_s = ReadCacheBlock(&data, &dump_unit);
    if (!io_s.ok()) {
      break;
    }
    if (dump_unit.type == CacheDumpUnitType::kFooter) {
      break;
    }
    // Create the uncompressed_block based on the information in the dump_unit
    // (There is no block trailer here compatible with block-based SST file.)
    Slice content =
        Slice(static_cast<char*>(dump_unit.value), dump_unit.value_len);
    Status s = secondary_cache_->InsertSaved(dump_unit.key, content);
    if (!s.ok()) {
      io_s = status_to_io_status(std::move(s));
    }
  }
  if (dump_unit.type == CacheDumpUnitType::kFooter) {
    return IOStatus::OK();
  } else {
    return io_s;
  }
}

// Read and copy the dump unit metadata to std::string data, decode and create
// the unit metadata based on the string
IOStatus CacheDumpedLoaderImpl::ReadDumpUnitMeta(std::string* data,
                                                 DumpUnitMeta* unit_meta) {
  assert(reader_ != nullptr);
  assert(data != nullptr);
  assert(unit_meta != nullptr);
  IOStatus io_s = reader_->ReadMetadata(data);
  if (!io_s.ok()) {
    return io_s;
  }
  return status_to_io_status(
      CacheDumperHelper::DecodeDumpUnitMeta(*data, unit_meta));
}

// Read and copy the dump unit to std::string data, decode and create the unit
// based on the string
IOStatus CacheDumpedLoaderImpl::ReadDumpUnit(size_t len, std::string* data,
                                             DumpUnit* unit) {
  assert(reader_ != nullptr);
  assert(data != nullptr);
  assert(unit != nullptr);
  IOStatus io_s = reader_->ReadPacket(data);
  if (!io_s.ok()) {
    return io_s;
  }
  if (data->size() != len) {
    return IOStatus::Corruption(
        "The data being read out does not match the size stored in metadata!");
  }
  Slice block;
  return status_to_io_status(CacheDumperHelper::DecodeDumpUnit(*data, unit));
}

// Read the header
IOStatus CacheDumpedLoaderImpl::ReadHeader(std::string* data,
                                           DumpUnit* dump_unit) {
  DumpUnitMeta header_meta;
  header_meta.reset();
  std::string meta_string;
  IOStatus io_s = ReadDumpUnitMeta(&meta_string, &header_meta);
  if (!io_s.ok()) {
    return io_s;
  }

  io_s = ReadDumpUnit(header_meta.dump_unit_size, data, dump_unit);
  if (!io_s.ok()) {
    return io_s;
  }
  uint32_t unit_checksum = crc32c::Value(data->data(), data->size());
  if (unit_checksum != header_meta.dump_unit_checksum) {
    return IOStatus::Corruption("Read header unit corrupted!");
  }
  return io_s;
}

// Read the blocks after header is read out
IOStatus CacheDumpedLoaderImpl::ReadCacheBlock(std::string* data,
                                               DumpUnit* dump_unit) {
  // According to the write process, we read the dump_unit_metadata first
  DumpUnitMeta unit_meta;
  unit_meta.reset();
  std::string unit_string;
  IOStatus io_s = ReadDumpUnitMeta(&unit_string, &unit_meta);
  if (!io_s.ok()) {
    return io_s;
  }

  // Based on the information in the dump_unit_metadata, we read the dump_unit
  // and verify if its content is correct.
  io_s = ReadDumpUnit(unit_meta.dump_unit_size, data, dump_unit);
  if (!io_s.ok()) {
    return io_s;
  }
  uint32_t unit_checksum = crc32c::Value(data->data(), data->size());
  if (unit_checksum != unit_meta.dump_unit_checksum) {
    return IOStatus::Corruption(
        "Checksum does not match! Read dumped unit corrupted!");
  }
  return io_s;
}

}  // namespace ROCKSDB_NAMESPACE<|MERGE_RESOLUTION|>--- conflicted
+++ resolved
@@ -104,21 +104,6 @@
 // This is the callback function which will be applied to
 // Cache::ApplyToAllEntries. In this callback function, we will get the block
 // type, decide if the block needs to be dumped based on the filter, and write
-<<<<<<< HEAD
-// the block through the provided writer.
-std::function<void(const Slice&, void*, size_t, Cache::DeleterFn, uint64_t)>
-CacheDumperImpl::DumpOneBlockCallBack() {
-  return [&](const Slice& key, void* value, size_t /*charge*/,
-             Cache::DeleterFn deleter, Cache::ItemOwnerId /* item_owner_id */) {
-    // Step 1: get the type of the block from role_map_
-    auto e = role_map_.find(deleter);
-    CacheEntryRole role;
-    CacheDumpUnitType type = CacheDumpUnitType::kBlockTypeMax;
-    if (e == role_map_.end()) {
-      role = CacheEntryRole::kMisc;
-    } else {
-      role = e->second;
-=======
 // the block through the provided writer. `buf` is passed in for efficiennt
 // reuse.
 std::function<void(const Slice&, Cache::ObjectPtr, size_t,
@@ -130,7 +115,6 @@
         helper->saveto_cb == nullptr) {
       // Not compatible with dumping. Skip this entry.
       return;
->>>>>>> 335c4242
     }
 
     CacheEntryRole role = helper->role;
