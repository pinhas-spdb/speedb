--- conflicted
+++ resolved
@@ -27,16 +27,6 @@
 
 
 # Rocksdb Change Log
-<<<<<<< HEAD
-## 7.2.2 (04/28/2022)
-### Bug Fixes
-* Fixed a bug in async_io path where incorrect length of data is read by FilePrefetchBuffer if data is consumed from two populated buffers and request for more data is sent.
-
-## 7.2.1 (04/26/2022)
-### Bug Fixes
-* Fixed a bug where RocksDB could corrupt DBs with `avoid_flush_during_recovery == true` by removing valid WALs, leading to `Status::Corruption` with message like "SST file is ahead of WALs" when attempting to reopen.
-* RocksDB calls FileSystem::Poll API during FilePrefetchBuffer destruction which impacts performance as it waits for read requets completion which is not needed anymore. Calling FileSystem::AbortIO to abort those requests instead fixes that performance issue.
-=======
 ## 7.3.2 (07/13/2022)
 ### Bug Fixes
 * Avoid a crash if the IDENTITY file is accidentally truncated to empty. A new DB ID will be written and generated on Open.
@@ -92,8 +82,6 @@
 * Enforce the existing contract of SingleDelete so that SingleDelete cannot be mixed with Delete because it leads to undefined behavior. Fix a number of unit tests that violate the contract but happen to pass.
 * ldb `--try_load_options` default to true if `--db` is specified and not creating a new DB, the user can still explicitly disable that by `--try_load_options=false` (or explicitly enable that by `--try_load_options`).
 * During Flush write or Compaction write/read, the WriteController is used to determine whether DB writes are stalled or slowed down. The priority (Env::IOPriority) can then be determined accordingly and be passed in IOOptions to the file system.
-
->>>>>>> 7b47c9ee
 
 ## 7.2.0 (04/15/2022)
 ### Bug Fixes
