# Speedb Change Log 

## Unreleased

### New Features 
* Added ConfigOptions::compare_to.  When set, this value causes only values that have been changed to be part of the serialized output (#648).

### Enhancements
* Added a kUseBaseAddress flag and GetBaseOffset flag to OptionTypeInfo.  If this flag is set and a function is used for processing options, the function is passed the base address of the struct rather than the specific field (#397)

### Bug Fixes
* Stall deadlock consists small cfs (#637).

### Miscellaneous

## Hazlenut 2.7.0 (27/10/2023)
Based on RocksDB 8.1.1

### New Features 
* Non-Blocking Manual Compaction (CompactRange()) - Support non-blocking manual compactions by setting a new CompactRangeOptions option (async_completion_cb). When set, the CompactRange() call will return control to the caller immediately. The manual compaction iteslf will be performed in an internally created thread. The manual compaction will ALWAYS call the specified callback upon completion and provide the completion status (#597).
<<<<<<< HEAD
* Change the internal Configurable API SerializeOptions to return UserProperties (instead of the final string representation).  Added ToString methods to the ConfigurableOptions class to complete the serialization of Options properties.
* Added ConfigOptions::compare_to.  When set, this value causes only values that have been changed to be part of the serialized output.
* Add OptionsFormatter class.  This class allows options to be serialized and configured in different formats.
=======
* Change the internal Configurable API SerializeOptions to return UserProperties (instead of the final string representation).  Added ToString methods to the ConfigurableOptions class to complete the serialization of Options properties (#619).
>>>>>>> 3600ba64

### Enhancements
* Unit Testing: Expose the disallow_trivial_move flag in the MoveFilesToLevel testing utility (#677).
* Static Pinning: Report pinning policy name and parameters to the log (#691).
* LOG Reporting: add reporting capabilities to the WriteController and the WriteBufferManager by saving the Loggers of the dbs which are using them internally and issuing WARN msgs to these Loggers whenever the state of the WC and WBM changes in regards to delaying (#556).
* Enable speedb features: Use Scoped Pinning Policy in Enable speedb feature (#459).
* sst_dump: display metaindex_handle and the index_handle's offset and size in footer information (#404).
* Static Pinning: Set the default for mid-percent capacity threshold in scoped pinning policy to 70 (#689).
* db_bench: Add support for individual scoped pinning policy parameters (#687).
* Enable speedb features: Constrain the interface of SharedOptions (make immutable) (#740).

### Bug Fixes
* Fix RepeatableThread to work properly with on thread start callback feature (https://github.com/speedb-io/speedb/pull/667).
* db_bench: Fix SeekRandomWriteRandom valid check. Use key and value only after checking iterator is valid.
* Fix a JAVA build issue introduced by #597 (#680)
* support hash spdb as part of enable speedb features  (#653)
* Static Pinning: Make static pinning decisions based on the table's level relative to the currently known last level with data (rather than bottommost level) at the time a table reader is created and added to the table cache (#662).

### Miscellaneous
* Unit tests: Disable CancelCompactionWaitingOnConflict and CompactionLimiter in db_compaction_test since they sometimes fail or get stuck. These need to be investigated and reenabled (#711).
* Documentation: Update CONTRIBUTING.md guide to request contributors to add Speedb's license when modifying existing Rocksdb Files (#713).

## Grapes v2.6.0 (8/22/2023)
Based on RocksDB 8.1.1

### New Features
* Snapshot optimization - The most important information inside a snapshot is its Sequence number, which allows the compaction to know if the key-value should be deleted or not. The sequence number is being changed when modification happens in the db. This feature allows the db to take a snapshot without acquiring db mutex when the last snapshot has the same sequence number as a new one. In transactional db with mostly read operations, it should improve performance when used with multithreaded environment and as well other scenarios of taking large amount of snapshots with mostly read operations.
* Add a TablePinningPolicy to the BlockBasedTableOptions.  This class controls when blocks should be pinned in memory for a block based table.  The default behavior uses the MetadataCacheOptions to control pinning and behaves identical to the previous releases. 
* Redo of Index/Filter/Data blocks sizes in Block (LRU) Block Cache per CF after rebase on RocksDB 8.1 . This was part of v2.3.0 and was broken due to changes made in RocksDB. This feature provides per CF information on the size of its Index / Filter / Data blocks in the block cache (only for LRUCache at the moment). The information is printed to the log and the kBlockCacheCfStats and kFastBlockCacheCfStats properties were added to support obtaining the information programmatically.

### Enhancements
* db_bench: add estimate-table-readers-mem benchmark which prints these stats.
* A new option on_thread_start_callback has been added. It allows to set thread affinity or perform other optimizations (e.g. NUMA pinning) to speedb background threads. 
An example file on_thread_start_callback_example.cc has been provided to demonstrate how to use this feature.
* Support Spdb memtable in Java and C (#548)

### Bug Fixes
* unit tests: fix GlobalWriteControllerTest.GlobalAndWBMSetupDelay by waiting for the memtable memory release.
* spdb memtable: use_seek_parallel_threshold option parameter mishandled (#570)
* build: Plug memtable global switch memtable stuck fix.  (#606)
* build: Windows compilation fix (#568).
* Logger: fix Block cache stats trace by spacing it from the last trace (#578).
* WriteController: move the class to public interface which should have been done under #346.
* unit tests: fix DBCompactionTest.DisableMultiManualCompaction by blocking all bg compaction threads which increased by default to 8 in #194.
* Proactive Flushes: fix accounting with non-WBM initiated flushes.

### Miscellaneous
* move hashSpdb memtable from plugin to main code (#639)

## Fig v2.5.0 (06/14/2023)
Based on RocksDB 8.1.1

### New Features
 * Enable Speedb Features : Speedb users currently configure the database manually. New Speedb users are required to spend a lot of effort reading the documentation of the Speedb features.
 The purpose of this feature is to help users enable and set Speedb options easily to a default configuration.
 The SharedOptions class was added to improve the usability of multiple databases cases by arranging shared options.(#543)
* Delay writes gradually based on memory usage of the WriteBufferManager (WBM).
Before this PR, setting allow_stall in the WBM's constructor meant that writes are completely stopped when the WBM's memory usage exceeds its quota. The goal here is to gradually decrease
the users write speed before that threshold is reached in order to gain stability.
To use this feature, pass allow_stall = true to the ctor of WBM and the db needs to be opened with options.use_dynamic_delay = true. The WBM will setup delay requests starting from (start_delay_percent * _buffer_size) / 100 (default value is 70) (start_delay_percent is another WBM ctor parameter).
Changes to the WBM's memory are tracked in WriteBufferManager::ReserveMem and FreeMem.
Once the WBM reached its capacity, if allow_stall == true, writes will be stopped using the old ShouldStall() and WBMStallWrites(). (#423)
* Prevent flush entry followed delete operations
currently during memtable flush ,  if key has a match key in the
delete range table and this record has no snapshot related to it,
we still write it with its value to SST file.
This feature keeps only the delete record and reduce SST size for later compaction.
(#411)

### Enhancements
* CI: add a workflow for building and publishing jar to maven central (#507)
* LOG: Compaction job traces - report cf name and job id (#511)
* db_stress: Add cost_write_buffer_to_cache flag (#513)
* LOG: Display cf names in rolled logs with their options (#419)
* Log Improvement: Report the name of cf-s whose options are skipped in the log (#520)

### Bug Fixes
* CI: fix sanity check to use clang-format 10
* CI: run sanity only once on PRs
* Makefile: Remove pycache artifacts after running gtest-parallel (#495)
* AVX512: fix disabling other optimizations (#489)
* stress test: fix decoding error (#498)
* db_bench and stress: fix WBM initiation (#510)
* Sanitize max_num_parallel_flushes in WBM if 0 (#460)
* WriteController: fix for stop while shutting down (#499)
Also switch to waiting a sec on the CV each time. This is required since a bg error doesn't signal the CV in the WriteController.
* fix UnlockWALStallCleared test in utilities/transactions/transaction_test.cc (#514)
* Always assume optimize_filters_for_memory=false when creating a paired bloom filter (#488)
* spdb memtable use after free bug (#501)
* db_bench: Create a WBM once for all db-s regardless of their use in different groups (#550)
* Tompstone unit test faiure (#560)
* build: Remove unused variables in unit tests (#581)

### Miscellaneous
* disable failing unit tests and paired bloom filter stress testing
* version: update Speedb patch version to 2.4.1 (#503)

## Speedb v2.4.1 ( 04/19/2023)

### Enhancements
* Add the ability to create any Filter Policy in java (including ribbon filter and the Speedb paired bloom filter) by @mrambacher in #387

### Bug Fixes
* Write Flow: Reduce debug log size. Note: the write flow is still experimental in this release (#461) by @ayulas in #472

## Ephedra v2.4.0 (04/05/2023)

### New Features
* New beezcli: Interactive CLI that offers data access and admin commands by @ofriedma in #427
* Global delayed write rate: manage the delayed write rate across multiple CFs/databases by @Yuval-Ariel in #392
* New write flow: Major improvement of writing while reading. Note: This feature is experimental and it consumes slightly more memory in this release by @ayulas in #445

### Enhancements
* Skip expired object while using DBWithTtl by @ofriedma in #403

### Bug Fixes
* Dynamic delay writes: fix pending bytes rate calculation by @Yuval-Ariel in #451
* Global delay write: check again credits under mutex by @Yuval-Ariel in #438

### Miscellaneous
* Add back accidental revert in DropRandomUnsyncedData by @mrambacher in #402
* Add speedb licenses to code by @ofriedma in #409
* Enforce writing licenses inside a source file by @ofriedma in #410
* Makefile: Use speedb libs in build_size target by @AmnonHanuhov in #399
* Replace uint with unsinged int (Windows Build Failure) (#420) by @udi-speedb in #421
* crashtest: dont reroll skip_list or HashSpdRepFactory by @Yuval-Ariel in #452
* Options: Forward declare WriteBufferManager by @AmnonHanuhov in #433

## Dragon Fruit v2.3.0 (02/15/2023)
Based on RocksDB 7.7.8

### New Features
* New Live configuration changes: support changing immutable options on the fly by @mrambacher in #294

### Enhancements
* Improved performance while using the sorted-hash memtable (#298) by @ayulas in #299
* Added prints and query option of Index size per CF - LRU Cache Only (#338) by @udi-speedb in #368
* Add F_BARRIERFSYNC for Sync operations on MacOS (addresses the issue raised in rocksdb#11035) by @mrambacher in #319
* Paired-Bloom-Filter: Balancing rounding to batches between the bottom-most level and other levels by @noamhaham in #371
* db_bench: recreate only specified DBs in a group of benchmarks by @andy-byers in #370
* Use a NoSyncFileSystem to skip Sync/FSync to reduce test times ( based on RocksDB PR 9545) by @mrambacher in #380

### Bug Fixes
* Delayed Writes: fix L0 calc bug by @Yuval-Ariel in #311
* util: Fixed compilation failure on Fedora 35 with gcc 11.2.1 and gflag 2.2.2  by @AmnonHanuhov in #396
* Fixed compilation failure on windows  by @ayulas in #384
* Fixed compilation issues on Mac by @mrambacher in #393
* Use the Test Name for the dbname when running unit tests by @mrambacher in #353

### Miscellaneous
* Added Speedb is awesome example to the getting started section by @RoyBenMoshe in #382
* unit tests: fix CompactionServiceTest.RemoteEventListener (#314) by @Yuval-Ariel in #354
* Artifacts check tool - readme file was updated by @RoyBenMoshe in #293
* Don't use AVX512 with asan by @Yuval-Ariel in #398


## Speedb v2.2.1 (01/30/2023)
Based on RocksDB 7.7.8

### Bug Fixes
* Delayed Writes: fixed L0 calculation bug by @Yuval-Ariel in #311

### Miscellaneous
* Added WBM's cache info to the log (#312) by @udi-speedb in #313
* db_bench: set db_bench defaults to Speedb (#61) by @Yuval-Ariel in #322
* build: remove the dependency on GNU Parallel for running unit tests by @AmnonHanuhov in #243

## Coconut v2.2.0 (12/22/2022)
Based on RocksDB 7.7.3

### New Features
* Proactive flushes for better resources utilization by @udi-speedb #185
* Dynamic delayed write mechanism for consistent performance by @Yuval-Ariel in #281

### Enhancements 
* Paired block bloom: Removed the bits-per-key limitation for better results by @udi-speedb in #163
* Allow running multiple benchmark, each with its own configuration by @udi-speedb in #250
* db_bench: Support '--groups' in addition to '-groups' (#283) by @udi-speedb in #295
* db_stress enhancement: Support control over WBM's allow_stall by @udi-speedb in #289
* Shorten latency while switch generic memtable by @ayulas in #297

### Bug Fixes
* db_bench: bug fix inserted in #200 (#263) by @Yuval-Ariel in #265
* db_bench: ErrorExit from static func bug (#277) by @Yuval-Ariel in #278
* Proactive Flushes: compilation warnings fix (#304) by @Yuval-Ariel in #307

### Miscellaneous
Added info to the log file for artifact testing by @RoyBenMoshe in #286
Disable LoadCustomizableTest.LoadMemTableRepFactoryTest (#303) by @ayulas in #305

## Speedb v2.1.1 (11/15/2022)
### Bug Fixes
* Shorten latency while switch memtable (#14)
* Fixed a crash that occurred when using the hash memtable. (#98)
* memtable_list: avoid rolling back memtable flush on CF drop (#144)
* crashtest: fix 0 value of data_block_hash_table_util_ratio (#214)
* deletefile_test: fix breakage caused by the compaction threads change (#218)
* cmake: clean up on successful runs and randomise test scheduling (#202)
* build: add a version build-tag for non-release builds (#156)
* build: support ccache and sccache in the Makefile build (#170)
* docs: fix instructions for building Speedb in README.md and INSTALL.md
* readme typo fix by @azmisaquib (#223)
* build_version: apply the build tag to the Speedb version string (#231)
* build: correctly handle merge commits when calculating a build tag (#207)
* db_test2: fix BackgroundPurgeTest (#236)
* Update HISTORY.md (#239)
* db_bench: Fix a bug when destructing a Benchmark with multiple db-s (#234)
* db_bench: add benchmark - seektodeletedranges (#201)


## Blueberry v2.1.0 (10/26/2022) 
Based on RocksDB 7.2.2
### New Features
* Added new Paired bloom filter that reduces false positive rate with the same performance and memory. In some configurations, the memory consumption is even reduced by up to 30%.
Note: Paired bloom filter is recommended to use when the number of bits per key is larger than 10. (#54)
* Added Plugin Tests to builds (#143)

### Enhancements
* The default value for the number of compaction threads has changed to 8 (#194)
* An infrastructure addition for a future feature: added API to retrieve the amount of immutable memory that can be freed. (#113)
* cmake: allow running the tests in parallel like in the Makefile (#103)
* build: fix the java test target dependencies (#129)
* flush_job: do not roll back memtable flush on CF drop and DB shutdown (#127)
* When background purges are used, set their priority to low instead of high, (#151)
* Added db_bench option to change the parameter: avoid_unnecessary_blocking_io (#184)
* Allow construction of Filter Policy from uri to the tools (#83)

### Miscellaneous
* Remove the GPL as an alternative license (#119)
* Fix shell tab-completions in makefile (#148)
* Added Speedb change-log to the HISTORY.md file (#189)
* makefile: rework the dependency graph for faster test runs startup (#175)
* Change the name of the output artifacts to Speedb (#66)


## Apricot v2.0.0 (08/04/2022)
Based on RocksDB 7.2.2 
### New Features
* Added a new hash based memtable that supports concurrent reads and writes
* Added ability to create MemTableFactory from URI/string to tools

### Bug Fixes
* Avoid comparing Status using == as it compares only status codes. The comparison breaks when comparing against status::NoSpace() since it has a status code of `Code::kIOError` and only a subcode of `SubCode::kNoSpace`
* Fixed snapshots leak in optimistic_transaction_example: whenever the example is run under ASan, snapshots are acquired but not released, resulting in a memory leak error.
* ldb: fix get to print the entire value
* db_bench: fix Rocksdb bug of last_ref assertion. Test fails to delete multi-dbs correctly.
* db_bench: fix SeekRandom and ReadRandomWriteRandom to work on all CFs instead of the default
* db_bench to report accurate response time when using rate limit 
* db_test: add test for - forward the incomplete status on no_io (https://github.com/facebook/rocksdb/pull/8485) 
* CMake: use the old plugin infra and add support for *_FUNC* registration

## Miscellaneous
* LOG: Print write_buffer_manager size to LOG
* LOG: change log header to Speedb
* LOG & db_bench: metadata_cache_options - print to LOG and support its configuration in db_bench
* db_impl: use unique_ptr in DBImpl::Open for nicer memory management
* Explicitly compare the SuperVersion pointer in column_family
* Rename rocksdb threads to speedb
* Add a version number to Speedb builds
* Clang-Format: Do not include third-party code as any changes are either version updates or fixes.
* Git: add clangd cache to .gitignore


# Rocksdb Change Log
## 8.1.1 (04/06/2023)
### Bug Fixes
* In the DB::VerifyFileChecksums API, ensure that file system reads of SST files are equal to the readahead_size in ReadOptions, if specified. Previously, each read was 2x the readahead_size.

## 8.1.0 (03/18/2023)
### Behavior changes
* Compaction output file cutting logic now considers range tombstone start keys. For example, SST partitioner now may receive ParitionRequest for range tombstone start keys.
* If the async_io ReadOption is specified for MultiGet or NewIterator on a platform that doesn't support IO uring, the option is ignored and synchronous IO is used.

### Bug Fixes
* Fixed an issue for backward iteration when user defined timestamp is enabled in combination with BlobDB.
* Fixed a couple of cases where a Merge operand encountered during iteration wasn't reflected in the `internal_merge_count` PerfContext counter.
* Fixed a bug in CreateColumnFamilyWithImport()/ExportColumnFamily() which did not support range tombstones (#11252).
* Fixed a bug where an excluded column family from an atomic flush contains unflushed data that should've been included in this atomic flush (i.e, data of seqno less than the max seqno of this atomic flush), leading to potential data loss in this excluded column family when `WriteOptions::disableWAL == true` (#11148).

### New Features
* Add statistics rocksdb.secondary.cache.filter.hits, rocksdb.secondary.cache.index.hits, and rocksdb.secondary.cache.filter.hits
* Added a new PerfContext counter `internal_merge_point_lookup_count` which tracks the number of Merge operands applied while serving point lookup queries.
* Add new statistics rocksdb.table.open.prefetch.tail.read.bytes, rocksdb.table.open.prefetch.tail.{miss|hit}
* Add support for SecondaryCache with HyperClockCache (`HyperClockCacheOptions` inherits `secondary_cache` option from `ShardedCacheOptions`)
* Add new db properties `rocksdb.cf-write-stall-stats`, `rocksdb.db-write-stall-stats`and APIs to examine them in a structured way. In particular, users of `GetMapProperty()` with property `kCFWriteStallStats`/`kDBWriteStallStats` can now use the functions in `WriteStallStatsMapKeys` to find stats in the map.

### Public API Changes
* Changed various functions and features in `Cache` that are mostly relevant to custom implementations or wrappers. Especially, asychronous lookup functionality is moved from `Lookup()` to a new `StartAsyncLookup()` function.

## 8.0.0 (02/19/2023)
### Behavior changes
* `ReadOptions::verify_checksums=false` disables checksum verification for more reads of non-`CacheEntryRole::kDataBlock` blocks.
* In case of scan with async_io enabled, if posix doesn't support IOUring, Status::NotSupported error will be returned to the users. Initially that error was swallowed and reads were switched to synchronous reads.

### Bug Fixes
* Fixed a data race on `ColumnFamilyData::flush_reason` caused by concurrent flushes.
* Fixed an issue in `Get` and `MultiGet` when user-defined timestamps is enabled in combination with BlobDB.
* Fixed some atypical behaviors for `LockWAL()` such as allowing concurrent/recursive use and not expecting `UnlockWAL()` after non-OK result. See API comments.
* Fixed a feature interaction bug where for blobs `GetEntity` would expose the blob reference instead of the blob value.
* Fixed `DisableManualCompaction()` and `CompactRangeOptions::canceled` to cancel compactions even when they are waiting on conflicting compactions to finish
* Fixed a bug in which a successful `GetMergeOperands()` could transiently return `Status::MergeInProgress()`
* Return the correct error (Status::NotSupported()) to MultiGet caller when ReadOptions::async_io flag is true and IO uring is not enabled. Previously, Status::Corruption() was being returned when the actual failure was lack of async IO support.
* Fixed a bug in DB open/recovery from a compressed WAL that was caused due to incorrect handling of certain record fragments with the same offset within a WAL block.

### Feature Removal
* Remove RocksDB Lite.
* The feature block_cache_compressed is removed. Statistics related to it are removed too.
* Remove deprecated Env::LoadEnv(). Use Env::CreateFromString() instead.
* Remove deprecated FileSystem::Load(). Use FileSystem::CreateFromString() instead.
* Removed the deprecated version of these utility functions and the corresponding Java bindings: `LoadOptionsFromFile`, `LoadLatestOptions`, `CheckOptionsCompatibility`.
* Remove the FactoryFunc from the LoadObject method from the Customizable helper methods.

### Public API Changes
* Moved rarely-needed Cache class definition to new advanced_cache.h, and added a CacheWrapper class to advanced_cache.h. Minor changes to SimCache API definitions.
* Completely removed the following deprecated/obsolete statistics: the tickers `BLOCK_CACHE_INDEX_BYTES_EVICT`, `BLOCK_CACHE_FILTER_BYTES_EVICT`, `BLOOM_FILTER_MICROS`, `NO_FILE_CLOSES`, `STALL_L0_SLOWDOWN_MICROS`, `STALL_MEMTABLE_COMPACTION_MICROS`, `STALL_L0_NUM_FILES_MICROS`, `RATE_LIMIT_DELAY_MILLIS`, `NO_ITERATORS`, `NUMBER_FILTERED_DELETES`, `WRITE_TIMEDOUT`, `BLOB_DB_GC_NUM_KEYS_OVERWRITTEN`, `BLOB_DB_GC_NUM_KEYS_EXPIRED`, `BLOB_DB_GC_BYTES_OVERWRITTEN`, `BLOB_DB_GC_BYTES_EXPIRED`, `BLOCK_CACHE_COMPRESSION_DICT_BYTES_EVICT` as well as the histograms `STALL_L0_SLOWDOWN_COUNT`, `STALL_MEMTABLE_COMPACTION_COUNT`, `STALL_L0_NUM_FILES_COUNT`, `HARD_RATE_LIMIT_DELAY_COUNT`, `SOFT_RATE_LIMIT_DELAY_COUNT`, `BLOB_DB_GC_MICROS`, and `NUM_DATA_BLOCKS_READ_PER_LEVEL`. Note that as a result, the C++ enum values of the still supported statistics have changed. Developers are advised to not rely on the actual numeric values.
* Deprecated IngestExternalFileOptions::write_global_seqno and change default to false. This option only needs to be set to true to generate a DB compatible with RocksDB versions before 5.16.0.
* Remove deprecated APIs `GetColumnFamilyOptionsFrom{Map|String}(const ColumnFamilyOptions&, ..)`, `GetDBOptionsFrom{Map|String}(const DBOptions&, ..)`, `GetBlockBasedTableOptionsFrom{Map|String}(const BlockBasedTableOptions& table_options, ..)` and ` GetPlainTableOptionsFrom{Map|String}(const PlainTableOptions& table_options,..)`.
* Added a subcode of `Status::Corruption`, `Status::SubCode::kMergeOperatorFailed`, for users to identify corruption failures originating in the merge operator, as opposed to RocksDB's internally identified data corruptions

### Build Changes
* The `make` build now builds a shared library by default instead of a static library. Use `LIB_MODE=static` to override.

### New Features
* Compaction filters are now supported for wide-column entities by means of the `FilterV3` API. See the comment of the API for more details.
* Added `do_not_compress_roles` to `CompressedSecondaryCacheOptions` to disable compression on certain kinds of block. Filter blocks are now not compressed by CompressedSecondaryCache by default.
* Added a new `MultiGetEntity` API that enables batched wide-column point lookups. See the API comments for more details.

## 7.10.0 (01/23/2023)
### Behavior changes
* Make best-efforts recovery verify SST unique ID before Version construction (#10962)
* Introduce `epoch_number` and sort L0 files by `epoch_number` instead of `largest_seqno`. `epoch_number` represents the order of a file being flushed or ingested/imported. Compaction output file will be assigned with the minimum `epoch_number` among input files'. For L0, larger `epoch_number` indicates newer L0 file.

### Bug Fixes
* Fixed a regression in iterator where range tombstones after `iterate_upper_bound` is processed.
* Fixed a memory leak in MultiGet with async_io read option, caused by IO errors during table file open
* Fixed a bug that multi-level FIFO compaction deletes one file in non-L0 even when `CompactionOptionsFIFO::max_table_files_size` is no exceeded since #10348 or 7.8.0.
* Fixed a bug caused by `DB::SyncWAL()` affecting `track_and_verify_wals_in_manifest`. Without the fix, application may see "open error: Corruption: Missing WAL with log number" while trying to open the db. The corruption is a false alarm but prevents DB open (#10892).
* Fixed a BackupEngine bug in which RestoreDBFromLatestBackup would fail if the latest backup was deleted and there is another valid backup available.
* Fix L0 file misorder corruption caused by ingesting files of overlapping seqnos with memtable entries' through introducing `epoch_number`. Before the fix, `force_consistency_checks=true` may catch the corruption before it's exposed to readers, in which case writes returning `Status::Corruption` would be expected. Also replace the previous incomplete fix (#5958) to the same corruption with this new and more complete fix.
* Fixed a bug in LockWAL() leading to re-locking mutex (#11020).
* Fixed a heap use after free bug in async scan prefetching when the scan thread and another thread try to read and load the same seek block into cache.
* Fixed a heap use after free in async scan prefetching if dictionary compression is enabled, in which case sync read of the compression dictionary gets mixed with async prefetching
* Fixed a data race bug of `CompactRange()` under `change_level=true` acts on overlapping range with an ongoing file ingestion for level compaction. This will either result in overlapping file ranges corruption at a certain level caught by `force_consistency_checks=true` or protentially two same keys both with seqno 0 in two different levels (i.e, new data ends up in lower/older level). The latter will be caught by assertion in debug build but go silently and result in read returning wrong result in release build. This fix is general so it also replaced previous fixes to a similar problem for `CompactFiles()` (#4665), general `CompactRange()` and auto compaction (commit 5c64fb6 and 87dfc1d).
* Fixed a bug in compaction output cutting where small output files were produced due to TTL file cutting states were not being updated (#11075).

### New Features
* When an SstPartitionerFactory is configured, CompactRange() now automatically selects for compaction any files overlapping a partition boundary that is in the compaction range, even if no actual entries are in the requested compaction range. With this feature, manual compaction can be used to (re-)establish SST partition points when SstPartitioner changes, without a full compaction.
* Add BackupEngine feature to exclude files from backup that are known to be backed up elsewhere, using `CreateBackupOptions::exclude_files_callback`. To restore the DB, the excluded files must be provided in alternative backup directories using `RestoreOptions::alternate_dirs`.

### Public API Changes
* Substantial changes have been made to the Cache class to support internal development goals. Direct use of Cache class members is discouraged and further breaking modifications are expected in the future. SecondaryCache has some related changes and implementations will need to be updated. (Unlike Cache, SecondaryCache is still intended to support user implementations, and disruptive changes will be avoided.) (#10975)
* Add `MergeOperationOutput::op_failure_scope` for merge operator users to control the blast radius of merge operator failures. Existing merge operator users do not need to make any change to preserve the old behavior

### Performance Improvements
* Updated xxHash source code, which should improve kXXH3 checksum speed, at least on ARM (#11098).
* Improved CPU efficiency of DB reads, from block cache access improvements (#10975).

## 7.9.0 (11/21/2022)
### Performance Improvements
* Fixed an iterator performance regression for delete range users when scanning through a consecutive sequence of range tombstones (#10877).

### Bug Fixes
* Fix memory corruption error in scans if async_io is enabled. Memory corruption happened if there is IOError while reading the data leading to empty buffer and other buffer already in progress of async read goes again for reading.
* Fix failed memtable flush retry bug that could cause wrongly ordered updates, which would surface to writers as `Status::Corruption` in case of `force_consistency_checks=true` (default). It affects use cases that enable both parallel flush (`max_background_flushes > 1` or `max_background_jobs >= 8`) and non-default memtable count (`max_write_buffer_number > 2`).
* Fixed an issue where the `READ_NUM_MERGE_OPERANDS` ticker was not updated when the base key-value or tombstone was read from an SST file.
* Fixed a memory safety bug when using a SecondaryCache with `block_cache_compressed`. `block_cache_compressed` no longer attempts to use SecondaryCache features.
* Fixed a regression in scan for async_io. During seek, valid buffers were getting cleared causing a regression.
* Tiered Storage: fixed excessive keys written to penultimate level in non-debug builds.

### New Features
* Add basic support for user-defined timestamp to Merge (#10819).
* Add stats for ReadAsync time spent and async read errors.
* Basic support for the wide-column data model is now available. Wide-column entities can be stored using the `PutEntity` API, and retrieved using `GetEntity` and the new `columns` API of iterator. For compatibility, the classic APIs `Get` and `MultiGet`, as well as iterator's `value` API return the value of the anonymous default column of wide-column entities; also, `GetEntity` and iterator's `columns` return any plain key-values in the form of an entity which only has the anonymous default column. `Merge` (and `GetMergeOperands`) currently also apply to the default column; any other columns of entities are unaffected by `Merge` operations. Note that some features like compaction filters, transactions, user-defined timestamps, and the SST file writer do not yet support wide-column entities; also, there is currently no `MultiGet`-like API to retrieve multiple entities at once. We plan to gradually close the above gaps and also implement new features like column-level operations (e.g. updating or querying only certain columns of an entity).
* Marked HyperClockCache as a production-ready alternative to LRUCache for the block cache. HyperClockCache greatly improves hot-path CPU efficiency under high parallel load or high contention, with some documented caveats and limitations. As much as 4.5x higher ops/sec vs. LRUCache has been seen in db_bench under high parallel load.
* Add periodic diagnostics to info_log (LOG file) for HyperClockCache block cache if performance is degraded by bad `estimated_entry_charge` option.

### Public API Changes
* Marked `block_cache_compressed` as a deprecated feature. Use SecondaryCache instead.
* Added a `SecondaryCache::InsertSaved()` API, with default implementation depending on `Insert()`. Some implementations might need to add a custom implementation of `InsertSaved()`. (Details in API comments.)

## 7.8.0 (10/22/2022)
### New Features
* `DeleteRange()` now supports user-defined timestamp.
* Provide support for async_io with tailing iterators when ReadOptions.tailing is enabled during scans.
* Tiered Storage: allow data moving up from the last level to the penultimate level if the input level is penultimate level or above.
* Added `DB::Properties::kFastBlockCacheEntryStats`, which is similar to `DB::Properties::kBlockCacheEntryStats`, except returns cached (stale) values in more cases to reduce overhead.
* FIFO compaction now supports migrating from a multi-level DB via DB::Open(). During the migration phase, FIFO compaction picker will:
* picks the sst file with the smallest starting key in the bottom-most non-empty level.
* Note that during the migration phase, the file purge order will only be an approximation of "FIFO" as files in lower-level might sometime contain newer keys than files in upper-level.
* Added an option `ignore_max_compaction_bytes_for_input` to ignore max_compaction_bytes limit when adding files to be compacted from input level. This should help reduce write amplification. The option is enabled by default.
* Tiered Storage: allow data moving up from the last level even if it's a last level only compaction, as long as the penultimate level is empty.
* Add a new option IOOptions.do_not_recurse that can be used by underlying file systems to skip recursing through sub directories and list only files in GetChildren API.
* Add option `preserve_internal_time_seconds` to preserve the time information for the latest data. Which can be used to determine the age of data when `preclude_last_level_data_seconds` is enabled. The time information is attached with SST in table property `rocksdb.seqno.time.map` which can be parsed by tool ldb or sst_dump.

### Bug Fixes
* Fix a bug in io_uring_prep_cancel in AbortIO API for posix which expects sqe->addr to match with read request submitted and wrong paramter was being passed.
* Fixed a regression in iterator performance when the entire DB is a single memtable introduced in #10449. The fix is in #10705 and #10716.
* Fixed an optimistic transaction validation bug caused by DBImpl::GetLatestSequenceForKey() returning non-latest seq for merge (#10724).
* Fixed a bug in iterator refresh which could segfault for DeleteRange users (#10739).
* Fixed a bug causing manual flush with `flush_opts.wait=false` to stall when database has stopped all writes (#10001).
* Fixed a bug in iterator refresh that was not freeing up SuperVersion, which could cause excessive resource pinniung (#10770).
* Fixed a bug where RocksDB could be doing compaction endlessly when allow_ingest_behind is true and the bottommost level is not filled (#10767).
* Fixed a memory safety bug in experimental HyperClockCache (#10768)
* Fixed some cases where `ldb update_manifest` and `ldb unsafe_remove_sst_file` are not usable because they were requiring the DB files to match the existing manifest state (before updating the manifest to match a desired state).

### Performance Improvements
* Try to align the compaction output file boundaries to the next level ones, which can reduce more than 10% compaction load for the default level compaction. The feature is enabled by default, to disable, set `AdvancedColumnFamilyOptions.level_compaction_dynamic_file_size` to false. As a side effect, it can create SSTs larger than the target_file_size (capped at 2x target_file_size) or smaller files.
* Improve RoundRobin TTL compaction, which is going to be the same as normal RoundRobin compaction to move the compaction cursor.
* Fix a small CPU regression caused by a change that UserComparatorWrapper was made Customizable, because Customizable itself has small CPU overhead for initialization.

### Behavior Changes
* Sanitize min_write_buffer_number_to_merge to 1 if atomic flush is enabled to prevent unexpected data loss when WAL is disabled in a multi-column-family setting (#10773).
* With periodic stat dumper waits up every options.stats_dump_period_sec seconds, it won't dump stats for a CF if it has no change in the period, unless 7 periods have been skipped.
* Only periodic stats dumper triggered by options.stats_dump_period_sec will update stats interval. Ones triggered by DB::GetProperty() will not update stats interval and will report based on an interval since the last time stats dump period.

### Public API changes
* Make kXXH3 checksum the new default, because it is faster on common hardware, especially with kCRC32c affected by a performance bug in some versions of clang (https://github.com/facebook/rocksdb/issues/9891). DBs written with this new setting can be read by RocksDB 6.27 and newer.
* Refactor the classes, APIs and data structures for block cache tracing to allow a user provided trace writer to be used. Introduced an abstract BlockCacheTraceWriter class that takes a structured BlockCacheTraceRecord. The BlockCacheTraceWriter implementation can then format and log the record in whatever way it sees fit. The default BlockCacheTraceWriterImpl does file tracing using a user provided TraceWriter. More details in rocksdb/includb/block_cache_trace_writer.h.

## 7.7.0 (09/18/2022)
### Bug Fixes
* Fixed a hang when an operation such as `GetLiveFiles` or `CreateNewBackup` is asked to trigger and wait for memtable flush on a read-only DB. Such indirect requests for memtable flush are now ignored on a read-only DB.
* Fixed bug where `FlushWAL(true /* sync */)` (used by `GetLiveFilesStorageInfo()`, which is used by checkpoint and backup) could cause parallel writes at the tail of a WAL file to never be synced.
* Fix periodic_task unable to re-register the same task type, which may cause `SetOptions()` fail to update periodical_task time like: `stats_dump_period_sec`, `stats_persist_period_sec`.
* Fixed a bug in the rocksdb.prefetched.bytes.discarded stat. It was counting the prefetch buffer size, rather than the actual number of bytes discarded from the buffer.
* Fix bug where the directory containing CURRENT can left unsynced after CURRENT is updated to point to the latest MANIFEST, which leads to risk of unsync data loss of CURRENT.
* Update rocksdb.multiget.io.batch.size stat in non-async MultiGet as well.
* Fix a bug in key range overlap checking with concurrent compactions when user-defined timestamp is enabled. User-defined timestamps should be EXCLUDED when checking if two ranges overlap.
* Fixed a bug where the blob cache prepopulating logic did not consider the secondary cache (see #10603).
* Fixed the rocksdb.num.sst.read.per.level, rocksdb.num.index.and.filter.blocks.read.per.level and rocksdb.num.level.read.per.multiget stats in the MultiGet coroutines
* Fix a bug in io_uring_prep_cancel in AbortIO API for posix which expects sqe->addr to match with read request submitted and wrong paramter was being passed.
* Fixed a regression in iterator performance when the entire DB is a single memtable introduced in #10449. The fix is in #10705 and #10716.
* Fix a bug in io_uring_prep_cancel in AbortIO API for posix which expects sqe->addr to match with read request submitted and wrong paramter was being passed.
* Fixed a regression in iterator performance when the entire DB is a single memtable introduced in #10449. The fix is in #10705 and #10716.

### Public API changes
* Add `rocksdb_column_family_handle_get_id`, `rocksdb_column_family_handle_get_name` to get name, id of column family in C API
* Add a new stat rocksdb.async.prefetch.abort.micros to measure time spent waiting for async prefetch reads to abort

### Java API Changes
* Add CompactionPriority.RoundRobin.
* Revert to using the default metadata charge policy when creating an LRU cache via the Java API.

### Behavior Change
* DBOptions::verify_sst_unique_id_in_manifest is now an on-by-default feature that verifies SST file identity whenever they are opened by a DB, rather than only at DB::Open time.
* Right now, when the option migration tool (OptionChangeMigration()) migrates to FIFO compaction, it compacts all the data into one single SST file and move to L0. This might create a problem for some users: the giant file may be soon deleted to satisfy max_table_files_size, and might cayse the DB to be almost empty. We change the behavior so that the files are cut to be smaller, but these files might not follow the data insertion order. With the change, after the migration, migrated data might not be dropped by insertion order by FIFO compaction.
* When a block is firstly found from `CompressedSecondaryCache`, we just insert a dummy block into the primary cache and don’t erase the block from `CompressedSecondaryCache`. A standalone handle is returned to the caller. Only if the block is found again from `CompressedSecondaryCache` before the dummy block is evicted, we erase the block from `CompressedSecondaryCache` and insert it into the primary cache.
* When a block is firstly evicted from the primary cache to `CompressedSecondaryCache`, we just insert a dummy block in `CompressedSecondaryCache`. Only if it is evicted again before the dummy block is evicted from the cache, it is treated as a hot block and is inserted into `CompressedSecondaryCache`.
* Improved the estimation of memory used by cached blobs by taking into account the size of the object owning the blob value and also the allocator overhead if `malloc_usable_size` is available (see #10583).
* Blob values now have their own category in the cache occupancy statistics, as opposed to being lumped into the "Misc" bucket (see #10601).
* Change the optimize_multiget_for_io experimental ReadOptions flag to default on.

### New Features
*  RocksDB does internal auto prefetching if it notices 2 sequential reads if readahead_size is not specified. New option `num_file_reads_for_auto_readahead` is added in BlockBasedTableOptions which indicates after how many sequential reads internal auto prefetching should be start (default is 2).
* Added new perf context counters `block_cache_standalone_handle_count`, `block_cache_real_handle_count`,`compressed_sec_cache_insert_real_count`, `compressed_sec_cache_insert_dummy_count`, `compressed_sec_cache_uncompressed_bytes`, and `compressed_sec_cache_compressed_bytes`.
* Memory for blobs which are to be inserted into the blob cache is now allocated using the cache's allocator (see #10628 and #10647).
* HyperClockCache is an experimental, lock-free Cache alternative for block cache that offers much improved CPU efficiency under high parallel load or high contention, with some caveats. As much as 4.5x higher ops/sec vs. LRUCache has been seen in db_bench under high parallel load.
* `CompressedSecondaryCacheOptions::enable_custom_split_merge` is added for enabling the custom split and merge feature, which split the compressed value into chunks so that they may better fit jemalloc bins.

### Performance Improvements
* Iterator performance is improved for `DeleteRange()` users. Internally, iterator will skip to the end of a range tombstone when possible, instead of looping through each key and check individually if a key is range deleted.
* Eliminated some allocations and copies in the blob read path. Also, `PinnableSlice` now only points to the blob value and pins the backing resource (cache entry or buffer) in all cases, instead of containing a copy of the blob value. See #10625 and #10647.
* In case of scans with async_io enabled, few optimizations have been added to issue more asynchronous requests in parallel in order to avoid synchronous prefetching.
* `DeleteRange()` users should see improvement in get/iterator performance from mutable memtable (see #10547).

## 7.6.0 (08/19/2022)
### New Features
* Added `prepopulate_blob_cache` to ColumnFamilyOptions. If enabled, prepopulate warm/hot blobs which are already in memory into blob cache at the time of flush. On a flush, the blob that is in memory (in memtables) get flushed to the device. If using Direct IO, additional IO is incurred to read this blob back into memory again, which is avoided by enabling this option. This further helps if the workload exhibits high temporal locality, where most of the reads go to recently written data. This also helps in case of the remote file system since it involves network traffic and higher latencies.
* Support using secondary cache with the blob cache. When creating a blob cache, the user can set a secondary blob cache by configuring `secondary_cache` in LRUCacheOptions.
* Charge memory usage of blob cache when the backing cache of the blob cache and the block cache are different. If an operation reserving memory for blob cache exceeds the avaible space left in the block cache at some point (i.e, causing a cache full under `LRUCacheOptions::strict_capacity_limit` = true), creation will fail with `Status::MemoryLimit()`. To opt in this feature, enable charging `CacheEntryRole::kBlobCache` in `BlockBasedTableOptions::cache_usage_options`.
* Improve subcompaction range partition so that it is likely to be more even. More evenly distribution of subcompaction will improve compaction throughput for some workloads. All input files' index blocks to sample some anchor key points from which we pick positions to partition the input range. This would introduce some CPU overhead in compaction preparation phase, if subcompaction is enabled, but it should be a small fraction of the CPU usage of the whole compaction process. This also brings a behavier change: subcompaction number is much more likely to maxed out than before.
* Add CompactionPri::kRoundRobin, a compaction picking mode that cycles through all the files with a compact cursor in a round-robin manner. This feature is available since 7.5.
* Provide support for subcompactions for user_defined_timestamp.
* Added an option `memtable_protection_bytes_per_key` that turns on memtable per key-value checksum protection. Each memtable entry will be suffixed by a checksum that is computed during writes, and verified in reads/compaction. Detected corruption will be logged and with corruption status returned to user.
* Added a blob-specific cache priority level - bottom level. Blobs are typically lower-value targets for caching than data blocks, since 1) with BlobDB, data blocks containing blob references conceptually form an index structure which has to be consulted before we can read the blob value, and 2) cached blobs represent only a single key-value, while cached data blocks generally contain multiple KVs. The user can specify the new option `low_pri_pool_ratio` in `LRUCacheOptions` to configure the ratio of capacity reserved for low priority cache entries (and therefore the remaining ratio is the space reserved for the bottom level), or configuring the new argument `low_pri_pool_ratio` in `NewLRUCache()` to achieve the same effect.

### Public API changes
* Removed Customizable support for RateLimiter and removed its CreateFromString() and Type() functions.
* `CompactRangeOptions::exclusive_manual_compaction` is now false by default. This ensures RocksDB does not introduce artificial parallelism limitations by default.
* Tiered Storage: change `bottommost_temperture` to `last_level_temperture`. The old option name is kept only for migration, please use the new option. The behavior is changed to apply temperature for the `last_level` SST files only.
* Added a new experimental ReadOption flag called optimize_multiget_for_io, which when set attempts to reduce MultiGet latency by spawning coroutines for keys in multiple levels.

### Bug Fixes
* Fix a bug starting in 7.4.0 in which some fsync operations might be skipped in a DB after any DropColumnFamily on that DB, until it is re-opened. This can lead to data loss on power loss. (For custom FileSystem implementations, this could lead to `FSDirectory::Fsync` or `FSDirectory::Close` after the first `FSDirectory::Close`; Also, valgrind could report call to `close()` with `fd=-1`.)
* Fix a bug where `GenericRateLimiter` could revert the bandwidth set dynamically using `SetBytesPerSecond()` when a user configures a structure enclosing it, e.g., using `GetOptionsFromString()` to configure an `Options` that references an existing `RateLimiter` object.
* Fix race conditions in `GenericRateLimiter`.
* Fix a bug in `FIFOCompactionPicker::PickTTLCompaction` where total_size calculating might cause underflow
* Fix data race bug in hash linked list memtable. With this bug, read request might temporarily miss an old record in the memtable in a race condition to the hash bucket.
* Fix a bug that `best_efforts_recovery` may fail to open the db with mmap read.
* Fixed a bug where blobs read during compaction would pollute the cache.
* Fixed a data race in LRUCache when used with a secondary_cache.
* Fixed a bug where blobs read by iterators would be inserted into the cache even with the `fill_cache` read option set to false.
* Fixed the segfault caused by `AllocateData()` in `CompressedSecondaryCache::SplitValueIntoChunks()` and `MergeChunksIntoValueTest`.
* Fixed a bug in BlobDB where a mix of inlined and blob values could result in an incorrect value being passed to the compaction filter (see #10391).
* Fixed a memory leak bug in stress tests caused by `FaultInjectionSecondaryCache`.

### Behavior Change
* Added checksum handshake during the copying of decompressed WAL fragment. This together with #9875, #10037, #10212, #10114 and #10319 provides end-to-end integrity protection for write batch during recovery.
* To minimize the internal fragmentation caused by the variable size of the compressed blocks in `CompressedSecondaryCache`, the original block is split according to the jemalloc bin size in `Insert()` and then merged back in `Lookup()`.
* PosixLogger is removed and by default EnvLogger will be used for info logging. The behavior of the two loggers should be very similar when using the default Posix Env.
* Remove [min|max]_timestamp from VersionEdit for now since they are not tracked in MANIFEST anyway but consume two empty std::string (up to 64 bytes) for each file. Should they be added back in the future, we should store them more compactly.
* Improve universal tiered storage compaction picker to avoid extra major compaction triggered by size amplification. If `preclude_last_level_data_seconds` is enabled, the size amplification is calculated within non last_level data only which skip the last level and use the penultimate level as the size base.
* If an error is hit when writing to a file (append, sync, etc), RocksDB is more strict with not issuing more operations to it, except closing the file, with exceptions of some WAL file operations in error recovery path.
* A `WriteBufferManager` constructed with `allow_stall == false` will no longer trigger write stall implicitly by thrashing until memtable count limit is reached. Instead, a column family can continue accumulating writes while that CF is flushing, which means memory may increase. Users who prefer stalling writes must now explicitly set `allow_stall == true`.
* Add `CompressedSecondaryCache` into the stress tests.
* Block cache keys have changed, which will cause any persistent caches to miss between versions.

### Performance Improvements
* Instead of constructing `FragmentedRangeTombstoneList` during every read operation, it is now constructed once and stored in immutable memtables. This improves speed of querying range tombstones from immutable memtables.
* When using iterators with the integrated BlobDB implementation, blob cache handles are now released immediately when the iterator's position changes.
* MultiGet can now do more IO in parallel by reading data blocks from SST files in multiple levels, if the optimize_multiget_for_io ReadOption flag is set.

## 7.5.0 (07/15/2022)
### New Features
* Mempurge option flag `experimental_mempurge_threshold` is now a ColumnFamilyOptions and can now be dynamically configured using `SetOptions()`.
* Support backward iteration when `ReadOptions::iter_start_ts` is set.
* Provide support for ReadOptions.async_io with direct_io to improve Seek latency by using async IO to parallelize child iterator seek and doing asynchronous prefetching on sequential scans.
* Added support for blob caching in order to cache frequently used blobs for BlobDB.
  * User can configure the new ColumnFamilyOptions `blob_cache` to enable/disable blob caching.
  * Either sharing the backend cache with the block cache or using a completely separate cache is supported.
  * A new abstraction interface called `BlobSource` for blob read logic gives all users access to blobs, whether they are in the blob cache, secondary cache, or (remote) storage. Blobs can be potentially read both while handling user reads (`Get`, `MultiGet`, or iterator) and during compaction (while dealing with compaction filters, Merges, or garbage collection) but eventually all blob reads go through `Version::GetBlob` or, for MultiGet, `Version::MultiGetBlob` (and then get dispatched to the interface -- `BlobSource`).
* Add experimental tiered compaction feature `AdvancedColumnFamilyOptions::preclude_last_level_data_seconds`, which makes sure the new data inserted within preclude_last_level_data_seconds won't be placed on cold tier (the feature is not complete).

### Public API changes
* Add metadata related structs and functions in C API, including
  * `rocksdb_get_column_family_metadata()` and `rocksdb_get_column_family_metadata_cf()` to obtain `rocksdb_column_family_metadata_t`.
  * `rocksdb_column_family_metadata_t` and its get functions & destroy function.
  * `rocksdb_level_metadata_t` and its and its get functions & destroy function.
  * `rocksdb_file_metadata_t` and its and get functions & destroy functions.
* Add suggest_compact_range() and suggest_compact_range_cf() to C API.
* When using block cache strict capacity limit (`LRUCache` with `strict_capacity_limit=true`), DB operations now fail with Status code `kAborted` subcode `kMemoryLimit` (`IsMemoryLimit()`) instead of `kIncomplete` (`IsIncomplete()`) when the capacity limit is reached, because Incomplete can mean other specific things for some operations. In more detail, `Cache::Insert()` now returns the updated Status code and this usually propagates through RocksDB to the user on failure.
* NewClockCache calls temporarily return an LRUCache (with similar characteristics as the desired ClockCache). This is because ClockCache is being replaced by a new version (the old one had unknown bugs) but this is still under development.
* Add two functions `int ReserveThreads(int threads_to_be_reserved)` and `int ReleaseThreads(threads_to_be_released)` into `Env` class. In the default implementation, both return 0. Newly added `xxxEnv` class that inherits `Env` should implement these two functions for thread reservation/releasing features.
* Add `rocksdb_options_get_prepopulate_blob_cache` and `rocksdb_options_set_prepopulate_blob_cache` to C API.
* Add `prepopulateBlobCache` and `setPrepopulateBlobCache` to Java API.

### Bug Fixes
* Fix a bug in which backup/checkpoint can include a WAL deleted by RocksDB.
* Fix a bug where concurrent compactions might cause unnecessary further write stalling. In some cases, this might cause write rate to drop to minimum.
* Fix a bug in Logger where if dbname and db_log_dir are on different filesystems, dbname creation would fail wrt to db_log_dir path returning an error and fails to open the DB.
* Fix a CPU and memory efficiency issue introduce by https://github.com/facebook/rocksdb/pull/8336 which made InternalKeyComparator configurable as an unintended side effect.

## Behavior Change
* In leveled compaction with dynamic levelling, level multiplier is not anymore adjusted due to oversized L0. Instead, compaction score is adjusted by increasing size level target by adding incoming bytes from upper levels. This would deprioritize compactions from upper levels if more data from L0 is coming. This is to fix some unnecessary full stalling due to drastic change of level targets, while not wasting write bandwidth for compaction while writes are overloaded.
* For track_and_verify_wals_in_manifest, revert to the original behavior before #10087: syncing of live WAL file is not tracked, and we track only the synced sizes of **closed** WALs. (PR #10330).
* WAL compression now computes/verifies checksum during compression/decompression.

### Performance Improvements
* Rather than doing total sort against all files in a level, SortFileByOverlappingRatio() to only find the top 50 files based on score. This can improve write throughput for the use cases where data is loaded in increasing key order and there are a lot of files in one LSM-tree, where applying compaction results is the bottleneck.
* In leveled compaction, L0->L1 trivial move will allow more than one file to be moved in one compaction. This would allow L0 files to be moved down faster when data is loaded in sequential order, making slowdown or stop condition harder to hit. Also seek L0->L1 trivial move when only some files qualify.
* In leveled compaction, try to trivial move more than one files if possible, up to 4 files or max_compaction_bytes. This is to allow higher write throughput for some use cases where data is loaded in sequential order, where appying compaction results is the bottleneck.

## 7.4.0 (06/19/2022)
### Bug Fixes
* Fixed a bug in calculating key-value integrity protection for users of in-place memtable updates. In particular, the affected users would be those who configure `protection_bytes_per_key > 0` on `WriteBatch` or `WriteOptions`, and configure `inplace_callback != nullptr`.
* Fixed a bug where a snapshot taken during SST file ingestion would be unstable.
* Fixed a bug for non-TransactionDB with avoid_flush_during_recovery = true and TransactionDB where in case of crash, min_log_number_to_keep may not change on recovery and persisting a new MANIFEST with advanced log_numbers for some column families, results in "column family inconsistency" error on second recovery. As a solution, RocksDB will persist the new MANIFEST after successfully syncing the new WAL. If a future recovery starts from the new MANIFEST, then it means the new WAL is successfully synced. Due to the sentinel empty write batch at the beginning, kPointInTimeRecovery of WAL is guaranteed to go after this point. If future recovery starts from the old MANIFEST, it means the writing the new MANIFEST failed. We won't have the "SST ahead of WAL" error.
* Fixed a bug where RocksDB DB::Open() may creates and writes to two new MANIFEST files even before recovery succeeds. Now writes to MANIFEST are persisted only after recovery is successful.
* Fix a race condition in WAL size tracking which is caused by an unsafe iterator access after container is changed.
* Fix unprotected concurrent accesses to `WritableFileWriter::filesize_` by `DB::SyncWAL()` and `DB::Put()` in two write queue mode.
* Fix a bug in WAL tracking. Before this PR (#10087), calling `SyncWAL()` on the only WAL file of the db will not log the event in MANIFEST, thus allowing a subsequent `DB::Open` even if the WAL file is missing or corrupted.
* Fix a bug that could return wrong results with `index_type=kHashSearch` and using `SetOptions` to change the `prefix_extractor`.
* Fixed a bug in WAL tracking with wal_compression. WAL compression writes a kSetCompressionType record which is not associated with any sequence number. As result, WalManager::GetSortedWalsOfType() will skip these WALs and not return them to caller, e.g. Checkpoint, Backup, causing the operations to fail.
* Avoid a crash if the IDENTITY file is accidentally truncated to empty. A new DB ID will be written and generated on Open.
* Fixed a possible corruption for users of `manual_wal_flush` and/or `FlushWAL(true /* sync */)`, together with `track_and_verify_wals_in_manifest == true`. For those users, losing unsynced data (e.g., due to power loss) could make future DB opens fail with a `Status::Corruption` complaining about missing WAL data.
* Fixed a bug in `WriteBatchInternal::Append()` where WAL termination point in write batch was not considered and the function appends an incorrect number of checksums.
* Fixed a crash bug introduced in 7.3.0 affecting users of MultiGet with `kDataBlockBinaryAndHash`.

### Public API changes
* Add new API GetUnixTime in Snapshot class which returns the unix time at which Snapshot is taken.
* Add transaction `get_pinned` and `multi_get` to C API.
* Add two-phase commit support to C API.
* Add `rocksdb_transaction_get_writebatch_wi` and `rocksdb_transaction_rebuild_from_writebatch` to C API.
* Add `rocksdb_options_get_blob_file_starting_level` and `rocksdb_options_set_blob_file_starting_level` to C API.
* Add `blobFileStartingLevel` and `setBlobFileStartingLevel` to Java API.
* Add SingleDelete for DB in C API
* Add User Defined Timestamp in C API.
  * `rocksdb_comparator_with_ts_create` to create timestamp aware comparator
  * Put, Get, Delete, SingleDelete, MultiGet APIs has corresponding timestamp aware APIs with suffix `with_ts`
  * And Add C API's for Transaction, SstFileWriter, Compaction as mentioned [here](https://github.com/facebook/rocksdb/wiki/User-defined-Timestamp-(Experimental))
* The contract for implementations of Comparator::IsSameLengthImmediateSuccessor has been updated to work around a design bug in `auto_prefix_mode`.
* The API documentation for `auto_prefix_mode` now notes some corner cases in which it returns different results than `total_order_seek`, due to design bugs that are not easily fixed. Users using built-in comparators and keys at least the size of a fixed prefix length are not affected.
* Obsoleted the NUM_DATA_BLOCKS_READ_PER_LEVEL stat and introduced the NUM_LEVEL_READ_PER_MULTIGET and MULTIGET_COROUTINE_COUNT stats
* Introduced `WriteOptions::protection_bytes_per_key`, which can be used to enable key-value integrity protection for live updates.

### New Features
* Add FileSystem::ReadAsync API in io_tracing
* Add blob garbage collection parameters `blob_garbage_collection_policy` and `blob_garbage_collection_age_cutoff` to both force-enable and force-disable GC, as well as selectively override age cutoff when using CompactRange.
* Add an extra sanity check in `GetSortedWalFiles()` (also used by `GetLiveFilesStorageInfo()`, `BackupEngine`, and `Checkpoint`) to reduce risk of successfully created backup or checkpoint failing to open because of missing WAL file.
* Add a new column family option `blob_file_starting_level` to enable writing blob files during flushes and compactions starting from the specified LSM tree level.
* Add support for timestamped snapshots (#9879)
* Provide support for AbortIO in posix to cancel submitted asynchronous requests using io_uring.
* Add support for rate-limiting batched `MultiGet()` APIs
* Added several new tickers, perf context statistics, and DB properties to BlobDB
  * Added new DB properties "rocksdb.blob-cache-capacity", "rocksdb.blob-cache-usage", "rocksdb.blob-cache-pinned-usage" to show blob cache usage.
  * Added new perf context statistics `blob_cache_hit_count`, `blob_read_count`, `blob_read_byte`, `blob_read_time`, `blob_checksum_time` and `blob_decompress_time`.
  * Added new tickers `BLOB_DB_CACHE_MISS`, `BLOB_DB_CACHE_HIT`, `BLOB_DB_CACHE_ADD`, `BLOB_DB_CACHE_ADD_FAILURES`, `BLOB_DB_CACHE_BYTES_READ` and `BLOB_DB_CACHE_BYTES_WRITE`.

### Behavior changes
* DB::Open(), DB::OpenAsSecondary() will fail if a Logger cannot be created (#9984)
* DB::Write does not hold global `mutex_` if this db instance does not need to switch wal and mem-table (#7516).
* Removed support for reading Bloom filters using obsolete block-based filter format. (Support for writing such filters was dropped in 7.0.) For good read performance on old DBs using these filters, a full compaction is required.
* Per KV checksum in write batch is verified before a write batch is written to WAL to detect any corruption to the write batch (#10114).

### Performance Improvements
* When compiled with folly (Meta-internal integration; experimental in open source build), improve the locking performance (CPU efficiency) of LRUCache by using folly DistributedMutex in place of standard mutex.

## 7.3.0 (05/20/2022)
### Bug Fixes
* Fixed a bug where manual flush would block forever even though flush options had wait=false.
* Fixed a bug where RocksDB could corrupt DBs with `avoid_flush_during_recovery == true` by removing valid WALs, leading to `Status::Corruption` with message like "SST file is ahead of WALs" when attempting to reopen.
* Fixed a bug in async_io path where incorrect length of data is read by FilePrefetchBuffer if data is consumed from two populated buffers and request for more data is sent.
* Fixed a CompactionFilter bug. Compaction filter used to use `Delete` to remove keys, even if the keys should be removed with `SingleDelete`. Mixing `Delete` and `SingleDelete` may cause undefined behavior.
* Fixed a bug in `WritableFileWriter::WriteDirect` and `WritableFileWriter::WriteDirectWithChecksum`. The rate_limiter_priority specified in ReadOptions was not passed to the RateLimiter when requesting a token.
* Fixed a bug which might cause process crash when I/O error happens when reading an index block in MultiGet().

### New Features
* DB::GetLiveFilesStorageInfo is ready for production use.
* Add new stats PREFETCHED_BYTES_DISCARDED which records number of prefetched bytes discarded by RocksDB FilePrefetchBuffer on destruction and POLL_WAIT_MICROS records wait time for FS::Poll API completion.
* RemoteCompaction supports table_properties_collector_factories override on compaction worker.
* Start tracking SST unique id in MANIFEST, which will be used to verify with SST properties during DB open to make sure the SST file is not overwritten or misplaced. A db option `verify_sst_unique_id_in_manifest` is introduced to enable/disable the verification, if enabled all SST files will be opened during DB-open to verify the unique id (default is false), so it's recommended to use it with `max_open_files = -1` to pre-open the files.
* Added the ability to concurrently read data blocks from multiple files in a level in batched MultiGet. This can be enabled by setting the async_io option in ReadOptions. Using this feature requires a FileSystem that supports ReadAsync (PosixFileSystem is not supported yet for this), and for RocksDB to be compiled with folly and c++20.
* Charge memory usage of file metadata. RocksDB holds one file metadata structure in-memory per on-disk table file. If an operation reserving memory for file metadata exceeds the avaible space left in the block
cache at some point (i.e, causing a cache full under `LRUCacheOptions::strict_capacity_limit` = true), creation will fail with `Status::MemoryLimit()`. To opt in this feature,  enable charging `CacheEntryRole::kFileMetadata` in `BlockBasedTableOptions::cache_usage_options`.

### Public API changes
* Add rollback_deletion_type_callback to TransactionDBOptions so that write-prepared transactions know whether to issue a Delete or SingleDelete to cancel a previous key written during prior prepare phase. The PR aims to prevent mixing SingleDeletes and Deletes for the same key that can lead to undefined behaviors for write-prepared transactions.
* EXPERIMENTAL: Add new API AbortIO in file_system to abort the read requests submitted asynchronously.
* CompactionFilter::Decision has a new value: kRemoveWithSingleDelete. If CompactionFilter returns this decision, then CompactionIterator will use `SingleDelete` to mark a key as removed.
* Renamed CompactionFilter::Decision::kRemoveWithSingleDelete to kPurge since the latter sounds more general and hides the implementation details of how compaction iterator handles keys.
* Added ability to specify functions for Prepare and Validate to OptionsTypeInfo.  Added methods to OptionTypeInfo to set the functions via an API.  These methods are intended for RocksDB plugin developers for configuration management.
* Added a new immutable db options, enforce_single_del_contracts. If set to false (default is true), compaction will NOT fail due to a single delete followed by a delete for the same key. The purpose of this temporay option is to help existing use cases migrate.
* Introduce `BlockBasedTableOptions::cache_usage_options` and use that to replace `BlockBasedTableOptions::reserve_table_builder_memory` and  `BlockBasedTableOptions::reserve_table_reader_memory`.
* Changed `GetUniqueIdFromTableProperties` to return a 128-bit unique identifier, which will be the standard size now. The old functionality (192-bit) is available from `GetExtendedUniqueIdFromTableProperties`. Both functions are no longer "experimental" and are ready for production use.
* In IOOptions, mark `prio` as deprecated for future removal.
* In `file_system.h`, mark `IOPriority` as deprecated for future removal.
* Add an option, `CompressionOptions::use_zstd_dict_trainer`, to indicate whether zstd dictionary trainer should be used for generating zstd compression dictionaries. The default value of this option is true for backward compatibility. When this option is set to false, zstd API `ZDICT_finalizeDictionary` is used to generate compression dictionaries.
* Seek API which positions itself every LevelIterator on the correct data block in the correct SST file which can be parallelized if ReadOptions.async_io option is enabled.
* Add new stat number_async_seek in PerfContext that indicates number of async calls made by seek to prefetch data.
* Add support for user-defined timestamps to read only DB.

### Bug Fixes
* RocksDB calls FileSystem::Poll API during FilePrefetchBuffer destruction which impacts performance as it waits for read requets completion which is not needed anymore. Calling FileSystem::AbortIO to abort those requests instead fixes that performance issue.
* Fixed unnecessary block cache contention when queries within a MultiGet batch and across parallel batches access the same data block, which previously could cause severely degraded performance in this unusual case. (In more typical MultiGet cases, this fix is expected to yield a small or negligible performance improvement.)

### Behavior changes
* Enforce the existing contract of SingleDelete so that SingleDelete cannot be mixed with Delete because it leads to undefined behavior. Fix a number of unit tests that violate the contract but happen to pass.
* ldb `--try_load_options` default to true if `--db` is specified and not creating a new DB, the user can still explicitly disable that by `--try_load_options=false` (or explicitly enable that by `--try_load_options`).
* During Flush write or Compaction write/read, the WriteController is used to determine whether DB writes are stalled or slowed down. The priority (Env::IOPriority) can then be determined accordingly and be passed in IOOptions to the file system.

### Performance Improvements
* Avoid calling malloc_usable_size() in LRU Cache's mutex.
* Reduce DB mutex holding time when finding obsolete files to delete. When a file is trivial moved to another level, the internal files will be referenced twice internally and sometimes opened twice too. If a deletion candidate file is not the last reference, we need to destroy the reference and close the file but not deleting the file. Right now we determine it by building a set of all live files. With the improvement, we check the file against all live LSM-tree versions instead.

## 7.2.0 (04/15/2022)
### Bug Fixes
* Fixed bug which caused rocksdb failure in the situation when rocksdb was accessible using UNC path
* Fixed a race condition when 2PC is disabled and WAL tracking in the MANIFEST is enabled. The race condition is between two background flush threads trying to install flush results, causing a WAL deletion not tracked in the MANIFEST. A future DB open may fail.
* Fixed a heap use-after-free race with DropColumnFamily.
* Fixed a bug that `rocksdb.read.block.compaction.micros` cannot track compaction stats (#9722).
* Fixed `file_type`, `relative_filename` and `directory` fields returned by `GetLiveFilesMetaData()`, which were added in inheriting from `FileStorageInfo`.
* Fixed a bug affecting `track_and_verify_wals_in_manifest`. Without the fix, application may see "open error: Corruption: Missing WAL with log number" while trying to open the db. The corruption is a false alarm but prevents DB open (#9766).
* Fix segfault in FilePrefetchBuffer with async_io as it doesn't wait for pending jobs to complete on destruction.
* Fix ERROR_HANDLER_AUTORESUME_RETRY_COUNT stat whose value was set wrong in portal.h
* Fixed a bug for non-TransactionDB with avoid_flush_during_recovery = true and TransactionDB where in case of crash, min_log_number_to_keep may not change on recovery and persisting a new MANIFEST with advanced log_numbers for some column families, results in "column family inconsistency" error on second recovery. As a solution the corrupted WALs whose numbers are larger than the corrupted wal and smaller than the new WAL will be moved to archive folder.
* Fixed a bug in RocksDB DB::Open() which may creates and writes to two new MANIFEST files even before recovery succeeds. Now writes to MANIFEST are persisted only after recovery is successful.

### New Features
* For db_bench when --seed=0 or --seed is not set then it uses the current time as the seed value. Previously it used the value 1000.
* For db_bench when --benchmark lists multiple tests and each test uses a seed for a RNG then the seeds across tests will no longer be repeated.
* Added an option to dynamically charge an updating estimated memory usage of block-based table reader to block cache if block cache available. To enable this feature, set `BlockBasedTableOptions::reserve_table_reader_memory = true`.
* Add new stat ASYNC_READ_BYTES that calculates number of bytes read during async read call and users can check if async code path is being called by RocksDB internal automatic prefetching for sequential reads.
* Enable async prefetching if ReadOptions.readahead_size is set along with ReadOptions.async_io in FilePrefetchBuffer.
* Add event listener support on remote compaction compactor side.
* Added a dedicated integer DB property `rocksdb.live-blob-file-garbage-size` that exposes the total amount of garbage in the blob files in the current version.
* RocksDB does internal auto prefetching if it notices sequential reads. It starts with readahead size `initial_auto_readahead_size` which now can be configured through BlockBasedTableOptions.
* Add a merge operator that allows users to register specific aggregation function so that they can does aggregation using different aggregation types for different keys. See comments in include/rocksdb/utilities/agg_merge.h for actual usage. The feature is experimental and the format is subject to change and we won't provide a migration tool.
* Meta-internal / Experimental: Improve CPU performance by replacing many uses of std::unordered_map with folly::F14FastMap when RocksDB is compiled together with Folly.
* Experimental: Add CompressedSecondaryCache, a concrete implementation of rocksdb::SecondaryCache, that integrates with compression libraries (e.g. LZ4) to hold compressed blocks.

### Behavior changes
* Disallow usage of commit-time-write-batch for write-prepared/write-unprepared transactions if TransactionOptions::use_only_the_last_commit_time_batch_for_recovery is false to prevent two (or more) uncommitted versions of the same key in the database. Otherwise, bottommost compaction may violate the internal key uniqueness invariant of SSTs if the sequence numbers of both internal keys are zeroed out (#9794).
* Make DB::GetUpdatesSince() return NotSupported early for write-prepared/write-unprepared transactions, as the API contract indicates.

### Public API changes
* Exposed APIs to examine results of block cache stats collections in a structured way. In particular, users of `GetMapProperty()` with property `kBlockCacheEntryStats` can now use the functions in `BlockCacheEntryStatsMapKeys` to find stats in the map.
* Add `fail_if_not_bottommost_level` to IngestExternalFileOptions so that ingestion will fail if the file(s) cannot be ingested to the bottommost level.
* Add output parameter `is_in_sec_cache` to `SecondaryCache::Lookup()`. It is to indicate whether the handle is possibly erased from the secondary cache after the Lookup.

## 7.1.0 (03/23/2022)
### New Features
* Allow WriteBatchWithIndex to index a WriteBatch that includes keys with user-defined timestamps. The index itself does not have timestamp.
* Add support for user-defined timestamps to write-committed transaction without API change. The `TransactionDB` layer APIs do not allow timestamps because we require that all user-defined-timestamps-aware operations go through the `Transaction` APIs.
* Added BlobDB options to `ldb`
* `BlockBasedTableOptions::detect_filter_construct_corruption` can now be dynamically configured using `DB::SetOptions`.
* Automatically recover from retryable read IO errors during backgorund flush/compaction.
* Experimental support for preserving file Temperatures through backup and restore, and for updating DB metadata for outside changes to file Temperature (`UpdateManifestForFilesState` or `ldb update_manifest --update_temperatures`).
* Experimental support for async_io in ReadOptions which is used by FilePrefetchBuffer to prefetch some of the data asynchronously,  if reads are sequential and auto readahead is enabled by rocksdb internally.

### Bug Fixes
* Fixed a major performance bug in which Bloom filters generated by pre-7.0 releases are not read by early 7.0.x releases (and vice-versa) due to changes to FilterPolicy::Name() in #9590. This can severely impact read performance and read I/O on upgrade or downgrade with existing DB, but not data correctness.
* Fixed a data race on `versions_` between `DBImpl::ResumeImpl()` and threads waiting for recovery to complete (#9496)
* Fixed a bug caused by race among flush, incoming writes and taking snapshots. Queries to snapshots created with these race condition can return incorrect result, e.g. resurfacing deleted data.
* Fixed a bug that DB flush uses `options.compression` even `options.compression_per_level` is set.
* Fixed a bug that DisableManualCompaction may assert when disable an unscheduled manual compaction.
* Fix a race condition when cancel manual compaction with `DisableManualCompaction`. Also DB close can cancel the manual compaction thread.
* Fixed a potential timer crash when open close DB concurrently.
* Fixed a race condition for `alive_log_files_` in non-two-write-queues mode. The race is between the write_thread_ in WriteToWAL() and another thread executing `FindObsoleteFiles()`. The race condition will be caught if `__glibcxx_requires_nonempty` is enabled.
* Fixed a bug that `Iterator::Refresh()` reads stale keys after DeleteRange() performed.
* Fixed a race condition when disable and re-enable manual compaction.
* Fixed automatic error recovery failure in atomic flush.
* Fixed a race condition when mmaping a WritableFile on POSIX.

### Public API changes
* Added pure virtual FilterPolicy::CompatibilityName(), which is needed for fixing major performance bug involving FilterPolicy naming in SST metadata without affecting Customizable aspect of FilterPolicy. This change only affects those with their own custom or wrapper FilterPolicy classes.
* `options.compression_per_level` is dynamically changeable with `SetOptions()`.
* Added `WriteOptions::rate_limiter_priority`. When set to something other than `Env::IO_TOTAL`, the internal rate limiter (`DBOptions::rate_limiter`) will be charged at the specified priority for writes associated with the API to which the `WriteOptions` was provided. Currently the support covers automatic WAL flushes, which happen during live updates (`Put()`, `Write()`, `Delete()`, etc.) when `WriteOptions::disableWAL == false` and `DBOptions::manual_wal_flush == false`.
* Add DB::OpenAndTrimHistory API. This API will open DB and trim data to the timestamp specified by trim_ts (The data with timestamp larger than specified trim bound will be removed). This API should only be used at a timestamp-enabled column families recovery. If the column family doesn't have timestamp enabled, this API won't trim any data on that column family. This API is not compatible with avoid_flush_during_recovery option.
* Remove BlockBasedTableOptions.hash_index_allow_collision which already takes no effect.

## 7.0.0 (02/20/2022)
### Bug Fixes
* Fixed a major bug in which batched MultiGet could return old values for keys deleted by DeleteRange when memtable Bloom filter is enabled (memtable_prefix_bloom_size_ratio > 0). (The fix includes a substantial MultiGet performance improvement in the unusual case of both memtable_whole_key_filtering and prefix_extractor.)
* Fixed more cases of EventListener::OnTableFileCreated called with OK status, file_size==0, and no SST file kept. Now the status is Aborted.
* Fixed a read-after-free bug in `DB::GetMergeOperands()`.
* Fix a data loss bug for 2PC write-committed transaction caused by concurrent transaction commit and memtable switch (#9571).
* Fixed NUM_INDEX_AND_FILTER_BLOCKS_READ_PER_LEVEL, NUM_DATA_BLOCKS_READ_PER_LEVEL, and NUM_SST_READ_PER_LEVEL stats to be reported once per MultiGet batch per level.

### Performance Improvements
* Mitigated the overhead of building the file location hash table used by the online LSM tree consistency checks, which can improve performance for certain workloads (see #9351).
* Switched to using a sorted `std::vector` instead of `std::map` for storing the metadata objects for blob files, which can improve performance for certain workloads, especially when the number of blob files is high.
* DisableManualCompaction() doesn't have to wait scheduled manual compaction to be executed in thread-pool to cancel the job.

### Public API changes
* Require C++17 compatible compiler (GCC >= 7, Clang >= 5, Visual Studio >= 2017) for compiling RocksDB and any code using RocksDB headers. See #9388.
* Added `ReadOptions::rate_limiter_priority`. When set to something other than `Env::IO_TOTAL`, the internal rate limiter (`DBOptions::rate_limiter`) will be charged at the specified priority for file reads associated with the API to which the `ReadOptions` was provided.
* Remove HDFS support from main repo.
* Remove librados support from main repo.
* Remove obsolete backupable_db.h and type alias `BackupableDBOptions`. Use backup_engine.h and `BackupEngineOptions`. Similar renamings are in the C and Java APIs.
* Removed obsolete utility_db.h and `UtilityDB::OpenTtlDB`. Use db_ttl.h and `DBWithTTL::Open`.
* Remove deprecated API DB::AddFile from main repo.
* Remove deprecated API ObjectLibrary::Register() and the (now obsolete) Regex public API. Use ObjectLibrary::AddFactory() with PatternEntry instead.
* Remove deprecated option DBOption::table_cache_remove_scan_count_limit.
* Remove deprecated API AdvancedColumnFamilyOptions::soft_rate_limit.
* Remove deprecated API AdvancedColumnFamilyOptions::hard_rate_limit.
* Remove deprecated API DBOption::base_background_compactions.
* Remove deprecated API DBOptions::purge_redundant_kvs_while_flush.
* Remove deprecated overloads of API DB::CompactRange.
* Remove deprecated option DBOptions::skip_log_error_on_recovery.
* Remove ReadOptions::iter_start_seqnum which has been deprecated.
* Remove DBOptions::preserved_deletes and DB::SetPreserveDeletesSequenceNumber().
* Remove deprecated API AdvancedColumnFamilyOptions::rate_limit_delay_max_milliseconds.
* Removed timestamp from WriteOptions. Accordingly, added to DB APIs Put, Delete, SingleDelete, etc. accepting an additional argument 'timestamp'. Added Put, Delete, SingleDelete, etc to WriteBatch accepting an additional argument 'timestamp'. Removed WriteBatch::AssignTimestamps(vector<Slice>) API. Renamed WriteBatch::AssignTimestamp() to WriteBatch::UpdateTimestamps() with clarified comments.
* Changed type of cache buffer passed to `Cache::CreateCallback` from `void*` to `const void*`.
* Significant updates to FilterPolicy-related APIs and configuration:
  * Remove public API support for deprecated, inefficient block-based filter (use_block_based_builder=true).
    * Old code and configuration strings that would enable it now quietly enable full filters instead, though any built-in FilterPolicy can still read block-based filters. This includes changing the longstanding default behavior of the Java API.
    * Remove deprecated FilterPolicy::CreateFilter() and FilterPolicy::KeyMayMatch()
    * Remove `rocksdb_filterpolicy_create()` from C API, as the only C API support for custom filter policies is now obsolete.
    * If temporary memory usage in full filter creation is a problem, consider using partitioned filters, smaller SST files, or setting reserve_table_builder_memory=true.
  * Remove support for "filter_policy=experimental_ribbon" configuration
  string. Use something like "filter_policy=ribbonfilter:10" instead.
  * Allow configuration string like "filter_policy=bloomfilter:10" without
  bool, to minimize acknowledgement of obsolete block-based filter.
  * Made FilterPolicy Customizable. Configuration of filter_policy is now accurately saved in OPTIONS file and can be loaded with LoadOptionsFromFile. (Loading an OPTIONS file generated by a previous version only enables reading and using existing filters, not generating new filters. Previously, no filter_policy would be configured from a saved OPTIONS file.)
  * Change meaning of nullptr return from GetBuilderWithContext() from "use
    block-based filter" to "generate no filter in this case."
    * Also, when user specifies bits_per_key < 0.5, we now round this down
    to "no filter" because we expect a filter with >= 80% FP rate is
    unlikely to be worth the CPU cost of accessing it (esp with
    cache_index_and_filter_blocks=1 or partition_filters=1).
    * bits_per_key >= 0.5 and < 1.0 is still rounded up to 1.0 (for 62% FP
    rate)
  * Remove class definitions for FilterBitsBuilder and FilterBitsReader from
    public API, so these can evolve more easily as implementation details.
    Custom FilterPolicy can still decide what kind of built-in filter to use
    under what conditions.
  * Also removed deprecated functions
    * FilterPolicy::GetFilterBitsBuilder()
    * NewExperimentalRibbonFilterPolicy()
  * Remove default implementations of
    * FilterPolicy::GetBuilderWithContext()
* Remove default implementation of Name() from FileSystemWrapper.
* Rename `SizeApproximationOptions.include_memtabtles` to `SizeApproximationOptions.include_memtables`.
* Remove deprecated option DBOptions::max_mem_compaction_level.
* Return Status::InvalidArgument from ObjectRegistry::NewObject if a factory exists but the object ould not be created (returns NotFound if the factory is missing).
* Remove deprecated overloads of API DB::GetApproximateSizes.
* Remove deprecated option DBOptions::new_table_reader_for_compaction_inputs.
* Add Transaction::SetReadTimestampForValidation() and Transaction::SetCommitTimestamp(). Default impl returns NotSupported().
* Add support for decimal patterns to ObjectLibrary::PatternEntry
* Remove deprecated remote compaction APIs `CompactionService::Start()` and `CompactionService::WaitForComplete()`. Please use `CompactionService::StartV2()`, `CompactionService::WaitForCompleteV2()` instead, which provides the same information plus extra data like priority, db_id, etc.
* `ColumnFamilyOptions::OldDefaults` and `DBOptions::OldDefaults` are marked deprecated, as they are no longer maintained.
* Add subcompaction callback APIs: `OnSubcompactionBegin()` and `OnSubcompactionCompleted()`.
* Add file Temperature information to `FileOperationInfo` in event listener API.
* Change the type of SizeApproximationFlags from enum to enum class. Also update the signature of DB::GetApproximateSizes API from uint8_t to SizeApproximationFlags.
* Add Temperature hints information from RocksDB in API `NewSequentialFile()`. backup and checkpoint operations need to open the source files with `NewSequentialFile()`, which will have the temperature hints. Other operations are not covered.

### Behavior Changes
* Disallow the combination of DBOptions.use_direct_io_for_flush_and_compaction == true and DBOptions.writable_file_max_buffer_size == 0. This combination can cause WritableFileWriter::Append() to loop forever, and it does not make much sense in direct IO.
* `ReadOptions::total_order_seek` no longer affects `DB::Get()`. The original motivation for this interaction has been obsolete since RocksDB has been able to detect whether the current prefix extractor is compatible with that used to generate table files, probably RocksDB 5.14.0.

## New Features
* Introduced an option `BlockBasedTableOptions::detect_filter_construct_corruption` for detecting corruption during Bloom Filter (format_version >= 5) and Ribbon Filter construction.
* Improved the SstDumpTool to read the comparator from table properties and use it to read the SST File.
* Extended the column family statistics in the info log so the total amount of garbage in the blob files and the blob file space amplification factor are also logged. Also exposed the blob file space amp via the `rocksdb.blob-stats` DB property.
* Introduced the API rocksdb_create_dir_if_missing in c.h that calls underlying file system's CreateDirIfMissing API to create the directory.
* Added last level and non-last level read statistics: `LAST_LEVEL_READ_*`, `NON_LAST_LEVEL_READ_*`.
* Experimental: Add support for new APIs ReadAsync in FSRandomAccessFile that reads the data asynchronously and Poll API in FileSystem that checks if requested read request has completed or not. ReadAsync takes a callback function. Poll API checks for completion of read IO requests and  should call callback functions to indicate completion of read requests.

## 6.29.0 (01/21/2022)
Note: The next release will be major release 7.0. See https://github.com/facebook/rocksdb/issues/9390 for more info.
### Public API change
* Added values to `TraceFilterType`: `kTraceFilterIteratorSeek`, `kTraceFilterIteratorSeekForPrev`, and `kTraceFilterMultiGet`. They can be set in `TraceOptions` to filter out the operation types after which they are named.
* Added `TraceOptions::preserve_write_order`. When enabled it  guarantees write records are traced in the same order they are logged to WAL and applied to the DB. By default it is disabled (false) to match the legacy behavior and prevent regression.
* Made the Env class extend the Customizable class.  Implementations need to be registered with the ObjectRegistry and to implement a Name() method in order to be created via this method.
* `Options::OldDefaults` is marked deprecated, as it is no longer maintained.
* Add ObjectLibrary::AddFactory and ObjectLibrary::PatternEntry classes.  This method and associated class are the preferred mechanism for registering factories with the ObjectLibrary going forward.  The ObjectLibrary::Register method, which uses regular expressions and may be problematic, is deprecated and will be in a future release.
* Changed `BlockBasedTableOptions::block_size` from `size_t` to `uint64_t`.
* Added API warning against using `Iterator::Refresh()` together with `DB::DeleteRange()`, which are incompatible and have always risked causing the refreshed iterator to return incorrect results.
* Made `AdvancedColumnFamilyOptions.bottommost_temperature` dynamically changeable with `SetOptions()`.

### Behavior Changes
* `DB::DestroyColumnFamilyHandle()` will return Status::InvalidArgument() if called with `DB::DefaultColumnFamily()`.
* On 32-bit platforms, mmap reads are no longer quietly disabled, just discouraged.

### New Features
* Added `Options::DisableExtraChecks()` that can be used to improve peak write performance by disabling checks that should not be necessary in the absence of software logic errors or CPU+memory hardware errors. (Default options are slowly moving toward some performance overheads for extra correctness checking.)

### Performance Improvements
* Improved read performance when a prefix extractor is used (Seek, Get, MultiGet), even compared to version 6.25 baseline (see bug fix below), by optimizing the common case of prefix extractor compatible with table file and unchanging.

### Bug Fixes
* Fix a bug that FlushMemTable may return ok even flush not succeed.
* Fixed a bug of Sync() and Fsync() not using `fcntl(F_FULLFSYNC)` on OS X and iOS.
* Fixed a significant performance regression in version 6.26 when a prefix extractor is used on the read path (Seek, Get, MultiGet). (Excessive time was spent in SliceTransform::AsString().)
* Fixed a race condition in SstFileManagerImpl error recovery code that can cause a crash during process shutdown.

### New Features
* Added RocksJava support for MacOS universal binary (ARM+x86)

## 6.28.0 (2021-12-17)
### New Features
* Introduced 'CommitWithTimestamp' as a new tag. Currently, there is no API for user to trigger a write with this tag to the WAL. This is part of the efforts to support write-commited transactions with user-defined timestamps.
* Introduce SimulatedHybridFileSystem which can help simulating HDD latency in db_bench. Tiered Storage latency simulation can be enabled using -simulate_hybrid_fs_file (note that it doesn't work if db_bench is interrupted in the middle). -simulate_hdd can also be used to simulate all files on HDD.

### Bug Fixes
* Fixed a bug in rocksdb automatic implicit prefetching which got broken because of new feature adaptive_readahead and internal prefetching got disabled when iterator moves from one file to next.
* Fixed a bug in TableOptions.prepopulate_block_cache which causes segmentation fault when used with TableOptions.partition_filters = true and TableOptions.cache_index_and_filter_blocks = true.
* Fixed a bug affecting custom memtable factories which are not registered with the `ObjectRegistry`. The bug could result in failure to save the OPTIONS file.
* Fixed a bug causing two duplicate entries to be appended to a file opened in non-direct mode and tracked by `FaultInjectionTestFS`.
* Fixed a bug in TableOptions.prepopulate_block_cache to support block-based filters also.
* Block cache keys no longer use `FSRandomAccessFile::GetUniqueId()` (previously used when available), so a filesystem recycling unique ids can no longer lead to incorrect result or crash (#7405). For files generated by RocksDB >= 6.24, the cache keys are stable across DB::Open and DB directory move / copy / import / export / migration, etc. Although collisions are still theoretically possible, they are (a) impossible in many common cases, (b) not dependent on environmental factors, and (c) much less likely than a CPU miscalculation while executing RocksDB.
* Fixed a bug in C bindings causing iterator to return incorrect result (#9343).

### Behavior Changes
* MemTableList::TrimHistory now use allocated bytes when max_write_buffer_size_to_maintain > 0(default in TrasactionDB, introduced in PR#5022) Fix #8371.

### Public API change
* Extend WriteBatch::AssignTimestamp and AssignTimestamps API so that both functions can accept an optional `checker` argument that performs additional checking on timestamp sizes.
* Introduce a new EventListener callback that will be called upon the end of automatic error recovery.
* Add IncreaseFullHistoryTsLow API so users can advance each column family's full_history_ts_low seperately.
* Add GetFullHistoryTsLow API so users can query current full_history_low value of specified column family.

### Performance Improvements
* Replaced map property `TableProperties::properties_offsets`  with uint64_t property `external_sst_file_global_seqno_offset` to save table properties's memory.
* Block cache accesses are faster by RocksDB using cache keys of fixed size (16 bytes).

### Java API Changes
* Removed Java API `TableProperties.getPropertiesOffsets()` as it exposed internal details to external users.

## 6.27.0 (2021-11-19)
### New Features
* Added new ChecksumType kXXH3 which is faster than kCRC32c on almost all x86\_64 hardware.
* Added a new online consistency check for BlobDB which validates that the number/total size of garbage blobs does not exceed the number/total size of all blobs in any given blob file.
* Provided support for tracking per-sst user-defined timestamp information in MANIFEST.
* Added new option "adaptive_readahead" in ReadOptions. For iterators, RocksDB does auto-readahead on noticing sequential reads and by enabling this option, readahead_size of current file (if reads are sequential) will be carried forward to next file instead of starting from the scratch at each level (except L0 level files). If reads are not sequential it will fall back to 8KB. This option is applicable only for RocksDB internal prefetch buffer and isn't supported with underlying file system prefetching.
* Added the read count and read bytes related stats to Statistics for tiered storage hot, warm, and cold file reads.
* Added an option to dynamically charge an updating estimated memory usage of block-based table building to block cache if block cache available. It currently only includes charging memory usage of constructing (new) Bloom Filter and Ribbon Filter to block cache. To enable this feature, set `BlockBasedTableOptions::reserve_table_builder_memory = true`.
* Add a new API OnIOError in listener.h that notifies listeners when an IO error occurs during FileSystem operation along with filename, status etc.
* Added compaction readahead support for blob files to the integrated BlobDB implementation, which can improve compaction performance when the database resides on higher-latency storage like HDDs or remote filesystems. Readahead can be configured using the column family option `blob_compaction_readahead_size`.

### Bug Fixes
* Prevent a `CompactRange()` with `CompactRangeOptions::change_level == true` from possibly causing corruption to the LSM state (overlapping files within a level) when run in parallel with another manual compaction. Note that setting `force_consistency_checks == true` (the default) would cause the DB to enter read-only mode in this scenario and return `Status::Corruption`, rather than committing any corruption.
* Fixed a bug in CompactionIterator when write-prepared transaction is used. A released earliest write conflict snapshot may cause assertion failure in dbg mode and unexpected key in opt mode.
* Fix ticker WRITE_WITH_WAL("rocksdb.write.wal"), this bug is caused by a bad extra `RecordTick(stats_, WRITE_WITH_WAL)` (at 2 place), this fix remove the extra `RecordTick`s and fix the corresponding test case.
* EventListener::OnTableFileCreated was previously called with OK status and file_size==0 in cases of no SST file contents written (because there was no content to add) and the empty file deleted before calling the listener. Now the status is Aborted.
* Fixed a bug in CompactionIterator when write-preared transaction is used. Releasing earliest_snapshot during compaction may cause a SingleDelete to be output after a PUT of the same user key whose seq has been zeroed.
* Added input sanitization on negative bytes passed into `GenericRateLimiter::Request`.
* Fixed an assertion failure in CompactionIterator when write-prepared transaction is used. We prove that certain operations can lead to a Delete being followed by a SingleDelete (same user key). We can drop the SingleDelete.
* Fixed a bug of timestamp-based GC which can cause all versions of a key under full_history_ts_low to be dropped. This bug will be triggered when some of the ikeys' timestamps are lower than full_history_ts_low, while others are newer.
* In some cases outside of the DB read and compaction paths, SST block checksums are now checked where they were not before.
* Explicitly check for and disallow the `BlockBasedTableOptions` if insertion into one of {`block_cache`, `block_cache_compressed`, `persistent_cache`} can show up in another of these. (RocksDB expects to be able to use the same key for different physical data among tiers.)
* Users who configured a dedicated thread pool for bottommost compactions by explicitly adding threads to the `Env::Priority::BOTTOM` pool will no longer see RocksDB schedule automatic compactions exceeding the DB's compaction concurrency limit. For details on per-DB compaction concurrency limit, see API docs of `max_background_compactions` and `max_background_jobs`.
* Fixed a bug of background flush thread picking more memtables to flush and prematurely advancing column family's log_number.
* Fixed an assertion failure in ManifestTailer.
* Fixed a bug that could, with WAL enabled, cause backups, checkpoints, and `GetSortedWalFiles()` to fail randomly with an error like `IO error: 001234.log: No such file or directory`

### Behavior Changes
* `NUM_FILES_IN_SINGLE_COMPACTION` was only counting the first input level files, now it's including all input files.
* `TransactionUtil::CheckKeyForConflicts` can also perform conflict-checking based on user-defined timestamps in addition to sequence numbers.
* Removed `GenericRateLimiter`'s minimum refill bytes per period previously enforced.

### Public API change
* When options.ttl is used with leveled compaction with compactinon priority kMinOverlappingRatio, files exceeding half of TTL value will be prioritized more, so that by the time TTL is reached, fewer extra compactions will be scheduled to clear them up. At the same time, when compacting files with data older than half of TTL, output files may be cut off based on those files' boundaries, in order for the early TTL compaction to work properly.
* Made FileSystem and RateLimiter extend the Customizable class and added a CreateFromString method.  Implementations need to be registered with the ObjectRegistry and to implement a Name() method in order to be created via this method.
* Clarified in API comments that RocksDB is not exception safe for callbacks and custom extensions. An exception propagating into RocksDB can lead to undefined behavior, including data loss, unreported corruption, deadlocks, and more.
* Marked `WriteBufferManager` as `final` because it is not intended for extension.
* Removed unimportant implementation details from table_properties.h
* Add API `FSDirectory::FsyncWithDirOptions()`, which provides extra information like directory fsync reason in `DirFsyncOptions`. File system like btrfs is using that to skip directory fsync for creating a new file, or when renaming a file, fsync the target file instead of the directory, which improves the `DB::Open()` speed by ~20%.
* `DB::Open()` is not going be blocked by obsolete file purge if `DBOptions::avoid_unnecessary_blocking_io` is set to true.
* In builds where glibc provides `gettid()`, info log ("LOG" file) lines now print a system-wide thread ID from `gettid()` instead of the process-local `pthread_self()`. For all users, the thread ID format is changed from hexadecimal to decimal integer.
* In builds where glibc provides `pthread_setname_np()`, the background thread names no longer contain an ID suffix. For example, "rocksdb:bottom7" (and all other threads in the `Env::Priority::BOTTOM` pool) are now named "rocksdb:bottom". Previously large thread pools could breach the name size limit (e.g., naming "rocksdb:bottom10" would fail).
* Deprecating `ReadOptions::iter_start_seqnum` and `DBOptions::preserve_deletes`, please try using user defined timestamp feature instead. The options will be removed in a future release, currently it logs a warning message when using.

### Performance Improvements
* Released some memory related to filter construction earlier in `BlockBasedTableBuilder` for `FullFilter` and `PartitionedFilter` case (#9070)

### Behavior Changes
* `NUM_FILES_IN_SINGLE_COMPACTION` was only counting the first input level files, now it's including all input files.

## 6.26.0 (2021-10-20)
### Bug Fixes
* Fixes a bug in directed IO mode when calling MultiGet() for blobs in the same blob file. The bug is caused by not sorting the blob read requests by file offsets.
* Fix the incorrect disabling of SST rate limited deletion when the WAL and DB are in different directories. Only WAL rate limited deletion should be disabled if its in a different directory.
* Fix `DisableManualCompaction()` to cancel compactions even when they are waiting on automatic compactions to drain due to `CompactRangeOptions::exclusive_manual_compactions == true`.
* Fix contract of `Env::ReopenWritableFile()` and `FileSystem::ReopenWritableFile()` to specify any existing file must not be deleted or truncated.
* Fixed bug in calls to `IngestExternalFiles()` with files for multiple column families. The bug could have introduced a delay in ingested file keys becoming visible after `IngestExternalFiles()` returned. Furthermore, mutations to ingested file keys while they were invisible could have been dropped (not necessarily immediately).
* Fixed a possible race condition impacting users of `WriteBufferManager` who constructed it with `allow_stall == true`. The race condition led to undefined behavior (in our experience, typically a process crash).
* Fixed a bug where stalled writes would remain stalled forever after the user calls `WriteBufferManager::SetBufferSize()` with `new_size == 0` to dynamically disable memory limiting.
* Make `DB::close()` thread-safe.
* Fix a bug in atomic flush where one bg flush thread will wait forever for a preceding bg flush thread to commit its result to MANIFEST but encounters an error which is mapped to a soft error (DB not stopped).
* Fix a bug in `BackupEngine` where some internal callers of `GenericRateLimiter::Request()` do not honor `bytes <= GetSingleBurstBytes()`.

### New Features
* Print information about blob files when using "ldb list_live_files_metadata"
* Provided support for SingleDelete with user defined timestamp.
* Experimental new function DB::GetLiveFilesStorageInfo offers essentially a unified version of other functions like GetLiveFiles, GetLiveFilesChecksumInfo, and GetSortedWalFiles. Checkpoints and backups could show small behavioral changes and/or improved performance as they now use this new API.
* Add remote compaction read/write bytes statistics: `REMOTE_COMPACT_READ_BYTES`, `REMOTE_COMPACT_WRITE_BYTES`.
* Introduce an experimental feature to dump out the blocks from block cache and insert them to the secondary cache to reduce the cache warmup time (e.g., used while migrating DB instance). More information are in `class CacheDumper` and `CacheDumpedLoader` at `rocksdb/utilities/cache_dump_load.h` Note that, this feature is subject to the potential change in the future, it is still experimental.
* Introduced a new BlobDB configuration option `blob_garbage_collection_force_threshold`, which can be used to trigger compactions targeting the SST files which reference the oldest blob files when the ratio of garbage in those blob files meets or exceeds the specified threshold. This can reduce space amplification with skewed workloads where the affected SST files might not otherwise get picked up for compaction.
* Added EXPERIMENTAL support for table file (SST) unique identifiers that are stable and universally unique, available with new function `GetUniqueIdFromTableProperties`. Only SST files from RocksDB >= 6.24 support unique IDs.
* Added `GetMapProperty()` support for "rocksdb.dbstats" (`DB::Properties::kDBStats`). As a map property, it includes DB-level internal stats accumulated over the DB's lifetime, such as user write related stats and uptime.

### Public API change
* Made SystemClock extend the Customizable class and added a CreateFromString method.  Implementations need to be registered with the ObjectRegistry and to implement a Name() method in order to be created via this method.
* Made SliceTransform extend the Customizable class and added a CreateFromString method.  Implementations need to be registered with the ObjectRegistry and to implement a Name() method in order to be created via this method.  The Capped and Prefixed transform classes return a short name (no length); use GetId for the fully qualified name.
* Made FileChecksumGenFactory, SstPartitionerFactory, TablePropertiesCollectorFactory, and WalFilter extend the Customizable class and added a CreateFromString method.
* Some fields of SstFileMetaData are deprecated for compatibility with new base class FileStorageInfo.
* Add `file_temperature` to `IngestExternalFileArg` such that when ingesting SST files, we are able to indicate the temperature of the this batch of files.
* If `DB::Close()` failed with a non aborted status, calling `DB::Close()` again will return the original status instead of Status::OK.
* Add CacheTier to advanced_options.h to describe the cache tier we used. Add a `lowest_used_cache_tier` option to `DBOptions` (immutable) and pass it to BlockBasedTableReader. By default it is `CacheTier::kNonVolatileBlockTier`, which means, we always use both block cache (kVolatileTier) and secondary cache (kNonVolatileBlockTier). By set it to `CacheTier::kVolatileTier`, the DB will not use the secondary cache.
* Even when options.max_compaction_bytes is hit, compaction output files are only cut when it aligns with grandparent files' boundaries. options.max_compaction_bytes could be slightly violated with the change, but the violation is no more than one target SST file size, which is usually much smaller.

### Performance Improvements
* Improved CPU efficiency of building block-based table (SST) files (#9039 and #9040).

### Java API Changes
* Add Java API bindings for new integrated BlobDB options
* `keyMayExist()` supports ByteBuffer.
* Fix multiget throwing Null Pointer Exception for num of keys > 70k (https://github.com/facebook/rocksdb/issues/8039).

## 6.25.0 (2021-09-20)
### Bug Fixes
* Allow secondary instance to refresh iterator. Assign read seq after referencing SuperVersion.
* Fixed a bug of secondary instance's last_sequence going backward, and reads on the secondary fail to see recent updates from the primary.
* Fixed a bug that could lead to duplicate DB ID or DB session ID in POSIX environments without /proc/sys/kernel/random/uuid.
* Fix a race in DumpStats() with column family destruction due to not taking a Ref on each entry while iterating the ColumnFamilySet.
* Fix a race in item ref counting in LRUCache when promoting an item from the SecondaryCache.
* Fix a race in BackupEngine if RateLimiter is reconfigured during concurrent Restore operations.
* Fix a bug on POSIX in which failure to create a lock file (e.g. out of space) can prevent future LockFile attempts in the same process on the same file from succeeding.
* Fix a bug that backup_rate_limiter and restore_rate_limiter in BackupEngine could not limit read rates.
* Fix the implementation of `prepopulate_block_cache = kFlushOnly` to only apply to flushes rather than to all generated files.
* Fix WAL log data corruption when using DBOptions.manual_wal_flush(true) and WriteOptions.sync(true) together. The sync WAL should work with locked log_write_mutex_.
* Add checks for validity of the IO uring completion queue entries, and fail the BlockBasedTableReader MultiGet sub-batch if there's an invalid completion
* Add an interface RocksDbIOUringEnable() that, if defined by the user, will allow them to enable/disable the use of IO uring by RocksDB
* Fix the bug that when direct I/O is used and MultiRead() returns a short result, RandomAccessFileReader::MultiRead() still returns full size buffer, with returned short value together with some data in original buffer. This bug is unlikely cause incorrect results, because (1) since FileSystem layer is expected to retry on short result, returning short results is only possible when asking more bytes in the end of the file, which RocksDB doesn't do when using MultiRead(); (2) checksum is unlikely to match.

### New Features
* RemoteCompaction's interface now includes `db_name`, `db_id`, `session_id`, which could help the user uniquely identify compaction job between db instances and sessions.
* Added a ticker statistic, "rocksdb.verify_checksum.read.bytes", reporting how many bytes were read from file to serve `VerifyChecksum()` and `VerifyFileChecksums()` queries.
* Added ticker statistics, "rocksdb.backup.read.bytes" and "rocksdb.backup.write.bytes", reporting how many bytes were read and written during backup.
* Added properties for BlobDB: `rocksdb.num-blob-files`, `rocksdb.blob-stats`, `rocksdb.total-blob-file-size`, and `rocksdb.live-blob-file-size`. The existing property `rocksdb.estimate_live-data-size` was also extended to include live bytes residing in blob files.
* Added two new RateLimiter IOPriorities: `Env::IO_USER`,`Env::IO_MID`. `Env::IO_USER` will have superior priority over all other RateLimiter IOPriorities without being subject to fair scheduling constraint.
* `SstFileWriter` now supports `Put`s and `Delete`s with user-defined timestamps. Note that the ingestion logic itself is not timestamp-aware yet.
* Allow a single write batch to include keys from multiple column families whose timestamps' formats can differ. For example, some column families may disable timestamp, while others enable timestamp.
* Add compaction priority information in RemoteCompaction, which can be used to schedule high priority job first.
* Added new callback APIs `OnBlobFileCreationStarted`,`OnBlobFileCreated`and `OnBlobFileDeleted` in `EventListener` class of listener.h. It notifies listeners during creation/deletion of individual blob files in Integrated BlobDB. It also log blob file creation finished event and deletion event in LOG file.
* Batch blob read requests for `DB::MultiGet` using `MultiRead`.
* Add support for fallback to local compaction, the user can return `CompactionServiceJobStatus::kUseLocal` to instruct RocksDB to run the compaction locally instead of waiting for the remote compaction result.
* Add built-in rate limiter's implementation of `RateLimiter::GetTotalPendingRequest(int64_t* total_pending_requests, const Env::IOPriority pri)` for the total number of requests that are pending for bytes in the rate limiter.
* Charge memory usage during data buffering, from which training samples are gathered for dictionary compression, to block cache. Unbuffering data can now be triggered if the block cache becomes full and `strict_capacity_limit=true` for the block cache, in addition to existing conditions that can trigger unbuffering.

### Public API change
* Remove obsolete implementation details FullKey and ParseFullKey from public API
* Change `SstFileMetaData::size` from `size_t` to `uint64_t`.
* Made Statistics extend the Customizable class and added a CreateFromString method.  Implementations of Statistics need to be registered with the ObjectRegistry and to implement a Name() method in order to be created via this method.
* Extended `FlushJobInfo` and `CompactionJobInfo` in listener.h to provide information about the blob files generated by a flush/compaction and garbage collected during compaction in Integrated BlobDB. Added struct members `blob_file_addition_infos` and `blob_file_garbage_infos` that contain this information.
* Extended parameter `output_file_names` of `CompactFiles` API to also include paths of the blob files generated by the compaction in Integrated BlobDB.
* Most `BackupEngine` functions now return `IOStatus` instead of `Status`. Most existing code should be compatible with this change but some calls might need to be updated.
* Add a new field `level_at_creation` in `TablePropertiesCollectorFactory::Context` to capture the level at creating the SST file (i.e, table), of which the properties are being collected.

### Miscellaneous
* Add a paranoid check where in case FileSystem layer doesn't fill the buffer but returns succeed, checksum is unlikely to match even if buffer contains a previous block. The byte modified is not useful anyway, so it isn't expected to change any behavior when FileSystem is satisfying its contract.

## 6.24.0 (2021-08-20)
### Bug Fixes
* If the primary's CURRENT file is missing or inaccessible, the secondary instance should not hang repeatedly trying to switch to a new MANIFEST. It should instead return the error code encountered while accessing the file.
* Restoring backups with BackupEngine is now a logically atomic operation, so that if a restore operation is interrupted, DB::Open on it will fail. Using BackupEngineOptions::sync (default) ensures atomicity even in case of power loss or OS crash.
* Fixed a race related to the destruction of `ColumnFamilyData` objects. The earlier logic unlocked the DB mutex before destroying the thread-local `SuperVersion` pointers, which could result in a process crash if another thread managed to get a reference to the `ColumnFamilyData` object.
* Removed a call to `RenameFile()` on a non-existent info log file ("LOG") when opening a new DB. Such a call was guaranteed to fail though did not impact applications since we swallowed the error. Now we also stopped swallowing errors in renaming "LOG" file.
* Fixed an issue where `OnFlushCompleted` was not called for atomic flush.
* Fixed a bug affecting the batched `MultiGet` API when used with keys spanning multiple column families and `sorted_input == false`.
* Fixed a potential incorrect result in opt mode and assertion failures caused by releasing snapshot(s) during compaction.
* Fixed passing of BlobFileCompletionCallback to Compaction job and Atomic flush job which was default paramter (nullptr). BlobFileCompletitionCallback is internal callback that manages addition of blob files to SSTFileManager.
* Fixed MultiGet not updating the block_read_count and block_read_byte PerfContext counters.

### New Features
* Made the EventListener extend the Customizable class.
* EventListeners that have a non-empty Name() and that are registered with the ObjectRegistry can now be serialized to/from the OPTIONS file.
* Insert warm blocks (data blocks, uncompressed dict blocks, index and filter blocks) in Block cache during flush under option BlockBasedTableOptions.prepopulate_block_cache. Previously it was enabled for only data blocks.
* BlockBasedTableOptions.prepopulate_block_cache can be dynamically configured using DB::SetOptions.
* Add CompactionOptionsFIFO.age_for_warm, which allows RocksDB to move old files to warm tier in FIFO compactions. Note that file temperature is still an experimental feature.
* Add a comment to suggest btrfs user to disable file preallocation by setting `options.allow_fallocate=false`.
* Fast forward option in Trace replay changed to double type to allow replaying at a lower speed, by settings the value between 0 and 1. This option can be set via `ReplayOptions` in `Replayer::Replay()`, or via `--trace_replay_fast_forward` in db_bench.
* Add property `LiveSstFilesSizeAtTemperature` to retrieve sst file size at different temperature.
* Added a stat rocksdb.secondary.cache.hits.
* Added a PerfContext counter secondary_cache_hit_count.
* The integrated BlobDB implementation now supports the tickers `BLOB_DB_BLOB_FILE_BYTES_READ`, `BLOB_DB_GC_NUM_KEYS_RELOCATED`, and `BLOB_DB_GC_BYTES_RELOCATED`, as well as the histograms `BLOB_DB_COMPRESSION_MICROS` and `BLOB_DB_DECOMPRESSION_MICROS`.
* Added hybrid configuration of Ribbon filter and Bloom filter where some LSM levels use Ribbon for memory space efficiency and some use Bloom for speed. See NewRibbonFilterPolicy. This also changes the default behavior of NewRibbonFilterPolicy to use Bloom for flushes under Leveled and Universal compaction and Ribbon otherwise. The C API function `rocksdb_filterpolicy_create_ribbon` is unchanged but adds new `rocksdb_filterpolicy_create_ribbon_hybrid`.

### Public API change
* Added APIs to decode and replay trace file via Replayer class. Added `DB::NewDefaultReplayer()` to create a default Replayer instance. Added `TraceReader::Reset()` to restart reading a trace file. Created trace_record.h, trace_record_result.h and utilities/replayer.h files to access the decoded Trace records, replay them, and query the actual operation results.
* Added Configurable::GetOptionsMap to the public API for use in creating new Customizable classes.
* Generalized bits_per_key parameters in C API from int to double for greater configurability. Although this is a compatible change for existing C source code, anything depending on C API signatures, such as foreign function interfaces, will need to be updated.

### Performance Improvements
* Try to avoid updating DBOptions if `SetDBOptions()` does not change any option value.

### Behavior Changes
* `StringAppendOperator` additionally accepts a string as the delimiter.
* BackupEngineOptions::sync (default true) now applies to restoring backups in addition to creating backups. This could slow down restores, but ensures they are fully persisted before returning OK. (Consider increasing max_background_operations to improve performance.)

## 6.23.0 (2021-07-16)
### Behavior Changes
* Obsolete keys in the bottommost level that were preserved for a snapshot will now be cleaned upon snapshot release in all cases. This form of compaction (snapshot release triggered compaction) previously had an artificial limitation that multiple tombstones needed to be present.
### Bug Fixes
* Blob file checksums are now printed in hexadecimal format when using the `manifest_dump` `ldb` command.
* `GetLiveFilesMetaData()` now populates the `temperature`, `oldest_ancester_time`, and `file_creation_time` fields of its `LiveFileMetaData` results when the information is available. Previously these fields always contained zero indicating unknown.
* Fix mismatches of OnCompaction{Begin,Completed} in case of DisableManualCompaction().
* Fix continuous logging of an existing background error on every user write
* Fix a bug that `Get()` return Status::OK() and an empty value for non-existent key when `read_options.read_tier = kBlockCacheTier`.
* Fix a bug that stat in `get_context` didn't accumulate to statistics when query is failed.
* Fixed handling of DBOptions::wal_dir with LoadLatestOptions() or ldb --try_load_options on a copied or moved DB. Previously, when the WAL directory is same as DB directory (default), a copied or moved DB would reference the old path of the DB as the WAL directory, potentially corrupting both copies. Under this change, the wal_dir from DB::GetOptions() or LoadLatestOptions() may now be empty, indicating that the current DB directory is used for WALs. This is also a subtle API change.

### New Features
* ldb has a new feature, `list_live_files_metadata`, that shows the live SST files, as well as their LSM storage level and the column family they belong to.
* The new BlobDB implementation now tracks the amount of garbage in each blob file in the MANIFEST.
* Integrated BlobDB now supports Merge with base values (Put/Delete etc.).
* RemoteCompaction supports sub-compaction, the job_id in the user interface is changed from `int` to `uint64_t` to support sub-compaction id.
* Expose statistics option in RemoteCompaction worker.

### Public API change
* Added APIs to the Customizable class to allow developers to create their own Customizable classes.  Created the utilities/customizable_util.h file to contain helper methods for developing new Customizable classes.
* Change signature of SecondaryCache::Name().  Make SecondaryCache customizable and add SecondaryCache::CreateFromString method.

## 6.22.0 (2021-06-18)
### Behavior Changes
* Added two additional tickers, MEMTABLE_PAYLOAD_BYTES_AT_FLUSH and MEMTABLE_GARBAGE_BYTES_AT_FLUSH. These stats can be used to estimate the ratio of "garbage" (outdated) bytes in the memtable that are discarded at flush time.
* Added API comments clarifying safe usage of Disable/EnableManualCompaction and EventListener callbacks for compaction.
### Bug Fixes
* fs_posix.cc GetFreeSpace() always report disk space available to root even when running as non-root.  Linux defaults often have disk mounts with 5 to 10 percent of total space reserved only for root.  Out of space could result for non-root users.
* Subcompactions are now disabled when user-defined timestamps are used, since the subcompaction boundary picking logic is currently not timestamp-aware, which could lead to incorrect results when different subcompactions process keys that only differ by timestamp.
* Fix an issue that `DeleteFilesInRange()` may cause ongoing compaction reports corruption exception, or ASSERT for debug build. There's no actual data loss or corruption that we find.
* Fixed confusingly duplicated output in LOG for periodic stats ("DUMPING STATS"), including "Compaction Stats" and "File Read Latency Histogram By Level".
* Fixed performance bugs in background gathering of block cache entry statistics, that could consume a lot of CPU when there are many column families with a shared block cache.

### New Features
* Marked the Ribbon filter and optimize_filters_for_memory features as production-ready, each enabling memory savings for Bloom-like filters. Use `NewRibbonFilterPolicy` in place of `NewBloomFilterPolicy` to use Ribbon filters instead of Bloom, or `ribbonfilter` in place of `bloomfilter` in configuration string.
* Allow `DBWithTTL` to use `DeleteRange` api just like other DBs. `DeleteRangeCF()` which executes `WriteBatchInternal::DeleteRange()` has been added to the handler in `DBWithTTLImpl::Write()` to implement it.
* Add BlockBasedTableOptions.prepopulate_block_cache.  If enabled, it prepopulate warm/hot data blocks which are already in memory into block cache at the time of flush. On a flush, the data block that is in memory (in memtables) get flushed to the device. If using Direct IO, additional IO is incurred to read this data back into memory again, which is avoided by enabling this option and it also helps with Distributed FileSystem. More details in include/rocksdb/table.h.
* Added a `cancel` field to `CompactRangeOptions`, allowing individual in-process manual range compactions to be cancelled.

### New Features
* Added BlobMetaData to the ColumnFamilyMetaData to return information about blob files

### Public API change
* Added GetAllColumnFamilyMetaData API to retrieve the ColumnFamilyMetaData about all column families.

## 6.21.0 (2021-05-21)
### Bug Fixes
* Fixed a bug in handling file rename error in distributed/network file systems when the server succeeds but client returns error. The bug can cause CURRENT file to point to non-existing MANIFEST file, thus DB cannot be opened.
* Fixed a bug where ingested files were written with incorrect boundary key metadata. In rare cases this could have led to a level's files being wrongly ordered and queries for the boundary keys returning wrong results.
* Fixed a data race between insertion into memtables and the retrieval of the DB properties `rocksdb.cur-size-active-mem-table`, `rocksdb.cur-size-all-mem-tables`, and `rocksdb.size-all-mem-tables`.
* Fixed the false-positive alert when recovering from the WAL file. Avoid reporting "SST file is ahead of WAL" on a newly created empty column family, if the previous WAL file is corrupted.
* Fixed a bug where `GetLiveFiles()` output included a non-existent file called "OPTIONS-000000". Backups and checkpoints, which use `GetLiveFiles()`, failed on DBs impacted by this bug. Read-write DBs were impacted when the latest OPTIONS file failed to write and `fail_if_options_file_error == false`. Read-only DBs were impacted when no OPTIONS files existed.
* Handle return code by io_uring_submit_and_wait() and io_uring_wait_cqe().
* In the IngestExternalFile() API, only try to sync the ingested file if the file is linked and the FileSystem/Env supports reopening a writable file.
* Fixed a bug that `AdvancedColumnFamilyOptions.max_compaction_bytes` is under-calculated for manual compaction (`CompactRange()`). Manual compaction is split to multiple compactions if the compaction size exceed the `max_compaction_bytes`. The bug creates much larger compaction which size exceed the user setting. On the other hand, larger manual compaction size can increase the subcompaction parallelism, you can tune that by setting `max_compaction_bytes`.

### Behavior Changes
* Due to the fix of false-postive alert of "SST file is ahead of WAL", all the CFs with no SST file (CF empty) will bypass the consistency check. We fixed a false-positive, but introduced a very rare true-negative which will be triggered in the following conditions: A CF with some delete operations in the last a few queries which will result in an empty CF (those are flushed to SST file and a compaction triggered which combines this file and all other SST files and generates an empty CF, or there is another reason to write a manifest entry for this CF after a flush that generates no SST file from an empty CF). The deletion entries are logged in a WAL and this WAL was corrupted, while the CF's log number points to the next WAL (due to the flush). Therefore, the DB can only recover to the point without these trailing deletions and cause the inconsistent DB status.

### New Features
* Add new option allow_stall passed during instance creation of WriteBufferManager. When allow_stall is set, WriteBufferManager will stall all writers shared across multiple DBs and columns if memory usage goes beyond specified WriteBufferManager::buffer_size (soft limit). Stall will be cleared when memory is freed after flush and memory usage goes down below buffer_size.
* Allow `CompactionFilter`s to apply in more table file creation scenarios such as flush and recovery. For compatibility, `CompactionFilter`s by default apply during compaction. Users can customize this behavior by overriding `CompactionFilterFactory::ShouldFilterTableFileCreation()`.
* Added more fields to FilterBuildingContext with LSM details, for custom filter policies that vary behavior based on where they are in the LSM-tree.
* Added DB::Properties::kBlockCacheEntryStats for querying statistics on what percentage of block cache is used by various kinds of blocks, etc. using DB::GetProperty and DB::GetMapProperty. The same information is now dumped to info LOG periodically according to `stats_dump_period_sec`.
* Add an experimental Remote Compaction feature, which allows the user to run Compaction on a different host or process. The feature is still under development, currently only works on some basic use cases. The interface will be changed without backward/forward compatibility support.
* RocksDB would validate total entries read in flush, and compare with counter inserted into it. If flush_verify_memtable_count = true (default), flush will fail. Otherwise, only log to info logs.
* Add `TableProperties::num_filter_entries`, which can be used with `TableProperties::filter_size` to calculate the effective bits per filter entry (unique user key or prefix) for a table file.

### Performance Improvements
* BlockPrefetcher is used by iterators to prefetch data if they anticipate more data to be used in future. It is enabled implicitly by rocksdb. Added change to take in account read pattern if reads are sequential. This would disable prefetching for random reads in MultiGet and iterators as readahead_size is increased exponential doing large prefetches.

### Public API change
* Removed a parameter from TableFactory::NewTableBuilder, which should not be called by user code because TableBuilder is not a public API.
* Removed unused structure `CompactionFilterContext`.
* The `skip_filters` parameter to SstFileWriter is now considered deprecated. Use `BlockBasedTableOptions::filter_policy` to control generation of filters.
* ClockCache is known to have bugs that could lead to crash or corruption, so should not be used until fixed. Use NewLRUCache instead.
* Added a new pure virtual function `ApplyToAllEntries` to `Cache`, to replace `ApplyToAllCacheEntries`. Custom `Cache` implementations must add an implementation. Because this function is for gathering statistics, an empty implementation could be acceptable for some applications.
* Added the ObjectRegistry to the ConfigOptions class.  This registry instance will be used to find any customizable loadable objects during initialization.
* Expanded the ObjectRegistry functionality to allow nested ObjectRegistry instances.  Added methods to register a set of functions with the registry/library as a group.
* Deprecated backupable_db.h and BackupableDBOptions in favor of new versions with appropriate names: backup_engine.h and BackupEngineOptions. Old API compatibility is preserved.

### Default Option Change
* When options.arena_block_size <= 0 (default value 0), still use writer_buffer_size / 8 but cap to 1MB. Too large alloation size might not be friendly to allocator and might cause performance issues in extreme cases.

### Build
* By default, try to build with liburing. For make, if ROCKSDB_USE_IO_URING is not set, treat as enable, which means RocksDB will try to build with liburing. Users can disable it with ROCKSDB_USE_IO_URING=0. For cmake, add WITH_LIBURING to control it, with default on.

## 6.20.0 (2021-04-16)
### Behavior Changes
* `ColumnFamilyOptions::sample_for_compression` now takes effect for creation of all block-based tables. Previously it only took effect for block-based tables created by flush.
* `CompactFiles()` can no longer compact files from lower level to up level, which has the risk to corrupt DB (details: #8063). The validation is also added to all compactions.
* Fixed some cases in which DB::OpenForReadOnly() could write to the filesystem. If you want a Logger with a read-only DB, you must now set DBOptions::info_log yourself, such as using CreateLoggerFromOptions().
* get_iostats_context() will never return nullptr. If thread-local support is not available, and user does not opt-out iostats context, then compilation will fail. The same applies to perf context as well.
* Added support for WriteBatchWithIndex::NewIteratorWithBase when overwrite_key=false.  Previously, this combination was not supported and would assert or return nullptr.
* Improve the behavior of WriteBatchWithIndex for Merge operations.  Now more operations may be stored in order to return the correct merged result.

### Bug Fixes
* Use thread-safe `strerror_r()` to get error messages.
* Fixed a potential hang in shutdown for a DB whose `Env` has high-pri thread pool disabled (`Env::GetBackgroundThreads(Env::Priority::HIGH) == 0`)
* Made BackupEngine thread-safe and added documentation comments to clarify what is safe for multiple BackupEngine objects accessing the same backup directory.
* Fixed crash (divide by zero) when compression dictionary is applied to a file containing only range tombstones.
* Fixed a backward iteration bug with partitioned filter enabled: not including the prefix of the last key of the previous filter partition in current filter partition can cause wrong iteration result.
* Fixed a bug that allowed `DBOptions::max_open_files` to be set with a non-negative integer with `ColumnFamilyOptions::compaction_style = kCompactionStyleFIFO`.

### Performance Improvements
* On ARM platform, use `yield` instead of `wfe` to relax cpu to gain better performance.

### Public API change
* Added `TableProperties::slow_compression_estimated_data_size` and `TableProperties::fast_compression_estimated_data_size`. When `ColumnFamilyOptions::sample_for_compression > 0`, they estimate what `TableProperties::data_size` would have been if the "fast" or "slow" (see `ColumnFamilyOptions::sample_for_compression` API doc for definitions) compression had been used instead.
* Update DB::StartIOTrace and remove Env object from the arguments as its redundant and DB already has Env object that is passed down to IOTracer::StartIOTrace
* Added `FlushReason::kWalFull`, which is reported when a memtable is flushed due to the WAL reaching its size limit; those flushes were previously reported as `FlushReason::kWriteBufferManager`. Also, changed the reason for flushes triggered by the write buffer manager to `FlushReason::kWriteBufferManager`; they were previously reported as `FlushReason::kWriteBufferFull`.
* Extend file_checksum_dump ldb command and DB::GetLiveFilesChecksumInfo API for IntegratedBlobDB and get checksum of blob files along with SST files.

### New Features
* Added the ability to open BackupEngine backups as read-only DBs, using BackupInfo::name_for_open and env_for_open provided by BackupEngine::GetBackupInfo() with include_file_details=true.
* Added BackupEngine support for integrated BlobDB, with blob files shared between backups when table files are shared. Because of current limitations, blob files always use the kLegacyCrc32cAndFileSize naming scheme, and incremental backups must read and checksum all blob files in a DB, even for files that are already backed up.
* Added an optional output parameter to BackupEngine::CreateNewBackup(WithMetadata) to return the BackupID of the new backup.
* Added BackupEngine::GetBackupInfo / GetLatestBackupInfo for querying individual backups.
* Made the Ribbon filter a long-term supported feature in terms of the SST schema(compatible with version >= 6.15.0) though the API for enabling it is expected to change.

## 6.19.0 (2021-03-21)
### Bug Fixes
* Fixed the truncation error found in APIs/tools when dumping block-based SST files in a human-readable format. After fix, the block-based table can be fully dumped as a readable file.
* When hitting a write slowdown condition, no write delay (previously 1 millisecond) is imposed until `delayed_write_rate` is actually exceeded, with an initial burst allowance of 1 millisecond worth of bytes. Also, beyond the initial burst allowance, `delayed_write_rate` is now more strictly enforced, especially with multiple column families.

### Public API change
* Changed default `BackupableDBOptions::share_files_with_checksum` to `true` and deprecated `false` because of potential for data loss. Note that accepting this change in behavior can temporarily increase backup data usage because files are not shared between backups using the two different settings. Also removed obsolete option kFlagMatchInterimNaming.
* Add a new option BlockBasedTableOptions::max_auto_readahead_size. RocksDB does auto-readahead for iterators on noticing more than two reads for a table file if user doesn't provide readahead_size. The readahead starts at 8KB and doubles on every additional read upto max_auto_readahead_size and now max_auto_readahead_size can be configured dynamically as well. Found that 256 KB readahead size provides the best performance, based on experiments, for auto readahead. Experiment data is in PR #3282. If value is set 0 then no automatic prefetching will be done by rocksdb. Also changing the value will only affect files opened after the change.
* Add suppport to extend DB::VerifyFileChecksums API to also verify blob files checksum.
* When using the new BlobDB, the amount of data written by flushes/compactions is now broken down into table files and blob files in the compaction statistics; namely, Write(GB) denotes the amount of data written to table files, while Wblob(GB) means the amount of data written to blob files.
* New default BlockBasedTableOptions::format_version=5 to enable new Bloom filter implementation by default, compatible with RocksDB versions >= 6.6.0.
* Add new SetBufferSize API to WriteBufferManager to allow dynamic management of memory allotted to all write buffers.  This allows user code to adjust memory monitoring provided by WriteBufferManager as process memory needs change datasets grow and shrink.
* Clarified the required semantics of Read() functions in FileSystem and Env APIs. Please ensure any custom implementations are compliant.
* For the new integrated BlobDB implementation, compaction statistics now include the amount of data read from blob files during compaction (due to garbage collection or compaction filters). Write amplification metrics have also been extended to account for data read from blob files.
* Add EqualWithoutTimestamp() to Comparator.
* Extend support to track blob files in SSTFileManager whenever a blob file is created/deleted. Blob files will be scheduled to delete via SSTFileManager and SStFileManager will now take blob files in account while calculating size and space limits along with SST files.
* Add new Append and PositionedAppend API with checksum handoff to legacy Env.

### New Features
* Support compaction filters for the new implementation of BlobDB. Add `FilterBlobByKey()` to `CompactionFilter`. Subclasses can override this method so that compaction filters can determine whether the actual blob value has to be read during compaction. Use a new `kUndetermined` in `CompactionFilter::Decision` to indicated that further action is necessary for compaction filter to make a decision.
* Add support to extend retrieval of checksums for blob files from the MANIFEST when checkpointing. During backup, rocksdb can detect corruption in blob files  during file copies.
* Add new options for db_bench --benchmarks: flush, waitforcompaction, compact0, compact1.
* Add an option to BackupEngine::GetBackupInfo to include the name and size of each backed-up file. Especially in the presence of file sharing among backups, this offers detailed insight into backup space usage.
* Enable backward iteration on keys with user-defined timestamps.
* Add statistics and info log for error handler: counters for bg error, bg io error, bg retryable io error, auto resume count, auto resume total retry number, and auto resume sucess; Histogram for auto resume retry count in each recovery call. Note that, each auto resume attempt will have one or multiple retries.

### Behavior Changes
* During flush, only WAL sync retryable IO error is mapped to hard error, which will stall the writes. When WAL is used but only SST file write has retryable IO error, it will be mapped to soft error and write will not be affected.

## 6.18.0 (2021-02-19)
### Behavior Changes
* When retryable IO error occurs during compaction, it is mapped to soft error and set the BG error. However, auto resume is not called to clean the soft error since compaction will reschedule by itself. In this change, When retryable IO error occurs during compaction, BG error is not set. User will be informed the error via EventHelper.
* Introduce a new trace file format for query tracing and replay and trace file version is bump up to 0.2. A payload map is added as the first portion of the payload. We will not have backward compatible issues when adding new entries to trace records. Added the iterator_upper_bound and iterator_lower_bound in Seek and SeekForPrev tracing function. Added them as the new payload member for iterator tracing.

### New Features
* Add support for key-value integrity protection in live updates from the user buffers provided to `WriteBatch` through the write to RocksDB's in-memory update buffer (memtable). This is intended to detect some cases of in-memory data corruption, due to either software or hardware errors. Users can enable protection by constructing their `WriteBatch` with `protection_bytes_per_key == 8`.
* Add support for updating `full_history_ts_low` option in manual compaction, which is for old timestamp data GC.
* Add a mechanism for using Makefile to build external plugin code into the RocksDB libraries/binaries. This intends to simplify compatibility and distribution for plugins (e.g., special-purpose `FileSystem`s) whose source code resides outside the RocksDB repo. See "plugin/README.md" for developer details, and "PLUGINS.md" for a listing of available plugins.
* Added memory pre-fetching for experimental Ribbon filter, which especially optimizes performance with batched MultiGet.
* A new, experimental version of BlobDB (key-value separation) is now available. The new implementation is integrated into the RocksDB core, i.e. it is accessible via the usual `rocksdb::DB` API, as opposed to the separate `rocksdb::blob_db::BlobDB` interface used by the earlier version, and can be configured on a per-column family basis using the configuration options `enable_blob_files`, `min_blob_size`, `blob_file_size`, `blob_compression_type`, `enable_blob_garbage_collection`, and `blob_garbage_collection_age_cutoff`. It extends RocksDB's consistency guarantees to blobs, and offers more features and better performance. Note that some features, most notably `Merge`, compaction filters, and backup/restore are not yet supported, and there is no support for migrating a database created by the old implementation.

### Bug Fixes
* Since 6.15.0, `TransactionDB` returns error `Status`es from calls to `DeleteRange()` and calls to `Write()` where the `WriteBatch` contains a range deletion. Previously such operations may have succeeded while not providing the expected transactional guarantees. There are certain cases where range deletion can still be used on such DBs; see the API doc on `TransactionDB::DeleteRange()` for details.
* `OptimisticTransactionDB` now returns error `Status`es from calls to `DeleteRange()` and calls to `Write()` where the `WriteBatch` contains a range deletion. Previously such operations may have succeeded while not providing the expected transactional guarantees.
* Fix `WRITE_PREPARED`, `WRITE_UNPREPARED` TransactionDB `MultiGet()` may return uncommitted data with snapshot.
* In DB::OpenForReadOnly, if any error happens while checking Manifest file path, it was overridden by Status::NotFound. It has been fixed and now actual error is returned.

### Public API Change
* Added a "only_mutable_options" flag to the ConfigOptions.  When this flag is "true", the Configurable functions and convenience methods (such as GetDBOptionsFromString) will only deal with options that are marked as mutable.  When this flag is true, only options marked as mutable can be configured (a Status::InvalidArgument will be returned) and options not marked as mutable will not be returned or compared.  The default is "false", meaning to compare all options.
* Add new Append and PositionedAppend APIs to FileSystem to bring the data verification information (data checksum information) from upper layer (e.g., WritableFileWriter) to the storage layer. In this way, the customized FileSystem is able to verify the correctness of data being written to the storage on time. Add checksum_handoff_file_types to DBOptions. User can use this option to control which file types (Currently supported file tyes: kWALFile, kTableFile, kDescriptorFile.) should use the new Append and PositionedAppend APIs to handoff the verification information. Currently, RocksDB only use crc32c to calculate the checksum for write handoff.
* Add an option, `CompressionOptions::max_dict_buffer_bytes`, to limit the in-memory buffering for selecting samples for generating/training a dictionary. The limit is currently loosely adhered to.


## 6.17.0 (2021-01-15)
### Behavior Changes
* When verifying full file checksum with `DB::VerifyFileChecksums()`, we now fail with `Status::InvalidArgument` if the name of the checksum generator used for verification does not match the name of the checksum generator used for protecting the file when it was created.
* Since RocksDB does not continue write the same file if a file write fails for any reason, the file scope write IO error is treated the same as retryable IO error. More information about error handling of file scope IO error is included in `ErrorHandler::SetBGError`.

### Bug Fixes
* Version older than 6.15 cannot decode VersionEdits `WalAddition` and `WalDeletion`, fixed this by changing the encoded format of them to be ignorable by older versions.
* Fix a race condition between DB startups and shutdowns in managing the periodic background worker threads. One effect of this race condition could be the process being terminated.

### Public API Change
* Add a public API WriteBufferManager::dummy_entries_in_cache_usage() which reports the size of dummy entries stored in cache (passed to WriteBufferManager). Dummy entries are used to account for DataBlocks.
* Add a SystemClock class that contains the time-related methods from Env.  The original methods in Env may be deprecated in a future release.  This class will allow easier testing, development, and expansion of time-related features.
* Add a public API GetRocksBuildProperties and GetRocksBuildInfoAsString to get properties about the current build.  These properties may include settings related to the GIT settings (branch, timestamp).  This change also sets the "build date" based on the GIT properties, rather than the actual build time, thereby enabling more reproducible builds.

## 6.16.0 (2020-12-18)
### Behavior Changes
* Attempting to write a merge operand without explicitly configuring `merge_operator` now fails immediately, causing the DB to enter read-only mode. Previously, failure was deferred until the `merge_operator` was needed by a user read or a background operation.

### Bug Fixes
* Truncated WALs ending in incomplete records can no longer produce gaps in the recovered data when `WALRecoveryMode::kPointInTimeRecovery` is used. Gaps are still possible when WALs are truncated exactly on record boundaries; for complete protection, users should enable `track_and_verify_wals_in_manifest`.
* Fix a bug where compressed blocks read by MultiGet are not inserted into the compressed block cache when use_direct_reads = true.
* Fixed the issue of full scanning on obsolete files when there are too many outstanding compactions with ConcurrentTaskLimiter enabled.
* Fixed the logic of populating native data structure for `read_amp_bytes_per_bit` during OPTIONS file parsing on big-endian architecture. Without this fix, original code introduced in PR7659, when running on big-endian machine, can mistakenly store read_amp_bytes_per_bit (an uint32) in little endian format. Future access to `read_amp_bytes_per_bit` will give wrong values. Little endian architecture is not affected.
* Fixed prefix extractor with timestamp issues.
* Fixed a bug in atomic flush: in two-phase commit mode, the minimum WAL log number to keep is incorrect.
* Fixed a bug related to checkpoint in PR7789: if there are multiple column families, and the checkpoint is not opened as read only, then in rare cases, data loss may happen in the checkpoint. Since backup engine relies on checkpoint, it may also be affected.
* When ldb --try_load_options is used with the --column_family option, the ColumnFamilyOptions for the specified column family was not loaded from the OPTIONS file. Fix it so its loaded from OPTIONS and then overridden with command line overrides.

### New Features
* User defined timestamp feature supports `CompactRange` and `GetApproximateSizes`.
* Support getting aggregated table properties (kAggregatedTableProperties and kAggregatedTablePropertiesAtLevel) with DB::GetMapProperty, for easier access to the data in a structured format.
* Experimental option BlockBasedTableOptions::optimize_filters_for_memory now works with experimental Ribbon filter (as well as Bloom filter).

### Public API Change
* Deprecated public but rarely-used FilterBitsBuilder::CalculateNumEntry, which is replaced with ApproximateNumEntries taking a size_t parameter and returning size_t.
* To improve portability the functions `Env::GetChildren` and `Env::GetChildrenFileAttributes` will no longer return entries for the special directories `.` or `..`.
* Added a new option `track_and_verify_wals_in_manifest`. If `true`, the log numbers and sizes of the synced WALs are tracked in MANIFEST, then during DB recovery, if a synced WAL is missing from disk, or the WAL's size does not match the recorded size in MANIFEST, an error will be reported and the recovery will be aborted. Note that this option does not work with secondary instance.
* `rocksdb_approximate_sizes` and `rocksdb_approximate_sizes_cf` in the C API now requires an error pointer (`char** errptr`) for receiving any error.
* All overloads of DB::GetApproximateSizes now return Status, so that any failure to obtain the sizes is indicated to the caller.

## 6.15.0 (2020-11-13)
### Bug Fixes
* Fixed a bug in the following combination of features: indexes with user keys (`format_version >= 3`), indexes are partitioned (`index_type == kTwoLevelIndexSearch`), and some index partitions are pinned in memory (`BlockBasedTableOptions::pin_l0_filter_and_index_blocks_in_cache`). The bug could cause keys to be truncated when read from the index leading to wrong read results or other unexpected behavior.
* Fixed a bug when indexes are partitioned (`index_type == kTwoLevelIndexSearch`), some index partitions are pinned in memory (`BlockBasedTableOptions::pin_l0_filter_and_index_blocks_in_cache`), and partitions reads could be mixed between block cache and directly from the file (e.g., with `enable_index_compression == 1` and `mmap_read == 1`, partitions that were stored uncompressed due to poor compression ratio would be read directly from the file via mmap, while partitions that were stored compressed would be read from block cache). The bug could cause index partitions to be mistakenly considered empty during reads leading to wrong read results.
* Since 6.12, memtable lookup should report unrecognized value_type as corruption (#7121).
* Since 6.14, fix false positive flush/compaction `Status::Corruption` failure when `paranoid_file_checks == true` and range tombstones were written to the compaction output files.
* Since 6.14, fix a bug that could cause a stalled write to crash with mixed of slowdown and no_slowdown writes (`WriteOptions.no_slowdown=true`).
* Fixed a bug which causes hang in closing DB when refit level is set in opt build. It was because ContinueBackgroundWork() was called in assert statement which is a no op. It was introduced in 6.14.
* Fixed a bug which causes Get() to return incorrect result when a key's merge operand is applied twice. This can occur if the thread performing Get() runs concurrently with a background flush thread and another thread writing to the MANIFEST file (PR6069).
* Reverted a behavior change silently introduced in 6.14.2, in which the effects of the `ignore_unknown_options` flag (used in option parsing/loading functions) changed.
* Reverted a behavior change silently introduced in 6.14, in which options parsing/loading functions began returning `NotFound` instead of `InvalidArgument` for option names not available in the present version.
* Fixed MultiGet bugs it doesn't return valid data with user defined timestamp.
* Fixed a potential bug caused by evaluating `TableBuilder::NeedCompact()` before `TableBuilder::Finish()` in compaction job. For example, the `NeedCompact()` method of `CompactOnDeletionCollector` returned by built-in `CompactOnDeletionCollectorFactory` requires `BlockBasedTable::Finish()` to return the correct result. The bug can cause a compaction-generated file not to be marked for future compaction based on deletion ratio.
* Fixed a seek issue with prefix extractor and timestamp.
* Fixed a bug of encoding and parsing BlockBasedTableOptions::read_amp_bytes_per_bit as a 64-bit integer.
* Fixed a bug of a recovery corner case, details in PR7621.

### Public API Change
* Deprecate `BlockBasedTableOptions::pin_l0_filter_and_index_blocks_in_cache` and `BlockBasedTableOptions::pin_top_level_index_and_filter`. These options still take effect until users migrate to the replacement APIs in `BlockBasedTableOptions::metadata_cache_options`. Migration guidance can be found in the API comments on the deprecated options.
* Add new API `DB::VerifyFileChecksums` to verify SST file checksum with corresponding entries in the MANIFEST if present. Current implementation requires scanning and recomputing file checksums.

### Behavior Changes
* The dictionary compression settings specified in `ColumnFamilyOptions::compression_opts` now additionally affect files generated by flush and compaction to non-bottommost level. Previously those settings at most affected files generated by compaction to bottommost level, depending on whether `ColumnFamilyOptions::bottommost_compression_opts` overrode them. Users who relied on dictionary compression settings in `ColumnFamilyOptions::compression_opts` affecting only the bottommost level can keep the behavior by moving their dictionary settings to `ColumnFamilyOptions::bottommost_compression_opts` and setting its `enabled` flag.
* When the `enabled` flag is set in `ColumnFamilyOptions::bottommost_compression_opts`, those compression options now take effect regardless of the value in `ColumnFamilyOptions::bottommost_compression`. Previously, those compression options only took effect when `ColumnFamilyOptions::bottommost_compression != kDisableCompressionOption`. Now, they additionally take effect when `ColumnFamilyOptions::bottommost_compression == kDisableCompressionOption` (such a setting causes bottommost compression type to fall back to `ColumnFamilyOptions::compression_per_level` if configured, and otherwise fall back to `ColumnFamilyOptions::compression`).

### New Features
* An EXPERIMENTAL new Bloom alternative that saves about 30% space compared to Bloom filters, with about 3-4x construction time and similar query times is available using NewExperimentalRibbonFilterPolicy.

## 6.14 (2020-10-09)
### Bug fixes
* Fixed a bug after a `CompactRange()` with `CompactRangeOptions::change_level` set fails due to a conflict in the level change step, which caused all subsequent calls to `CompactRange()` with `CompactRangeOptions::change_level` set to incorrectly fail with a `Status::NotSupported("another thread is refitting")` error.
* Fixed a bug that the bottom most level compaction could still be a trivial move even if `BottommostLevelCompaction.kForce` or `kForceOptimized` is set.

### Public API Change
* The methods to create and manage EncrypedEnv have been changed.  The EncryptionProvider is now passed to NewEncryptedEnv as a shared pointer, rather than a raw pointer.  Comparably, the CTREncryptedProvider now takes a shared pointer, rather than a reference, to a BlockCipher.  CreateFromString methods have been added to BlockCipher and EncryptionProvider to provide a single API by which different ciphers and providers can be created, respectively.
* The internal classes (CTREncryptionProvider, ROT13BlockCipher, CTRCipherStream) associated with the EncryptedEnv have been moved out of the public API.  To create a CTREncryptionProvider, one can either use EncryptionProvider::NewCTRProvider, or EncryptionProvider::CreateFromString("CTR").  To create a new ROT13BlockCipher, one can either use BlockCipher::NewROT13Cipher or BlockCipher::CreateFromString("ROT13").
* The EncryptionProvider::AddCipher method has been added to allow keys to be added to an EncryptionProvider.  This API will allow future providers to support multiple cipher keys.
* Add a new option "allow_data_in_errors". When this new option is set by users, it allows users to opt-in to get error messages containing corrupted keys/values. Corrupt keys, values will be logged in the messages, logs, status etc. that will help users with the useful information regarding affected data. By default value of this option is set false to prevent users data to be exposed in the messages so currently, data will be redacted from logs, messages, status by default.
* AdvancedColumnFamilyOptions::force_consistency_checks is now true by default, for more proactive DB corruption detection at virtually no cost (estimated two extra CPU cycles per million on a major production workload). Corruptions reported by these checks now mention "force_consistency_checks" in case a false positive corruption report is suspected and the option needs to be disabled (unlikely). Since existing column families have a saved setting for force_consistency_checks, only new column families will pick up the new default.

### General Improvements
* The settings of the DBOptions and ColumnFamilyOptions are now managed by Configurable objects (see New Features).  The same convenience methods to configure these options still exist but the backend implementation has been unified under a common implementation.

### New Features

* Methods to configure serialize, and compare -- such as TableFactory -- are exposed directly through the Configurable base class (from which these objects inherit).  This change will allow for better and more thorough configuration management and retrieval in the future.  The options for a Configurable object can be set via the ConfigureFromMap, ConfigureFromString, or ConfigureOption method.  The serialized version of the options of an object can be retrieved via the GetOptionString, ToString, or GetOption methods.  The list of options supported by an object can be obtained via the GetOptionNames method.  The "raw" object (such as the BlockBasedTableOption) for an option may be retrieved via the GetOptions method.  Configurable options can be compared via the AreEquivalent method.  The settings within a Configurable object may be validated via the ValidateOptions method.  The object may be intialized (at which point only mutable options may be updated) via the PrepareOptions method.
* Introduce options.check_flush_compaction_key_order with default value to be true. With this option, during flush and compaction, key order will be checked when writing to each SST file. If the order is violated, the flush or compaction will fail.
* Added is_full_compaction to CompactionJobStats, so that the information is available through the EventListener interface.
* Add more stats for MultiGet in Histogram to get number of data blocks, index blocks, filter blocks and sst files read from file system per level.
* SST files have a new table property called db_host_id, which is set to the hostname by default. A new option in DBOptions, db_host_id, allows the property value to be overridden with a user specified string, or disable it completely by making the option string empty.
* Methods to create customizable extensions -- such as TableFactory -- are exposed directly through the Customizable base class (from which these objects inherit).  This change will allow these Customizable classes to be loaded and configured in a standard way (via CreateFromString).  More information on how to write and use Customizable classes is in the customizable.h header file.

## 6.13 (2020-09-12)
### Bug fixes
* Fix a performance regression introduced in 6.4 that makes a upper bound check for every Next() even if keys are within a data block that is within the upper bound.
* Fix a possible corruption to the LSM state (overlapping files within a level) when a `CompactRange()` for refitting levels (`CompactRangeOptions::change_level == true`) and another manual compaction are executed in parallel.
* Sanitize `recycle_log_file_num` to zero when the user attempts to enable it in combination with `WALRecoveryMode::kTolerateCorruptedTailRecords`. Previously the two features were allowed together, which compromised the user's configured crash-recovery guarantees.
* Fix a bug where a level refitting in CompactRange() might race with an automatic compaction that puts the data to the target level of the refitting. The bug has been there for years.
* Fixed a bug in version 6.12 in which BackupEngine::CreateNewBackup could fail intermittently with non-OK status when backing up a read-write DB configured with a DBOptions::file_checksum_gen_factory.
* Fix useless no-op compactions scheduled upon snapshot release when options.disable-auto-compactions = true.
* Fix a bug when max_write_buffer_size_to_maintain is set, immutable flushed memtable destruction is delayed until the next super version is installed. A memtable is not added to delete list because of its reference hold by super version and super version doesn't switch because of empt delete list. So memory usage keeps on increasing beyond write_buffer_size + max_write_buffer_size_to_maintain.
* Avoid converting MERGES to PUTS when allow_ingest_behind is true.
* Fix compression dictionary sampling together with `SstFileWriter`. Previously, the dictionary would be trained/finalized immediately with zero samples. Now, the whole `SstFileWriter` file is buffered in memory and then sampled.
* Fix a bug with `avoid_unnecessary_blocking_io=1` and creating backups (BackupEngine::CreateNewBackup) or checkpoints (Checkpoint::Create). With this setting and WAL enabled, these operations could randomly fail with non-OK status.
* Fix a bug in which bottommost compaction continues to advance the underlying InternalIterator to skip tombstones even after shutdown.

### New Features
* A new field `std::string requested_checksum_func_name` is added to `FileChecksumGenContext`, which enables the checksum factory to create generators for a suite of different functions.
* Added a new subcommand, `ldb unsafe_remove_sst_file`, which removes a lost or corrupt SST file from a DB's metadata. This command involves data loss and must not be used on a live DB.

### Performance Improvements
* Reduce thread number for multiple DB instances by re-using one global thread for statistics dumping and persisting.
* Reduce write-amp in heavy write bursts in `kCompactionStyleLevel` compaction style with `level_compaction_dynamic_level_bytes` set.
* BackupEngine incremental backups no longer read DB table files that are already saved to a shared part of the backup directory, unless `share_files_with_checksum` is used with `kLegacyCrc32cAndFileSize` naming (discouraged).
  * For `share_files_with_checksum`, we are confident there is no regression (vs. pre-6.12) in detecting DB or backup corruption at backup creation time, mostly because the old design did not leverage this extra checksum computation for detecting inconsistencies at backup creation time.
  * For `share_table_files` without "checksum" (not recommended), there is a regression in detecting fundamentally unsafe use of the option, greatly mitigated by file size checking (under "Behavior Changes"). Almost no reason to use `share_files_with_checksum=false` should remain.
  * `DB::VerifyChecksum` and `BackupEngine::VerifyBackup` with checksum checking are still able to catch corruptions that `CreateNewBackup` does not.

### Public API Change
* Expose kTypeDeleteWithTimestamp in EntryType and update GetEntryType() accordingly.
* Added file_checksum and file_checksum_func_name to TableFileCreationInfo, which can pass the table file checksum information through the OnTableFileCreated callback during flush and compaction.
* A warning is added to `DB::DeleteFile()` API describing its known problems and deprecation plan.
* Add a new stats level, i.e. StatsLevel::kExceptTickers (PR7329) to exclude tickers even if application passes a non-null Statistics object.
* Added a new status code IOStatus::IOFenced() for the Env/FileSystem to indicate that writes from this instance are fenced off. Like any other background error, this error is returned to the user in Put/Merge/Delete/Flush calls and can be checked using Status::IsIOFenced().

### Behavior Changes
* File abstraction `FSRandomAccessFile.Prefetch()` default return status is changed from `OK` to `NotSupported`. If the user inherited file doesn't implement prefetch, RocksDB will create internal prefetch buffer to improve read performance.
* When retryabel IO error happens during Flush (manifest write error is excluded) and WAL is disabled, originally it is mapped to kHardError. Now,it is mapped to soft error. So DB will not stall the writes unless the memtable is full. At the same time, when auto resume is triggered to recover the retryable IO error during Flush, SwitchMemtable is not called to avoid generating to many small immutable memtables. If WAL is enabled, no behavior changes.
* When considering whether a table file is already backed up in a shared part of backup directory, BackupEngine would already query the sizes of source (DB) and pre-existing destination (backup) files. BackupEngine now uses these file sizes to detect corruption, as at least one of (a) old backup, (b) backup in progress, or (c) current DB is corrupt if there's a size mismatch.

### Others
* Error in prefetching partitioned index blocks will not be swallowed. It will fail the query and return the IOError users.

## 6.12 (2020-07-28)
### Public API Change
* Encryption file classes now exposed for inheritance in env_encryption.h
* File I/O listener is extended to cover more I/O operations. Now class `EventListener` in listener.h contains new callback functions: `OnFileFlushFinish()`, `OnFileSyncFinish()`, `OnFileRangeSyncFinish()`, `OnFileTruncateFinish()`, and ``OnFileCloseFinish()``.
* `FileOperationInfo` now reports `duration` measured by `std::chrono::steady_clock` and `start_ts` measured by `std::chrono::system_clock` instead of start and finish timestamps measured by `system_clock`. Note that `system_clock` is called before `steady_clock` in program order at operation starts.
* `DB::GetDbSessionId(std::string& session_id)` is added. `session_id` stores a unique identifier that gets reset every time the DB is opened. This DB session ID should be unique among all open DB instances on all hosts, and should be unique among re-openings of the same or other DBs. This identifier is recorded in the LOG file on the line starting with "DB Session ID:".
* `DB::OpenForReadOnly()` now returns `Status::NotFound` when the specified DB directory does not exist. Previously the error returned depended on the underlying `Env`. This change is available in all 6.11 releases as well.
* A parameter `verify_with_checksum` is added to `BackupEngine::VerifyBackup`, which is false by default. If it is ture, `BackupEngine::VerifyBackup` verifies checksums and file sizes of backup files. Pass `false` for `verify_with_checksum` to maintain the previous behavior and performance of `BackupEngine::VerifyBackup`, by only verifying sizes of backup files.

### Behavior Changes
* Best-efforts recovery ignores CURRENT file completely. If CURRENT file is missing during recovery, best-efforts recovery still proceeds with MANIFEST file(s).
* In best-efforts recovery, an error that is not Corruption or IOError::kNotFound or IOError::kPathNotFound will be overwritten silently. Fix this by checking all non-ok cases and return early.
* When `file_checksum_gen_factory` is set to `GetFileChecksumGenCrc32cFactory()`, BackupEngine will compare the crc32c checksums of table files computed when creating a backup to the expected checksums stored in the DB manifest, and will fail `CreateNewBackup()` on mismatch (corruption). If the `file_checksum_gen_factory` is not set or set to any other customized factory, there is no checksum verification to detect if SST files in a DB are corrupt when read, copied, and independently checksummed by BackupEngine.
* When a DB sets `stats_dump_period_sec > 0`, either as the initial value for DB open or as a dynamic option change, the first stats dump is staggered in the following X seconds, where X is an integer in `[0, stats_dump_period_sec)`. Subsequent stats dumps are still spaced `stats_dump_period_sec` seconds apart.
* When the paranoid_file_checks option is true, a hash is generated of all keys and values are generated when the SST file is written, and then the values are read back in to validate the file.  A corruption is signaled if the two hashes do not match.

### Bug fixes
* Compressed block cache was automatically disabled with read-only DBs by mistake. Now it is fixed: compressed block cache will be in effective with read-only DB too.
* Fix a bug of wrong iterator result if another thread finishes an update and a DB flush between two statement.
* Disable file deletion after MANIFEST write/sync failure until db re-open or Resume() so that subsequent re-open will not see MANIFEST referencing deleted SSTs.
* Fix a bug when index_type == kTwoLevelIndexSearch in PartitionedIndexBuilder to update FlushPolicy to point to internal key partitioner when it changes from user-key mode to internal-key mode in index partition.
* Make compaction report InternalKey corruption while iterating over the input.
* Fix a bug which may cause MultiGet to be slow because it may read more data than requested, but this won't affect correctness. The bug was introduced in 6.10 release.
* Fail recovery and report once hitting a physical log record checksum mismatch, while reading MANIFEST. RocksDB should not continue processing the MANIFEST any further.
* Fixed a bug in size-amp-triggered and periodic-triggered universal compaction, where the compression settings for the first input level were used rather than the compression settings for the output (bottom) level.

### New Features
* DB identity (`db_id`) and DB session identity (`db_session_id`) are added to table properties and stored in SST files. SST files generated from SstFileWriter and Repairer have DB identity “SST Writer” and “DB Repairer”, respectively. Their DB session IDs are generated in the same way as `DB::GetDbSessionId`. The session ID for SstFileWriter (resp., Repairer) resets every time `SstFileWriter::Open` (resp., `Repairer::Run`) is called.
* Added experimental option BlockBasedTableOptions::optimize_filters_for_memory for reducing allocated memory size of Bloom filters (~10% savings with Jemalloc) while preserving the same general accuracy. To have an effect, the option requires format_version=5 and malloc_usable_size. Enabling this option is forward and backward compatible with existing format_version=5.
* `BackupableDBOptions::share_files_with_checksum_naming` is added with new default behavior for naming backup files with `share_files_with_checksum`, to address performance and backup integrity issues. See API comments for details.
* Added auto resume function to automatically recover the DB from background Retryable IO Error. When retryable IOError happens during flush and WAL write, the error is mapped to Hard Error and DB will be in read mode. When retryable IO Error happens during compaction, the error will be mapped to Soft Error. DB is still in write/read mode. Autoresume function will create a thread for a DB to call DB->ResumeImpl() to try the recover for Retryable IO Error during flush and WAL write. Compaction will be rescheduled by itself if retryable IO Error happens. Auto resume may also cause other Retryable IO Error during the recovery, so the recovery will fail. Retry the auto resume may solve the issue, so we use max_bgerror_resume_count to decide how many resume cycles will be tried in total. If it is <=0, auto resume retryable IO Error is disabled. Default is INT_MAX, which will lead to a infinit auto resume. bgerror_resume_retry_interval decides the time interval between two auto resumes.
* Option `max_subcompactions` can be set dynamically using DB::SetDBOptions().
* Added experimental ColumnFamilyOptions::sst_partitioner_factory to define determine the partitioning of sst files. This helps compaction to split the files on interesting boundaries (key prefixes) to make propagation of sst files less write amplifying (covering the whole key space).

### Performance Improvements
* Eliminate key copies for internal comparisons while accessing ingested block-based tables.
* Reduce key comparisons during random access in all block-based tables.
* BackupEngine avoids unnecessary repeated checksum computation for backing up a table file to the `shared_checksum` directory when using `share_files_with_checksum_naming = kUseDbSessionId` (new default), except on SST files generated before this version of RocksDB, which fall back on using `kLegacyCrc32cAndFileSize`.

## 6.11 (2020-06-12)
### Bug Fixes
* Fix consistency checking error swallowing in some cases when options.force_consistency_checks = true.
* Fix possible false NotFound status from batched MultiGet using index type kHashSearch.
* Fix corruption caused by enabling delete triggered compaction (NewCompactOnDeletionCollectorFactory) in universal compaction mode, along with parallel compactions. The bug can result in two parallel compactions picking the same input files, resulting in the DB resurrecting older and deleted versions of some keys.
* Fix a use-after-free bug in best-efforts recovery. column_family_memtables_ needs to point to valid ColumnFamilySet.
* Let best-efforts recovery ignore corrupted files during table loading.
* Fix corrupt key read from ingested file when iterator direction switches from reverse to forward at a key that is a prefix of another key in the same file. It is only possible in files with a non-zero global seqno.
* Fix abnormally large estimate from GetApproximateSizes when a range starts near the end of one SST file and near the beginning of another. Now GetApproximateSizes consistently and fairly includes the size of SST metadata in addition to data blocks, attributing metadata proportionally among the data blocks based on their size.
* Fix potential file descriptor leakage in PosixEnv's IsDirectory() and NewRandomAccessFile().
* Fix false negative from the VerifyChecksum() API when there is a checksum mismatch in an index partition block in a BlockBasedTable format table file (index_type is kTwoLevelIndexSearch).
* Fix sst_dump to return non-zero exit code if the specified file is not a recognized SST file or fails requested checks.
* Fix incorrect results from batched MultiGet for duplicate keys, when the duplicate key matches the largest key of an SST file and the value type for the key in the file is a merge value.

### Public API Change
* Flush(..., column_family) may return Status::ColumnFamilyDropped() instead of Status::InvalidArgument() if column_family is dropped while processing the flush request.
* BlobDB now explicitly disallows using the default column family's storage directories as blob directory.
* DeleteRange now returns `Status::InvalidArgument` if the range's end key comes before its start key according to the user comparator. Previously the behavior was undefined.
* ldb now uses options.force_consistency_checks = true by default and "--disable_consistency_checks" is added to disable it.
* DB::OpenForReadOnly no longer creates files or directories if the named DB does not exist, unless create_if_missing is set to true.
* The consistency checks that validate LSM state changes (table file additions/deletions during flushes and compactions) are now stricter, more efficient, and no longer optional, i.e. they are performed even if `force_consistency_checks` is `false`.
* Disable delete triggered compaction (NewCompactOnDeletionCollectorFactory) in universal compaction mode and num_levels = 1 in order to avoid a corruption bug.
* `pin_l0_filter_and_index_blocks_in_cache` no longer applies to L0 files larger than `1.5 * write_buffer_size` to give more predictable memory usage. Such L0 files may exist due to intra-L0 compaction, external file ingestion, or user dynamically changing `write_buffer_size` (note, however, that files that are already pinned will continue being pinned, even after such a dynamic change).
* In point-in-time wal recovery mode, fail database recovery in case of IOError while reading the WAL to avoid data loss.
* A new method `Env::LowerThreadPoolCPUPriority(Priority, CpuPriority)` is added to `Env` to be able to lower to a specific priority such as `CpuPriority::kIdle`.

### New Features
* sst_dump to add a new --readahead_size argument. Users can specify read size when scanning the data. Sst_dump also tries to prefetch tail part of the SST files so usually some number of I/Os are saved there too.
* Generate file checksum in SstFileWriter if Options.file_checksum_gen_factory is set. The checksum and checksum function name are stored in ExternalSstFileInfo after the sst file write is finished.
* Add a value_size_soft_limit in read options which limits the cumulative value size of keys read in batches in MultiGet. Once the cumulative value size of found keys exceeds read_options.value_size_soft_limit, all the remaining keys are returned with status Abort without further finding their values. By default the value_size_soft_limit is std::numeric_limits<uint64_t>::max().
* Enable SST file ingestion with file checksum information when calling IngestExternalFiles(const std::vector<IngestExternalFileArg>& args). Added files_checksums and files_checksum_func_names to IngestExternalFileArg such that user can ingest the sst files with their file checksum information. Added verify_file_checksum to IngestExternalFileOptions (default is True). To be backward compatible, if DB does not enable file checksum or user does not provide checksum information (vectors of files_checksums and files_checksum_func_names are both empty), verification of file checksum is always sucessful. If DB enables file checksum, DB will always generate the checksum for each ingested SST file during Prepare stage of ingestion and store the checksum in Manifest, unless verify_file_checksum is False and checksum information is provided by the application. In this case, we only verify the checksum function name and directly store the ingested checksum in Manifest. If verify_file_checksum is set to True, DB will verify the ingested checksum and function name with the genrated ones. Any mismatch will fail the ingestion. Note that, if IngestExternalFileOptions::write_global_seqno is True, the seqno will be changed in the ingested file. Therefore, the checksum of the file will be changed. In this case, a new checksum will be generated after the seqno is updated and be stored in the Manifest.

### Performance Improvements
* Eliminate redundant key comparisons during random access in block-based tables.

## 6.10 (2020-05-02)
### Bug Fixes
* Fix wrong result being read from ingested file. May happen when a key in the file happen to be prefix of another key also in the file. The issue can further cause more data corruption. The issue exists with rocksdb >= 5.0.0 since DB::IngestExternalFile() was introduced.
* Finish implementation of BlockBasedTableOptions::IndexType::kBinarySearchWithFirstKey. It's now ready for use. Significantly reduces read amplification in some setups, especially for iterator seeks.
* Fix a bug by updating CURRENT file so that it points to the correct MANIFEST file after best-efforts recovery.
* Fixed a bug where ColumnFamilyHandle objects were not cleaned up in case an error happened during BlobDB's open after the base DB had been opened.
* Fix a potential undefined behavior caused by trying to dereference nullable pointer (timestamp argument) in DB::MultiGet.
* Fix a bug caused by not including user timestamp in MultiGet LookupKey construction. This can lead to wrong query result since the trailing bytes of a user key, if not shorter than timestamp, will be mistaken for user timestamp.
* Fix a bug caused by using wrong compare function when sorting the input keys of MultiGet with timestamps.
* Upgraded version of bzip library (1.0.6 -> 1.0.8) used with RocksJava to address potential vulnerabilities if an attacker can manipulate compressed data saved and loaded by RocksDB (not normal). See issue #6703.

### Public API Change
* Add a ConfigOptions argument to the APIs dealing with converting options to and from strings and files.  The ConfigOptions is meant to replace some of the options (such as input_strings_escaped and ignore_unknown_options) and allow for more parameters to be passed in the future without changing the function signature.
* Add NewFileChecksumGenCrc32cFactory to the file checksum public API, such that the builtin Crc32c based file checksum generator factory can be used by applications.
* Add IsDirectory to Env and FS to indicate if a path is a directory.

### New Features
* Added support for pipelined & parallel compression optimization for `BlockBasedTableBuilder`. This optimization makes block building, block compression and block appending a pipeline, and uses multiple threads to accelerate block compression. Users can set `CompressionOptions::parallel_threads` greater than 1 to enable compression parallelism. This feature is experimental for now.
* Provide an allocator for memkind to be used with block cache. This is to work with memory technologies (Intel DCPMM is one such technology currently available) that require different libraries for allocation and management (such as PMDK and memkind). The high capacities available make it possible to provision large caches (up to several TBs in size) beyond what is achievable with DRAM.
* Option `max_background_flushes` can be set dynamically using DB::SetDBOptions().
* Added functionality in sst_dump tool to check the compressed file size for different compression levels and print the time spent on compressing files with each compression type. Added arguments `--compression_level_from` and `--compression_level_to` to report size of all compression levels and one compression_type must be specified with it so that it will report compressed sizes of one compression type with different levels.
* Added statistics for redundant insertions into block cache: rocksdb.block.cache.*add.redundant. (There is currently no coordination to ensure that only one thread loads a table block when many threads are trying to access that same table block.)

### Bug Fixes
* Fix a bug when making options.bottommost_compression, options.compression_opts and options.bottommost_compression_opts dynamically changeable: the modified values are not written to option files or returned back to users when being queried.
* Fix a bug where index key comparisons were unaccounted in `PerfContext::user_key_comparison_count` for lookups in files written with `format_version >= 3`.
* Fix many bloom.filter statistics not being updated in batch MultiGet.

### Performance Improvements
* Improve performance of batch MultiGet with partitioned filters, by sharing block cache lookups to applicable filter blocks.
* Reduced memory copies when fetching and uncompressing compressed blocks from sst files.

## 6.9.0 (2020-03-29)
### Behavior changes
* Since RocksDB 6.8, ttl-based FIFO compaction can drop a file whose oldest key becomes older than options.ttl while others have not. This fix reverts this and makes ttl-based FIFO compaction use the file's flush time as the criterion. This fix also requires that max_open_files = -1 and compaction_options_fifo.allow_compaction = false to function properly.

### Public API Change
* Fix spelling so that API now has correctly spelled transaction state name `COMMITTED`, while the old misspelled `COMMITED` is still available as an alias.
* Updated default format_version in BlockBasedTableOptions from 2 to 4. SST files generated with the new default can be read by RocksDB versions 5.16 and newer, and use more efficient encoding of keys in index blocks.
* A new parameter `CreateBackupOptions` is added to both `BackupEngine::CreateNewBackup` and `BackupEngine::CreateNewBackupWithMetadata`, you can decrease CPU priority of `BackupEngine`'s background threads by setting `decrease_background_thread_cpu_priority` and `background_thread_cpu_priority` in `CreateBackupOptions`.
* Updated the public API of SST file checksum. Introduce the FileChecksumGenFactory to create the FileChecksumGenerator for each SST file, such that the FileChecksumGenerator is not shared and it can be more general for checksum implementations. Changed the FileChecksumGenerator interface from Value, Extend, and GetChecksum to Update, Finalize, and GetChecksum. Finalize should be only called once after all data is processed to generate the final checksum. Temproal data should be maintained by the FileChecksumGenerator object itself and finally it can return the checksum string.

### Bug Fixes
* Fix a bug where range tombstone blocks in ingested files were cached incorrectly during ingestion. If range tombstones were read from those incorrectly cached blocks, the keys they covered would be exposed.
* Fix a data race that might cause crash when calling DB::GetCreationTimeOfOldestFile() by a small chance. The bug was introduced in 6.6 Release.
* Fix a bug where a boolean value optimize_filters_for_hits was for max threads when calling load table handles after a flush or compaction. The value is correct to 1. The bug should not cause user visible problems.
* Fix a bug which might crash the service when write buffer manager fails to insert the dummy handle to the block cache.

### Performance Improvements
* In CompactRange, for levels starting from 0, if the level does not have any file with any key falling in the specified range, the level is skipped. So instead of always compacting from level 0, the compaction starts from the first level with keys in the specified range until the last such level.
* Reduced memory copy when reading sst footer and blobdb in direct IO mode.
* When restarting a database with large numbers of sst files, large amount of CPU time is spent on getting logical block size of the sst files, which slows down the starting progress, this inefficiency is optimized away with an internal cache for the logical block sizes.

### New Features
* Basic support for user timestamp in iterator. Seek/SeekToFirst/Next and lower/upper bounds are supported. Reverse iteration is not supported. Merge is not considered.
* When file lock failure when the lock is held by the current process, return acquiring time and thread ID in the error message.
* Added a new option, best_efforts_recovery (default: false), to allow database to open in a db dir with missing table files. During best efforts recovery, missing table files are ignored, and database recovers to the most recent state without missing table file. Cross-column-family consistency is not guaranteed even if WAL is enabled.
* options.bottommost_compression, options.compression_opts and options.bottommost_compression_opts are now dynamically changeable.

## 6.8.0 (2020-02-24)
### Java API Changes
* Major breaking changes to Java comparators, toward standardizing on ByteBuffer for performant, locale-neutral operations on keys (#6252).
* Added overloads of common API methods using direct ByteBuffers for keys and values (#2283).

### Bug Fixes
* Fix incorrect results while block-based table uses kHashSearch, together with Prev()/SeekForPrev().
* Fix a bug that prevents opening a DB after two consecutive crash with TransactionDB, where the first crash recovers from a corrupted WAL with kPointInTimeRecovery but the second cannot.
* Fixed issue #6316 that can cause a corruption of the MANIFEST file in the middle when writing to it fails due to no disk space.
* Add DBOptions::skip_checking_sst_file_sizes_on_db_open. It disables potentially expensive checking of all sst file sizes in DB::Open().
* BlobDB now ignores trivially moved files when updating the mapping between blob files and SSTs. This should mitigate issue #6338 where out of order flush/compaction notifications could trigger an assertion with the earlier code.
* Batched MultiGet() ignores IO errors while reading data blocks, causing it to potentially continue looking for a key and returning stale results.
* `WriteBatchWithIndex::DeleteRange` returns `Status::NotSupported`. Previously it returned success even though reads on the batch did not account for range tombstones. The corresponding language bindings now cannot be used. In C, that includes `rocksdb_writebatch_wi_delete_range`, `rocksdb_writebatch_wi_delete_range_cf`, `rocksdb_writebatch_wi_delete_rangev`, and `rocksdb_writebatch_wi_delete_rangev_cf`. In Java, that includes `WriteBatchWithIndex::deleteRange`.
* Assign new MANIFEST file number when caller tries to create a new MANIFEST by calling LogAndApply(..., new_descriptor_log=true). This bug can cause MANIFEST being overwritten during recovery if options.write_dbid_to_manifest = true and there are WAL file(s).

### Performance Improvements
* Perfom readahead when reading from option files. Inside DB, options.log_readahead_size will be used as the readahead size. In other cases, a default 512KB is used.

### Public API Change
* The BlobDB garbage collector now emits the statistics `BLOB_DB_GC_NUM_FILES` (number of blob files obsoleted during GC), `BLOB_DB_GC_NUM_NEW_FILES` (number of new blob files generated during GC), `BLOB_DB_GC_FAILURES` (number of failed GC passes), `BLOB_DB_GC_NUM_KEYS_RELOCATED` (number of blobs relocated during GC), and `BLOB_DB_GC_BYTES_RELOCATED` (total size of blobs relocated during GC). On the other hand, the following statistics, which are not relevant for the new GC implementation, are now deprecated: `BLOB_DB_GC_NUM_KEYS_OVERWRITTEN`, `BLOB_DB_GC_NUM_KEYS_EXPIRED`, `BLOB_DB_GC_BYTES_OVERWRITTEN`, `BLOB_DB_GC_BYTES_EXPIRED`, and `BLOB_DB_GC_MICROS`.
* Disable recycle_log_file_num when an inconsistent recovery modes are requested: kPointInTimeRecovery and kAbsoluteConsistency

### New Features
* Added the checksum for each SST file generated by Flush or Compaction. Added sst_file_checksum_func to Options such that user can plugin their own SST file checksum function via override the FileChecksumFunc class. If user does not set the sst_file_checksum_func, SST file checksum calculation will not be enabled. The checksum information inlcuding uint32_t checksum value and a checksum function name (string). The checksum information is stored in FileMetadata in version store and also logged to MANIFEST. A new tool is added to LDB such that user can dump out a list of file checksum information from MANIFEST (stored in an unordered_map).
* `db_bench` now supports `value_size_distribution_type`, `value_size_min`, `value_size_max` options for generating random variable sized value. Added `blob_db_compression_type` option for BlobDB to enable blob compression.
* Replace RocksDB namespace "rocksdb" with flag "ROCKSDB_NAMESPACE" which if is not defined, defined as "rocksdb" in header file rocksdb_namespace.h.

## 6.7.0 (2020-01-21)
### Public API Change
* Added a rocksdb::FileSystem class in include/rocksdb/file_system.h to encapsulate file creation/read/write operations, and an option DBOptions::file_system to allow a user to pass in an instance of rocksdb::FileSystem. If its a non-null value, this will take precendence over DBOptions::env for file operations. A new API rocksdb::FileSystem::Default() returns a platform default object. The DBOptions::env option and Env::Default() API will continue to be used for threading and other OS related functions, and where DBOptions::file_system is not specified, for file operations. For storage developers who are accustomed to rocksdb::Env, the interface in rocksdb::FileSystem is new and will probably undergo some changes as more storage systems are ported to it from rocksdb::Env. As of now, no env other than Posix has been ported to the new interface.
* A new rocksdb::NewSstFileManager() API that allows the caller to pass in separate Env and FileSystem objects.
* Changed Java API for RocksDB.keyMayExist functions to use Holder<byte[]> instead of StringBuilder, so that retrieved values need not decode to Strings.
* A new `OptimisticTransactionDBOptions` Option that allows users to configure occ validation policy. The default policy changes from kValidateSerial to kValidateParallel to reduce mutex contention.

### Bug Fixes
* Fix a bug that can cause unnecessary bg thread to be scheduled(#6104).
* Fix crash caused by concurrent CF iterations and drops(#6147).
* Fix a race condition for cfd->log_number_ between manifest switch and memtable switch (PR 6249) when number of column families is greater than 1.
* Fix a bug on fractional cascading index when multiple files at the same level contain the same smallest user key, and those user keys are for merge operands. In this case, Get() the exact key may miss some merge operands.
* Delcare kHashSearch index type feature-incompatible with index_block_restart_interval larger than 1.
* Fixed an issue where the thread pools were not resized upon setting `max_background_jobs` dynamically through the `SetDBOptions` interface.
* Fix a bug that can cause write threads to hang when a slowdown/stall happens and there is a mix of writers with WriteOptions::no_slowdown set/unset.
* Fixed an issue where an incorrect "number of input records" value was used to compute the "records dropped" statistics for compactions.
* Fix a regression bug that causes segfault when hash is used, max_open_files != -1 and total order seek is used and switched back.

### New Features
* It is now possible to enable periodic compactions for the base DB when using BlobDB.
* BlobDB now garbage collects non-TTL blobs when `enable_garbage_collection` is set to `true` in `BlobDBOptions`. Garbage collection is performed during compaction: any valid blobs located in the oldest N files (where N is the number of non-TTL blob files multiplied by the value of `BlobDBOptions::garbage_collection_cutoff`) encountered during compaction get relocated to new blob files, and old blob files are dropped once they are no longer needed. Note: we recommend enabling periodic compactions for the base DB when using this feature to deal with the case when some old blob files are kept alive by SSTs that otherwise do not get picked for compaction.
* `db_bench` now supports the `garbage_collection_cutoff` option for BlobDB.
* Introduce ReadOptions.auto_prefix_mode. When set to true, iterator will return the same result as total order seek, but may choose to use prefix seek internally based on seek key and iterator upper bound.
* MultiGet() can use IO Uring to parallelize read from the same SST file. This featuer is by default disabled. It can be enabled with environment variable ROCKSDB_USE_IO_URING.

## 6.6.2 (2020-01-13)
### Bug Fixes
* Fixed a bug where non-L0 compaction input files were not considered to compute the `creation_time` of new compaction outputs.

## 6.6.1 (2020-01-02)
### Bug Fixes
* Fix a bug in WriteBatchWithIndex::MultiGetFromBatchAndDB, which is called by Transaction::MultiGet, that causes due to stale pointer access when the number of keys is > 32
* Fixed two performance issues related to memtable history trimming. First, a new SuperVersion is now created only if some memtables were actually trimmed. Second, trimming is only scheduled if there is at least one flushed memtable that is kept in memory for the purposes of transaction conflict checking.
* BlobDB no longer updates the SST to blob file mapping upon failed compactions.
* Fix a bug in which a snapshot read through an iterator could be affected by a DeleteRange after the snapshot (#6062).
* Fixed a bug where BlobDB was comparing the `ColumnFamilyHandle` pointers themselves instead of only the column family IDs when checking whether an API call uses the default column family or not.
* Delete superversions in BackgroundCallPurge.
* Fix use-after-free and double-deleting files in BackgroundCallPurge().

## 6.6.0 (2019-11-25)
### Bug Fixes
* Fix data corruption caused by output of intra-L0 compaction on ingested file not being placed in correct order in L0.
* Fix a data race between Version::GetColumnFamilyMetaData() and Compaction::MarkFilesBeingCompacted() for access to being_compacted (#6056). The current fix acquires the db mutex during Version::GetColumnFamilyMetaData(), which may cause regression.
* Fix a bug in DBIter that is_blob_ state isn't updated when iterating backward using seek.
* Fix a bug when format_version=3, partitioned filters, and prefix search are used in conjunction. The bug could result into Seek::(prefix) returning NotFound for an existing prefix.
* Revert the feature "Merging iterator to avoid child iterator reseek for some cases (#5286)" since it might cause strong results when reseek happens with a different iterator upper bound.
* Fix a bug causing a crash during ingest external file when background compaction cause severe error (file not found).
* Fix a bug when partitioned filters and prefix search are used in conjunction, ::SeekForPrev could return invalid for an existing prefix. ::SeekForPrev might be called by the user, or internally on ::Prev, or within ::Seek if the return value involves Delete or a Merge operand.
* Fix OnFlushCompleted fired before flush result persisted in MANIFEST when there's concurrent flush job. The bug exists since OnFlushCompleted was introduced in rocksdb 3.8.
* Fixed an sst_dump crash on some plain table SST files.
* Fixed a memory leak in some error cases of opening plain table SST files.
* Fix a bug when a crash happens while calling WriteLevel0TableForRecovery for multiple column families, leading to a column family's log number greater than the first corrutped log number when the DB is being opened in PointInTime recovery mode during next recovery attempt (#5856).

### New Features
* Universal compaction to support options.periodic_compaction_seconds. A full compaction will be triggered if any file is over the threshold.
* `GetLiveFilesMetaData` and `GetColumnFamilyMetaData` now expose the file number of SST files as well as the oldest blob file referenced by each SST.
* A batched MultiGet API (DB::MultiGet()) that supports retrieving keys from multiple column families.
* Full and partitioned filters in the block-based table use an improved Bloom filter implementation, enabled with format_version 5 (or above) because previous releases cannot read this filter. This replacement is faster and more accurate, especially for high bits per key or millions of keys in a single (full) filter. For example, the new Bloom filter has the same false positive rate at 9.55 bits per key as the old one at 10 bits per key, and a lower false positive rate at 16 bits per key than the old one at 100 bits per key.
* Added AVX2 instructions to USE_SSE builds to accelerate the new Bloom filter and XXH3-based hash function on compatible x86_64 platforms (Haswell and later, ~2014).
* Support options.ttl or options.periodic_compaction_seconds with options.max_open_files = -1. File's oldest ancester time and file creation time will be written to manifest. If it is availalbe, this information will be used instead of creation_time and file_creation_time in table properties.
* Setting options.ttl for universal compaction now has the same meaning as setting periodic_compaction_seconds.
* SstFileMetaData also returns file creation time and oldest ancester time.
* The `sst_dump` command line tool `recompress` command now displays how many blocks were compressed and how many were not, in particular how many were not compressed because the compression ratio was not met (12.5% threshold for GoodCompressionRatio), as seen in the `number.block.not_compressed` counter stat since version 6.0.0.
* The block cache usage is now takes into account the overhead of metadata per each entry. This results into more accurate management of memory. A side-effect of this feature is that less items are fit into the block cache of the same size, which would result to higher cache miss rates. This can be remedied by increasing the block cache size or passing kDontChargeCacheMetadata to its constuctor to restore the old behavior.
* When using BlobDB, a mapping is maintained and persisted in the MANIFEST between each SST file and the oldest non-TTL blob file it references.
* `db_bench` now supports and by default issues non-TTL Puts to BlobDB. TTL Puts can be enabled by specifying a non-zero value for the `blob_db_max_ttl_range` command line parameter explicitly.
* `sst_dump` now supports printing BlobDB blob indexes in a human-readable format. This can be enabled by specifying the `decode_blob_index` flag on the command line.
* A number of new information elements are now exposed through the EventListener interface. For flushes, the file numbers of the new SST file and the oldest blob file referenced by the SST are propagated. For compactions, the level, file number, and the oldest blob file referenced are passed to the client for each compaction input and output file.

### Public API Change
* RocksDB release 4.1 or older will not be able to open DB generated by the new release. 4.2 was released on Feb 23, 2016.
* TTL Compactions in Level compaction style now initiate successive cascading compactions on a key range so that it reaches the bottom level quickly on TTL expiry. `creation_time` table property for compaction output files is now set to the minimum of the creation times of all compaction inputs.
* With FIFO compaction style, options.periodic_compaction_seconds will have the same meaning as options.ttl. Whichever stricter will be used. With the default options.periodic_compaction_seconds value with options.ttl's default of 0, RocksDB will give a default of 30 days.
* Added an API GetCreationTimeOfOldestFile(uint64_t* creation_time) to get the file_creation_time of the oldest SST file in the DB.
* FilterPolicy now exposes additional API to make it possible to choose filter configurations based on context, such as table level and compaction style. See `LevelAndStyleCustomFilterPolicy` in db_bloom_filter_test.cc. While most existing custom implementations of FilterPolicy should continue to work as before, those wrapping the return of NewBloomFilterPolicy will require overriding new function `GetBuilderWithContext()`, because calling `GetFilterBitsBuilder()` on the FilterPolicy returned by NewBloomFilterPolicy is no longer supported.
* An unlikely usage of FilterPolicy is no longer supported. Calling GetFilterBitsBuilder() on the FilterPolicy returned by NewBloomFilterPolicy will now cause an assertion violation in debug builds, because RocksDB has internally migrated to a more elaborate interface that is expected to evolve further. Custom implementations of FilterPolicy should work as before, except those wrapping the return of NewBloomFilterPolicy, which will require a new override of a protected function in FilterPolicy.
* NewBloomFilterPolicy now takes bits_per_key as a double instead of an int. This permits finer control over the memory vs. accuracy trade-off in the new Bloom filter implementation and should not change source code compatibility.
* The option BackupableDBOptions::max_valid_backups_to_open is now only used when opening BackupEngineReadOnly. When opening a read/write BackupEngine, anything but the default value logs a warning and is treated as the default. This change ensures that backup deletion has proper accounting of shared files to ensure they are deleted when no longer referenced by a backup.
* Deprecate `snap_refresh_nanos` option.
* Added DisableManualCompaction/EnableManualCompaction to stop and resume manual compaction.
* Add TryCatchUpWithPrimary() to StackableDB in non-LITE mode.
* Add a new Env::LoadEnv() overloaded function to return a shared_ptr to Env.
* Flush sets file name to "(nil)" for OnTableFileCreationCompleted() if the flush does not produce any L0. This can happen if the file is empty thus delete by RocksDB.

### Default Option Changes
* Changed the default value of periodic_compaction_seconds to `UINT64_MAX - 1` which allows RocksDB to auto-tune periodic compaction scheduling. When using the default value, periodic compactions are now auto-enabled if a compaction filter is used. A value of `0` will turn off the feature completely.
* Changed the default value of ttl to `UINT64_MAX - 1` which allows RocksDB to auto-tune ttl value. When using the default value, TTL will be auto-enabled to 30 days, when the feature is supported. To revert the old behavior, you can explicitly set it to 0.

### Performance Improvements
* For 64-bit hashing, RocksDB is standardizing on a slightly modified preview version of XXH3. This function is now used for many non-persisted hashes, along with fastrange64() in place of the modulus operator, and some benchmarks show a slight improvement.
* Level iterator to invlidate the iterator more often in prefix seek and the level is filtered out by prefix bloom.

## 6.5.2 (2019-11-15)
### Bug Fixes
* Fix a assertion failure in MultiGet() when BlockBasedTableOptions::no_block_cache is true and there is no compressed block cache
* Fix a buffer overrun problem in BlockBasedTable::MultiGet() when compression is enabled and no compressed block cache is configured.
* If a call to BackupEngine::PurgeOldBackups or BackupEngine::DeleteBackup suffered a crash, power failure, or I/O error, files could be left over from old backups that could only be purged with a call to GarbageCollect. Any call to PurgeOldBackups, DeleteBackup, or GarbageCollect should now suffice to purge such files.

## 6.5.1 (2019-10-16)
### Bug Fixes
* Revert the feature "Merging iterator to avoid child iterator reseek for some cases (#5286)" since it might cause strange results when reseek happens with a different iterator upper bound.
* Fix a bug in BlockBasedTableIterator that might return incorrect results when reseek happens with a different iterator upper bound.
* Fix a bug when partitioned filters and prefix search are used in conjunction, ::SeekForPrev could return invalid for an existing prefix. ::SeekForPrev might be called by the user, or internally on ::Prev, or within ::Seek if the return value involves Delete or a Merge operand.

## 6.5.0 (2019-09-13)
### Bug Fixes
* Fixed a number of data races in BlobDB.
* Fix a bug where the compaction snapshot refresh feature is not disabled as advertised when `snap_refresh_nanos` is set to 0..
* Fix bloom filter lookups by the MultiGet batching API when BlockBasedTableOptions::whole_key_filtering is false, by checking that a key is in the perfix_extractor domain and extracting the prefix before looking up.
* Fix a bug in file ingestion caused by incorrect file number allocation when the number of column families involved in the ingestion exceeds 2.

### New Features
* Introduced DBOptions::max_write_batch_group_size_bytes to configure maximum limit on number of bytes that are written in a single batch of WAL or memtable write. It is followed when the leader write size is larger than 1/8 of this limit.
* VerifyChecksum() by default will issue readahead. Allow ReadOptions to be passed in to those functions to override the readhead size. For checksum verifying before external SST file ingestion, a new option IngestExternalFileOptions.verify_checksums_readahead_size, is added for this readahead setting.
* When user uses options.force_consistency_check in RocksDb, instead of crashing the process, we now pass the error back to the users without killing the process.
* Add an option `memtable_insert_hint_per_batch` to WriteOptions. If it is true, each WriteBatch will maintain its own insert hints for each memtable in concurrent write. See include/rocksdb/options.h for more details.

### Public API Change
* Added max_write_buffer_size_to_maintain option to better control memory usage of immutable memtables.
* Added a lightweight API GetCurrentWalFile() to get last live WAL filename and size. Meant to be used as a helper for backup/restore tooling in a larger ecosystem such as MySQL with a MyRocks storage engine.
* The MemTable Bloom filter, when enabled, now always uses cache locality. Options::bloom_locality now only affects the PlainTable SST format.

### Performance Improvements
* Improve the speed of the MemTable Bloom filter, reducing the write overhead of enabling it by 1/3 to 1/2, with similar benefit to read performance.

## 6.4.0 (2019-07-30)
### Default Option Change
* LRUCacheOptions.high_pri_pool_ratio is set to 0.5 (previously 0.0) by default, which means that by default midpoint insertion is enabled. The same change is made for the default value of high_pri_pool_ratio argument in NewLRUCache(). When block cache is not explicitly created, the small block cache created by BlockBasedTable will still has this option to be 0.0.
* Change BlockBasedTableOptions.cache_index_and_filter_blocks_with_high_priority's default value from false to true.

### Public API Change
* Filter and compression dictionary blocks are now handled similarly to data blocks with regards to the block cache: instead of storing objects in the cache, only the blocks themselves are cached. In addition, filter and compression dictionary blocks (as well as filter partitions) no longer get evicted from the cache when a table is closed.
* Due to the above refactoring, block cache eviction statistics for filter and compression dictionary blocks are temporarily broken. We plan to reintroduce them in a later phase.
* The semantics of the per-block-type block read counts in the performance context now match those of the generic block_read_count.
* Errors related to the retrieval of the compression dictionary are now propagated to the user.
* db_bench adds a "benchmark" stats_history, which prints out the whole stats history.
* Overload GetAllKeyVersions() to support non-default column family.
* Added new APIs ExportColumnFamily() and CreateColumnFamilyWithImport() to support export and import of a Column Family. https://github.com/facebook/rocksdb/issues/3469
* ldb sometimes uses a string-append merge operator if no merge operator is passed in. This is to allow users to print keys from a DB with a merge operator.
* Replaces old Registra with ObjectRegistry to allow user to create custom object from string, also add LoadEnv() to Env.
* Added new overload of GetApproximateSizes which gets SizeApproximationOptions object and returns a Status. The older overloads are redirecting their calls to this new method and no longer assert if the include_flags doesn't have either of INCLUDE_MEMTABLES or INCLUDE_FILES bits set. It's recommended to use the new method only, as it is more type safe and returns a meaningful status in case of errors.
* LDBCommandRunner::RunCommand() to return the status code as an integer, rather than call exit() using the code.

### New Features
* Add argument `--secondary_path` to ldb to open the database as the secondary instance. This would keep the original DB intact.
* Compression dictionary blocks are now prefetched and pinned in the cache (based on the customer's settings) the same way as index and filter blocks.
* Added DBOptions::log_readahead_size which specifies the number of bytes to prefetch when reading the log. This is mostly useful for reading a remotely located log, as it can save the number of round-trips. If 0 (default), then the prefetching is disabled.
* Added new option in SizeApproximationOptions used with DB::GetApproximateSizes. When approximating the files total size that is used to store a keys range, allow approximation with an error margin of up to total_files_size * files_size_error_margin. This allows to take some shortcuts in files size approximation, resulting in better performance, while guaranteeing the resulting error is within a reasonable margin.
* Support loading custom objects in unit tests. In the affected unit tests, RocksDB will create custom Env objects based on environment variable TEST_ENV_URI. Users need to make sure custom object types are properly registered. For example, a static library should expose a `RegisterCustomObjects` function. By linking the unit test binary with the static library, the unit test can execute this function.

### Performance Improvements
* Reduce iterator key comparison for upper/lower bound check.
* Improve performance of row_cache: make reads with newer snapshots than data in an SST file share the same cache key, except in some transaction cases.
* The compression dictionary is no longer copied to a new object upon retrieval.

### Bug Fixes
* Fix ingested file and directory not being fsync.
* Return TryAgain status in place of Corruption when new tail is not visible to TransactionLogIterator.
* Fixed a regression where the fill_cache read option also affected index blocks.
* Fixed an issue where using cache_index_and_filter_blocks==false affected partitions of partitioned indexes/filters as well.

## 6.3.2 (2019-08-15)
### Public API Change
* The semantics of the per-block-type block read counts in the performance context now match those of the generic block_read_count.

### Bug Fixes
* Fixed a regression where the fill_cache read option also affected index blocks.
* Fixed an issue where using cache_index_and_filter_blocks==false affected partitions of partitioned indexes as well.

## 6.3.1 (2019-07-24)
### Bug Fixes
* Fix auto rolling bug introduced in 6.3.0, which causes segfault if log file creation fails.

## 6.3.0 (2019-06-18)
### Public API Change
* Now DB::Close() will return Aborted() error when there is unreleased snapshot. Users can retry after all snapshots are released.
* Index blocks are now handled similarly to data blocks with regards to the block cache: instead of storing objects in the cache, only the blocks themselves are cached. In addition, index blocks no longer get evicted from the cache when a table is closed, can now use the compressed block cache (if any), and can be shared among multiple table readers.
* Partitions of partitioned indexes no longer affect the read amplification statistics.
* Due to the above refactoring, block cache eviction statistics for indexes are temporarily broken. We plan to reintroduce them in a later phase.
* options.keep_log_file_num will be enforced strictly all the time. File names of all log files will be tracked, which may take significantly amount of memory if options.keep_log_file_num is large and either of options.max_log_file_size or options.log_file_time_to_roll is set.
* Add initial support for Get/Put with user timestamps. Users can specify timestamps via ReadOptions and WriteOptions when calling DB::Get and DB::Put.
* Accessing a partition of a partitioned filter or index through a pinned reference is no longer considered a cache hit.
* Add C bindings for secondary instance, i.e. DBImplSecondary.
* Rate limited deletion of WALs is only enabled if DBOptions::wal_dir is not set, or explicitly set to db_name passed to DB::Open and DBOptions::db_paths is empty, or same as db_paths[0].path

### New Features
* Add an option `snap_refresh_nanos` (default to 0) to periodically refresh the snapshot list in compaction jobs. Assign to 0 to disable the feature.
* Add an option `unordered_write` which trades snapshot guarantees with higher write throughput. When used with WRITE_PREPARED transactions with two_write_queues=true, it offers higher throughput with however no compromise on guarantees.
* Allow DBImplSecondary to remove memtables with obsolete data after replaying MANIFEST and WAL.
* Add an option `failed_move_fall_back_to_copy` (default is true) for external SST ingestion. When `move_files` is true and hard link fails, ingestion falls back to copy if `failed_move_fall_back_to_copy` is true. Otherwise, ingestion reports an error.
* Add command `list_file_range_deletes` in ldb, which prints out tombstones in SST files.

### Performance Improvements
* Reduce binary search when iterator reseek into the same data block.
* DBIter::Next() can skip user key checking if previous entry's seqnum is 0.
* Merging iterator to avoid child iterator reseek for some cases
* Log Writer will flush after finishing the whole record, rather than a fragment.
* Lower MultiGet batching API latency by reading data blocks from disk in parallel

### General Improvements
* Added new status code kColumnFamilyDropped to distinguish between Column Family Dropped and DB Shutdown in progress.
* Improve ColumnFamilyOptions validation when creating a new column family.

### Bug Fixes
* Fix a bug in WAL replay of secondary instance by skipping write batches with older sequence numbers than the current last sequence number.
* Fix flush's/compaction's merge processing logic which allowed `Put`s covered by range tombstones to reappear. Note `Put`s may exist even if the user only ever called `Merge()` due to an internal conversion during compaction to the bottommost level.
* Fix/improve memtable earliest sequence assignment and WAL replay so that WAL entries of unflushed column families will not be skipped after replaying the MANIFEST and increasing db sequence due to another flushed/compacted column family.
* Fix a bug caused by secondary not skipping the beginning of new MANIFEST.
* On DB open, delete WAL trash files left behind in wal_dir

## 6.2.0 (2019-04-30)
### New Features
* Add an option `strict_bytes_per_sync` that causes a file-writing thread to block rather than exceed the limit on bytes pending writeback specified by `bytes_per_sync` or `wal_bytes_per_sync`.
* Improve range scan performance by avoiding per-key upper bound check in BlockBasedTableIterator.
* Introduce Periodic Compaction for Level style compaction. Files are re-compacted periodically and put in the same level.
* Block-based table index now contains exact highest key in the file, rather than an upper bound. This may improve Get() and iterator Seek() performance in some situations, especially when direct IO is enabled and block cache is disabled. A setting BlockBasedTableOptions::index_shortening is introduced to control this behavior. Set it to kShortenSeparatorsAndSuccessor to get the old behavior.
* When reading from option file/string/map, customized envs can be filled according to object registry.
* Improve range scan performance when using explicit user readahead by not creating new table readers for every iterator.
* Add index type BlockBasedTableOptions::IndexType::kBinarySearchWithFirstKey. It significantly reduces read amplification in some setups, especially for iterator seeks. It's not fully implemented yet: IO errors are not handled right.

### Public API Change
* Change the behavior of OptimizeForPointLookup(): move away from hash-based block-based-table index, and use whole key memtable filtering.
* Change the behavior of OptimizeForSmallDb(): use a 16MB block cache, put index and filter blocks into it, and cost the memtable size to it. DBOptions.OptimizeForSmallDb() and ColumnFamilyOptions.OptimizeForSmallDb() start to take an optional cache object.
* Added BottommostLevelCompaction::kForceOptimized to avoid double compacting newly compacted files in the bottommost level compaction of manual compaction. Note this option may prohibit the manual compaction to produce a single file in the bottommost level.

### Bug Fixes
* Adjust WriteBufferManager's dummy entry size to block cache from 1MB to 256KB.
* Fix a race condition between WritePrepared::Get and ::Put with duplicate keys.
* Fix crash when memtable prefix bloom is enabled and read/write a key out of domain of prefix extractor.
* Close a WAL file before another thread deletes it.
* Fix an assertion failure `IsFlushPending() == true` caused by one bg thread releasing the db mutex in ~ColumnFamilyData and another thread clearing `flush_requested_` flag.

## 6.1.1 (2019-04-09)
### New Features
* When reading from option file/string/map, customized comparators and/or merge operators can be filled according to object registry.

### Public API Change

### Bug Fixes
* Fix a bug in 2PC where a sequence of txn prepare, memtable flush, and crash could result in losing the prepared transaction.
* Fix a bug in Encryption Env which could cause encrypted files to be read beyond file boundaries.

## 6.1.0 (2019-03-27)
### New Features
* Introduce two more stats levels, kExceptHistogramOrTimers and kExceptTimers.
* Added a feature to perform data-block sampling for compressibility, and report stats to user.
* Add support for trace filtering.
* Add DBOptions.avoid_unnecessary_blocking_io. If true, we avoid file deletion when destroying ColumnFamilyHandle and Iterator. Instead, a job is scheduled to delete the files in background.

### Public API Change
* Remove bundled fbson library.
* statistics.stats_level_ becomes atomic. It is preferred to use statistics.set_stats_level() and statistics.get_stats_level() to access it.
* Introduce a new IOError subcode, PathNotFound, to indicate trying to open a nonexistent file or directory for read.
* Add initial support for multiple db instances sharing the same data in single-writer, multi-reader mode.
* Removed some "using std::xxx" from public headers.

### Bug Fixes
* Fix JEMALLOC_CXX_THROW macro missing from older Jemalloc versions, causing build failures on some platforms.
* Fix SstFileReader not able to open file ingested with write_glbal_seqno=true.

## 6.0.0 (2019-02-19)
### New Features
* Enabled checkpoint on readonly db (DBImplReadOnly).
* Make DB ignore dropped column families while committing results of atomic flush.
* RocksDB may choose to preopen some files even if options.max_open_files != -1. This may make DB open slightly longer.
* For users of dictionary compression with ZSTD v0.7.0+, we now reuse the same digested dictionary when compressing each of an SST file's data blocks for faster compression speeds.
* For all users of dictionary compression who set `cache_index_and_filter_blocks == true`, we now store dictionary data used for decompression in the block cache for better control over memory usage. For users of ZSTD v1.1.4+ who compile with -DZSTD_STATIC_LINKING_ONLY, this includes a digested dictionary, which is used to increase decompression speed.
* Add support for block checksums verification for external SST files before ingestion.
* Introduce stats history which periodically saves Statistics snapshots and added `GetStatsHistory` API to retrieve these snapshots.
* Add a place holder in manifest which indicate a record from future that can be safely ignored.
* Add support for trace sampling.
* Enable properties block checksum verification for block-based tables.
* For all users of dictionary compression, we now generate a separate dictionary for compressing each bottom-level SST file. Previously we reused a single dictionary for a whole compaction to bottom level. The new approach achieves better compression ratios; however, it uses more memory and CPU for buffering/sampling data blocks and training dictionaries.
* Add whole key bloom filter support in memtable.
* Files written by `SstFileWriter` will now use dictionary compression if it is configured in the file writer's `CompressionOptions`.

### Public API Change
* Disallow CompactionFilter::IgnoreSnapshots() = false, because it is not very useful and the behavior is confusing. The filter will filter everything if there is no snapshot declared by the time the compaction starts. However, users can define a snapshot after the compaction starts and before it finishes and this new snapshot won't be repeatable, because after the compaction finishes, some keys may be dropped.
* CompactionPri = kMinOverlappingRatio also uses compensated file size, which boosts file with lots of tombstones to be compacted first.
* Transaction::GetForUpdate is extended with a do_validate parameter with default value of true. If false it skips validating the snapshot before doing the read. Similarly ::Merge, ::Put, ::Delete, and ::SingleDelete are extended with assume_tracked with default value of false. If true it indicates that call is assumed to be after a ::GetForUpdate.
* `TableProperties::num_entries` and `TableProperties::num_deletions` now also account for number of range tombstones.
* Remove geodb, spatial_db, document_db, json_document, date_tiered_db, and redis_lists.
* With "ldb ----try_load_options", when wal_dir specified by the option file doesn't exist, ignore it.
* Change time resolution in FileOperationInfo.
* Deleting Blob files also go through SStFileManager.
* Remove CuckooHash memtable.
* The counter stat `number.block.not_compressed` now also counts blocks not compressed due to poor compression ratio.
* Remove ttl option from `CompactionOptionsFIFO`. The option has been deprecated and ttl in `ColumnFamilyOptions` is used instead.
* Support SST file ingestion across multiple column families via DB::IngestExternalFiles. See the function's comment about atomicity.
* Remove Lua compaction filter.

### Bug Fixes
* Fix a deadlock caused by compaction and file ingestion waiting for each other in the event of write stalls.
* Fix a memory leak when files with range tombstones are read in mmap mode and block cache is enabled
* Fix handling of corrupt range tombstone blocks such that corruptions cannot cause deleted keys to reappear
* Lock free MultiGet
* Fix incorrect `NotFound` point lookup result when querying the endpoint of a file that has been extended by a range tombstone.
* Fix with pipelined write, write leaders's callback failure lead to the whole write group fail.

### Change Default Options
* Change options.compaction_pri's default to kMinOverlappingRatio

## 5.18.0 (2018-11-30)
### New Features
* Introduced `JemallocNodumpAllocator` memory allocator. When being use, block cache will be excluded from core dump.
* Introduced `PerfContextByLevel` as part of `PerfContext` which allows storing perf context at each level. Also replaced `__thread` with `thread_local` keyword for perf_context. Added per-level perf context for bloom filter and `Get` query.
* With level_compaction_dynamic_level_bytes = true, level multiplier may be adjusted automatically when Level 0 to 1 compaction is lagged behind.
* Introduced DB option `atomic_flush`. If true, RocksDB supports flushing multiple column families and atomically committing the result to MANIFEST. Useful when WAL is disabled.
* Added `num_deletions` and `num_merge_operands` members to `TableProperties`.
* Added "rocksdb.min-obsolete-sst-number-to-keep" DB property that reports the lower bound on SST file numbers that are being kept from deletion, even if the SSTs are obsolete.
* Add xxhash64 checksum support
* Introduced `MemoryAllocator`, which lets the user specify custom memory allocator for block based table.
* Improved `DeleteRange` to prevent read performance degradation. The feature is no longer marked as experimental.

### Public API Change
* `DBOptions::use_direct_reads` now affects reads issued by `BackupEngine` on the database's SSTs.
* `NO_ITERATORS` is divided into two counters `NO_ITERATOR_CREATED` and `NO_ITERATOR_DELETE`. Both of them are only increasing now, just as other counters.

### Bug Fixes
* Fix corner case where a write group leader blocked due to write stall blocks other writers in queue with WriteOptions::no_slowdown set.
* Fix in-memory range tombstone truncation to avoid erroneously covering newer keys at a lower level, and include range tombstones in compacted files whose largest key is the range tombstone's start key.
* Properly set the stop key for a truncated manual CompactRange
* Fix slow flush/compaction when DB contains many snapshots. The problem became noticeable to us in DBs with 100,000+ snapshots, though it will affect others at different thresholds.
* Fix the bug that WriteBatchWithIndex's SeekForPrev() doesn't see the entries with the same key.
* Fix the bug where user comparator was sometimes fed with InternalKey instead of the user key. The bug manifests when during GenerateBottommostFiles.
* Fix a bug in WritePrepared txns where if the number of old snapshots goes beyond the snapshot cache size (128 default) the rest will not be checked when evicting a commit entry from the commit cache.
* Fixed Get correctness bug in the presence of range tombstones where merge operands covered by a range tombstone always result in NotFound.
* Start populating `NO_FILE_CLOSES` ticker statistic, which was always zero previously.
* The default value of NewBloomFilterPolicy()'s argument use_block_based_builder is changed to false. Note that this new default may cause large temp memory usage when building very large SST files.

## 5.17.0 (2018-10-05)
### Public API Change
* `OnTableFileCreated` will now be called for empty files generated during compaction. In that case, `TableFileCreationInfo::file_path` will be "(nil)" and `TableFileCreationInfo::file_size` will be zero.
* Add `FlushOptions::allow_write_stall`, which controls whether Flush calls start working immediately, even if it causes user writes to stall, or will wait until flush can be performed without causing write stall (similar to `CompactRangeOptions::allow_write_stall`). Note that the default value is false, meaning we add delay to Flush calls until stalling can be avoided when possible. This is behavior change compared to previous RocksDB versions, where Flush calls didn't check if they might cause stall or not.
* Application using PessimisticTransactionDB is expected to rollback/commit recovered transactions before starting new ones. This assumption is used to skip concurrency control during recovery.
* Expose column family id to `OnCompactionCompleted`.

### New Features
* TransactionOptions::skip_concurrency_control allows pessimistic transactions to skip the overhead of concurrency control. Could be used for optimizing certain transactions or during recovery.

### Bug Fixes
* Avoid creating empty SSTs and subsequently deleting them in certain cases during compaction.
* Sync CURRENT file contents during checkpoint.

## 5.16.3 (2018-10-01)
### Bug Fixes
* Fix crash caused when `CompactFiles` run with `CompactionOptions::compression == CompressionType::kDisableCompressionOption`. Now that setting causes the compression type to be chosen according to the column family-wide compression options.

## 5.16.2 (2018-09-21)
### Bug Fixes
* Fix bug in partition filters with format_version=4.

## 5.16.1 (2018-09-17)
### Bug Fixes
* Remove trace_analyzer_tool from rocksdb_lib target in TARGETS file.
* Fix RocksDB Java build and tests.
* Remove sync point in Block destructor.

## 5.16.0 (2018-08-21)
### Public API Change
* The merge operands are passed to `MergeOperator::ShouldMerge` in the reversed order relative to how they were merged (passed to FullMerge or FullMergeV2) for performance reasons
* GetAllKeyVersions() to take an extra argument of `max_num_ikeys`.
* Using ZSTD dictionary trainer (i.e., setting `CompressionOptions::zstd_max_train_bytes` to a nonzero value) now requires ZSTD version 1.1.3 or later.

### New Features
* Changes the format of index blocks by delta encoding the index values, which are the block handles. This saves the encoding of BlockHandle::offset of the non-head index entries in each restart interval. The feature is backward compatible but not forward compatible. It is disabled by default unless format_version 4 or above is used.
* Add a new tool: trace_analyzer. Trace_analyzer analyzes the trace file generated by using trace_replay API. It can convert the binary format trace file to a human readable txt file, output the statistics of the analyzed query types such as access statistics and size statistics, combining the dumped whole key space file to analyze, support query correlation analyzing, and etc. Current supported query types are: Get, Put, Delete, SingleDelete, DeleteRange, Merge, Iterator (Seek, SeekForPrev only).
* Add hash index support to data blocks, which helps reducing the cpu utilization of point-lookup operations. This feature is backward compatible with the data block created without the hash index. It is disabled by default unless BlockBasedTableOptions::data_block_index_type is set to data_block_index_type = kDataBlockBinaryAndHash.

### Bug Fixes
* Fix a bug in misreporting the estimated partition index size in properties block.

## 5.15.0 (2018-07-17)
### Public API Change
* Remove managed iterator. ReadOptions.managed is not effective anymore.
* For bottommost_compression, a compatible CompressionOptions is added via `bottommost_compression_opts`. To keep backward compatible, a new boolean `enabled` is added to CompressionOptions. For compression_opts, it will be always used no matter what value of `enabled` is. For bottommost_compression_opts, it will only be used when user set `enabled=true`, otherwise, compression_opts will be used for bottommost_compression as default.
* With LRUCache, when high_pri_pool_ratio > 0, midpoint insertion strategy will be enabled to put low-pri items to the tail of low-pri list (the midpoint) when they first inserted into the cache. This is to make cache entries never get hit age out faster, improving cache efficiency when large background scan presents.
* For users of `Statistics` objects created via `CreateDBStatistics()`, the format of the string returned by its `ToString()` method has changed.
* The "rocksdb.num.entries" table property no longer counts range deletion tombstones as entries.

### New Features
* Changes the format of index blocks by storing the key in their raw form rather than converting them to InternalKey. This saves 8 bytes per index key. The feature is backward compatible but not forward compatible. It is disabled by default unless format_version 3 or above is used.
* Avoid memcpy when reading mmap files with OpenReadOnly and max_open_files==-1.
* Support dynamically changing `ColumnFamilyOptions::ttl` via `SetOptions()`.
* Add a new table property, "rocksdb.num.range-deletions", which counts the number of range deletion tombstones in the table.
* Improve the performance of iterators doing long range scans by using readahead, when using direct IO.
* pin_top_level_index_and_filter (default true) in BlockBasedTableOptions can be used in combination with cache_index_and_filter_blocks to prefetch and pin the top-level index of partitioned index and filter blocks in cache. It has no impact when cache_index_and_filter_blocks is false.
* Write properties meta-block at the end of block-based table to save read-ahead IO.

### Bug Fixes
* Fix deadlock with enable_pipelined_write=true and max_successive_merges > 0
* Check conflict at output level in CompactFiles.
* Fix corruption in non-iterator reads when mmap is used for file reads
* Fix bug with prefix search in partition filters where a shared prefix would be ignored from the later partitions. The bug could report an eixstent key as missing. The bug could be triggered if prefix_extractor is set and partition filters is enabled.
* Change default value of `bytes_max_delete_chunk` to 0 in NewSstFileManager() as it doesn't work well with checkpoints.
* Fix a bug caused by not copying the block trailer with compressed SST file, direct IO, prefetcher and no compressed block cache.
* Fix write can stuck indefinitely if enable_pipelined_write=true. The issue exists since pipelined write was introduced in 5.5.0.

## 5.14.0 (2018-05-16)
### Public API Change
* Add a BlockBasedTableOption to align uncompressed data blocks on the smaller of block size or page size boundary, to reduce flash reads by avoiding reads spanning 4K pages.
* The background thread naming convention changed (on supporting platforms) to "rocksdb:<thread pool priority><thread number>", e.g., "rocksdb:low0".
* Add a new ticker stat rocksdb.number.multiget.keys.found to count number of keys successfully read in MultiGet calls
* Touch-up to write-related counters in PerfContext. New counters added: write_scheduling_flushes_compactions_time, write_thread_wait_nanos. Counters whose behavior was fixed or modified: write_memtable_time, write_pre_and_post_process_time, write_delay_time.
* Posix Env's NewRandomRWFile() will fail if the file doesn't exist.
* Now, `DBOptions::use_direct_io_for_flush_and_compaction` only applies to background writes, and `DBOptions::use_direct_reads` applies to both user reads and background reads. This conforms with Linux's `open(2)` manpage, which advises against simultaneously reading a file in buffered and direct modes, due to possibly undefined behavior and degraded performance.
* Iterator::Valid() always returns false if !status().ok(). So, now when doing a Seek() followed by some Next()s, there's no need to check status() after every operation.
* Iterator::Seek()/SeekForPrev()/SeekToFirst()/SeekToLast() always resets status().
* Introduced `CompressionOptions::kDefaultCompressionLevel`, which is a generic way to tell RocksDB to use the compression library's default level. It is now the default value for `CompressionOptions::level`. Previously the level defaulted to -1, which gave poor compression ratios in ZSTD.

### New Features
* Introduce TTL for level compaction so that all files older than ttl go through the compaction process to get rid of old data.
* TransactionDBOptions::write_policy can be configured to enable WritePrepared 2PC transactions. Read more about them in the wiki.
* Add DB properties "rocksdb.block-cache-capacity", "rocksdb.block-cache-usage", "rocksdb.block-cache-pinned-usage" to show block cache usage.
* Add `Env::LowerThreadPoolCPUPriority(Priority)` method, which lowers the CPU priority of background (esp. compaction) threads to minimize interference with foreground tasks.
* Fsync parent directory after deleting a file in delete scheduler.
* In level-based compaction, if bottom-pri thread pool was setup via `Env::SetBackgroundThreads()`, compactions to the bottom level will be delegated to that thread pool.
* `prefix_extractor` has been moved from ImmutableCFOptions to MutableCFOptions, meaning it can be dynamically changed without a DB restart.

### Bug Fixes
* Fsync after writing global seq number to the ingestion file in ExternalSstFileIngestionJob.
* Fix WAL corruption caused by race condition between user write thread and FlushWAL when two_write_queue is not set.
* Fix `BackupableDBOptions::max_valid_backups_to_open` to not delete backup files when refcount cannot be accurately determined.
* Fix memory leak when pin_l0_filter_and_index_blocks_in_cache is used with partitioned filters
* Disable rollback of merge operands in WritePrepared transactions to work around an issue in MyRocks. It can be enabled back by setting TransactionDBOptions::rollback_merge_operands to true.
* Fix wrong results by ReverseBytewiseComparator::FindShortSuccessor()

### Java API Changes
* Add `BlockBasedTableConfig.setBlockCache` to allow sharing a block cache across DB instances.
* Added SstFileManager to the Java API to allow managing SST files across DB instances.

## 5.13.0 (2018-03-20)
### Public API Change
* RocksDBOptionsParser::Parse()'s `ignore_unknown_options` argument will only be effective if the option file shows it is generated using a higher version of RocksDB than the current version.
* Remove CompactionEventListener.

### New Features
* SstFileManager now can cancel compactions if they will result in max space errors. SstFileManager users can also use SetCompactionBufferSize to specify how much space must be leftover during a compaction for auxiliary file functions such as logging and flushing.
* Avoid unnecessarily flushing in `CompactRange()` when the range specified by the user does not overlap unflushed memtables.
* If `ColumnFamilyOptions::max_subcompactions` is set greater than one, we now parallelize large manual level-based compactions.
* Add "rocksdb.live-sst-files-size" DB property to return total bytes of all SST files belong to the latest LSM tree.
* NewSstFileManager to add an argument bytes_max_delete_chunk with default 64MB. With this argument, a file larger than 64MB will be ftruncated multiple times based on this size.

### Bug Fixes
* Fix a leak in prepared_section_completed_ where the zeroed entries would not removed from the map.
* Fix WAL corruption caused by race condition between user write thread and backup/checkpoint thread.

## 5.12.0 (2018-02-14)
### Public API Change
* Iterator::SeekForPrev is now a pure virtual method. This is to prevent user who implement the Iterator interface fail to implement SeekForPrev by mistake.
* Add `include_end` option to make the range end exclusive when `include_end == false` in `DeleteFilesInRange()`.
* Add `CompactRangeOptions::allow_write_stall`, which makes `CompactRange` start working immediately, even if it causes user writes to stall. The default value is false, meaning we add delay to `CompactRange` calls until stalling can be avoided when possible. Note this delay is not present in previous RocksDB versions.
* Creating checkpoint with empty directory now returns `Status::InvalidArgument`; previously, it returned `Status::IOError`.
* Adds a BlockBasedTableOption to turn off index block compression.
* Close() method now returns a status when closing a db.

### New Features
* Improve the performance of iterators doing long range scans by using readahead.
* Add new function `DeleteFilesInRanges()` to delete files in multiple ranges at once for better performance.
* FreeBSD build support for RocksDB and RocksJava.
* Improved performance of long range scans with readahead.
* Updated to and now continuously tested in Visual Studio 2017.

### Bug Fixes
* Fix `DisableFileDeletions()` followed by `GetSortedWalFiles()` to not return obsolete WAL files that `PurgeObsoleteFiles()` is going to delete.
* Fix Handle error return from WriteBuffer() during WAL file close and DB close.
* Fix advance reservation of arena block addresses.
* Fix handling of empty string as checkpoint directory.

## 5.11.0 (2018-01-08)
### Public API Change
* Add `autoTune` and `getBytesPerSecond()` to RocksJava RateLimiter

### New Features
* Add a new histogram stat called rocksdb.db.flush.micros for memtable flush.
* Add "--use_txn" option to use transactional API in db_stress.
* Disable onboard cache for compaction output in Windows platform.
* Improve the performance of iterators doing long range scans by using readahead.

### Bug Fixes
* Fix a stack-use-after-scope bug in ForwardIterator.
* Fix builds on platforms including Linux, Windows, and PowerPC.
* Fix buffer overrun in backup engine for DBs with huge number of files.
* Fix a mislabel bug for bottom-pri compaction threads.
* Fix DB::Flush() keep waiting after flush finish under certain condition.

## 5.10.0 (2017-12-11)
### Public API Change
* When running `make` with environment variable `USE_SSE` set and `PORTABLE` unset, will use all machine features available locally. Previously this combination only compiled SSE-related features.

### New Features
* Provide lifetime hints when writing files on Linux. This reduces hardware write-amp on storage devices supporting multiple streams.
* Add a DB stat, `NUMBER_ITER_SKIP`, which returns how many internal keys were skipped during iterations (e.g., due to being tombstones or duplicate versions of a key).
* Add PerfContext counters, `key_lock_wait_count` and `key_lock_wait_time`, which measure the number of times transactions wait on key locks and total amount of time waiting.

### Bug Fixes
* Fix IOError on WAL write doesn't propagate to write group follower
* Make iterator invalid on merge error.
* Fix performance issue in `IngestExternalFile()` affecting databases with large number of SST files.
* Fix possible corruption to LSM structure when `DeleteFilesInRange()` deletes a subset of files spanned by a `DeleteRange()` marker.

## 5.9.0 (2017-11-01)
### Public API Change
* `BackupableDBOptions::max_valid_backups_to_open == 0` now means no backups will be opened during BackupEngine initialization. Previously this condition disabled limiting backups opened.
* `DBOptions::preserve_deletes` is a new option that allows one to specify that DB should not drop tombstones for regular deletes if they have sequence number larger than what was set by the new API call `DB::SetPreserveDeletesSequenceNumber(SequenceNumber seqnum)`. Disabled by default.
* API call `DB::SetPreserveDeletesSequenceNumber(SequenceNumber seqnum)` was added, users who wish to preserve deletes are expected to periodically call this function to advance the cutoff seqnum (all deletes made before this seqnum can be dropped by DB). It's user responsibility to figure out how to advance the seqnum in the way so the tombstones are kept for the desired period of time, yet are eventually processed in time and don't eat up too much space.
* `ReadOptions::iter_start_seqnum` was added;
if set to something > 0 user will see 2 changes in iterators behavior 1) only keys written with sequence larger than this parameter would be returned and 2) the `Slice` returned by iter->key() now points to the memory that keep User-oriented representation of the internal key, rather than user key. New struct `FullKey` was added to represent internal keys, along with a new helper function `ParseFullKey(const Slice& internal_key, FullKey* result);`.
* Deprecate trash_dir param in NewSstFileManager, right now we will rename deleted files to <name>.trash instead of moving them to trash directory
* Allow setting a custom trash/DB size ratio limit in the SstFileManager, after which files that are to be scheduled for deletion are deleted immediately, regardless of any delete ratelimit.
* Return an error on write if write_options.sync = true and write_options.disableWAL = true to warn user of inconsistent options. Previously we will not write to WAL and not respecting the sync options in this case.

### New Features
* CRC32C is now using the 3-way pipelined SSE algorithm `crc32c_3way` on supported platforms to improve performance. The system will choose to use this algorithm on supported platforms automatically whenever possible. If PCLMULQDQ is not supported it will fall back to the old Fast_CRC32 algorithm.
* `DBOptions::writable_file_max_buffer_size` can now be changed dynamically.
* `DBOptions::bytes_per_sync`, `DBOptions::compaction_readahead_size`, and `DBOptions::wal_bytes_per_sync` can now be changed dynamically, `DBOptions::wal_bytes_per_sync` will flush all memtables and switch to a new WAL file.
* Support dynamic adjustment of rate limit according to demand for background I/O. It can be enabled by passing `true` to the `auto_tuned` parameter in `NewGenericRateLimiter()`. The value passed as `rate_bytes_per_sec` will still be respected as an upper-bound.
* Support dynamically changing `ColumnFamilyOptions::compaction_options_fifo`.
* Introduce `EventListener::OnStallConditionsChanged()` callback. Users can implement it to be notified when user writes are stalled, stopped, or resumed.
* Add a new db property "rocksdb.estimate-oldest-key-time" to return oldest data timestamp. The property is available only for FIFO compaction with compaction_options_fifo.allow_compaction = false.
* Upon snapshot release, recompact bottommost files containing deleted/overwritten keys that previously could not be dropped due to the snapshot. This alleviates space-amp caused by long-held snapshots.
* Support lower bound on iterators specified via `ReadOptions::iterate_lower_bound`.
* Support for differential snapshots (via iterator emitting the sequence of key-values representing the difference between DB state at two different sequence numbers). Supports preserving and emitting puts and regular deletes, doesn't support SingleDeletes, MergeOperator, Blobs and Range Deletes.

### Bug Fixes
* Fix a potential data inconsistency issue during point-in-time recovery. `DB:Open()` will abort if column family inconsistency is found during PIT recovery.
* Fix possible metadata corruption in databases using `DeleteRange()`.

## 5.8.0 (2017-08-30)
### Public API Change
* Users of `Statistics::getHistogramString()` will see fewer histogram buckets and different bucket endpoints.
* `Slice::compare` and BytewiseComparator `Compare` no longer accept `Slice`s containing nullptr.
* `Transaction::Get` and `Transaction::GetForUpdate` variants with `PinnableSlice` added.

### New Features
* Add Iterator::Refresh(), which allows users to update the iterator state so that they can avoid some initialization costs of recreating iterators.
* Replace dynamic_cast<> (except unit test) so people can choose to build with RTTI off. With make, release mode is by default built with -fno-rtti and debug mode is built without it. Users can override it by setting USE_RTTI=0 or 1.
* Universal compactions including the bottom level can be executed in a dedicated thread pool. This alleviates head-of-line blocking in the compaction queue, which cause write stalling, particularly in multi-instance use cases. Users can enable this feature via `Env::SetBackgroundThreads(N, Env::Priority::BOTTOM)`, where `N > 0`.
* Allow merge operator to be called even with a single merge operand during compactions, by appropriately overriding `MergeOperator::AllowSingleOperand`.
* Add `DB::VerifyChecksum()`, which verifies the checksums in all SST files in a running DB.
* Block-based table support for disabling checksums by setting `BlockBasedTableOptions::checksum = kNoChecksum`.

### Bug Fixes
* Fix wrong latencies in `rocksdb.db.get.micros`, `rocksdb.db.write.micros`, and `rocksdb.sst.read.micros`.
* Fix incorrect dropping of deletions during intra-L0 compaction.
* Fix transient reappearance of keys covered by range deletions when memtable prefix bloom filter is enabled.
* Fix potentially wrong file smallest key when range deletions separated by snapshot are written together.

## 5.7.0 (2017-07-13)
### Public API Change
* DB property "rocksdb.sstables" now prints keys in hex form.

### New Features
* Measure estimated number of reads per file. The information can be accessed through DB::GetColumnFamilyMetaData or "rocksdb.sstables" DB property.
* RateLimiter support for throttling background reads, or throttling the sum of background reads and writes. This can give more predictable I/O usage when compaction reads more data than it writes, e.g., due to lots of deletions.
* [Experimental] FIFO compaction with TTL support. It can be enabled by setting CompactionOptionsFIFO.ttl > 0.
* Introduce `EventListener::OnBackgroundError()` callback. Users can implement it to be notified of errors causing the DB to enter read-only mode, and optionally override them.
* Partitioned Index/Filters exiting the experimental mode. To enable partitioned indexes set index_type to kTwoLevelIndexSearch and to further enable partitioned filters set partition_filters to true. To configure the partition size set metadata_block_size.


### Bug Fixes
* Fix discarding empty compaction output files when `DeleteRange()` is used together with subcompactions.

## 5.6.0 (2017-06-06)
### Public API Change
* Scheduling flushes and compactions in the same thread pool is no longer supported by setting `max_background_flushes=0`. Instead, users can achieve this by configuring their high-pri thread pool to have zero threads.
* Replace `Options::max_background_flushes`, `Options::max_background_compactions`, and `Options::base_background_compactions` all with `Options::max_background_jobs`, which automatically decides how many threads to allocate towards flush/compaction.
* options.delayed_write_rate by default take the value of options.rate_limiter rate.
* Replace global variable `IOStatsContext iostats_context` with `IOStatsContext* get_iostats_context()`; replace global variable `PerfContext perf_context` with `PerfContext* get_perf_context()`.

### New Features
* Change ticker/histogram statistics implementations to use core-local storage. This improves aggregation speed compared to our previous thread-local approach, particularly for applications with many threads.
* Users can pass a cache object to write buffer manager, so that they can cap memory usage for memtable and block cache using one single limit.
* Flush will be triggered when 7/8 of the limit introduced by write_buffer_manager or db_write_buffer_size is triggered, so that the hard threshold is hard to hit.
* Introduce WriteOptions.low_pri. If it is true, low priority writes will be throttled if the compaction is behind.
* `DB::IngestExternalFile()` now supports ingesting files into a database containing range deletions.

### Bug Fixes
* Shouldn't ignore return value of fsync() in flush.

## 5.5.0 (2017-05-17)
### New Features
* FIFO compaction to support Intra L0 compaction too with CompactionOptionsFIFO.allow_compaction=true.
* DB::ResetStats() to reset internal stats.
* Statistics::Reset() to reset user stats.
* ldb add option --try_load_options, which will open DB with its own option file.
* Introduce WriteBatch::PopSavePoint to pop the most recent save point explicitly.
* Support dynamically change `max_open_files` option via SetDBOptions()
* Added DB::CreateColumnFamilie() and DB::DropColumnFamilies() to bulk create/drop column families.
* Add debugging function `GetAllKeyVersions` to see internal versions of a range of keys.
* Support file ingestion with universal compaction style
* Support file ingestion behind with option `allow_ingest_behind`
* New option enable_pipelined_write which may improve write throughput in case writing from multiple threads and WAL enabled.

### Bug Fixes
* Fix the bug that Direct I/O uses direct reads for non-SST file

## 5.4.0 (2017-04-11)
### Public API Change
* random_access_max_buffer_size no longer has any effect
* Removed Env::EnableReadAhead(), Env::ShouldForwardRawRequest()
* Support dynamically change `stats_dump_period_sec` option via SetDBOptions().
* Added ReadOptions::max_skippable_internal_keys to set a threshold to fail a request as incomplete when too many keys are being skipped when using iterators.
* DB::Get in place of std::string accepts PinnableSlice, which avoids the extra memcpy of value to std::string in most of cases.
    * PinnableSlice releases the pinned resources that contain the value when it is destructed or when ::Reset() is called on it.
    * The old API that accepts std::string, although discouraged, is still supported.
* Replace Options::use_direct_writes with Options::use_direct_io_for_flush_and_compaction. Read Direct IO wiki for details.
* Added CompactionEventListener and EventListener::OnFlushBegin interfaces.

### New Features
* Memtable flush can be avoided during checkpoint creation if total log file size is smaller than a threshold specified by the user.
* Introduce level-based L0->L0 compactions to reduce file count, so write delays are incurred less often.
* (Experimental) Partitioning filters which creates an index on the partitions. The feature can be enabled by setting partition_filters when using kFullFilter. Currently the feature also requires two-level indexing to be enabled. Number of partitions is the same as the number of partitions for indexes, which is controlled by metadata_block_size.

## 5.3.0 (2017-03-08)
### Public API Change
* Remove disableDataSync option.
* Remove timeout_hint_us option from WriteOptions. The option has been deprecated and has no effect since 3.13.0.
* Remove option min_partial_merge_operands. Partial merge operands will always be merged in flush or compaction if there are more than one.
* Remove option verify_checksums_in_compaction. Compaction will always verify checksum.

### Bug Fixes
* Fix the bug that iterator may skip keys

## 5.2.0 (2017-02-08)
### Public API Change
* NewLRUCache() will determine number of shard bits automatically based on capacity, if the user doesn't pass one. This also impacts the default block cache when the user doesn't explicit provide one.
* Change the default of delayed slowdown value to 16MB/s and further increase the L0 stop condition to 36 files.
* Options::use_direct_writes and Options::use_direct_reads are now ready to use.
* (Experimental) Two-level indexing that partition the index and creates a 2nd level index on the partitions. The feature can be enabled by setting kTwoLevelIndexSearch as IndexType and configuring index_per_partition.

### New Features
* Added new overloaded function GetApproximateSizes that allows to specify if memtable stats should be computed only without computing SST files' stats approximations.
* Added new function GetApproximateMemTableStats that approximates both number of records and size of memtables.
* Add Direct I/O mode for SST file I/O

### Bug Fixes
* RangeSync() should work if ROCKSDB_FALLOCATE_PRESENT is not set
* Fix wrong results in a data race case in Get()
* Some fixes related to 2PC.
* Fix bugs of data corruption in direct I/O

## 5.1.0 (2017-01-13)
* Support dynamically change `delete_obsolete_files_period_micros` option via SetDBOptions().
* Added EventListener::OnExternalFileIngested which will be called when IngestExternalFile() add a file successfully.
* BackupEngine::Open and BackupEngineReadOnly::Open now always return error statuses matching those of the backup Env.

### Bug Fixes
* Fix the bug that if 2PC is enabled, checkpoints may loss some recent transactions.
* When file copying is needed when creating checkpoints or bulk loading files, fsync the file after the file copying.

## 5.0.0 (2016-11-17)
### Public API Change
* Options::max_bytes_for_level_multiplier is now a double along with all getters and setters.
* Support dynamically change `delayed_write_rate` and `max_total_wal_size` options via SetDBOptions().
* Introduce DB::DeleteRange for optimized deletion of large ranges of contiguous keys.
* Support dynamically change `delayed_write_rate` option via SetDBOptions().
* Options::allow_concurrent_memtable_write and Options::enable_write_thread_adaptive_yield are now true by default.
* Remove Tickers::SEQUENCE_NUMBER to avoid confusion if statistics object is shared among RocksDB instance. Alternatively DB::GetLatestSequenceNumber() can be used to get the same value.
* Options.level0_stop_writes_trigger default value changes from 24 to 32.
* New compaction filter API: CompactionFilter::FilterV2(). Allows to drop ranges of keys.
* Removed flashcache support.
* DB::AddFile() is deprecated and is replaced with DB::IngestExternalFile(). DB::IngestExternalFile() remove all the restrictions that existed for DB::AddFile.

### New Features
* Add avoid_flush_during_shutdown option, which speeds up DB shutdown by not flushing unpersisted data (i.e. with disableWAL = true). Unpersisted data will be lost. The options is dynamically changeable via SetDBOptions().
* Add memtable_insert_with_hint_prefix_extractor option. The option is mean to reduce CPU usage for inserting keys into memtable, if keys can be group by prefix and insert for each prefix are sequential or almost sequential. See include/rocksdb/options.h for more details.
* Add LuaCompactionFilter in utilities.  This allows developers to write compaction filters in Lua.  To use this feature, LUA_PATH needs to be set to the root directory of Lua.
* No longer populate "LATEST_BACKUP" file in backup directory, which formerly contained the number of the latest backup. The latest backup can be determined by finding the highest numbered file in the "meta/" subdirectory.

## 4.13.0 (2016-10-18)
### Public API Change
* DB::GetOptions() reflect dynamic changed options (i.e. through DB::SetOptions()) and return copy of options instead of reference.
* Added Statistics::getAndResetTickerCount().

### New Features
* Add DB::SetDBOptions() to dynamic change base_background_compactions and max_background_compactions.
* Added Iterator::SeekForPrev(). This new API will seek to the last key that less than or equal to the target key.

## 4.12.0 (2016-09-12)
### Public API Change
* CancelAllBackgroundWork() flushes all memtables for databases containing writes that have bypassed the WAL (writes issued with WriteOptions::disableWAL=true) before shutting down background threads.
* Merge options source_compaction_factor, max_grandparent_overlap_bytes and expanded_compaction_factor into max_compaction_bytes.
* Remove ImmutableCFOptions.
* Add a compression type ZSTD, which can work with ZSTD 0.8.0 or up. Still keep ZSTDNotFinal for compatibility reasons.

### New Features
* Introduce NewClockCache, which is based on CLOCK algorithm with better concurrent performance in some cases. It can be used to replace the default LRU-based block cache and table cache. To use it, RocksDB need to be linked with TBB lib.
* Change ticker/histogram statistics implementations to accumulate data in thread-local storage, which improves CPU performance by reducing cache coherency costs. Callers of CreateDBStatistics do not need to change anything to use this feature.
* Block cache mid-point insertion, where index and filter block are inserted into LRU block cache with higher priority. The feature can be enabled by setting BlockBasedTableOptions::cache_index_and_filter_blocks_with_high_priority to true and high_pri_pool_ratio > 0 when creating NewLRUCache.

## 4.11.0 (2016-08-01)
### Public API Change
* options.memtable_prefix_bloom_huge_page_tlb_size => memtable_huge_page_size. When it is set, RocksDB will try to allocate memory from huge page for memtable too, rather than just memtable bloom filter.

### New Features
* A tool to migrate DB after options change. See include/rocksdb/utilities/option_change_migration.h.
* Add ReadOptions.background_purge_on_iterator_cleanup. If true, we avoid file deletion when destroying iterators.

## 4.10.0 (2016-07-05)
### Public API Change
* options.memtable_prefix_bloom_bits changes to options.memtable_prefix_bloom_bits_ratio and deprecate options.memtable_prefix_bloom_probes
* enum type CompressionType and PerfLevel changes from char to unsigned char. Value of all PerfLevel shift by one.
* Deprecate options.filter_deletes.

### New Features
* Add avoid_flush_during_recovery option.
* Add a read option background_purge_on_iterator_cleanup to avoid deleting files in foreground when destroying iterators. Instead, a job is scheduled in high priority queue and would be executed in a separate background thread.
* RepairDB support for column families. RepairDB now associates data with non-default column families using information embedded in the SST/WAL files (4.7 or later). For data written by 4.6 or earlier, RepairDB associates it with the default column family.
* Add options.write_buffer_manager which allows users to control total memtable sizes across multiple DB instances.

## 4.9.0 (2016-06-09)
### Public API changes
* Add bottommost_compression option, This option can be used to set a specific compression algorithm for the bottommost level (Last level containing files in the DB).
* Introduce CompactionJobInfo::compression, This field state the compression algorithm used to generate the output files of the compaction.
* Deprecate BlockBaseTableOptions.hash_index_allow_collision=false
* Deprecate options builder (GetOptions()).

### New Features
* Introduce NewSimCache() in rocksdb/utilities/sim_cache.h. This function creates a block cache that is able to give simulation results (mainly hit rate) of simulating block behavior with a configurable cache size.

## 4.8.0 (2016-05-02)
### Public API Change
* Allow preset compression dictionary for improved compression of block-based tables. This is supported for zlib, zstd, and lz4. The compression dictionary's size is configurable via CompressionOptions::max_dict_bytes.
* Delete deprecated classes for creating backups (BackupableDB) and restoring from backups (RestoreBackupableDB). Now, BackupEngine should be used for creating backups, and BackupEngineReadOnly should be used for restorations. For more details, see https://github.com/facebook/rocksdb/wiki/How-to-backup-RocksDB%3F
* Expose estimate of per-level compression ratio via DB property: "rocksdb.compression-ratio-at-levelN".
* Added EventListener::OnTableFileCreationStarted. EventListener::OnTableFileCreated will be called on failure case. User can check creation status via TableFileCreationInfo::status.

### New Features
* Add ReadOptions::readahead_size. If non-zero, NewIterator will create a new table reader which performs reads of the given size.

## 4.7.0 (2016-04-08)
### Public API Change
* rename options compaction_measure_io_stats to report_bg_io_stats and include flush too.
* Change some default options. Now default options will optimize for server-workloads. Also enable slowdown and full stop triggers for pending compaction bytes. These changes may cause sub-optimal performance or significant increase of resource usage. To avoid these risks, users can open existing RocksDB with options extracted from RocksDB option files. See https://github.com/facebook/rocksdb/wiki/RocksDB-Options-File for how to use RocksDB option files. Or you can call Options.OldDefaults() to recover old defaults. DEFAULT_OPTIONS_HISTORY.md will track change history of default options.

## 4.6.0 (2016-03-10)
### Public API Changes
* Change default of BlockBasedTableOptions.format_version to 2. It means default DB created by 4.6 or up cannot be opened by RocksDB version 3.9 or earlier.
* Added strict_capacity_limit option to NewLRUCache. If the flag is set to true, insert to cache will fail if no enough capacity can be free. Signature of Cache::Insert() is updated accordingly.
* Tickers [NUMBER_DB_NEXT, NUMBER_DB_PREV, NUMBER_DB_NEXT_FOUND, NUMBER_DB_PREV_FOUND, ITER_BYTES_READ] are not updated immediately. The are updated when the Iterator is deleted.
* Add monotonically increasing counter (DB property "rocksdb.current-super-version-number") that increments upon any change to the LSM tree.

### New Features
* Add CompactionPri::kMinOverlappingRatio, a compaction picking mode friendly to write amplification.
* Deprecate Iterator::IsKeyPinned() and replace it with Iterator::GetProperty() with prop_name="rocksdb.iterator.is.key.pinned"

## 4.5.0 (2016-02-05)
### Public API Changes
* Add a new perf context level between kEnableCount and kEnableTime. Level 2 now does not include timers for mutexes.
* Statistics of mutex operation durations will not be measured by default. If you want to have them enabled, you need to set Statistics::stats_level_ to kAll.
* DBOptions::delete_scheduler and NewDeleteScheduler() are removed, please use DBOptions::sst_file_manager and NewSstFileManager() instead

### New Features
* ldb tool now supports operations to non-default column families.
* Add kPersistedTier to ReadTier.  This option allows Get and MultiGet to read only the persited data and skip mem-tables if writes were done with disableWAL = true.
* Add DBOptions::sst_file_manager. Use NewSstFileManager() in include/rocksdb/sst_file_manager.h to create a SstFileManager that can be used to track the total size of SST files and control the SST files deletion rate.

## 4.4.0 (2016-01-14)
### Public API Changes
* Change names in CompactionPri and add a new one.
* Deprecate options.soft_rate_limit and add options.soft_pending_compaction_bytes_limit.
* If options.max_write_buffer_number > 3, writes will be slowed down when writing to the last write buffer to delay a full stop.
* Introduce CompactionJobInfo::compaction_reason, this field include the reason to trigger the compaction.
* After slow down is triggered, if estimated pending compaction bytes keep increasing, slowdown more.
* Increase default options.delayed_write_rate to 2MB/s.
* Added a new parameter --path to ldb tool. --path accepts the name of either MANIFEST, SST or a WAL file. Either --db or --path can be used when calling ldb.

## 4.3.0 (2015-12-08)
### New Features
* CompactionFilter has new member function called IgnoreSnapshots which allows CompactionFilter to be called even if there are snapshots later than the key.
* RocksDB will now persist options under the same directory as the RocksDB database on successful DB::Open, CreateColumnFamily, DropColumnFamily, and SetOptions.
* Introduce LoadLatestOptions() in rocksdb/utilities/options_util.h.  This function can construct the latest DBOptions / ColumnFamilyOptions used by the specified RocksDB intance.
* Introduce CheckOptionsCompatibility() in rocksdb/utilities/options_util.h.  This function checks whether the input set of options is able to open the specified DB successfully.

### Public API Changes
* When options.db_write_buffer_size triggers, only the column family with the largest column family size will be flushed, not all the column families.

## 4.2.0 (2015-11-09)
### New Features
* Introduce CreateLoggerFromOptions(), this function create a Logger for provided DBOptions.
* Add GetAggregatedIntProperty(), which returns the sum of the GetIntProperty of all the column families.
* Add MemoryUtil in rocksdb/utilities/memory.h.  It currently offers a way to get the memory usage by type from a list rocksdb instances.

### Public API Changes
* CompactionFilter::Context includes information of Column Family ID
* The need-compaction hint given by TablePropertiesCollector::NeedCompact() will be persistent and recoverable after DB recovery. This introduces a breaking format change. If you use this experimental feature, including NewCompactOnDeletionCollectorFactory() in the new version, you may not be able to directly downgrade the DB back to version 4.0 or lower.
* TablePropertiesCollectorFactory::CreateTablePropertiesCollector() now takes an option Context, containing the information of column family ID for the file being written.
* Remove DefaultCompactionFilterFactory.


## 4.1.0 (2015-10-08)
### New Features
* Added single delete operation as a more efficient way to delete keys that have not been overwritten.
* Added experimental AddFile() to DB interface that allow users to add files created by SstFileWriter into an empty Database, see include/rocksdb/sst_file_writer.h and DB::AddFile() for more info.
* Added support for opening SST files with .ldb suffix which enables opening LevelDB databases.
* CompactionFilter now supports filtering of merge operands and merge results.

### Public API Changes
* Added SingleDelete() to the DB interface.
* Added AddFile() to DB interface.
* Added SstFileWriter class.
* CompactionFilter has a new method FilterMergeOperand() that RocksDB applies to every merge operand during compaction to decide whether to filter the operand.
* We removed CompactionFilterV2 interfaces from include/rocksdb/compaction_filter.h. The functionality was deprecated already in version 3.13.

## 4.0.0 (2015-09-09)
### New Features
* Added support for transactions.  See include/rocksdb/utilities/transaction.h for more info.
* DB::GetProperty() now accepts "rocksdb.aggregated-table-properties" and "rocksdb.aggregated-table-properties-at-levelN", in which case it returns aggregated table properties of the target column family, or the aggregated table properties of the specified level N if the "at-level" version is used.
* Add compression option kZSTDNotFinalCompression for people to experiment ZSTD although its format is not finalized.
* We removed the need for LATEST_BACKUP file in BackupEngine. We still keep writing it when we create new backups (because of backward compatibility), but we don't read it anymore.

### Public API Changes
* Removed class Env::RandomRWFile and Env::NewRandomRWFile().
* Renamed DBOptions.num_subcompactions to DBOptions.max_subcompactions to make the name better match the actual functionality of the option.
* Added Equal() method to the Comparator interface that can optionally be overwritten in cases where equality comparisons can be done more efficiently than three-way comparisons.
* Previous 'experimental' OptimisticTransaction class has been replaced by Transaction class.

## 3.13.0 (2015-08-06)
### New Features
* RollbackToSavePoint() in WriteBatch/WriteBatchWithIndex
* Add NewCompactOnDeletionCollectorFactory() in utilities/table_properties_collectors, which allows rocksdb to mark a SST file as need-compaction when it observes at least D deletion entries in any N consecutive entries in that SST file.  Note that this feature depends on an experimental NeedCompact() API --- the result of this API will not persist after DB restart.
* Add DBOptions::delete_scheduler. Use NewDeleteScheduler() in include/rocksdb/delete_scheduler.h to create a DeleteScheduler that can be shared among multiple RocksDB instances to control the file deletion rate of SST files that exist in the first db_path.

### Public API Changes
* Deprecated WriteOptions::timeout_hint_us. We no longer support write timeout. If you really need this option, talk to us and we might consider returning it.
* Deprecated purge_redundant_kvs_while_flush option.
* Removed BackupEngine::NewBackupEngine() and NewReadOnlyBackupEngine() that were deprecated in RocksDB 3.8. Please use BackupEngine::Open() instead.
* Deprecated Compaction Filter V2. We are not aware of any existing use-cases. If you use this filter, your compile will break with RocksDB 3.13. Please let us know if you use it and we'll put it back in RocksDB 3.14.
* Env::FileExists now returns a Status instead of a boolean
* Add statistics::getHistogramString() to print detailed distribution of a histogram metric.
* Add DBOptions::skip_stats_update_on_db_open.  When it is on, DB::Open() will run faster as it skips the random reads required for loading necessary stats from SST files to optimize compaction.

## 3.12.0 (2015-07-02)
### New Features
* Added experimental support for optimistic transactions.  See include/rocksdb/utilities/optimistic_transaction.h for more info.
* Added a new way to report QPS from db_bench (check out --report_file and --report_interval_seconds)
* Added a cache for individual rows. See DBOptions::row_cache for more info.
* Several new features on EventListener (see include/rocksdb/listener.h):
 - OnCompactionCompleted() now returns per-compaction job statistics, defined in include/rocksdb/compaction_job_stats.h.
 - Added OnTableFileCreated() and OnTableFileDeleted().
* Add compaction_options_universal.enable_trivial_move to true, to allow trivial move while performing universal compaction. Trivial move will happen only when all the input files are non overlapping.

### Public API changes
* EventListener::OnFlushCompleted() now passes FlushJobInfo instead of a list of parameters.
* DB::GetDbIdentity() is now a const function.  If this function is overridden in your application, be sure to also make GetDbIdentity() const to avoid compile error.
* Move listeners from ColumnFamilyOptions to DBOptions.
* Add max_write_buffer_number_to_maintain option
* DB::CompactRange()'s parameter reduce_level is changed to change_level, to allow users to move levels to lower levels if allowed. It can be used to migrate a DB from options.level_compaction_dynamic_level_bytes=false to options.level_compaction_dynamic_level_bytes.true.
* Change default value for options.compaction_filter_factory and options.compaction_filter_factory_v2 to nullptr instead of DefaultCompactionFilterFactory and DefaultCompactionFilterFactoryV2.
* If CancelAllBackgroundWork is called without doing a flush after doing loads with WAL disabled, the changes which haven't been flushed before the call to CancelAllBackgroundWork will be lost.
* WBWIIterator::Entry() now returns WriteEntry instead of `const WriteEntry&`
* options.hard_rate_limit is deprecated.
* When options.soft_rate_limit or options.level0_slowdown_writes_trigger is triggered, the way to slow down writes is changed to: write rate to DB is limited to to options.delayed_write_rate.
* DB::GetApproximateSizes() adds a parameter to allow the estimation to include data in mem table, with default to be not to include. It is now only supported in skip list mem table.
* DB::CompactRange() now accept CompactRangeOptions instead of multiple parameters. CompactRangeOptions is defined in include/rocksdb/options.h.
* CompactRange() will now skip bottommost level compaction for level based compaction if there is no compaction filter, bottommost_level_compaction is introduced in CompactRangeOptions to control when it's possible to skip bottommost level compaction. This mean that if you want the compaction to produce a single file you need to set bottommost_level_compaction to BottommostLevelCompaction::kForce.
* Add Cache.GetPinnedUsage() to get the size of memory occupied by entries that are in use by the system.
* DB:Open() will fail if the compression specified in Options is not linked with the binary. If you see this failure, recompile RocksDB with compression libraries present on your system. Also, previously our default compression was snappy. This behavior is now changed. Now, the default compression is snappy only if it's available on the system. If it isn't we change the default to kNoCompression.
* We changed how we account for memory used in block cache. Previously, we only counted the sum of block sizes currently present in block cache. Now, we count the actual memory usage of the blocks. For example, a block of size 4.5KB will use 8KB memory with jemalloc. This might decrease your memory usage and possibly decrease performance. Increase block cache size if you see this happening after an upgrade.
* Add BackupEngineImpl.options_.max_background_operations to specify the maximum number of operations that may be performed in parallel. Add support for parallelized backup and restore.
* Add DB::SyncWAL() that does a WAL sync without blocking writers.

## 3.11.0 (2015-05-19)
### New Features
* Added a new API Cache::SetCapacity(size_t capacity) to dynamically change the maximum configured capacity of the cache. If the new capacity is less than the existing cache usage, the implementation will try to lower the usage by evicting the necessary number of elements following a strict LRU policy.
* Added an experimental API for handling flashcache devices (blacklists background threads from caching their reads) -- NewFlashcacheAwareEnv
* If universal compaction is used and options.num_levels > 1, compact files are tried to be stored in none-L0 with smaller files based on options.target_file_size_base. The limitation of DB size when using universal compaction is greatly mitigated by using more levels. You can set num_levels = 1 to make universal compaction behave as before. If you set num_levels > 1 and want to roll back to a previous version, you need to compact all files to a big file in level 0 (by setting target_file_size_base to be large and CompactRange(<cf_handle>, nullptr, nullptr, true, 0) and reopen the DB with the same version to rewrite the manifest, and then you can open it using previous releases.
* More information about rocksdb background threads are available in Env::GetThreadList(), including the number of bytes read / written by a compaction job, mem-table size and current number of bytes written by a flush job and many more.  Check include/rocksdb/thread_status.h for more detail.

### Public API changes
* TablePropertiesCollector::AddUserKey() is added to replace TablePropertiesCollector::Add(). AddUserKey() exposes key type, sequence number and file size up to now to users.
* DBOptions::bytes_per_sync used to apply to both WAL and table files. As of 3.11 it applies only to table files. If you want to use this option to sync WAL in the background, please use wal_bytes_per_sync

## 3.10.0 (2015-03-24)
### New Features
* GetThreadStatus() is now able to report detailed thread status, including:
 - Thread Operation including flush and compaction.
 - The stage of the current thread operation.
 - The elapsed time in micros since the current thread operation started.
 More information can be found in include/rocksdb/thread_status.h.  In addition, when running db_bench with --thread_status_per_interval, db_bench will also report thread status periodically.
* Changed the LRU caching algorithm so that referenced blocks (by iterators) are never evicted. This change made parameter removeScanCountLimit obsolete. Because of that NewLRUCache doesn't take three arguments anymore. table_cache_remove_scan_limit option is also removed
* By default we now optimize the compilation for the compilation platform (using -march=native). If you want to build portable binary, use 'PORTABLE=1' before the make command.
* We now allow level-compaction to place files in different paths by
  specifying them in db_paths along with the target_size.
  Lower numbered levels will be placed earlier in the db_paths and higher
  numbered levels will be placed later in the db_paths vector.
* Potentially big performance improvements if you're using RocksDB with lots of column families (100-1000)
* Added BlockBasedTableOptions.format_version option, which allows user to specify which version of block based table he wants. As a general guideline, newer versions have more features, but might not be readable by older versions of RocksDB.
* Added new block based table format (version 2), which you can enable by setting BlockBasedTableOptions.format_version = 2. This format changes how we encode size information in compressed blocks and should help with memory allocations if you're using Zlib or BZip2 compressions.
* MemEnv (env that stores data in memory) is now available in default library build. You can create it by calling NewMemEnv().
* Add SliceTransform.SameResultWhenAppended() to help users determine it is safe to apply prefix bloom/hash.
* Block based table now makes use of prefix bloom filter if it is a full fulter.
* Block based table remembers whether a whole key or prefix based bloom filter is supported in SST files. Do a sanity check when reading the file with users' configuration.
* Fixed a bug in ReadOnlyBackupEngine that deleted corrupted backups in some cases, even though the engine was ReadOnly
* options.level_compaction_dynamic_level_bytes, a feature to allow RocksDB to pick dynamic base of bytes for levels. With this feature turned on, we will automatically adjust max bytes for each level. The goal of this feature is to have lower bound on size amplification. For more details, see comments in options.h.
* Added an abstract base class WriteBatchBase for write batches
* Fixed a bug where we start deleting files of a dropped column families even if there are still live references to it

### Public API changes
* Deprecated skip_log_error_on_recovery and table_cache_remove_scan_count_limit options.
* Logger method logv with log level parameter is now virtual

### RocksJava
* Added compression per level API.
* MemEnv is now available in RocksJava via RocksMemEnv class.
* lz4 compression is now included in rocksjava static library when running `make rocksdbjavastatic`.
* Overflowing a size_t when setting rocksdb options now throws an IllegalArgumentException, which removes the necessity for a developer to catch these Exceptions explicitly.

## 3.9.0 (2014-12-08)

### New Features
* Add rocksdb::GetThreadList(), which in the future will return the current status of all
  rocksdb-related threads.  We will have more code instruments in the following RocksDB
  releases.
* Change convert function in rocksdb/utilities/convenience.h to return Status instead of boolean.
  Also add support for nested options in convert function

### Public API changes
* New API to create a checkpoint added. Given a directory name, creates a new
  database which is an image of the existing database.
* New API LinkFile added to Env. If you implement your own Env class, an
  implementation of the API LinkFile will have to be provided.
* MemTableRep takes MemTableAllocator instead of Arena

### Improvements
* RocksDBLite library now becomes smaller and will be compiled with -fno-exceptions flag.

## 3.8.0 (2014-11-14)

### Public API changes
* BackupEngine::NewBackupEngine() was deprecated; please use BackupEngine::Open() from now on.
* BackupableDB/RestoreBackupableDB have new GarbageCollect() methods, which will clean up files from corrupt and obsolete backups.
* BackupableDB/RestoreBackupableDB have new GetCorruptedBackups() methods which list corrupt backups.

### Cleanup
* Bunch of code cleanup, some extra warnings turned on (-Wshadow, -Wshorten-64-to-32, -Wnon-virtual-dtor)

### New features
* CompactFiles and EventListener, although they are still in experimental state
* Full ColumnFamily support in RocksJava.

## 3.7.0 (2014-11-06)
### Public API changes
* Introduce SetOptions() API to allow adjusting a subset of options dynamically online
* Introduce 4 new convenient functions for converting Options from string: GetColumnFamilyOptionsFromMap(), GetColumnFamilyOptionsFromString(), GetDBOptionsFromMap(), GetDBOptionsFromString()
* Remove WriteBatchWithIndex.Delete() overloads using SliceParts
* When opening a DB, if options.max_background_compactions is larger than the existing low pri pool of options.env, it will enlarge it. Similarly, options.max_background_flushes is larger than the existing high pri pool of options.env, it will enlarge it.

## 3.6.0 (2014-10-07)
### Disk format changes
* If you're using RocksDB on ARM platforms and you're using default bloom filter, there is a disk format change you need to be aware of. There are three steps you need to do when you convert to new release: 1. turn off filter policy, 2. compact the whole database, 3. turn on filter policy

### Behavior changes
* We have refactored our system of stalling writes.  Any stall-related statistics' meanings are changed. Instead of per-write stall counts, we now count stalls per-epoch, where epochs are periods between flushes and compactions. You'll find more information in our Tuning Perf Guide once we release RocksDB 3.6.
* When disableDataSync=true, we no longer sync the MANIFEST file.
* Add identity_as_first_hash property to CuckooTable. SST file needs to be rebuilt to be opened by reader properly.

### Public API changes
* Change target_file_size_base type to uint64_t from int.
* Remove allow_thread_local. This feature was proved to be stable, so we are turning it always-on.

## 3.5.0 (2014-09-03)
### New Features
* Add include/utilities/write_batch_with_index.h, providing a utility class to query data out of WriteBatch when building it.
* Move BlockBasedTable related options to BlockBasedTableOptions from Options. Change corresponding JNI interface. Options affected include:
  no_block_cache, block_cache, block_cache_compressed, block_size, block_size_deviation, block_restart_interval, filter_policy, whole_key_filtering. filter_policy is changed to shared_ptr from a raw pointer.
* Remove deprecated options: disable_seek_compaction and db_stats_log_interval
* OptimizeForPointLookup() takes one parameter for block cache size. It now builds hash index, bloom filter, and block cache.

### Public API changes
* The Prefix Extractor used with V2 compaction filters is now passed user key to SliceTransform::Transform instead of unparsed RocksDB key.

## 3.4.0 (2014-08-18)
### New Features
* Support Multiple DB paths in universal style compactions
* Add feature of storing plain table index and bloom filter in SST file.
* CompactRange() will never output compacted files to level 0. This used to be the case when all the compaction input files were at level 0.
* Added iterate_upper_bound to define the extent upto which the forward iterator will return entries. This will prevent iterating over delete markers and overwritten entries for edge cases where you want to break out the iterator anyways. This may improve performance in case there are a large number of delete markers or overwritten entries.

### Public API changes
* DBOptions.db_paths now is a vector of a DBPath structure which indicates both of path and target size
* NewPlainTableFactory instead of bunch of parameters now accepts PlainTableOptions, which is defined in include/rocksdb/table.h
* Moved include/utilities/*.h to include/rocksdb/utilities/*.h
* Statistics APIs now take uint32_t as type instead of Tickers. Also make two access functions getTickerCount and histogramData const
* Add DB property rocksdb.estimate-num-keys, estimated number of live keys in DB.
* Add DB::GetIntProperty(), which returns DB properties that are integer as uint64_t.
* The Prefix Extractor used with V2 compaction filters is now passed user key to SliceTransform::Transform instead of unparsed RocksDB key.

## 3.3.0 (2014-07-10)
### New Features
* Added JSON API prototype.
* HashLinklist reduces performance outlier caused by skewed bucket by switching data in the bucket from linked list to skip list. Add parameter threshold_use_skiplist in NewHashLinkListRepFactory().
* RocksDB is now able to reclaim storage space more effectively during the compaction process.  This is done by compensating the size of each deletion entry by the 2X average value size, which makes compaction to be triggered by deletion entries more easily.
* Add TimeOut API to write.  Now WriteOptions have a variable called timeout_hint_us.  With timeout_hint_us set to non-zero, any write associated with this timeout_hint_us may be aborted when it runs longer than the specified timeout_hint_us, and it is guaranteed that any write completes earlier than the specified time-out will not be aborted due to the time-out condition.
* Add a rate_limiter option, which controls total throughput of flush and compaction. The throughput is specified in bytes/sec. Flush always has precedence over compaction when available bandwidth is constrained.

### Public API changes
* Removed NewTotalOrderPlainTableFactory because it is not used and implemented semantically incorrect.

## 3.2.0 (2014-06-20)

### Public API changes
* We removed seek compaction as a concept from RocksDB because:
1) It makes more sense for spinning disk workloads, while RocksDB is primarily designed for flash and memory,
2) It added some complexity to the important code-paths,
3) None of our internal customers were really using it.
Because of that, Options::disable_seek_compaction is now obsolete. It is still a parameter in Options, so it does not break the build, but it does not have any effect. We plan to completely remove it at some point, so we ask users to please remove this option from your code base.
* Add two parameters to NewHashLinkListRepFactory() for logging on too many entries in a hash bucket when flushing.
* Added new option BlockBasedTableOptions::hash_index_allow_collision. When enabled, prefix hash index for block-based table will not store prefix and allow hash collision, reducing memory consumption.

### New Features
* PlainTable now supports a new key encoding: for keys of the same prefix, the prefix is only written once. It can be enabled through encoding_type parameter of NewPlainTableFactory()
* Add AdaptiveTableFactory, which is used to convert from a DB of PlainTable to BlockBasedTabe, or vise versa. It can be created using NewAdaptiveTableFactory()

### Performance Improvements
* Tailing Iterator re-implemeted with ForwardIterator + Cascading Search Hint , see ~20% throughput improvement.

## 3.1.0 (2014-05-21)

### Public API changes
* Replaced ColumnFamilyOptions::table_properties_collectors with ColumnFamilyOptions::table_properties_collector_factories

### New Features
* Hash index for block-based table will be materialized and reconstructed more efficiently. Previously hash index is constructed by scanning the whole table during every table open.
* FIFO compaction style

## 3.0.0 (2014-05-05)

### Public API changes
* Added _LEVEL to all InfoLogLevel enums
* Deprecated ReadOptions.prefix and ReadOptions.prefix_seek. Seek() defaults to prefix-based seek when Options.prefix_extractor is supplied. More detail is documented in https://github.com/facebook/rocksdb/wiki/Prefix-Seek-API-Changes
* MemTableRepFactory::CreateMemTableRep() takes info logger as an extra parameter.

### New Features
* Column family support
* Added an option to use different checksum functions in BlockBasedTableOptions
* Added ApplyToAllCacheEntries() function to Cache

## 2.8.0 (2014-04-04)

* Removed arena.h from public header files.
* By default, checksums are verified on every read from database
* Change default value of several options, including: paranoid_checks=true, max_open_files=5000, level0_slowdown_writes_trigger=20, level0_stop_writes_trigger=24, disable_seek_compaction=true, max_background_flushes=1 and allow_mmap_writes=false
* Added is_manual_compaction to CompactionFilter::Context
* Added "virtual void WaitForJoin()" in class Env. Default operation is no-op.
* Removed BackupEngine::DeleteBackupsNewerThan() function
* Added new option -- verify_checksums_in_compaction
* Changed Options.prefix_extractor from raw pointer to shared_ptr (take ownership)
  Changed HashSkipListRepFactory and HashLinkListRepFactory constructor to not take SliceTransform object (use Options.prefix_extractor implicitly)
* Added Env::GetThreadPoolQueueLen(), which returns the waiting queue length of thread pools
* Added a command "checkconsistency" in ldb tool, which checks
  if file system state matches DB state (file existence and file sizes)
* Separate options related to block based table to a new struct BlockBasedTableOptions.
* WriteBatch has a new function Count() to return total size in the batch, and Data() now returns a reference instead of a copy
* Add more counters to perf context.
* Supports several more DB properties: compaction-pending, background-errors and cur-size-active-mem-table.

### New Features
* If we find one truncated record at the end of the MANIFEST or WAL files,
  we will ignore it. We assume that writers of these records were interrupted
  and that we can safely ignore it.
* A new SST format "PlainTable" is added, which is optimized for memory-only workloads. It can be created through NewPlainTableFactory() or NewTotalOrderPlainTableFactory().
* A new mem table implementation hash linked list optimizing for the case that there are only few keys for each prefix, which can be created through NewHashLinkListRepFactory().
* Merge operator supports a new function PartialMergeMulti() to allow users to do partial merges against multiple operands.
* Now compaction filter has a V2 interface. It buffers the kv-pairs sharing the same key prefix, process them in batches, and return the batched results back to DB. The new interface uses a new structure CompactionFilterContext for the same purpose as CompactionFilter::Context in V1.
* Geo-spatial support for locations and radial-search.

## 2.7.0 (2014-01-28)

### Public API changes

* Renamed `StackableDB::GetRawDB()` to `StackableDB::GetBaseDB()`.
* Renamed `WriteBatch::Data()` `const std::string& Data() const`.
* Renamed class `TableStats` to `TableProperties`.
* Deleted class `PrefixHashRepFactory`. Please use `NewHashSkipListRepFactory()` instead.
* Supported multi-threaded `EnableFileDeletions()` and `DisableFileDeletions()`.
* Added `DB::GetOptions()`.
* Added `DB::GetDbIdentity()`.

### New Features

* Added [BackupableDB](https://github.com/facebook/rocksdb/wiki/How-to-backup-RocksDB%3F)
* Implemented [TailingIterator](https://github.com/facebook/rocksdb/wiki/Tailing-Iterator), a special type of iterator that
  doesn't create a snapshot (can be used to read newly inserted data)
  and is optimized for doing sequential reads.
* Added property block for table, which allows (1) a table to store
  its metadata and (2) end user to collect and store properties they
  are interested in.
* Enabled caching index and filter block in block cache (turned off by default).
* Supported error report when doing manual compaction.
* Supported additional Linux platform flavors and Mac OS.
* Put with `SliceParts` - Variant of `Put()` that gathers output like `writev(2)`
* Bug fixes and code refactor for compatibility with upcoming Column
  Family feature.

### Performance Improvements

* Huge benchmark performance improvements by multiple efforts. For example, increase in readonly QPS from about 530k in 2.6 release to 1.1 million in 2.7 [1]
* Speeding up a way RocksDB deleted obsolete files - no longer listing the whole directory under a lock -- decrease in p99
* Use raw pointer instead of shared pointer for statistics: [5b825d](https://github.com/facebook/rocksdb/commit/5b825d6964e26ec3b4bb6faa708ebb1787f1d7bd) -- huge increase in performance -- shared pointers are slow
* Optimized locking for `Get()` -- [1fdb3f](https://github.com/facebook/rocksdb/commit/1fdb3f7dc60e96394e3e5b69a46ede5d67fb976c) -- 1.5x QPS increase for some workloads
* Cache speedup - [e8d40c3](https://github.com/facebook/rocksdb/commit/e8d40c31b3cca0c3e1ae9abe9b9003b1288026a9)
* Implemented autovector, which allocates first N elements on stack. Most of vectors in RocksDB are small. Also, we never want to allocate heap objects while holding a mutex. -- [c01676e4](https://github.com/facebook/rocksdb/commit/c01676e46d3be08c3c140361ef1f5884f47d3b3c)
* Lots of efforts to move malloc, memcpy and IO outside of locks<|MERGE_RESOLUTION|>--- conflicted
+++ resolved
@@ -18,13 +18,10 @@
 
 ### New Features 
 * Non-Blocking Manual Compaction (CompactRange()) - Support non-blocking manual compactions by setting a new CompactRangeOptions option (async_completion_cb). When set, the CompactRange() call will return control to the caller immediately. The manual compaction iteslf will be performed in an internally created thread. The manual compaction will ALWAYS call the specified callback upon completion and provide the completion status (#597).
-<<<<<<< HEAD
 * Change the internal Configurable API SerializeOptions to return UserProperties (instead of the final string representation).  Added ToString methods to the ConfigurableOptions class to complete the serialization of Options properties.
 * Added ConfigOptions::compare_to.  When set, this value causes only values that have been changed to be part of the serialized output.
 * Add OptionsFormatter class.  This class allows options to be serialized and configured in different formats.
-=======
 * Change the internal Configurable API SerializeOptions to return UserProperties (instead of the final string representation).  Added ToString methods to the ConfigurableOptions class to complete the serialization of Options properties (#619).
->>>>>>> 3600ba64
 
 ### Enhancements
 * Unit Testing: Expose the disallow_trivial_move flag in the MoveFilesToLevel testing utility (#677).
