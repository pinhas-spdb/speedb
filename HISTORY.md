--- conflicted
+++ resolved
@@ -28,11 +28,8 @@
 * stress test: Fix TestIterateAgainstExpected not supporting 0 iterations. TestIterateAgainstExpected was not designed to support value of 0 in FLAGS_num_iterations.
 RocksDB has a value of 10 by default and we've added the option to randomize the values from 0 to 100 in https://github.com/speedb-io/speedb/commit/434692a63318036a3995a53001337f18bf467903
 * Add more checks for using db_stress with --enable_speedb_features=true
-<<<<<<< HEAD
+* Proactive Flushes: Have the initiator return a correct answer when it was requested to initate a flush (#812).
 * stress test: Adding a trace file by default in PR https://github.com/speedb-io/speedb/pull/797 has revealed some incompatibilities between the trace file and several configurations (more details in https://github.com/speedb-io/speedb/issues/813). Keep the trace file and remove the IsDone assertion.
-=======
-* Proactive Flushes: Have the initiator return a correct answer when it was requested to initate a flush (#812).
->>>>>>> 94e7a4fb
 
 ### Miscellaneous
 * Remove leftover references to ROCKSDB_LITE (#755).
