--- conflicted
+++ resolved
@@ -7,6 +7,7 @@
 ### Enhancements
 
 ### Bug Fixes
+* LOG Consistency:Display the pinning policy options same as block cache options / metadata cache options (#804).
 
 ### Miscellaneous
 * WriteController logging: Remove redundant reports when WC is not shared between dbs
@@ -40,13 +41,10 @@
 * Compaction: Restore SetupForCompaction functionality. Specifically, hint POSIX_FADV_NORMAL for compaction input files.See https://github.com/speedb-io/speedb/issues/787 for full details.
 * stress test: Fix TestIterateAgainstExpected not supporting 0 iterations. TestIterateAgainstExpected was not designed to support value of 0 in FLAGS_num_iterations.
 RocksDB has a value of 10 by default and we've added the option to randomize the values from 0 to 100 in https://github.com/speedb-io/speedb/commit/434692a63318036a3995a53001337f18bf467903
-<<<<<<< HEAD
-* LOG Consistency:Display the pinning policy options same as block cache options / metadata cache options (#804).
-=======
 * Add more checks for using db_stress with --enable_speedb_features=true
 * Proactive Flushes: Have the initiator return a correct answer when it was requested to initate a flush (#812).
 * stress test: Adding a trace file by default in PR https://github.com/speedb-io/speedb/pull/797 has revealed some incompatibilities between the trace file and several configurations (more details in https://github.com/speedb-io/speedb/issues/813). Keep the trace file and remove the IsDone assertion.
->>>>>>> 2bb49eb2
+
 
 ### Miscellaneous
 * Remove leftover references to ROCKSDB_LITE (#755).
