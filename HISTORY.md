--- conflicted
+++ resolved
@@ -11,12 +11,8 @@
 * Added a kUseBaseAddress flag and GetBaseOffset flag to OptionTypeInfo.  If this flag is set and a function is used for processing options, the function is passed the base address of the struct rather than the specific field (#397)
 * Export GetFlushReasonString/GetCompactionReasonString in listener.h (#785).
 * Enabled speedb features in C and Java (#722)
-<<<<<<< HEAD
+* stress test: Add the ability to trace write operations. Controlled by flag trace_ops (on by default). Trace files will be written to the expected values dir.
 * LOG Enhancement: Have a separate LOG entry per CF Stats. This ensures that no CF stats data is lost in case the size of the combined CF stats text exceeds the LOG's threshold (#534).
-=======
-* stress test: Add the ability to trace write operations. Controlled by flag trace_ops (on by default). Trace files will be written to the expected values dir.
-
->>>>>>> 092d1974
 
 ### Bug Fixes
 * fix conflicts between db_bench flags and enable speedb features flag(#743).
