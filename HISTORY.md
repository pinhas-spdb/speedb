# Speedb Change Log 

## Unreleased

### New Features 
* Added ConfigOptions::compare_to.  When set, this value causes only values that have been changed to be part of the serialized output (#648).

### Enhancements
* Added a kUseBaseAddress flag and GetBaseOffset flag to OptionTypeInfo.  If this flag is set and a function is used for processing options, the function is passed the base address of the struct rather than the specific field (#397)

### Bug Fixes
* Stall deadlock consists small cfs (#637).

### Miscellaneous

## Hazlenut 2.7.0 (27/10/2023)
Based on RocksDB 8.1.1

### New Features 
* Non-Blocking Manual Compaction (CompactRange()) - Support non-blocking manual compactions by setting a new CompactRangeOptions option (async_completion_cb). When set, the CompactRange() call will return control to the caller immediately. The manual compaction iteslf will be performed in an internally created thread. The manual compaction will ALWAYS call the specified callback upon completion and provide the completion status (#597).
* Change the internal Configurable API SerializeOptions to return UserProperties (instead of the final string representation).  Added ToString methods to the ConfigurableOptions class to complete the serialization of Options properties (#619).

### Enhancements
* Unit Testing: Expose the disallow_trivial_move flag in the MoveFilesToLevel testing utility (#677).
* Static Pinning: Report pinning policy name and parameters to the log (#691).
* LOG Reporting: add reporting capabilities to the WriteController and the WriteBufferManager by saving the Loggers of the dbs which are using them internally and issuing WARN msgs to these Loggers whenever the state of the WC and WBM changes in regards to delaying (#556).
* Enable speedb features: Use Scoped Pinning Policy in Enable speedb feature (#459).
* sst_dump: display metaindex_handle and the index_handle's offset and size in footer information (#404).
* Static Pinning: Set the default for mid-percent capacity threshold in scoped pinning policy to 70 (#689).
* db_bench: Add support for individual scoped pinning policy parameters (#687).
<<<<<<< HEAD
* Expose Options::periodic_compaction_seconds via C API (#741).
=======
* Enable speedb features: Constrain the interface of SharedOptions (make immutable) (#740).
>>>>>>> 3600ba64

### Bug Fixes
* Fix RepeatableThread to work properly with on thread start callback feature (https://github.com/speedb-io/speedb/pull/667).
* db_bench: Fix SeekRandomWriteRandom valid check. Use key and value only after checking iterator is valid.
* Fix a JAVA build issue introduced by #597 (#680)
* support hash spdb as part of enable speedb features  (#653)
* Static Pinning: Make static pinning decisions based on the table's level relative to the currently known last level with data (rather than bottommost level) at the time a table reader is created and added to the table cache (#662).

### Miscellaneous
* Unit tests: Disable CancelCompactionWaitingOnConflict and CompactionLimiter in db_compaction_test since they sometimes fail or get stuck. These need to be investigated and reenabled (#711).
* Documentation: Update CONTRIBUTING.md guide to request contributors to add Speedb's license when modifying existing Rocksdb Files (#713).

## Grapes v2.6.0 (8/22/2023)
Based on RocksDB 8.1.1

### New Features
* Snapshot optimization - The most important information inside a snapshot is its Sequence number, which allows the compaction to know if the key-value should be deleted or not. The sequence number is being changed when modification happens in the db. This feature allows the db to take a snapshot without acquiring db mutex when the last snapshot has the same sequence number as a new one. In transactional db with mostly read operations, it should improve performance when used with multithreaded environment and as well other scenarios of taking large amount of snapshots with mostly read operations.
* Add a TablePinningPolicy to the BlockBasedTableOptions.  This class controls when blocks should be pinned in memory for a block based table.  The default behavior uses the MetadataCacheOptions to control pinning and behaves identical to the previous releases. 
* Redo of Index/Filter/Data blocks sizes in Block (LRU) Block Cache per CF after rebase on RocksDB 8.1 . This was part of v2.3.0 and was broken due to changes made in RocksDB. This feature provides per CF information on the size of its Index / Filter / Data blocks in the block cache (only for LRUCache at the moment). The information is printed to the log and the kBlockCacheCfStats and kFastBlockCacheCfStats properties were added to support obtaining the information programmatically.

### Enhancements
* db_bench: add estimate-table-readers-mem benchmark which prints these stats.
* A new option on_thread_start_callback has been added. It allows to set thread affinity or perform other optimizations (e.g. NUMA pinning) to speedb background threads. 
An example file on_thread_start_callback_example.cc has been provided to demonstrate how to use this feature.
* Support Spdb memtable in Java and C (#548)

### Bug Fixes
* unit tests: fix GlobalWriteControllerTest.GlobalAndWBMSetupDelay by waiting for the memtable memory release.
* spdb memtable: use_seek_parallel_threshold option parameter mishandled (#570)
* build: Plug memtable global switch memtable stuck fix.  (#606)
* build: Windows compilation fix (#568).
* Logger: fix Block cache stats trace by spacing it from the last trace (#578).
* WriteController: move the class to public interface which should have been done under #346.
* unit tests: fix DBCompactionTest.DisableMultiManualCompaction by blocking all bg compaction threads which increased by default to 8 in #194.
* Proactive Flushes: fix accounting with non-WBM initiated flushes.

### Miscellaneous
* move hashSpdb memtable from plugin to main code (#639)

## Fig v2.5.0 (06/14/2023)
Based on RocksDB 8.1.1

### New Features
 * Enable Speedb Features : Speedb users currently configure the database manually. New Speedb users are required to spend a lot of effort reading the documentation of the Speedb features.
 The purpose of this feature is to help users enable and set Speedb options easily to a default configuration.
 The SharedOptions class was added to improve the usability of multiple databases cases by arranging shared options.(#543)
* Delay writes gradually based on memory usage of the WriteBufferManager (WBM).
Before this PR, setting allow_stall in the WBM's constructor meant that writes are completely stopped when the WBM's memory usage exceeds its quota. The goal here is to gradually decrease
the users write speed before that threshold is reached in order to gain stability.
To use this feature, pass allow_stall = true to the ctor of WBM and the db needs to be opened with options.use_dynamic_delay = true. The WBM will setup delay requests starting from (start_delay_percent * _buffer_size) / 100 (default value is 70) (start_delay_percent is another WBM ctor parameter).
Changes to the WBM's memory are tracked in WriteBufferManager::ReserveMem and FreeMem.
Once the WBM reached its capacity, if allow_stall == true, writes will be stopped using the old ShouldStall() and WBMStallWrites(). (#423)
* Prevent flush entry followed delete operations
currently during memtable flush ,  if key has a match key in the
delete range table and this record has no snapshot related to it,
we still write it with its value to SST file.
This feature keeps only the delete record and reduce SST size for later compaction.
(#411)

### Enhancements
* CI: add a workflow for building and publishing jar to maven central (#507)
* LOG: Compaction job traces - report cf name and job id (#511)
* db_stress: Add cost_write_buffer_to_cache flag (#513)
* LOG: Display cf names in rolled logs with their options (#419)
* Log Improvement: Report the name of cf-s whose options are skipped in the log (#520)

### Bug Fixes
* CI: fix sanity check to use clang-format 10
* CI: run sanity only once on PRs
* Makefile: Remove pycache artifacts after running gtest-parallel (#495)
* AVX512: fix disabling other optimizations (#489)
* stress test: fix decoding error (#498)
* db_bench and stress: fix WBM initiation (#510)
* Sanitize max_num_parallel_flushes in WBM if 0 (#460)
* WriteController: fix for stop while shutting down (#499)
Also switch to waiting a sec on the CV each time. This is required since a bg error doesn't signal the CV in the WriteController.
* fix UnlockWALStallCleared test in utilities/transactions/transaction_test.cc (#514)
* Always assume optimize_filters_for_memory=false when creating a paired bloom filter (#488)
* spdb memtable use after free bug (#501)
* db_bench: Create a WBM once for all db-s regardless of their use in different groups (#550)
* Tompstone unit test faiure (#560)
* build: Remove unused variables in unit tests (#581)

### Miscellaneous
* disable failing unit tests and paired bloom filter stress testing
* version: update Speedb patch version to 2.4.1 (#503)

## Speedb v2.4.1 ( 04/19/2023)

### Enhancements
* Add the ability to create any Filter Policy in java (including ribbon filter and the Speedb paired bloom filter) by @mrambacher in #387

### Bug Fixes
* Write Flow: Reduce debug log size. Note: the write flow is still experimental in this release (#461) by @ayulas in #472

## Ephedra v2.4.0 (04/05/2023)

### New Features
* New beezcli: Interactive CLI that offers data access and admin commands by @ofriedma in #427
* Global delayed write rate: manage the delayed write rate across multiple CFs/databases by @Yuval-Ariel in #392
* New write flow: Major improvement of writing while reading. Note: This feature is experimental and it consumes slightly more memory in this release by @ayulas in #445

### Enhancements
* Skip expired object while using DBWithTtl by @ofriedma in #403

### Bug Fixes
* Dynamic delay writes: fix pending bytes rate calculation by @Yuval-Ariel in #451
* Global delay write: check again credits under mutex by @Yuval-Ariel in #438

### Miscellaneous
* Add back accidental revert in DropRandomUnsyncedData by @mrambacher in #402
* Add speedb licenses to code by @ofriedma in #409
* Enforce writing licenses inside a source file by @ofriedma in #410
* Makefile: Use speedb libs in build_size target by @AmnonHanuhov in #399
* Replace uint with unsinged int (Windows Build Failure) (#420) by @udi-speedb in #421
* crashtest: dont reroll skip_list or HashSpdRepFactory by @Yuval-Ariel in #452
* Options: Forward declare WriteBufferManager by @AmnonHanuhov in #433

## Dragon Fruit v2.3.0 (02/15/2023)
Based on RocksDB 7.7.8

### New Features
* New Live configuration changes: support changing immutable options on the fly by @mrambacher in #294

### Enhancements
* Improved performance while using the sorted-hash memtable (#298) by @ayulas in #299
* Added prints and query option of Index size per CF - LRU Cache Only (#338) by @udi-speedb in #368
* Add F_BARRIERFSYNC for Sync operations on MacOS (addresses the issue raised in rocksdb#11035) by @mrambacher in #319
* Paired-Bloom-Filter: Balancing rounding to batches between the bottom-most level and other levels by @noamhaham in #371
* db_bench: recreate only specified DBs in a group of benchmarks by @andy-byers in #370
* Use a NoSyncFileSystem to skip Sync/FSync to reduce test times ( based on RocksDB PR 9545) by @mrambacher in #380

### Bug Fixes
* Delayed Writes: fix L0 calc bug by @Yuval-Ariel in #311
* util: Fixed compilation failure on Fedora 35 with gcc 11.2.1 and gflag 2.2.2  by @AmnonHanuhov in #396
* Fixed compilation failure on windows  by @ayulas in #384
* Fixed compilation issues on Mac by @mrambacher in #393
* Use the Test Name for the dbname when running unit tests by @mrambacher in #353

### Miscellaneous
* Added Speedb is awesome example to the getting started section by @RoyBenMoshe in #382
* unit tests: fix CompactionServiceTest.RemoteEventListener (#314) by @Yuval-Ariel in #354
* Artifacts check tool - readme file was updated by @RoyBenMoshe in #293
* Don't use AVX512 with asan by @Yuval-Ariel in #398


## Speedb v2.2.1 (01/30/2023)
Based on RocksDB 7.7.8

### Bug Fixes
* Delayed Writes: fixed L0 calculation bug by @Yuval-Ariel in #311

### Miscellaneous
* Added WBM's cache info to the log (#312) by @udi-speedb in #313
* db_bench: set db_bench defaults to Speedb (#61) by @Yuval-Ariel in #322
* build: remove the dependency on GNU Parallel for running unit tests by @AmnonHanuhov in #243

## Coconut v2.2.0 (12/22/2022)
Based on RocksDB 7.7.3

### New Features
* Proactive flushes for better resources utilization by @udi-speedb #185
* Dynamic delayed write mechanism for consistent performance by @Yuval-Ariel in #281

### Enhancements 
* Paired block bloom: Removed the bits-per-key limitation for better results by @udi-speedb in #163
* Allow running multiple benchmark, each with its own configuration by @udi-speedb in #250
* db_bench: Support '--groups' in addition to '-groups' (#283) by @udi-speedb in #295
* db_stress enhancement: Support control over WBM's allow_stall by @udi-speedb in #289
* Shorten latency while switch generic memtable by @ayulas in #297

### Bug Fixes
* db_bench: bug fix inserted in #200 (#263) by @Yuval-Ariel in #265
* db_bench: ErrorExit from static func bug (#277) by @Yuval-Ariel in #278
* Proactive Flushes: compilation warnings fix (#304) by @Yuval-Ariel in #307

### Miscellaneous
Added info to the log file for artifact testing by @RoyBenMoshe in #286
Disable LoadCustomizableTest.LoadMemTableRepFactoryTest (#303) by @ayulas in #305

## Speedb v2.1.1 (11/15/2022)
### Bug Fixes
* Shorten latency while switch memtable (#14)
* Fixed a crash that occurred when using the hash memtable. (#98)
* memtable_list: avoid rolling back memtable flush on CF drop (#144)
* crashtest: fix 0 value of data_block_hash_table_util_ratio (#214)
* deletefile_test: fix breakage caused by the compaction threads change (#218)
* cmake: clean up on successful runs and randomise test scheduling (#202)
* build: add a version build-tag for non-release builds (#156)
* build: support ccache and sccache in the Makefile build (#170)
* docs: fix instructions for building Speedb in README.md and INSTALL.md
* readme typo fix by @azmisaquib (#223)
* build_version: apply the build tag to the Speedb version string (#231)
* build: correctly handle merge commits when calculating a build tag (#207)
* db_test2: fix BackgroundPurgeTest (#236)
* Update HISTORY.md (#239)
* db_bench: Fix a bug when destructing a Benchmark with multiple db-s (#234)
* db_bench: add benchmark - seektodeletedranges (#201)


## Blueberry v2.1.0 (10/26/2022) 
Based on RocksDB 7.2.2
### New Features
* Added new Paired bloom filter that reduces false positive rate with the same performance and memory. In some configurations, the memory consumption is even reduced by up to 30%.
Note: Paired bloom filter is recommended to use when the number of bits per key is larger than 10. (#54)
* Added Plugin Tests to builds (#143)

### Enhancements
* The default value for the number of compaction threads has changed to 8 (#194)
* An infrastructure addition for a future feature: added API to retrieve the amount of immutable memory that can be freed. (#113)
* cmake: allow running the tests in parallel like in the Makefile (#103)
* build: fix the java test target dependencies (#129)
* flush_job: do not roll back memtable flush on CF drop and DB shutdown (#127)
* When background purges are used, set their priority to low instead of high, (#151)
* Added db_bench option to change the parameter: avoid_unnecessary_blocking_io (#184)
* Allow construction of Filter Policy from uri to the tools (#83)

### Miscellaneous
* Remove the GPL as an alternative license (#119)
* Fix shell tab-completions in makefile (#148)
* Added Speedb change-log to the HISTORY.md file (#189)
* makefile: rework the dependency graph for faster test runs startup (#175)
* Change the name of the output artifacts to Speedb (#66)


## Apricot v2.0.0 (08/04/2022)
Based on RocksDB 7.2.2 
### New Features
* Added a new hash based memtable that supports concurrent reads and writes
* Added ability to create MemTableFactory from URI/string to tools

### Bug Fixes
* Avoid comparing Status using == as it compares only status codes. The comparison breaks when comparing against status::NoSpace() since it has a status code of `Code::kIOError` and only a subcode of `SubCode::kNoSpace`
* Fixed snapshots leak in optimistic_transaction_example: whenever the example is run under ASan, snapshots are acquired but not released, resulting in a memory leak error.
* ldb: fix get to print the entire value
* db_bench: fix Rocksdb bug of last_ref assertion. Test fails to delete multi-dbs correctly.
* db_bench: fix SeekRandom and ReadRandomWriteRandom to work on all CFs instead of the default
* db_bench to report accurate response time when using rate limit 
* db_test: add test for - forward the incomplete status on no_io (https://github.com/facebook/rocksdb/pull/8485) 
* CMake: use the old plugin infra and add support for *_FUNC* registration

## Miscellaneous
* LOG: Print write_buffer_manager size to LOG
* LOG: change log header to Speedb
* LOG & db_bench: metadata_cache_options - print to LOG and support its configuration in db_bench
* db_impl: use unique_ptr in DBImpl::Open for nicer memory management
* Explicitly compare the SuperVersion pointer in column_family
* Rename rocksdb threads to speedb
* Add a version number to Speedb builds
* Clang-Format: Do not include third-party code as any changes are either version updates or fixes.
* Git: add clangd cache to .gitignore


# Rocksdb Change Log
## 8.1.1 (04/06/2023)
### Bug Fixes
* In the DB::VerifyFileChecksums API, ensure that file system reads of SST files are equal to the readahead_size in ReadOptions, if specified. Previously, each read was 2x the readahead_size.

## 8.1.0 (03/18/2023)
### Behavior changes
* Compaction output file cutting logic now considers range tombstone start keys. For example, SST partitioner now may receive ParitionRequest for range tombstone start keys.
* If the async_io ReadOption is specified for MultiGet or NewIterator on a platform that doesn't support IO uring, the option is ignored and synchronous IO is used.

### Bug Fixes
* Fixed an issue for backward iteration when user defined timestamp is enabled in combination with BlobDB.
* Fixed a couple of cases where a Merge operand encountered during iteration wasn't reflected in the `internal_merge_count` PerfContext counter.
* Fixed a bug in CreateColumnFamilyWithImport()/ExportColumnFamily() which did not support range tombstones (#11252).
* Fixed a bug where an excluded column family from an atomic flush contains unflushed data that should've been included in this atomic flush (i.e, data of seqno less than the max seqno of this atomic flush), leading to potential data loss in this excluded column family when `WriteOptions::disableWAL == true` (#11148).

### New Features
* Add statistics rocksdb.secondary.cache.filter.hits, rocksdb.secondary.cache.index.hits, and rocksdb.secondary.cache.filter.hits
* Added a new PerfContext counter `internal_merge_point_lookup_count` which tracks the number of Merge operands applied while serving point lookup queries.
* Add new statistics rocksdb.table.open.prefetch.tail.read.bytes, rocksdb.table.open.prefetch.tail.{miss|hit}
* Add support for SecondaryCache with HyperClockCache (`HyperClockCacheOptions` inherits `secondary_cache` option from `ShardedCacheOptions`)
* Add new db properties `rocksdb.cf-write-stall-stats`, `rocksdb.db-write-stall-stats`and APIs to examine them in a structured way. In particular, users of `GetMapProperty()` with property `kCFWriteStallStats`/`kDBWriteStallStats` can now use the functions in `WriteStallStatsMapKeys` to find stats in the map.

### Public API Changes
* Changed various functions and features in `Cache` that are mostly relevant to custom implementations or wrappers. Especially, asychronous lookup functionality is moved from `Lookup()` to a new `StartAsyncLookup()` function.

## 8.0.0 (02/19/2023)
### Behavior changes
* `ReadOptions::verify_checksums=false` disables checksum verification for more reads of non-`CacheEntryRole::kDataBlock` blocks.
* In case of scan with async_io enabled, if posix doesn't support IOUring, Status::NotSupported error will be returned to the users. Initially that error was swallowed and reads were switched to synchronous reads.

### Bug Fixes
* Fixed a data race on `ColumnFamilyData::flush_reason` caused by concurrent flushes.
* Fixed an issue in `Get` and `MultiGet` when user-defined timestamps is enabled in combination with BlobDB.
* Fixed some atypical behaviors for `LockWAL()` such as allowing concurrent/recursive use and not expecting `UnlockWAL()` after non-OK result. See API comments.
* Fixed a feature interaction bug where for blobs `GetEntity` would expose the blob reference instead of the blob value.
* Fixed `DisableManualCompaction()` and `CompactRangeOptions::canceled` to cancel compactions even when they are waiting on conflicting compactions to finish
* Fixed a bug in which a successful `GetMergeOperands()` could transiently return `Status::MergeInProgress()`
* Return the correct error (Status::NotSupported()) to MultiGet caller when ReadOptions::async_io flag is true and IO uring is not enabled. Previously, Status::Corruption() was being returned when the actual failure was lack of async IO support.
* Fixed a bug in DB open/recovery from a compressed WAL that was caused due to incorrect handling of certain record fragments with the same offset within a WAL block.

### Feature Removal
* Remove RocksDB Lite.
* The feature block_cache_compressed is removed. Statistics related to it are removed too.
* Remove deprecated Env::LoadEnv(). Use Env::CreateFromString() instead.
* Remove deprecated FileSystem::Load(). Use FileSystem::CreateFromString() instead.
* Removed the deprecated version of these utility functions and the corresponding Java bindings: `LoadOptionsFromFile`, `LoadLatestOptions`, `CheckOptionsCompatibility`.
* Remove the FactoryFunc from the LoadObject method from the Customizable helper methods.

### Public API Changes
* Moved rarely-needed Cache class definition to new advanced_cache.h, and added a CacheWrapper class to advanced_cache.h. Minor changes to SimCache API definitions.
* Completely removed the following deprecated/obsolete statistics: the tickers `BLOCK_CACHE_INDEX_BYTES_EVICT`, `BLOCK_CACHE_FILTER_BYTES_EVICT`, `BLOOM_FILTER_MICROS`, `NO_FILE_CLOSES`, `STALL_L0_SLOWDOWN_MICROS`, `STALL_MEMTABLE_COMPACTION_MICROS`, `STALL_L0_NUM_FILES_MICROS`, `RATE_LIMIT_DELAY_MILLIS`, `NO_ITERATORS`, `NUMBER_FILTERED_DELETES`, `WRITE_TIMEDOUT`, `BLOB_DB_GC_NUM_KEYS_OVERWRITTEN`, `BLOB_DB_GC_NUM_KEYS_EXPIRED`, `BLOB_DB_GC_BYTES_OVERWRITTEN`, `BLOB_DB_GC_BYTES_EXPIRED`, `BLOCK_CACHE_COMPRESSION_DICT_BYTES_EVICT` as well as the histograms `STALL_L0_SLOWDOWN_COUNT`, `STALL_MEMTABLE_COMPACTION_COUNT`, `STALL_L0_NUM_FILES_COUNT`, `HARD_RATE_LIMIT_DELAY_COUNT`, `SOFT_RATE_LIMIT_DELAY_COUNT`, `BLOB_DB_GC_MICROS`, and `NUM_DATA_BLOCKS_READ_PER_LEVEL`. Note that as a result, the C++ enum values of the still supported statistics have changed. Developers are advised to not rely on the actual numeric values.
* Deprecated IngestExternalFileOptions::write_global_seqno and change default to false. This option only needs to be set to true to generate a DB compatible with RocksDB versions before 5.16.0.
* Remove deprecated APIs `GetColumnFamilyOptionsFrom{Map|String}(const ColumnFamilyOptions&, ..)`, `GetDBOptionsFrom{Map|String}(const DBOptions&, ..)`, `GetBlockBasedTableOptionsFrom{Map|String}(const BlockBasedTableOptions& table_options, ..)` and ` GetPlainTableOptionsFrom{Map|String}(const PlainTableOptions& table_options,..)`.
* Added a subcode of `Status::Corruption`, `Status::SubCode::kMergeOperatorFailed`, for users to identify corruption failures originating in the merge operator, as opposed to RocksDB's internally identified data corruptions

### Build Changes
* The `make` build now builds a shared library by default instead of a static library. Use `LIB_MODE=static` to override.

### New Features
* Compaction filters are now supported for wide-column entities by means of the `FilterV3` API. See the comment of the API for more details.
* Added `do_not_compress_roles` to `CompressedSecondaryCacheOptions` to disable compression on certain kinds of block. Filter blocks are now not compressed by CompressedSecondaryCache by default.
* Added a new `MultiGetEntity` API that enables batched wide-column point lookups. See the API comments for more details.

## 7.10.0 (01/23/2023)
### Behavior changes
* Make best-efforts recovery verify SST unique ID before Version construction (#10962)
* Introduce `epoch_number` and sort L0 files by `epoch_number` instead of `largest_seqno`. `epoch_number` represents the order of a file being flushed or ingested/imported. Compaction output file will be assigned with the minimum `epoch_number` among input files'. For L0, larger `epoch_number` indicates newer L0 file.

### Bug Fixes
* Fixed a regression in iterator where range tombstones after `iterate_upper_bound` is processed.
* Fixed a memory leak in MultiGet with async_io read option, caused by IO errors during table file open
* Fixed a bug that multi-level FIFO compaction deletes one file in non-L0 even when `CompactionOptionsFIFO::max_table_files_size` is no exceeded since #10348 or 7.8.0.
* Fixed a bug caused by `DB::SyncWAL()` affecting `track_and_verify_wals_in_manifest`. Without the fix, application may see "open error: Corruption: Missing WAL with log number" while trying to open the db. The corruption is a false alarm but prevents DB open (#10892).
* Fixed a BackupEngine bug in which RestoreDBFromLatestBackup would fail if the latest backup was deleted and there is another valid backup available.
* Fix L0 file misorder corruption caused by ingesting files of overlapping seqnos with memtable entries' through introducing `epoch_number`. Before the fix, `force_consistency_checks=true` may catch the corruption before it's exposed to readers, in which case writes returning `Status::Corruption` would be expected. Also replace the previous incomplete fix (#5958) to the same corruption with this new and more complete fix.
* Fixed a bug in LockWAL() leading to re-locking mutex (#11020).
* Fixed a heap use after free bug in async scan prefetching when the scan thread and another thread try to read and load the same seek block into cache.
* Fixed a heap use after free in async scan prefetching if dictionary compression is enabled, in which case sync read of the compression dictionary gets mixed with async prefetching
* Fixed a data race bug of `CompactRange()` under `change_level=true` acts on overlapping range with an ongoing file ingestion for level compaction. This will either result in overlapping file ranges corruption at a certain level caught by `force_consistency_checks=true` or protentially two same keys both with seqno 0 in two different levels (i.e, new data ends up in lower/older level). The latter will be caught by assertion in debug build but go silently and result in read returning wrong result in release build. This fix is general so it also replaced previous fixes to a similar problem for `CompactFiles()` (#4665), general `CompactRange()` and auto compaction (commit 5c64fb6 and 87dfc1d).
* Fixed a bug in compaction output cutting where small output files were produced due to TTL file cutting states were not being updated (#11075).

### New Features
* When an SstPartitionerFactory is configured, CompactRange() now automatically selects for compaction any files overlapping a partition boundary that is in the compaction range, even if no actual entries are in the requested compaction range. With this feature, manual compaction can be used to (re-)establish SST partition points when SstPartitioner changes, without a full compaction.
* Add BackupEngine feature to exclude files from backup that are known to be backed up elsewhere, using `CreateBackupOptions::exclude_files_callback`. To restore the DB, the excluded files must be provided in alternative backup directories using `RestoreOptions::alternate_dirs`.

### Public API Changes
* Substantial changes have been made to the Cache class to support internal development goals. Direct use of Cache class members is discouraged and further breaking modifications are expected in the future. SecondaryCache has some related changes and implementations will need to be updated. (Unlike Cache, SecondaryCache is still intended to support user implementations, and disruptive changes will be avoided.) (#10975)
* Add `MergeOperationOutput::op_failure_scope` for merge operator users to control the blast radius of merge operator failures. Existing merge operator users do not need to make any change to preserve the old behavior

### Performance Improvements
* Updated xxHash source code, which should improve kXXH3 checksum speed, at least on ARM (#11098).
* Improved CPU efficiency of DB reads, from block cache access improvements (#10975).

## 7.9.0 (11/21/2022)
### Performance Improvements
* Fixed an iterator performance regression for delete range users when scanning through a consecutive sequence of range tombstones (#10877).

### Bug Fixes
* Fix memory corruption error in scans if async_io is enabled. Memory corruption happened if there is IOError while reading the data leading to empty buffer and other buffer already in progress of async read goes again for reading.
* Fix failed memtable flush retry bug that could cause wrongly ordered updates, which would surface to writers as `Status::Corruption` in case of `force_consistency_checks=true` (default). It affects use cases that enable both parallel flush (`max_background_flushes > 1` or `max_background_jobs >= 8`) and non-default memtable count (`max_write_buffer_number > 2`).
* Fixed an issue where the `READ_NUM_MERGE_OPERANDS` ticker was not updated when the base key-value or tombstone was read from an SST file.
* Fixed a memory safety bug when using a SecondaryCache with `block_cache_compressed`. `block_cache_compressed` no longer attempts to use SecondaryCache features.
* Fixed a regression in scan for async_io. During seek, valid buffers were getting cleared causing a regression.
* Tiered Storage: fixed excessive keys written to penultimate level in non-debug builds.

### New Features
* Add basic support for user-defined timestamp to Merge (#10819).
* Add stats for ReadAsync time spent and async read errors.
* Basic support for the wide-column data model is now available. Wide-column entities can be stored using the `PutEntity` API, and retrieved using `GetEntity` and the new `columns` API of iterator. For compatibility, the classic APIs `Get` and `MultiGet`, as well as iterator's `value` API return the value of the anonymous default column of wide-column entities; also, `GetEntity` and iterator's `columns` return any plain key-values in the form of an entity which only has the anonymous default column. `Merge` (and `GetMergeOperands`) currently also apply to the default column; any other columns of entities are unaffected by `Merge` operations. Note that some features like compaction filters, transactions, user-defined timestamps, and the SST file writer do not yet support wide-column entities; also, there is currently no `MultiGet`-like API to retrieve multiple entities at once. We plan to gradually close the above gaps and also implement new features like column-level operations (e.g. updating or querying only certain columns of an entity).
* Marked HyperClockCache as a production-ready alternative to LRUCache for the block cache. HyperClockCache greatly improves hot-path CPU efficiency under high parallel load or high contention, with some documented caveats and limitations. As much as 4.5x higher ops/sec vs. LRUCache has been seen in db_bench under high parallel load.
* Add periodic diagnostics to info_log (LOG file) for HyperClockCache block cache if performance is degraded by bad `estimated_entry_charge` option.

### Public API Changes
* Marked `block_cache_compressed` as a deprecated feature. Use SecondaryCache instead.
* Added a `SecondaryCache::InsertSaved()` API, with default implementation depending on `Insert()`. Some implementations might need to add a custom implementation of `InsertSaved()`. (Details in API comments.)

## 7.8.0 (10/22/2022)
### New Features
* `DeleteRange()` now supports user-defined timestamp.
* Provide support for async_io with tailing iterators when ReadOptions.tailing is enabled during scans.
* Tiered Storage: allow data moving up from the last level to the penultimate level if the input level is penultimate level or above.
* Added `DB::Properties::kFastBlockCacheEntryStats`, which is similar to `DB::Properties::kBlockCacheEntryStats`, except returns cached (stale) values in more cases to reduce overhead.
* FIFO compaction now supports migrating from a multi-level DB via DB::Open(). During the migration phase, FIFO compaction picker will:
* picks the sst file with the smallest starting key in the bottom-most non-empty level.
* Note that during the migration phase, the file purge order will only be an approximation of "FIFO" as files in lower-level might sometime contain newer keys than files in upper-level.
* Added an option `ignore_max_compaction_bytes_for_input` to ignore max_compaction_bytes limit when adding files to be compacted from input level. This should help reduce write amplification. The option is enabled by default.
* Tiered Storage: allow data moving up from the last level even if it's a last level only compaction, as long as the penultimate level is empty.
* Add a new option IOOptions.do_not_recurse that can be used by underlying file systems to skip recursing through sub directories and list only files in GetChildren API.
* Add option `preserve_internal_time_seconds` to preserve the time information for the latest data. Which can be used to determine the age of data when `preclude_last_level_data_seconds` is enabled. The time information is attached with SST in table property `rocksdb.seqno.time.map` which can be parsed by tool ldb or sst_dump.

### Bug Fixes
* Fix a bug in io_uring_prep_cancel in AbortIO API for posix which expects sqe->addr to match with read request submitted and wrong paramter was being passed.
* Fixed a regression in iterator performance when the entire DB is a single memtable introduced in #10449. The fix is in #10705 and #10716.
* Fixed an optimistic transaction validation bug caused by DBImpl::GetLatestSequenceForKey() returning non-latest seq for merge (#10724).
* Fixed a bug in iterator refresh which could segfault for DeleteRange users (#10739).
* Fixed a bug causing manual flush with `flush_opts.wait=false` to stall when database has stopped all writes (#10001).
* Fixed a bug in iterator refresh that was not freeing up SuperVersion, which could cause excessive resource pinniung (#10770).
* Fixed a bug where RocksDB could be doing compaction endlessly when allow_ingest_behind is true and the bottommost level is not filled (#10767).
* Fixed a memory safety bug in experimental HyperClockCache (#10768)
* Fixed some cases where `ldb update_manifest` and `ldb unsafe_remove_sst_file` are not usable because they were requiring the DB files to match the existing manifest state (before updating the manifest to match a desired state).

### Performance Improvements
* Try to align the compaction output file boundaries to the next level ones, which can reduce more than 10% compaction load for the default level compaction. The feature is enabled by default, to disable, set `AdvancedColumnFamilyOptions.level_compaction_dynamic_file_size` to false. As a side effect, it can create SSTs larger than the target_file_size (capped at 2x target_file_size) or smaller files.
* Improve RoundRobin TTL compaction, which is going to be the same as normal RoundRobin compaction to move the compaction cursor.
* Fix a small CPU regression caused by a change that UserComparatorWrapper was made Customizable, because Customizable itself has small CPU overhead for initialization.

### Behavior Changes
* Sanitize min_write_buffer_number_to_merge to 1 if atomic flush is enabled to prevent unexpected data loss when WAL is disabled in a multi-column-family setting (#10773).
* With periodic stat dumper waits up every options.stats_dump_period_sec seconds, it won't dump stats for a CF if it has no change in the period, unless 7 periods have been skipped.
* Only periodic stats dumper triggered by options.stats_dump_period_sec will update stats interval. Ones triggered by DB::GetProperty() will not update stats interval and will report based on an interval since the last time stats dump period.

### Public API changes
* Make kXXH3 checksum the new default, because it is faster on common hardware, especially with kCRC32c affected by a performance bug in some versions of clang (https://github.com/facebook/rocksdb/issues/9891). DBs written with this new setting can be read by RocksDB 6.27 and newer.
* Refactor the classes, APIs and data structures for block cache tracing to allow a user provided trace writer to be used. Introduced an abstract BlockCacheTraceWriter class that takes a structured BlockCacheTraceRecord. The BlockCacheTraceWriter implementation can then format and log the record in whatever way it sees fit. The default BlockCacheTraceWriterImpl does file tracing using a user provided TraceWriter. More details in rocksdb/includb/block_cache_trace_writer.h.

## 7.7.0 (09/18/2022)
### Bug Fixes
* Fixed a hang when an operation such as `GetLiveFiles` or `CreateNewBackup` is asked to trigger and wait for memtable flush on a read-only DB. Such indirect requests for memtable flush are now ignored on a read-only DB.
* Fixed bug where `FlushWAL(true /* sync */)` (used by `GetLiveFilesStorageInfo()`, which is used by checkpoint and backup) could cause parallel writes at the tail of a WAL file to never be synced.
* Fix periodic_task unable to re-register the same task type, which may cause `SetOptions()` fail to update periodical_task time like: `stats_dump_period_sec`, `stats_persist_period_sec`.
* Fixed a bug in the rocksdb.prefetched.bytes.discarded stat. It was counting the prefetch buffer size, rather than the actual number of bytes discarded from the buffer.
* Fix bug where the directory containing CURRENT can left unsynced after CURRENT is updated to point to the latest MANIFEST, which leads to risk of unsync data loss of CURRENT.
* Update rocksdb.multiget.io.batch.size stat in non-async MultiGet as well.
* Fix a bug in key range overlap checking with concurrent compactions when user-defined timestamp is enabled. User-defined timestamps should be EXCLUDED when checking if two ranges overlap.
* Fixed a bug where the blob cache prepopulating logic did not consider the secondary cache (see #10603).
* Fixed the rocksdb.num.sst.read.per.level, rocksdb.num.index.and.filter.blocks.read.per.level and rocksdb.num.level.read.per.multiget stats in the MultiGet coroutines
* Fix a bug in io_uring_prep_cancel in AbortIO API for posix which expects sqe->addr to match with read request submitted and wrong paramter was being passed.
* Fixed a regression in iterator performance when the entire DB is a single memtable introduced in #10449. The fix is in #10705 and #10716.
* Fix a bug in io_uring_prep_cancel in AbortIO API for posix which expects sqe->addr to match with read request submitted and wrong paramter was being passed.
* Fixed a regression in iterator performance when the entire DB is a single memtable introduced in #10449. The fix is in #10705 and #10716.

### Public API changes
* Add `rocksdb_column_family_handle_get_id`, `rocksdb_column_family_handle_get_name` to get name, id of column family in C API
* Add a new stat rocksdb.async.prefetch.abort.micros to measure time spent waiting for async prefetch reads to abort

### Java API Changes
* Add CompactionPriority.RoundRobin.
* Revert to using the default metadata charge policy when creating an LRU cache via the Java API.

### Behavior Change
* DBOptions::verify_sst_unique_id_in_manifest is now an on-by-default feature that verifies SST file identity whenever they are opened by a DB, rather than only at DB::Open time.
* Right now, when the option migration tool (OptionChangeMigration()) migrates to FIFO compaction, it compacts all the data into one single SST file and move to L0. This might create a problem for some users: the giant file may be soon deleted to satisfy max_table_files_size, and might cayse the DB to be almost empty. We change the behavior so that the files are cut to be smaller, but these files might not follow the data insertion order. With the change, after the migration, migrated data might not be dropped by insertion order by FIFO compaction.
* When a block is firstly found from `CompressedSecondaryCache`, we just insert a dummy block into the primary cache and don’t erase the block from `CompressedSecondaryCache`. A standalone handle is returned to the caller. Only if the block is found again from `CompressedSecondaryCache` before the dummy block is evicted, we erase the block from `CompressedSecondaryCache` and insert it into the primary cache.
* When a block is firstly evicted from the primary cache to `CompressedSecondaryCache`, we just insert a dummy block in `CompressedSecondaryCache`. Only if it is evicted again before the dummy block is evicted from the cache, it is treated as a hot block and is inserted into `CompressedSecondaryCache`.
* Improved the estimation of memory used by cached blobs by taking into account the size of the object owning the blob value and also the allocator overhead if `malloc_usable_size` is available (see #10583).
* Blob values now have their own category in the cache occupancy statistics, as opposed to being lumped into the "Misc" bucket (see #10601).
* Change the optimize_multiget_for_io experimental ReadOptions flag to default on.

### New Features
*  RocksDB does internal auto prefetching if it notices 2 sequential reads if readahead_size is not specified. New option `num_file_reads_for_auto_readahead` is added in BlockBasedTableOptions which indicates after how many sequential reads internal auto prefetching should be start (default is 2).
* Added new perf context counters `block_cache_standalone_handle_count`, `block_cache_real_handle_count`,`compressed_sec_cache_insert_real_count`, `compressed_sec_cache_insert_dummy_count`, `compressed_sec_cache_uncompressed_bytes`, and `compressed_sec_cache_compressed_bytes`.
* Memory for blobs which are to be inserted into the blob cache is now allocated using the cache's allocator (see #10628 and #10647).
* HyperClockCache is an experimental, lock-free Cache alternative for block cache that offers much improved CPU efficiency under high parallel load or high contention, with some caveats. As much as 4.5x higher ops/sec vs. LRUCache has been seen in db_bench under high parallel load.
* `CompressedSecondaryCacheOptions::enable_custom_split_merge` is added for enabling the custom split and merge feature, which split the compressed value into chunks so that they may better fit jemalloc bins.

### Performance Improvements
* Iterator performance is improved for `DeleteRange()` users. Internally, iterator will skip to the end of a range tombstone when possible, instead of looping through each key and check individually if a key is range deleted.
* Eliminated some allocations and copies in the blob read path. Also, `PinnableSlice` now only points to the blob value and pins the backing resource (cache entry or buffer) in all cases, instead of containing a copy of the blob value. See #10625 and #10647.
* In case of scans with async_io enabled, few optimizations have been added to issue more asynchronous requests in parallel in order to avoid synchronous prefetching.
* `DeleteRange()` users should see improvement in get/iterator performance from mutable memtable (see #10547).

## 7.6.0 (08/19/2022)
### New Features
* Added `prepopulate_blob_cache` to ColumnFamilyOptions. If enabled, prepopulate warm/hot blobs which are already in memory into blob cache at the time of flush. On a flush, the blob that is in memory (in memtables) get flushed to the device. If using Direct IO, additional IO is incurred to read this blob back into memory again, which is avoided by enabling this option. This further helps if the workload exhibits high temporal locality, where most of the reads go to recently written data. This also helps in case of the remote file system since it involves network traffic and higher latencies.
* Support using secondary cache with the blob cache. When creating a blob cache, the user can set a secondary blob cache by configuring `secondary_cache` in LRUCacheOptions.
* Charge memory usage of blob cache when the backing cache of the blob cache and the block cache are different. If an operation reserving memory for blob cache exceeds the avaible space left in the block cache at some point (i.e, causing a cache full under `LRUCacheOptions::strict_capacity_limit` = true), creation will fail with `Status::MemoryLimit()`. To opt in this feature, enable charging `CacheEntryRole::kBlobCache` in `BlockBasedTableOptions::cache_usage_options`.
* Improve subcompaction range partition so that it is likely to be more even. More evenly distribution of subcompaction will improve compaction throughput for some workloads. All input files' index blocks to sample some anchor key points from which we pick positions to partition the input range. This would introduce some CPU overhead in compaction preparation phase, if subcompaction is enabled, but it should be a small fraction of the CPU usage of the whole compaction process. This also brings a behavier change: subcompaction number is much more likely to maxed out than before.
* Add CompactionPri::kRoundRobin, a compaction picking mode that cycles through all the files with a compact cursor in a round-robin manner. This feature is available since 7.5.
* Provide support for subcompactions for user_defined_timestamp.
* Added an option `memtable_protection_bytes_per_key` that turns on memtable per key-value checksum protection. Each memtable entry will be suffixed by a checksum that is computed during writes, and verified in reads/compaction. Detected corruption will be logged and with corruption status returned to user.
* Added a blob-specific cache priority level - bottom level. Blobs are typically lower-value targets for caching than data blocks, since 1) with BlobDB, data blocks containing blob references conceptually form an index structure which has to be consulted before we can read the blob value, and 2) cached blobs represent only a single key-value, while cached data blocks generally contain multiple KVs. The user can specify the new option `low_pri_pool_ratio` in `LRUCacheOptions` to configure the ratio of capacity reserved for low priority cache entries (and therefore the remaining ratio is the space reserved for the bottom level), or configuring the new argument `low_pri_pool_ratio` in `NewLRUCache()` to achieve the same effect.

### Public API changes
* Removed Customizable support for RateLimiter and removed its CreateFromString() and Type() functions.
* `CompactRangeOptions::exclusive_manual_compaction` is now false by default. This ensures RocksDB does not introduce artificial parallelism limitations by default.
* Tiered Storage: change `bottommost_temperture` to `last_level_temperture`. The old option name is kept only for migration, please use the new option. The behavior is changed to apply temperature for the `last_level` SST files only.
* Added a new experimental ReadOption flag called optimize_multiget_for_io, which when set attempts to reduce MultiGet latency by spawning coroutines for keys in multiple levels.

### Bug Fixes
* Fix a bug starting in 7.4.0 in which some fsync operations might be skipped in a DB after any DropColumnFamily on that DB, until it is re-opened. This can lead to data loss on power loss. (For custom FileSystem implementations, this could lead to `FSDirectory::Fsync` or `FSDirectory::Close` after the first `FSDirectory::Close`; Also, valgrind could report call to `close()` with `fd=-1`.)
* Fix a bug where `GenericRateLimiter` could revert the bandwidth set dynamically using `SetBytesPerSecond()` when a user configures a structure enclosing it, e.g., using `GetOptionsFromString()` to configure an `Options` that references an existing `RateLimiter` object.
* Fix race conditions in `GenericRateLimiter`.
* Fix a bug in `FIFOCompactionPicker::PickTTLCompaction` where total_size calculating might cause underflow
* Fix data race bug in hash linked list memtable. With this bug, read request might temporarily miss an old record in the memtable in a race condition to the hash bucket.
* Fix a bug that `best_efforts_recovery` may fail to open the db with mmap read.
* Fixed a bug where blobs read during compaction would pollute the cache.
* Fixed a data race in LRUCache when used with a secondary_cache.
* Fixed a bug where blobs read by iterators would be inserted into the cache even with the `fill_cache` read option set to false.
* Fixed the segfault caused by `AllocateData()` in `CompressedSecondaryCache::SplitValueIntoChunks()` and `MergeChunksIntoValueTest`.
* Fixed a bug in BlobDB where a mix of inlined and blob values could result in an incorrect value being passed to the compaction filter (see #10391).
* Fixed a memory leak bug in stress tests caused by `FaultInjectionSecondaryCache`.

### Behavior Change
* Added checksum handshake during the copying of decompressed WAL fragment. This together with #9875, #10037, #10212, #10114 and #10319 provides end-to-end integrity protection for write batch during recovery.
* To minimize the internal fragmentation caused by the variable size of the compressed blocks in `CompressedSecondaryCache`, the original block is split according to the jemalloc bin size in `Insert()` and then merged back in `Lookup()`.
* PosixLogger is removed and by default EnvLogger will be used for info logging. The behavior of the two loggers should be very similar when using the default Posix Env.
* Remove [min|max]_timestamp from VersionEdit for now since they are not tracked in MANIFEST anyway but consume two empty std::string (up to 64 bytes) for each file. Should they be added back in the future, we should store them more compactly.
* Improve universal tiered storage compaction picker to avoid extra major compaction triggered by size amplification. If `preclude_last_level_data_seconds` is enabled, the size amplification is calculated within non last_level data only which skip the last level and use the penultimate level as the size base.
* If an error is hit when writing to a file (append, sync, etc), RocksDB is more strict with not issuing more operations to it, except closing the file, with exceptions of some WAL file operations in error recovery path.
* A `WriteBufferManager` constructed with `allow_stall == false` will no longer trigger write stall implicitly by thrashing until memtable count limit is reached. Instead, a column family can continue accumulating writes while that CF is flushing, which means memory may increase. Users who prefer stalling writes must now explicitly set `allow_stall == true`.
* Add `CompressedSecondaryCache` into the stress tests.
* Block cache keys have changed, which will cause any persistent caches to miss between versions.

### Performance Improvements
* Instead of constructing `FragmentedRangeTombstoneList` during every read operation, it is now constructed once and stored in immutable memtables. This improves speed of querying range tombstones from immutable memtables.
* When using iterators with the integrated BlobDB implementation, blob cache handles are now released immediately when the iterator's position changes.
* MultiGet can now do more IO in parallel by reading data blocks from SST files in multiple levels, if the optimize_multiget_for_io ReadOption flag is set.

## 7.5.0 (07/15/2022)
### New Features
* Mempurge option flag `experimental_mempurge_threshold` is now a ColumnFamilyOptions and can now be dynamically configured using `SetOptions()`.
* Support backward iteration when `ReadOptions::iter_start_ts` is set.
* Provide support for ReadOptions.async_io with direct_io to improve Seek latency by using async IO to parallelize child iterator seek and doing asynchronous prefetching on sequential scans.
* Added support for blob caching in order to cache frequently used blobs for BlobDB.
  * User can configure the new ColumnFamilyOptions `blob_cache` to enable/disable blob caching.
  * Either sharing the backend cache with the block cache or using a completely separate cache is supported.
  * A new abstraction interface called `BlobSource` for blob read logic gives all users access to blobs, whether they are in the blob cache, secondary cache, or (remote) storage. Blobs can be potentially read both while handling user reads (`Get`, `MultiGet`, or iterator) and during compaction (while dealing with compaction filters, Merges, or garbage collection) but eventually all blob reads go through `Version::GetBlob` or, for MultiGet, `Version::MultiGetBlob` (and then get dispatched to the interface -- `BlobSource`).
* Add experimental tiered compaction feature `AdvancedColumnFamilyOptions::preclude_last_level_data_seconds`, which makes sure the new data inserted within preclude_last_level_data_seconds won't be placed on cold tier (the feature is not complete).

### Public API changes
* Add metadata related structs and functions in C API, including
  * `rocksdb_get_column_family_metadata()` and `rocksdb_get_column_family_metadata_cf()` to obtain `rocksdb_column_family_metadata_t`.
  * `rocksdb_column_family_metadata_t` and its get functions & destroy function.
  * `rocksdb_level_metadata_t` and its and its get functions & destroy function.
  * `rocksdb_file_metadata_t` and its and get functions & destroy functions.
* Add suggest_compact_range() and suggest_compact_range_cf() to C API.
* When using block cache strict capacity limit (`LRUCache` with `strict_capacity_limit=true`), DB operations now fail with Status code `kAborted` subcode `kMemoryLimit` (`IsMemoryLimit()`) instead of `kIncomplete` (`IsIncomplete()`) when the capacity limit is reached, because Incomplete can mean other specific things for some operations. In more detail, `Cache::Insert()` now returns the updated Status code and this usually propagates through RocksDB to the user on failure.
* NewClockCache calls temporarily return an LRUCache (with similar characteristics as the desired ClockCache). This is because ClockCache is being replaced by a new version (the old one had unknown bugs) but this is still under development.
* Add two functions `int ReserveThreads(int threads_to_be_reserved)` and `int ReleaseThreads(threads_to_be_released)` into `Env` class. In the default implementation, both return 0. Newly added `xxxEnv` class that inherits `Env` should implement these two functions for thread reservation/releasing features.
* Add `rocksdb_options_get_prepopulate_blob_cache` and `rocksdb_options_set_prepopulate_blob_cache` to C API.
* Add `prepopulateBlobCache` and `setPrepopulateBlobCache` to Java API.

### Bug Fixes
* Fix a bug in which backup/checkpoint can include a WAL deleted by RocksDB.
* Fix a bug where concurrent compactions might cause unnecessary further write stalling. In some cases, this might cause write rate to drop to minimum.
* Fix a bug in Logger where if dbname and db_log_dir are on different filesystems, dbname creation would fail wrt to db_log_dir path returning an error and fails to open the DB.
* Fix a CPU and memory efficiency issue introduce by https://github.com/facebook/rocksdb/pull/8336 which made InternalKeyComparator configurable as an unintended side effect.

## Behavior Change
* In leveled compaction with dynamic levelling, level multiplier is not anymore adjusted due to oversized L0. Instead, compaction score is adjusted by increasing size level target by adding incoming bytes from upper levels. This would deprioritize compactions from upper levels if more data from L0 is coming. This is to fix some unnecessary full stalling due to drastic change of level targets, while not wasting write bandwidth for compaction while writes are overloaded.
* For track_and_verify_wals_in_manifest, revert to the original behavior before #10087: syncing of live WAL file is not tracked, and we track only the synced sizes of **closed** WALs. (PR #10330).
* WAL compression now computes/verifies checksum during compression/decompression.

### Performance Improvements
* Rather than doing total sort against all files in a level, SortFileByOverlappingRatio() to only find the top 50 files based on score. This can improve write throughput for the use cases where data is loaded in increasing key order and there are a lot of files in one LSM-tree, where applying compaction results is the bottleneck.
* In leveled compaction, L0->L1 trivial move will allow more than one file to be moved in one compaction. This would allow L0 files to be moved down faster when data is loaded in sequential order, making slowdown or stop condition harder to hit. Also seek L0->L1 trivial move when only some files qualify.
* In leveled compaction, try to trivial move more than one files if possible, up to 4 files or max_compaction_bytes. This is to allow higher write throughput for some use cases where data is loaded in sequential order, where appying compaction results is the bottleneck.

## 7.4.0 (06/19/2022)
### Bug Fixes
* Fixed a bug in calculating key-value integrity protection for users of in-place memtable updates. In particular, the affected users would be those who configure `protection_bytes_per_key > 0` on `WriteBatch` or `WriteOptions`, and configure `inplace_callback != nullptr`.
* Fixed a bug where a snapshot taken during SST file ingestion would be unstable.
* Fixed a bug for non-TransactionDB with avoid_flush_during_recovery = true and TransactionDB where in case of crash, min_log_number_to_keep may not change on recovery and persisting a new MANIFEST with advanced log_numbers for some column families, results in "column family inconsistency" error on second recovery. As a solution, RocksDB will persist the new MANIFEST after successfully syncing the new WAL. If a future recovery starts from the new MANIFEST, then it means the new WAL is successfully synced. Due to the sentinel empty write batch at the beginning, kPointInTimeRecovery of WAL is guaranteed to go after this point. If future recovery starts from the old MANIFEST, it means the writing the new MANIFEST failed. We won't have the "SST ahead of WAL" error.
* Fixed a bug where RocksDB DB::Open() may creates and writes to two new MANIFEST files even before recovery succeeds. Now writes to MANIFEST are persisted only after recovery is successful.
* Fix a race condition in WAL size tracking which is caused by an unsafe iterator access after container is changed.
* Fix unprotected concurrent accesses to `WritableFileWriter::filesize_` by `DB::SyncWAL()` and `DB::Put()` in two write queue mode.
* Fix a bug in WAL tracking. Before this PR (#10087), calling `SyncWAL()` on the only WAL file of the db will not log the event in MANIFEST, thus allowing a subsequent `DB::Open` even if the WAL file is missing or corrupted.
* Fix a bug that could return wrong results with `index_type=kHashSearch` and using `SetOptions` to change the `prefix_extractor`.
* Fixed a bug in WAL tracking with wal_compression. WAL compression writes a kSetCompressionType record which is not associated with any sequence number. As result, WalManager::GetSortedWalsOfType() will skip these WALs and not return them to caller, e.g. Checkpoint, Backup, causing the operations to fail.
* Avoid a crash if the IDENTITY file is accidentally truncated to empty. A new DB ID will be written and generated on Open.
* Fixed a possible corruption for users of `manual_wal_flush` and/or `FlushWAL(true /* sync */)`, together with `track_and_verify_wals_in_manifest == true`. For those users, losing unsynced data (e.g., due to power loss) could make future DB opens fail with a `Status::Corruption` complaining about missing WAL data.
* Fixed a bug in `WriteBatchInternal::Append()` where WAL termination point in write batch was not considered and the function appends an incorrect number of checksums.
* Fixed a crash bug introduced in 7.3.0 affecting users of MultiGet with `kDataBlockBinaryAndHash`.

### Public API changes
* Add new API GetUnixTime in Snapshot class which returns the unix time at which Snapshot is taken.
* Add transaction `get_pinned` and `multi_get` to C API.
* Add two-phase commit support to C API.
* Add `rocksdb_transaction_get_writebatch_wi` and `rocksdb_transaction_rebuild_from_writebatch` to C API.
* Add `rocksdb_options_get_blob_file_starting_level` and `rocksdb_options_set_blob_file_starting_level` to C API.
* Add `blobFileStartingLevel` and `setBlobFileStartingLevel` to Java API.
* Add SingleDelete for DB in C API
* Add User Defined Timestamp in C API.
  * `rocksdb_comparator_with_ts_create` to create timestamp aware comparator
  * Put, Get, Delete, SingleDelete, MultiGet APIs has corresponding timestamp aware APIs with suffix `with_ts`
  * And Add C API's for Transaction, SstFileWriter, Compaction as mentioned [here](https://github.com/facebook/rocksdb/wiki/User-defined-Timestamp-(Experimental))
* The contract for implementations of Comparator::IsSameLengthImmediateSuccessor has been updated to work around a design bug in `auto_prefix_mode`.
* The API documentation for `auto_prefix_mode` now notes some corner cases in which it returns different results than `total_order_seek`, due to design bugs that are not easily fixed. Users using built-in comparators and keys at least the size of a fixed prefix length are not affected.
* Obsoleted the NUM_DATA_BLOCKS_READ_PER_LEVEL stat and introduced the NUM_LEVEL_READ_PER_MULTIGET and MULTIGET_COROUTINE_COUNT stats
* Introduced `WriteOptions::protection_bytes_per_key`, which can be used to enable key-value integrity protection for live updates.

### New Features
* Add FileSystem::ReadAsync API in io_tracing
* Add blob garbage collection parameters `blob_garbage_collection_policy` and `blob_garbage_collection_age_cutoff` to both force-enable and force-disable GC, as well as selectively override age cutoff when using CompactRange.
* Add an extra sanity check in `GetSortedWalFiles()` (also used by `GetLiveFilesStorageInfo()`, `BackupEngine`, and `Checkpoint`) to reduce risk of successfully created backup or checkpoint failing to open because of missing WAL file.
* Add a new column family option `blob_file_starting_level` to enable writing blob files during flushes and compactions starting from the specified LSM tree level.
* Add support for timestamped snapshots (#9879)
* Provide support for AbortIO in posix to cancel submitted asynchronous requests using io_uring.
* Add support for rate-limiting batched `MultiGet()` APIs
* Added several new tickers, perf context statistics, and DB properties to BlobDB
  * Added new DB properties "rocksdb.blob-cache-capacity", "rocksdb.blob-cache-usage", "rocksdb.blob-cache-pinned-usage" to show blob cache usage.
  * Added new perf context statistics `blob_cache_hit_count`, `blob_read_count`, `blob_read_byte`, `blob_read_time`, `blob_checksum_time` and `blob_decompress_time`.
  * Added new tickers `BLOB_DB_CACHE_MISS`, `BLOB_DB_CACHE_HIT`, `BLOB_DB_CACHE_ADD`, `BLOB_DB_CACHE_ADD_FAILURES`, `BLOB_DB_CACHE_BYTES_READ` and `BLOB_DB_CACHE_BYTES_WRITE`.

### Behavior changes
* DB::Open(), DB::OpenAsSecondary() will fail if a Logger cannot be created (#9984)
* DB::Write does not hold global `mutex_` if this db instance does not need to switch wal and mem-table (#7516).
* Removed support for reading Bloom filters using obsolete block-based filter format. (Support for writing such filters was dropped in 7.0.) For good read performance on old DBs using these filters, a full compaction is required.
* Per KV checksum in write batch is verified before a write batch is written to WAL to detect any corruption to the write batch (#10114).

### Performance Improvements
* When compiled with folly (Meta-internal integration; experimental in open source build), improve the locking performance (CPU efficiency) of LRUCache by using folly DistributedMutex in place of standard mutex.

## 7.3.0 (05/20/2022)
### Bug Fixes
* Fixed a bug where manual flush would block forever even though flush options had wait=false.
* Fixed a bug where RocksDB could corrupt DBs with `avoid_flush_during_recovery == true` by removing valid WALs, leading to `Status::Corruption` with message like "SST file is ahead of WALs" when attempting to reopen.
* Fixed a bug in async_io path where incorrect length of data is read by FilePrefetchBuffer if data is consumed from two populated buffers and request for more data is sent.
* Fixed a CompactionFilter bug. Compaction filter used to use `Delete` to remove keys, even if the keys should be removed with `SingleDelete`. Mixing `Delete` and `SingleDelete` may cause undefined behavior.
* Fixed a bug in `WritableFileWriter::WriteDirect` and `WritableFileWriter::WriteDirectWithChecksum`. The rate_limiter_priority specified in ReadOptions was not passed to the RateLimiter when requesting a token.
* Fixed a bug which might cause process crash when I/O error happens when reading an index block in MultiGet().

### New Features
* DB::GetLiveFilesStorageInfo is ready for production use.
* Add new stats PREFETCHED_BYTES_DISCARDED which records number of prefetched bytes discarded by RocksDB FilePrefetchBuffer on destruction and POLL_WAIT_MICROS records wait time for FS::Poll API completion.
* RemoteCompaction supports table_properties_collector_factories override on compaction worker.
* Start tracking SST unique id in MANIFEST, which will be used to verify with SST properties during DB open to make sure the SST file is not overwritten or misplaced. A db option `verify_sst_unique_id_in_manifest` is introduced to enable/disable the verification, if enabled all SST files will be opened during DB-open to verify the unique id (default is false), so it's recommended to use it with `max_open_files = -1` to pre-open the files.
* Added the ability to concurrently read data blocks from multiple files in a level in batched MultiGet. This can be enabled by setting the async_io option in ReadOptions. Using this feature requires a FileSystem that supports ReadAsync (PosixFileSystem is not supported yet for this), and for RocksDB to be compiled with folly and c++20.
* Charge memory usage of file metadata. RocksDB holds one file metadata structure in-memory per on-disk table file. If an operation reserving memory for file metadata exceeds the avaible space left in the block
cache at some point (i.e, causing a cache full under `LRUCacheOptions::strict_capacity_limit` = true), creation will fail with `Status::MemoryLimit()`. To opt in this feature,  enable charging `CacheEntryRole::kFileMetadata` in `BlockBasedTableOptions::cache_usage_options`.

### Public API changes
* Add rollback_deletion_type_callback to TransactionDBOptions so that write-prepared transactions know whether to issue a Delete or SingleDelete to cancel a previous key written during prior prepare phase. The PR aims to prevent mixing SingleDeletes and Deletes for the same key that can lead to undefined behaviors for write-prepared transactions.
* EXPERIMENTAL: Add new API AbortIO in file_system to abort the read requests submitted asynchronously.
* CompactionFilter::Decision has a new value: kRemoveWithSingleDelete. If CompactionFilter returns this decision, then CompactionIterator will use `SingleDelete` to mark a key as removed.
* Renamed CompactionFilter::Decision::kRemoveWithSingleDelete to kPurge since the latter sounds more general and hides the implementation details of how compaction iterator handles keys.
* Added ability to specify functions for Prepare and Validate to OptionsTypeInfo.  Added methods to OptionTypeInfo to set the functions via an API.  These methods are intended for RocksDB plugin developers for configuration management.
* Added a new immutable db options, enforce_single_del_contracts. If set to false (default is true), compaction will NOT fail due to a single delete followed by a delete for the same key. The purpose of this temporay option is to help existing use cases migrate.
* Introduce `BlockBasedTableOptions::cache_usage_options` and use that to replace `BlockBasedTableOptions::reserve_table_builder_memory` and  `BlockBasedTableOptions::reserve_table_reader_memory`.
* Changed `GetUniqueIdFromTableProperties` to return a 128-bit unique identifier, which will be the standard size now. The old functionality (192-bit) is available from `GetExtendedUniqueIdFromTableProperties`. Both functions are no longer "experimental" and are ready for production use.
* In IOOptions, mark `prio` as deprecated for future removal.
* In `file_system.h`, mark `IOPriority` as deprecated for future removal.
* Add an option, `CompressionOptions::use_zstd_dict_trainer`, to indicate whether zstd dictionary trainer should be used for generating zstd compression dictionaries. The default value of this option is true for backward compatibility. When this option is set to false, zstd API `ZDICT_finalizeDictionary` is used to generate compression dictionaries.
* Seek API which positions itself every LevelIterator on the correct data block in the correct SST file which can be parallelized if ReadOptions.async_io option is enabled.
* Add new stat number_async_seek in PerfContext that indicates number of async calls made by seek to prefetch data.
* Add support for user-defined timestamps to read only DB.

### Bug Fixes
* RocksDB calls FileSystem::Poll API during FilePrefetchBuffer destruction which impacts performance as it waits for read requets completion which is not needed anymore. Calling FileSystem::AbortIO to abort those requests instead fixes that performance issue.
* Fixed unnecessary block cache contention when queries within a MultiGet batch and across parallel batches access the same data block, which previously could cause severely degraded performance in this unusual case. (In more typical MultiGet cases, this fix is expected to yield a small or negligible performance improvement.)

### Behavior changes
* Enforce the existing contract of SingleDelete so that SingleDelete cannot be mixed with Delete because it leads to undefined behavior. Fix a number of unit tests that violate the contract but happen to pass.
* ldb `--try_load_options` default to true if `--db` is specified and not creating a new DB, the user can still explicitly disable that by `--try_load_options=false` (or explicitly enable that by `--try_load_options`).
* During Flush write or Compaction write/read, the WriteController is used to determine whether DB writes are stalled or slowed down. The priority (Env::IOPriority) can then be determined accordingly and be passed in IOOptions to the file system.

### Performance Improvements
* Avoid calling malloc_usable_size() in LRU Cache's mutex.
* Reduce DB mutex holding time when finding obsolete files to delete. When a file is trivial moved to another level, the internal files will be referenced twice internally and sometimes opened twice too. If a deletion candidate file is not the last reference, we need to destroy the reference and close the file but not deleting the file. Right now we determine it by building a set of all live files. With the improvement, we check the file against all live LSM-tree versions instead.

## 7.2.0 (04/15/2022)
### Bug Fixes
* Fixed bug which caused rocksdb failure in the situation when rocksdb was accessible using UNC path
* Fixed a race condition when 2PC is disabled and WAL tracking in the MANIFEST is enabled. The race condition is between two background flush threads trying to install flush results, causing a WAL deletion not tracked in the MANIFEST. A future DB open may fail.
* Fixed a heap use-after-free race with DropColumnFamily.
* Fixed a bug that `rocksdb.read.block.compaction.micros` cannot track compaction stats (#9722).
* Fixed `file_type`, `relative_filename` and `directory` fields returned by `GetLiveFilesMetaData()`, which were added in inheriting from `FileStorageInfo`.
* Fixed a bug affecting `track_and_verify_wals_in_manifest`. Without the fix, application may see "open error: Corruption: Missing WAL with log number" while trying to open the db. The corruption is a false alarm but prevents DB open (#9766).
* Fix segfault in FilePrefetchBuffer with async_io as it doesn't wait for pending jobs to complete on destruction.
* Fix ERROR_HANDLER_AUTORESUME_RETRY_COUNT stat whose value was set wrong in portal.h
* Fixed a bug for non-TransactionDB with avoid_flush_during_recovery = true and TransactionDB where in case of crash, min_log_number_to_keep may not change on recovery and persisting a new MANIFEST with advanced log_numbers for some column families, results in "column family inconsistency" error on second recovery. As a solution the corrupted WALs whose numbers are larger than the corrupted wal and smaller than the new WAL will be moved to archive folder.
* Fixed a bug in RocksDB DB::Open() which may creates and writes to two new MANIFEST files even before recovery succeeds. Now writes to MANIFEST are persisted only after recovery is successful.

### New Features
* For db_bench when --seed=0 or --seed is not set then it uses the current time as the seed value. Previously it used the value 1000.
* For db_bench when --benchmark lists multiple tests and each test uses a seed for a RNG then the seeds across tests will no longer be repeated.
* Added an option to dynamically charge an updating estimated memory usage of block-based table reader to block cache if block cache available. To enable this feature, set `BlockBasedTableOptions::reserve_table_reader_memory = true`.
* Add new stat ASYNC_READ_BYTES that calculates number of bytes read during async read call and users can check if async code path is being called by RocksDB internal automatic prefetching for sequential reads.
* Enable async prefetching if ReadOptions.readahead_size is set along with ReadOptions.async_io in FilePrefetchBuffer.
* Add event listener support on remote compaction compactor side.
* Added a dedicated integer DB property `rocksdb.live-blob-file-garbage-size` that exposes the total amount of garbage in the blob files in the current version.
* RocksDB does internal auto prefetching if it notices sequential reads. It starts with readahead size `initial_auto_readahead_size` which now can be configured through BlockBasedTableOptions.
* Add a merge operator that allows users to register specific aggregation function so that they can does aggregation using different aggregation types for different keys. See comments in include/rocksdb/utilities/agg_merge.h for actual usage. The feature is experimental and the format is subject to change and we won't provide a migration tool.
* Meta-internal / Experimental: Improve CPU performance by replacing many uses of std::unordered_map with folly::F14FastMap when RocksDB is compiled together with Folly.
* Experimental: Add CompressedSecondaryCache, a concrete implementation of rocksdb::SecondaryCache, that integrates with compression libraries (e.g. LZ4) to hold compressed blocks.

### Behavior changes
* Disallow usage of commit-time-write-batch for write-prepared/write-unprepared transactions if TransactionOptions::use_only_the_last_commit_time_batch_for_recovery is false to prevent two (or more) uncommitted versions of the same key in the database. Otherwise, bottommost compaction may violate the internal key uniqueness invariant of SSTs if the sequence numbers of both internal keys are zeroed out (#9794).
* Make DB::GetUpdatesSince() return NotSupported early for write-prepared/write-unprepared transactions, as the API contract indicates.

### Public API changes
* Exposed APIs to examine results of block cache stats collections in a structured way. In particular, users of `GetMapProperty()` with property `kBlockCacheEntryStats` can now use the functions in `BlockCacheEntryStatsMapKeys` to find stats in the map.
* Add `fail_if_not_bottommost_level` to IngestExternalFileOptions so that ingestion will fail if the file(s) cannot be ingested to the bottommost level.
* Add output parameter `is_in_sec_cache` to `SecondaryCache::Lookup()`. It is to indicate whether the handle is possibly erased from the secondary cache after the Lookup.

## 7.1.0 (03/23/2022)
### New Features
* Allow WriteBatchWithIndex to index a WriteBatch that includes keys with user-defined timestamps. The index itself does not have timestamp.
* Add support for user-defined timestamps to write-committed transaction without API change. The `TransactionDB` layer APIs do not allow timestamps because we require that all user-defined-timestamps-aware operations go through the `Transaction` APIs.
* Added BlobDB options to `ldb`
* `BlockBasedTableOptions::detect_filter_construct_corruption` can now be dynamically configured using `DB::SetOptions`.
* Automatically recover from retryable read IO errors during backgorund flush/compaction.
* Experimental support for preserving file Temperatures through backup and restore, and for updating DB metadata for outside changes to file Temperature (`UpdateManifestForFilesState` or `ldb update_manifest --update_temperatures`).
* Experimental support for async_io in ReadOptions which is used by FilePrefetchBuffer to prefetch some of the data asynchronously,  if reads are sequential and auto readahead is enabled by rocksdb internally.

### Bug Fixes
* Fixed a major performance bug in which Bloom filters generated by pre-7.0 releases are not read by early 7.0.x releases (and vice-versa) due to changes to FilterPolicy::Name() in #9590. This can severely impact read performance and read I/O on upgrade or downgrade with existing DB, but not data correctness.
* Fixed a data race on `versions_` between `DBImpl::ResumeImpl()` and threads waiting for recovery to complete (#9496)
* Fixed a bug caused by race among flush, incoming writes and taking snapshots. Queries to snapshots created with these race condition can return incorrect result, e.g. resurfacing deleted data.
* Fixed a bug that DB flush uses `options.compression` even `options.compression_per_level` is set.
* Fixed a bug that DisableManualCompaction may assert when disable an unscheduled manual compaction.
* Fix a race condition when cancel manual compaction with `DisableManualCompaction`. Also DB close can cancel the manual compaction thread.
* Fixed a potential timer crash when open close DB concurrently.
* Fixed a race condition for `alive_log_files_` in non-two-write-queues mode. The race is between the write_thread_ in WriteToWAL() and another thread executing `FindObsoleteFiles()`. The race condition will be caught if `__glibcxx_requires_nonempty` is enabled.
* Fixed a bug that `Iterator::Refresh()` reads stale keys after DeleteRange() performed.
* Fixed a race condition when disable and re-enable manual compaction.
* Fixed automatic error recovery failure in atomic flush.
* Fixed a race condition when mmaping a WritableFile on POSIX.

### Public API changes
* Added pure virtual FilterPolicy::CompatibilityName(), which is needed for fixing major performance bug involving FilterPolicy naming in SST metadata without affecting Customizable aspect of FilterPolicy. This change only affects those with their own custom or wrapper FilterPolicy classes.
* `options.compression_per_level` is dynamically changeable with `SetOptions()`.
* Added `WriteOptions::rate_limiter_priority`. When set to something other than `Env::IO_TOTAL`, the internal rate limiter (`DBOptions::rate_limiter`) will be charged at the specified priority for writes associated with the API to which the `WriteOptions` was provided. Currently the support covers automatic WAL flushes, which happen during live updates (`Put()`, `Write()`, `Delete()`, etc.) when `WriteOptions::disableWAL == false` and `DBOptions::manual_wal_flush == false`.
* Add DB::OpenAndTrimHistory API. This API will open DB and trim data to the timestamp specified by trim_ts (The data with timestamp larger than specified trim bound will be removed). This API should only be used at a timestamp-enabled column families recovery. If the column family doesn't have timestamp enabled, this API won't trim any data on that column family. This API is not compatible with avoid_flush_during_recovery option.
* Remove BlockBasedTableOptions.hash_index_allow_collision which already takes no effect.

## 7.0.0 (02/20/2022)
### Bug Fixes
* Fixed a major bug in which batched MultiGet could return old values for keys deleted by DeleteRange when memtable Bloom filter is enabled (memtable_prefix_bloom_size_ratio > 0). (The fix includes a substantial MultiGet performance improvement in the unusual case of both memtable_whole_key_filtering and prefix_extractor.)
* Fixed more cases of EventListener::OnTableFileCreated called with OK status, file_size==0, and no SST file kept. Now the status is Aborted.
* Fixed a read-after-free bug in `DB::GetMergeOperands()`.
* Fix a data loss bug for 2PC write-committed transaction caused by concurrent transaction commit and memtable switch (#9571).
* Fixed NUM_INDEX_AND_FILTER_BLOCKS_READ_PER_LEVEL, NUM_DATA_BLOCKS_READ_PER_LEVEL, and NUM_SST_READ_PER_LEVEL stats to be reported once per MultiGet batch per level.

### Performance Improvements
* Mitigated the overhead of building the file location hash table used by the online LSM tree consistency checks, which can improve performance for certain workloads (see #9351).
* Switched to using a sorted `std::vector` instead of `std::map` for storing the metadata objects for blob files, which can improve performance for certain workloads, especially when the number of blob files is high.
* DisableManualCompaction() doesn't have to wait scheduled manual compaction to be executed in thread-pool to cancel the job.

### Public API changes
* Require C++17 compatible compiler (GCC >= 7, Clang >= 5, Visual Studio >= 2017) for compiling RocksDB and any code using RocksDB headers. See #9388.
* Added `ReadOptions::rate_limiter_priority`. When set to something other than `Env::IO_TOTAL`, the internal rate limiter (`DBOptions::rate_limiter`) will be charged at the specified priority for file reads associated with the API to which the `ReadOptions` was provided.
* Remove HDFS support from main repo.
* Remove librados support from main repo.
* Remove obsolete backupable_db.h and type alias `BackupableDBOptions`. Use backup_engine.h and `BackupEngineOptions`. Similar renamings are in the C and Java APIs.
* Removed obsolete utility_db.h and `UtilityDB::OpenTtlDB`. Use db_ttl.h and `DBWithTTL::Open`.
* Remove deprecated API DB::AddFile from main repo.
* Remove deprecated API ObjectLibrary::Register() and the (now obsolete) Regex public API. Use ObjectLibrary::AddFactory() with PatternEntry instead.
* Remove deprecated option DBOption::table_cache_remove_scan_count_limit.
* Remove deprecated API AdvancedColumnFamilyOptions::soft_rate_limit.
* Remove deprecated API AdvancedColumnFamilyOptions::hard_rate_limit.
* Remove deprecated API DBOption::base_background_compactions.
* Remove deprecated API DBOptions::purge_redundant_kvs_while_flush.
* Remove deprecated overloads of API DB::CompactRange.
* Remove deprecated option DBOptions::skip_log_error_on_recovery.
* Remove ReadOptions::iter_start_seqnum which has been deprecated.
* Remove DBOptions::preserved_deletes and DB::SetPreserveDeletesSequenceNumber().
* Remove deprecated API AdvancedColumnFamilyOptions::rate_limit_delay_max_milliseconds.
* Removed timestamp from WriteOptions. Accordingly, added to DB APIs Put, Delete, SingleDelete, etc. accepting an additional argument 'timestamp'. Added Put, Delete, SingleDelete, etc to WriteBatch accepting an additional argument 'timestamp'. Removed WriteBatch::AssignTimestamps(vector<Slice>) API. Renamed WriteBatch::AssignTimestamp() to WriteBatch::UpdateTimestamps() with clarified comments.
* Changed type of cache buffer passed to `Cache::CreateCallback` from `void*` to `const void*`.
* Significant updates to FilterPolicy-related APIs and configuration:
  * Remove public API support for deprecated, inefficient block-based filter (use_block_based_builder=true).
    * Old code and configuration strings that would enable it now quietly enable full filters instead, though any built-in FilterPolicy can still read block-based filters. This includes changing the longstanding default behavior of the Java API.
    * Remove deprecated FilterPolicy::CreateFilter() and FilterPolicy::KeyMayMatch()
    * Remove `rocksdb_filterpolicy_create()` from C API, as the only C API support for custom filter policies is now obsolete.
    * If temporary memory usage in full filter creation is a problem, consider using partitioned filters, smaller SST files, or setting reserve_table_builder_memory=true.
  * Remove support for "filter_policy=experimental_ribbon" configuration
  string. Use something like "filter_policy=ribbonfilter:10" instead.
  * Allow configuration string like "filter_policy=bloomfilter:10" without
  bool, to minimize acknowledgement of obsolete block-based filter.
  * Made FilterPolicy Customizable. Configuration of filter_policy is now accurately saved in OPTIONS file and can be loaded with LoadOptionsFromFile. (Loading an OPTIONS file generated by a previous version only enables reading and using existing filters, not generating new filters. Previously, no filter_policy would be configured from a saved OPTIONS file.)
  * Change meaning of nullptr return from GetBuilderWithContext() from "use
    block-based filter" to "generate no filter in this case."
    * Also, when user specifies bits_per_key < 0.5, we now round this down
    to "no filter" because we expect a filter with >= 80% FP rate is
    unlikely to be worth the CPU cost of accessing it (esp with
    cache_index_and_filter_blocks=1 or partition_filters=1).
    * bits_per_key >= 0.5 and < 1.0 is still rounded up to 1.0 (for 62% FP
    rate)
  * Remove class definitions for FilterBitsBuilder and FilterBitsReader from
    public API, so these can evolve more easily as implementation details.
    Custom FilterPolicy can still decide what kind of built-in filter to use
    under what conditions.
  * Also removed deprecated functions
    * FilterPolicy::GetFilterBitsBuilder()
    * NewExperimentalRibbonFilterPolicy()
  * Remove default implementations of
    * FilterPolicy::GetBuilderWithContext()
* Remove default implementation of Name() from FileSystemWrapper.
* Rename `SizeApproximationOptions.include_memtabtles` to `SizeApproximationOptions.include_memtables`.
* Remove deprecated option DBOptions::max_mem_compaction_level.
* Return Status::InvalidArgument from ObjectRegistry::NewObject if a factory exists but the object ould not be created (returns NotFound if the factory is missing).
* Remove deprecated overloads of API DB::GetApproximateSizes.
* Remove deprecated option DBOptions::new_table_reader_for_compaction_inputs.
* Add Transaction::SetReadTimestampForValidation() and Transaction::SetCommitTimestamp(). Default impl returns NotSupported().
* Add support for decimal patterns to ObjectLibrary::PatternEntry
* Remove deprecated remote compaction APIs `CompactionService::Start()` and `CompactionService::WaitForComplete()`. Please use `CompactionService::StartV2()`, `CompactionService::WaitForCompleteV2()` instead, which provides the same information plus extra data like priority, db_id, etc.
* `ColumnFamilyOptions::OldDefaults` and `DBOptions::OldDefaults` are marked deprecated, as they are no longer maintained.
* Add subcompaction callback APIs: `OnSubcompactionBegin()` and `OnSubcompactionCompleted()`.
* Add file Temperature information to `FileOperationInfo` in event listener API.
* Change the type of SizeApproximationFlags from enum to enum class. Also update the signature of DB::GetApproximateSizes API from uint8_t to SizeApproximationFlags.
* Add Temperature hints information from RocksDB in API `NewSequentialFile()`. backup and checkpoint operations need to open the source files with `NewSequentialFile()`, which will have the temperature hints. Other operations are not covered.

### Behavior Changes
* Disallow the combination of DBOptions.use_direct_io_for_flush_and_compaction == true and DBOptions.writable_file_max_buffer_size == 0. This combination can cause WritableFileWriter::Append() to loop forever, and it does not make much sense in direct IO.
* `ReadOptions::total_order_seek` no longer affects `DB::Get()`. The original motivation for this interaction has been obsolete since RocksDB has been able to detect whether the current prefix extractor is compatible with that used to generate table files, probably RocksDB 5.14.0.

## New Features
* Introduced an option `BlockBasedTableOptions::detect_filter_construct_corruption` for detecting corruption during Bloom Filter (format_version >= 5) and Ribbon Filter construction.
* Improved the SstDumpTool to read the comparator from table properties and use it to read the SST File.
* Extended the column family statistics in the info log so the total amount of garbage in the blob files and the blob file space amplification factor are also logged. Also exposed the blob file space amp via the `rocksdb.blob-stats` DB property.
* Introduced the API rocksdb_create_dir_if_missing in c.h that calls underlying file system's CreateDirIfMissing API to create the directory.
* Added last level and non-last level read statistics: `LAST_LEVEL_READ_*`, `NON_LAST_LEVEL_READ_*`.
* Experimental: Add support for new APIs ReadAsync in FSRandomAccessFile that reads the data asynchronously and Poll API in FileSystem that checks if requested read request has completed or not. ReadAsync takes a callback function. Poll API checks for completion of read IO requests and  should call callback functions to indicate completion of read requests.

## 6.29.0 (01/21/2022)
Note: The next release will be major release 7.0. See https://github.com/facebook/rocksdb/issues/9390 for more info.
### Public API change
* Added values to `TraceFilterType`: `kTraceFilterIteratorSeek`, `kTraceFilterIteratorSeekForPrev`, and `kTraceFilterMultiGet`. They can be set in `TraceOptions` to filter out the operation types after which they are named.
* Added `TraceOptions::preserve_write_order`. When enabled it  guarantees write records are traced in the same order they are logged to WAL and applied to the DB. By default it is disabled (false) to match the legacy behavior and prevent regression.
* Made the Env class extend the Customizable class.  Implementations need to be registered with the ObjectRegistry and to implement a Name() method in order to be created via this method.
* `Options::OldDefaults` is marked deprecated, as it is no longer maintained.
* Add ObjectLibrary::AddFactory and ObjectLibrary::PatternEntry classes.  This method and associated class are the preferred mechanism for registering factories with the ObjectLibrary going forward.  The ObjectLibrary::Register method, which uses regular expressions and may be problematic, is deprecated and will be in a future release.
* Changed `BlockBasedTableOptions::block_size` from `size_t` to `uint64_t`.
* Added API warning against using `Iterator::Refresh()` together with `DB::DeleteRange()`, which are incompatible and have always risked causing the refreshed iterator to return incorrect results.
* Made `AdvancedColumnFamilyOptions.bottommost_temperature` dynamically changeable with `SetOptions()`.

### Behavior Changes
* `DB::DestroyColumnFamilyHandle()` will return Status::InvalidArgument() if called with `DB::DefaultColumnFamily()`.
* On 32-bit platforms, mmap reads are no longer quietly disabled, just discouraged.

### New Features
* Added `Options::DisableExtraChecks()` that can be used to improve peak write performance by disabling checks that should not be necessary in the absence of software logic errors or CPU+memory hardware errors. (Default options are slowly moving toward some performance overheads for extra correctness checking.)

### Performance Improvements
* Improved read performance when a prefix extractor is used (Seek, Get, MultiGet), even compared to version 6.25 baseline (see bug fix below), by optimizing the common case of prefix extractor compatible with table file and unchanging.

### Bug Fixes
* Fix a bug that FlushMemTable may return ok even flush not succeed.
* Fixed a bug of Sync() and Fsync() not using `fcntl(F_FULLFSYNC)` on OS X and iOS.
* Fixed a significant performance regression in version 6.26 when a prefix extractor is used on the read path (Seek, Get, MultiGet). (Excessive time was spent in SliceTransform::AsString().)
* Fixed a race condition in SstFileManagerImpl error recovery code that can cause a crash during process shutdown.

### New Features
* Added RocksJava support for MacOS universal binary (ARM+x86)

## 6.28.0 (2021-12-17)
### New Features
* Introduced 'CommitWithTimestamp' as a new tag. Currently, there is no API for user to trigger a write with this tag to the WAL. This is part of the efforts to support write-commited transactions with user-defined timestamps.
* Introduce SimulatedHybridFileSystem which can help simulating HDD latency in db_bench. Tiered Storage latency simulation can be enabled using -simulate_hybrid_fs_file (note that it doesn't work if db_bench is interrupted in the middle). -simulate_hdd can also be used to simulate all files on HDD.

### Bug Fixes
* Fixed a bug in rocksdb automatic implicit prefetching which got broken because of new feature adaptive_readahead and internal prefetching got disabled when iterator moves from one file to next.
* Fixed a bug in TableOptions.prepopulate_block_cache which causes segmentation fault when used with TableOptions.partition_filters = true and TableOptions.cache_index_and_filter_blocks = true.
* Fixed a bug affecting custom memtable factories which are not registered with the `ObjectRegistry`. The bug could result in failure to save the OPTIONS file.
* Fixed a bug causing two duplicate entries to be appended to a file opened in non-direct mode and tracked by `FaultInjectionTestFS`.
* Fixed a bug in TableOptions.prepopulate_block_cache to support block-based filters also.
* Block cache keys no longer use `FSRandomAccessFile::GetUniqueId()` (previously used when available), so a filesystem recycling unique ids can no longer lead to incorrect result or crash (#7405). For files generated by RocksDB >= 6.24, the cache keys are stable across DB::Open and DB directory move / copy / import / export / migration, etc. Although collisions are still theoretically possible, they are (a) impossible in many common cases, (b) not dependent on environmental factors, and (c) much less likely than a CPU miscalculation while executing RocksDB.
* Fixed a bug in C bindings causing iterator to return incorrect result (#9343).

### Behavior Changes
* MemTableList::TrimHistory now use allocated bytes when max_write_buffer_size_to_maintain > 0(default in TrasactionDB, introduced in PR#5022) Fix #8371.

### Public API change
* Extend WriteBatch::AssignTimestamp and AssignTimestamps API so that both functions can accept an optional `checker` argument that performs additional checking on timestamp sizes.
* Introduce a new EventListener callback that will be called upon the end of automatic error recovery.
* Add IncreaseFullHistoryTsLow API so users can advance each column family's full_history_ts_low seperately.
* Add GetFullHistoryTsLow API so users can query current full_history_low value of specified column family.

### Performance Improvements
* Replaced map property `TableProperties::properties_offsets`  with uint64_t property `external_sst_file_global_seqno_offset` to save table properties's memory.
* Block cache accesses are faster by RocksDB using cache keys of fixed size (16 bytes).

### Java API Changes
* Removed Java API `TableProperties.getPropertiesOffsets()` as it exposed internal details to external users.

## 6.27.0 (2021-11-19)
### New Features
* Added new ChecksumType kXXH3 which is faster than kCRC32c on almost all x86\_64 hardware.
* Added a new online consistency check for BlobDB which validates that the number/total size of garbage blobs does not exceed the number/total size of all blobs in any given blob file.
* Provided support for tracking per-sst user-defined timestamp information in MANIFEST.
* Added new option "adaptive_readahead" in ReadOptions. For iterators, RocksDB does auto-readahead on noticing sequential reads and by enabling this option, readahead_size of current file (if reads are sequential) will be carried forward to next file instead of starting from the scratch at each level (except L0 level files). If reads are not sequential it will fall back to 8KB. This option is applicable only for RocksDB internal prefetch buffer and isn't supported with underlying file system prefetching.
* Added the read count and read bytes related stats to Statistics for tiered storage hot, warm, and cold file reads.
* Added an option to dynamically charge an updating estimated memory usage of block-based table building to block cache if block cache available. It currently only includes charging memory usage of constructing (new) Bloom Filter and Ribbon Filter to block cache. To enable this feature, set `BlockBasedTableOptions::reserve_table_builder_memory = true`.
* Add a new API OnIOError in listener.h that notifies listeners when an IO error occurs during FileSystem operation along with filename, status etc.
* Added compaction readahead support for blob files to the integrated BlobDB implementation, which can improve compaction performance when the database resides on higher-latency storage like HDDs or remote filesystems. Readahead can be configured using the column family option `blob_compaction_readahead_size`.

### Bug Fixes
* Prevent a `CompactRange()` with `CompactRangeOptions::change_level == true` from possibly causing corruption to the LSM state (overlapping files within a level) when run in parallel with another manual compaction. Note that setting `force_consistency_checks == true` (the default) would cause the DB to enter read-only mode in this scenario and return `Status::Corruption`, rather than committing any corruption.
* Fixed a bug in CompactionIterator when write-prepared transaction is used. A released earliest write conflict snapshot may cause assertion failure in dbg mode and unexpected key in opt mode.
* Fix ticker WRITE_WITH_WAL("rocksdb.write.wal"), this bug is caused by a bad extra `RecordTick(stats_, WRITE_WITH_WAL)` (at 2 place), this fix remove the extra `RecordTick`s and fix the corresponding test case.
* EventListener::OnTableFileCreated was previously called with OK status and file_size==0 in cases of no SST file contents written (because there was no content to add) and the empty file deleted before calling the listener. Now the status is Aborted.
* Fixed a bug in CompactionIterator when write-preared transaction is used. Releasing earliest_snapshot during compaction may cause a SingleDelete to be output after a PUT of the same user key whose seq has been zeroed.
* Added input sanitization on negative bytes passed into `GenericRateLimiter::Request`.
* Fixed an assertion failure in CompactionIterator when write-prepared transaction is used. We prove that certain operations can lead to a Delete being followed by a SingleDelete (same user key). We can drop the SingleDelete.
* Fixed a bug of timestamp-based GC which can cause all versions of a key under full_history_ts_low to be dropped. This bug will be triggered when some of the ikeys' timestamps are lower than full_history_ts_low, while others are newer.
* In some cases outside of the DB read and compaction paths, SST block checksums are now checked where they were not before.
* Explicitly check for and disallow the `BlockBasedTableOptions` if insertion into one of {`block_cache`, `block_cache_compressed`, `persistent_cache`} can show up in another of these. (RocksDB expects to be able to use the same key for different physical data among tiers.)
* Users who configured a dedicated thread pool for bottommost compactions by explicitly adding threads to the `Env::Priority::BOTTOM` pool will no longer see RocksDB schedule automatic compactions exceeding the DB's compaction concurrency limit. For details on per-DB compaction concurrency limit, see API docs of `max_background_compactions` and `max_background_jobs`.
* Fixed a bug of background flush thread picking more memtables to flush and prematurely advancing column family's log_number.
* Fixed an assertion failure in ManifestTailer.
* Fixed a bug that could, with WAL enabled, cause backups, checkpoints, and `GetSortedWalFiles()` to fail randomly with an error like `IO error: 001234.log: No such file or directory`

### Behavior Changes
* `NUM_FILES_IN_SINGLE_COMPACTION` was only counting the first input level files, now it's including all input files.
* `TransactionUtil::CheckKeyForConflicts` can also perform conflict-checking based on user-defined timestamps in addition to sequence numbers.
* Removed `GenericRateLimiter`'s minimum refill bytes per period previously enforced.

### Public API change
* When options.ttl is used with leveled compaction with compactinon priority kMinOverlappingRatio, files exceeding half of TTL value will be prioritized more, so that by the time TTL is reached, fewer extra compactions will be scheduled to clear them up. At the same time, when compacting files with data older than half of TTL, output files may be cut off based on those files' boundaries, in order for the early TTL compaction to work properly.
* Made FileSystem and RateLimiter extend the Customizable class and added a CreateFromString method.  Implementations need to be registered with the ObjectRegistry and to implement a Name() method in order to be created via this method.
* Clarified in API comments that RocksDB is not exception safe for callbacks and custom extensions. An exception propagating into RocksDB can lead to undefined behavior, including data loss, unreported corruption, deadlocks, and more.
* Marked `WriteBufferManager` as `final` because it is not intended for extension.
* Removed unimportant implementation details from table_properties.h
* Add API `FSDirectory::FsyncWithDirOptions()`, which provides extra information like directory fsync reason in `DirFsyncOptions`. File system like btrfs is using that to skip directory fsync for creating a new file, or when renaming a file, fsync the target file instead of the directory, which improves the `DB::Open()` speed by ~20%.
* `DB::Open()` is not going be blocked by obsolete file purge if `DBOptions::avoid_unnecessary_blocking_io` is set to true.
* In builds where glibc provides `gettid()`, info log ("LOG" file) lines now print a system-wide thread ID from `gettid()` instead of the process-local `pthread_self()`. For all users, the thread ID format is changed from hexadecimal to decimal integer.
* In builds where glibc provides `pthread_setname_np()`, the background thread names no longer contain an ID suffix. For example, "rocksdb:bottom7" (and all other threads in the `Env::Priority::BOTTOM` pool) are now named "rocksdb:bottom". Previously large thread pools could breach the name size limit (e.g., naming "rocksdb:bottom10" would fail).
* Deprecating `ReadOptions::iter_start_seqnum` and `DBOptions::preserve_deletes`, please try using user defined timestamp feature instead. The options will be removed in a future release, currently it logs a warning message when using.

### Performance Improvements
* Released some memory related to filter construction earlier in `BlockBasedTableBuilder` for `FullFilter` and `PartitionedFilter` case (#9070)

### Behavior Changes
* `NUM_FILES_IN_SINGLE_COMPACTION` was only counting the first input level files, now it's including all input files.

## 6.26.0 (2021-10-20)
### Bug Fixes
* Fixes a bug in directed IO mode when calling MultiGet() for blobs in the same blob file. The bug is caused by not sorting the blob read requests by file offsets.
* Fix the incorrect disabling of SST rate limited deletion when the WAL and DB are in different directories. Only WAL rate limited deletion should be disabled if its in a different directory.
* Fix `DisableManualCompaction()` to cancel compactions even when they are waiting on automatic compactions to drain due to `CompactRangeOptions::exclusive_manual_compactions == true`.
* Fix contract of `Env::ReopenWritableFile()` and `FileSystem::ReopenWritableFile()` to specify any existing file must not be deleted or truncated.
* Fixed bug in calls to `IngestExternalFiles()` with files for multiple column families. The bug could have introduced a delay in ingested file keys becoming visible after `IngestExternalFiles()` returned. Furthermore, mutations to ingested file keys while they were invisible could have been dropped (not necessarily immediately).
* Fixed a possible race condition impacting users of `WriteBufferManager` who constructed it with `allow_stall == true`. The race condition led to undefined behavior (in our experience, typically a process crash).
* Fixed a bug where stalled writes would remain stalled forever after the user calls `WriteBufferManager::SetBufferSize()` with `new_size == 0` to dynamically disable memory limiting.
* Make `DB::close()` thread-safe.
* Fix a bug in atomic flush where one bg flush thread will wait forever for a preceding bg flush thread to commit its result to MANIFEST but encounters an error which is mapped to a soft error (DB not stopped).
* Fix a bug in `BackupEngine` where some internal callers of `GenericRateLimiter::Request()` do not honor `bytes <= GetSingleBurstBytes()`.

### New Features
* Print information about blob files when using "ldb list_live_files_metadata"
* Provided support for SingleDelete with user defined timestamp.
* Experimental new function DB::GetLiveFilesStorageInfo offers essentially a unified version of other functions like GetLiveFiles, GetLiveFilesChecksumInfo, and GetSortedWalFiles. Checkpoints and backups could show small behavioral changes and/or improved performance as they now use this new API.
* Add remote compaction read/write bytes statistics: `REMOTE_COMPACT_READ_BYTES`, `REMOTE_COMPACT_WRITE_BYTES`.
* Introduce an experimental feature to dump out the blocks from block cache and insert them to the secondary cache to reduce the cache warmup time (e.g., used while migrating DB instance). More information are in `class CacheDumper` and `CacheDumpedLoader` at `rocksdb/utilities/cache_dump_load.h` Note that, this feature is subject to the potential change in the future, it is still experimental.
* Introduced a new BlobDB configuration option `blob_garbage_collection_force_threshold`, which can be used to trigger compactions targeting the SST files which reference the oldest blob files when the ratio of garbage in those blob files meets or exceeds the specified threshold. This can reduce space amplification with skewed workloads where the affected SST files might not otherwise get picked up for compaction.
* Added EXPERIMENTAL support for table file (SST) unique identifiers that are stable and universally unique, available with new function `GetUniqueIdFromTableProperties`. Only SST files from RocksDB >= 6.24 support unique IDs.
* Added `GetMapProperty()` support for "rocksdb.dbstats" (`DB::Properties::kDBStats`). As a map property, it includes DB-level internal stats accumulated over the DB's lifetime, such as user write related stats and uptime.

### Public API change
* Made SystemClock extend the Customizable class and added a CreateFromString method.  Implementations need to be registered with the ObjectRegistry and to implement a Name() method in order to be created via this method.
* Made SliceTransform extend the Customizable class and added a CreateFromString method.  Implementations need to be registered with the ObjectRegistry and to implement a Name() method in order to be created via this method.  The Capped and Prefixed transform classes return a short name (no length); use GetId for the fully qualified name.
* Made FileChecksumGenFactory, SstPartitionerFactory, TablePropertiesCollectorFactory, and WalFilter extend the Customizable class and added a CreateFromString method.
* Some fields of SstFileMetaData are deprecated for compatibility with new base class FileStorageInfo.
* Add `file_temperature` to `IngestExternalFileArg` such that when ingesting SST files, we are able to indicate the temperature of the this batch of files.
* If `DB::Close()` failed with a non aborted status, calling `DB::Close()` again will return the original status instead of Status::OK.
* Add CacheTier to advanced_options.h to describe the cache tier we used. Add a `lowest_used_cache_tier` option to `DBOptions` (immutable) and pass it to BlockBasedTableReader. By default it is `CacheTier::kNonVolatileBlockTier`, which means, we always use both block cache (kVolatileTier) and secondary cache (kNonVolatileBlockTier). By set it to `CacheTier::kVolatileTier`, the DB will not use the secondary cache.
* Even when options.max_compaction_bytes is hit, compaction output files are only cut when it aligns with grandparent files' boundaries. options.max_compaction_bytes could be slightly violated with the change, but the violation is no more than one target SST file size, which is usually much smaller.

### Performance Improvements
* Improved CPU efficiency of building block-based table (SST) files (#9039 and #9040).

### Java API Changes
* Add Java API bindings for new integrated BlobDB options
* `keyMayExist()` supports ByteBuffer.
* Fix multiget throwing Null Pointer Exception for num of keys > 70k (https://github.com/facebook/rocksdb/issues/8039).

## 6.25.0 (2021-09-20)
### Bug Fixes
* Allow secondary instance to refresh iterator. Assign read seq after referencing SuperVersion.
* Fixed a bug of secondary instance's last_sequence going backward, and reads on the secondary fail to see recent updates from the primary.
* Fixed a bug that could lead to duplicate DB ID or DB session ID in POSIX environments without /proc/sys/kernel/random/uuid.
* Fix a race in DumpStats() with column family destruction due to not taking a Ref on each entry while iterating the ColumnFamilySet.
* Fix a race in item ref counting in LRUCache when promoting an item from the SecondaryCache.
* Fix a race in BackupEngine if RateLimiter is reconfigured during concurrent Restore operations.
* Fix a bug on POSIX in which failure to create a lock file (e.g. out of space) can prevent future LockFile attempts in the same process on the same file from succeeding.
* Fix a bug that backup_rate_limiter and restore_rate_limiter in BackupEngine could not limit read rates.
* Fix the implementation of `prepopulate_block_cache = kFlushOnly` to only apply to flushes rather than to all generated files.
* Fix WAL log data corruption when using DBOptions.manual_wal_flush(true) and WriteOptions.sync(true) together. The sync WAL should work with locked log_write_mutex_.
* Add checks for validity of the IO uring completion queue entries, and fail the BlockBasedTableReader MultiGet sub-batch if there's an invalid completion
* Add an interface RocksDbIOUringEnable() that, if defined by the user, will allow them to enable/disable the use of IO uring by RocksDB
* Fix the bug that when direct I/O is used and MultiRead() returns a short result, RandomAccessFileReader::MultiRead() still returns full size buffer, with returned short value together with some data in original buffer. This bug is unlikely cause incorrect results, because (1) since FileSystem layer is expected to retry on short result, returning short results is only possible when asking more bytes in the end of the file, which RocksDB doesn't do when using MultiRead(); (2) checksum is unlikely to match.

### New Features
* RemoteCompaction's interface now includes `db_name`, `db_id`, `session_id`, which could help the user uniquely identify compaction job between db instances and sessions.
* Added a ticker statistic, "rocksdb.verify_checksum.read.bytes", reporting how many bytes were read from file to serve `VerifyChecksum()` and `VerifyFileChecksums()` queries.
* Added ticker statistics, "rocksdb.backup.read.bytes" and "rocksdb.backup.write.bytes", reporting how many bytes were read and written during backup.
* Added properties for BlobDB: `rocksdb.num-blob-files`, `rocksdb.blob-stats`, `rocksdb.total-blob-file-size`, and `rocksdb.live-blob-file-size`. The existing property `rocksdb.estimate_live-data-size` was also extended to include live bytes residing in blob files.
* Added two new RateLimiter IOPriorities: `Env::IO_USER`,`Env::IO_MID`. `Env::IO_USER` will have superior priority over all other RateLimiter IOPriorities without being subject to fair scheduling constraint.
* `SstFileWriter` now supports `Put`s and `Delete`s with user-defined timestamps. Note that the ingestion logic itself is not timestamp-aware yet.
* Allow a single write batch to include keys from multiple column families whose timestamps' formats can differ. For example, some column families may disable timestamp, while others enable timestamp.
* Add compaction priority information in RemoteCompaction, which can be used to schedule high priority job first.
* Added new callback APIs `OnBlobFileCreationStarted`,`OnBlobFileCreated`and `OnBlobFileDeleted` in `EventListener` class of listener.h. It notifies listeners during creation/deletion of individual blob files in Integrated BlobDB. It also log blob file creation finished event and deletion event in LOG file.
* Batch blob read requests for `DB::MultiGet` using `MultiRead`.
* Add support for fallback to local compaction, the user can return `CompactionServiceJobStatus::kUseLocal` to instruct RocksDB to run the compaction locally instead of waiting for the remote compaction result.
* Add built-in rate limiter's implementation of `RateLimiter::GetTotalPendingRequest(int64_t* total_pending_requests, const Env::IOPriority pri)` for the total number of requests that are pending for bytes in the rate limiter.
* Charge memory usage during data buffering, from which training samples are gathered for dictionary compression, to block cache. Unbuffering data can now be triggered if the block cache becomes full and `strict_capacity_limit=true` for the block cache, in addition to existing conditions that can trigger unbuffering.

### Public API change
* Remove obsolete implementation details FullKey and ParseFullKey from public API
* Change `SstFileMetaData::size` from `size_t` to `uint64_t`.
* Made Statistics extend the Customizable class and added a CreateFromString method.  Implementations of Statistics need to be registered with the ObjectRegistry and to implement a Name() method in order to be created via this method.
* Extended `FlushJobInfo` and `CompactionJobInfo` in listener.h to provide information about the blob files generated by a flush/compaction and garbage collected during compaction in Integrated BlobDB. Added struct members `blob_file_addition_infos` and `blob_file_garbage_infos` that contain this information.
* Extended parameter `output_file_names` of `CompactFiles` API to also include paths of the blob files generated by the compaction in Integrated BlobDB.
* Most `BackupEngine` functions now return `IOStatus` instead of `Status`. Most existing code should be compatible with this change but some calls might need to be updated.
* Add a new field `level_at_creation` in `TablePropertiesCollectorFactory::Context` to capture the level at creating the SST file (i.e, table), of which the properties are being collected.

### Miscellaneous
* Add a paranoid check where in case FileSystem layer doesn't fill the buffer but returns succeed, checksum is unlikely to match even if buffer contains a previous block. The byte modified is not useful anyway, so it isn't expected to change any behavior when FileSystem is satisfying its contract.

## 6.24.0 (2021-08-20)
### Bug Fixes
* If the primary's CURRENT file is missing or inaccessible, the secondary instance should not hang repeatedly trying to switch to a new MANIFEST. It should instead return the error code encountered while accessing the file.
* Restoring backups with BackupEngine is now a logically atomic operation, so that if a restore operation is interrupted, DB::Open on it will fail. Using BackupEngineOptions::sync (default) ensures atomicity even in case of power loss or OS crash.
* Fixed a race related to the destruction of `ColumnFamilyData` objects. The earlier logic unlocked the DB mutex before destroying the thread-local `SuperVersion` pointers, which could result in a process crash if another thread managed to get a reference to the `ColumnFamilyData` object.
* Removed a call to `RenameFile()` on a non-existent info log file ("LOG") when opening a new DB. Such a call was guaranteed to fail though did not impact applications since we swallowed the error. Now we also stopped swallowing errors in renaming "LOG" file.
* Fixed an issue where `OnFlushCompleted` was not called for atomic flush.
* Fixed a bug affecting the batched `MultiGet` API when used with keys spanning multiple column families and `sorted_input == false`.
* Fixed a potential incorrect result in opt mode and assertion failures caused by releasing snapshot(s) during compaction.
* Fixed passing of BlobFileCompletionCallback to Compaction job and Atomic flush job which was default paramter (nullptr). BlobFileCompletitionCallback is internal callback that manages addition of blob files to SSTFileManager.
* Fixed MultiGet not updating the block_read_count and block_read_byte PerfContext counters.

### New Features
* Made the EventListener extend the Customizable class.
* EventListeners that have a non-empty Name() and that are registered with the ObjectRegistry can now be serialized to/from the OPTIONS file.
* Insert warm blocks (data blocks, uncompressed dict blocks, index and filter blocks) in Block cache during flush under option BlockBasedTableOptions.prepopulate_block_cache. Previously it was enabled for only data blocks.
* BlockBasedTableOptions.prepopulate_block_cache can be dynamically configured using DB::SetOptions.
* Add CompactionOptionsFIFO.age_for_warm, which allows RocksDB to move old files to warm tier in FIFO compactions. Note that file temperature is still an experimental feature.
* Add a comment to suggest btrfs user to disable file preallocation by setting `options.allow_fallocate=false`.
* Fast forward option in Trace replay changed to double type to allow replaying at a lower speed, by settings the value between 0 and 1. This option can be set via `ReplayOptions` in `Replayer::Replay()`, or via `--trace_replay_fast_forward` in db_bench.
* Add property `LiveSstFilesSizeAtTemperature` to retrieve sst file size at different temperature.
* Added a stat rocksdb.secondary.cache.hits.
* Added a PerfContext counter secondary_cache_hit_count.
* The integrated BlobDB implementation now supports the tickers `BLOB_DB_BLOB_FILE_BYTES_READ`, `BLOB_DB_GC_NUM_KEYS_RELOCATED`, and `BLOB_DB_GC_BYTES_RELOCATED`, as well as the histograms `BLOB_DB_COMPRESSION_MICROS` and `BLOB_DB_DECOMPRESSION_MICROS`.
* Added hybrid configuration of Ribbon filter and Bloom filter where some LSM levels use Ribbon for memory space efficiency and some use Bloom for speed. See NewRibbonFilterPolicy. This also changes the default behavior of NewRibbonFilterPolicy to use Bloom for flushes under Leveled and Universal compaction and Ribbon otherwise. The C API function `rocksdb_filterpolicy_create_ribbon` is unchanged but adds new `rocksdb_filterpolicy_create_ribbon_hybrid`.

### Public API change
* Added APIs to decode and replay trace file via Replayer class. Added `DB::NewDefaultReplayer()` to create a default Replayer instance. Added `TraceReader::Reset()` to restart reading a trace file. Created trace_record.h, trace_record_result.h and utilities/replayer.h files to access the decoded Trace records, replay them, and query the actual operation results.
* Added Configurable::GetOptionsMap to the public API for use in creating new Customizable classes.
* Generalized bits_per_key parameters in C API from int to double for greater configurability. Although this is a compatible change for existing C source code, anything depending on C API signatures, such as foreign function interfaces, will need to be updated.

### Performance Improvements
* Try to avoid updating DBOptions if `SetDBOptions()` does not change any option value.

### Behavior Changes
* `StringAppendOperator` additionally accepts a string as the delimiter.
* BackupEngineOptions::sync (default true) now applies to restoring backups in addition to creating backups. This could slow down restores, but ensures they are fully persisted before returning OK. (Consider increasing max_background_operations to improve performance.)

## 6.23.0 (2021-07-16)
### Behavior Changes
* Obsolete keys in the bottommost level that were preserved for a snapshot will now be cleaned upon snapshot release in all cases. This form of compaction (snapshot release triggered compaction) previously had an artificial limitation that multiple tombstones needed to be present.
### Bug Fixes
* Blob file checksums are now printed in hexadecimal format when using the `manifest_dump` `ldb` command.
* `GetLiveFilesMetaData()` now populates the `temperature`, `oldest_ancester_time`, and `file_creation_time` fields of its `LiveFileMetaData` results when the information is available. Previously these fields always contained zero indicating unknown.
* Fix mismatches of OnCompaction{Begin,Completed} in case of DisableManualCompaction().
* Fix continuous logging of an existing background error on every user write
* Fix a bug that `Get()` return Status::OK() and an empty value for non-existent key when `read_options.read_tier = kBlockCacheTier`.
* Fix a bug that stat in `get_context` didn't accumulate to statistics when query is failed.
* Fixed handling of DBOptions::wal_dir with LoadLatestOptions() or ldb --try_load_options on a copied or moved DB. Previously, when the WAL directory is same as DB directory (default), a copied or moved DB would reference the old path of the DB as the WAL directory, potentially corrupting both copies. Under this change, the wal_dir from DB::GetOptions() or LoadLatestOptions() may now be empty, indicating that the current DB directory is used for WALs. This is also a subtle API change.

### New Features
* ldb has a new feature, `list_live_files_metadata`, that shows the live SST files, as well as their LSM storage level and the column family they belong to.
* The new BlobDB implementation now tracks the amount of garbage in each blob file in the MANIFEST.
* Integrated BlobDB now supports Merge with base values (Put/Delete etc.).
* RemoteCompaction supports sub-compaction, the job_id in the user interface is changed from `int` to `uint64_t` to support sub-compaction id.
* Expose statistics option in RemoteCompaction worker.

### Public API change
* Added APIs to the Customizable class to allow developers to create their own Customizable classes.  Created the utilities/customizable_util.h file to contain helper methods for developing new Customizable classes.
* Change signature of SecondaryCache::Name().  Make SecondaryCache customizable and add SecondaryCache::CreateFromString method.

## 6.22.0 (2021-06-18)
### Behavior Changes
* Added two additional tickers, MEMTABLE_PAYLOAD_BYTES_AT_FLUSH and MEMTABLE_GARBAGE_BYTES_AT_FLUSH. These stats can be used to estimate the ratio of "garbage" (outdated) bytes in the memtable that are discarded at flush time.
* Added API comments clarifying safe usage of Disable/EnableManualCompaction and EventListener callbacks for compaction.
### Bug Fixes
* fs_posix.cc GetFreeSpace() always report disk space available to root even when running as non-root.  Linux defaults often have disk mounts with 5 to 10 percent of total space reserved only for root.  Out of space could result for non-root users.
* Subcompactions are now disabled when user-defined timestamps are used, since the subcompaction boundary picking logic is currently not timestamp-aware, which could lead to incorrect results when different subcompactions process keys that only differ by timestamp.
* Fix an issue that `DeleteFilesInRange()` may cause ongoing compaction reports corruption exception, or ASSERT for debug build. There's no actual data loss or corruption that we find.
* Fixed confusingly duplicated output in LOG for periodic stats ("DUMPING STATS"), including "Compaction Stats" and "File Read Latency Histogram By Level".
* Fixed performance bugs in background gathering of block cache entry statistics, that could consume a lot of CPU when there are many column families with a shared block cache.

### New Features
* Marked the Ribbon filter and optimize_filters_for_memory features as production-ready, each enabling memory savings for Bloom-like filters. Use `NewRibbonFilterPolicy` in place of `NewBloomFilterPolicy` to use Ribbon filters instead of Bloom, or `ribbonfilter` in place of `bloomfilter` in configuration string.
* Allow `DBWithTTL` to use `DeleteRange` api just like other DBs. `DeleteRangeCF()` which executes `WriteBatchInternal::DeleteRange()` has been added to the handler in `DBWithTTLImpl::Write()` to implement it.
* Add BlockBasedTableOptions.prepopulate_block_cache.  If enabled, it prepopulate warm/hot data blocks which are already in memory into block cache at the time of flush. On a flush, the data block that is in memory (in memtables) get flushed to the device. If using Direct IO, additional IO is incurred to read this data back into memory again, which is avoided by enabling this option and it also helps with Distributed FileSystem. More details in include/rocksdb/table.h.
* Added a `cancel` field to `CompactRangeOptions`, allowing individual in-process manual range compactions to be cancelled.

### New Features
* Added BlobMetaData to the ColumnFamilyMetaData to return information about blob files

### Public API change
* Added GetAllColumnFamilyMetaData API to retrieve the ColumnFamilyMetaData about all column families.

## 6.21.0 (2021-05-21)
### Bug Fixes
* Fixed a bug in handling file rename error in distributed/network file systems when the server succeeds but client returns error. The bug can cause CURRENT file to point to non-existing MANIFEST file, thus DB cannot be opened.
* Fixed a bug where ingested files were written with incorrect boundary key metadata. In rare cases this could have led to a level's files being wrongly ordered and queries for the boundary keys returning wrong results.
* Fixed a data race between insertion into memtables and the retrieval of the DB properties `rocksdb.cur-size-active-mem-table`, `rocksdb.cur-size-all-mem-tables`, and `rocksdb.size-all-mem-tables`.
* Fixed the false-positive alert when recovering from the WAL file. Avoid reporting "SST file is ahead of WAL" on a newly created empty column family, if the previous WAL file is corrupted.
* Fixed a bug where `GetLiveFiles()` output included a non-existent file called "OPTIONS-000000". Backups and checkpoints, which use `GetLiveFiles()`, failed on DBs impacted by this bug. Read-write DBs were impacted when the latest OPTIONS file failed to write and `fail_if_options_file_error == false`. Read-only DBs were impacted when no OPTIONS files existed.
* Handle return code by io_uring_submit_and_wait() and io_uring_wait_cqe().
* In the IngestExternalFile() API, only try to sync the ingested file if the file is linked and the FileSystem/Env supports reopening a writable file.
* Fixed a bug that `AdvancedColumnFamilyOptions.max_compaction_bytes` is under-calculated for manual compaction (`CompactRange()`). Manual compaction is split to multiple compactions if the compaction size exceed the `max_compaction_bytes`. The bug creates much larger compaction which size exceed the user setting. On the other hand, larger manual compaction size can increase the subcompaction parallelism, you can tune that by setting `max_compaction_bytes`.

### Behavior Changes
* Due to the fix of false-postive alert of "SST file is ahead of WAL", all the CFs with no SST file (CF empty) will bypass the consistency check. We fixed a false-positive, but introduced a very rare true-negative which will be triggered in the following conditions: A CF with some delete operations in the last a few queries which will result in an empty CF (those are flushed to SST file and a compaction triggered which combines this file and all other SST files and generates an empty CF, or there is another reason to write a manifest entry for this CF after a flush that generates no SST file from an empty CF). The deletion entries are logged in a WAL and this WAL was corrupted, while the CF's log number points to the next WAL (due to the flush). Therefore, the DB can only recover to the point without these trailing deletions and cause the inconsistent DB status.

### New Features
* Add new option allow_stall passed during instance creation of WriteBufferManager. When allow_stall is set, WriteBufferManager will stall all writers shared across multiple DBs and columns if memory usage goes beyond specified WriteBufferManager::buffer_size (soft limit). Stall will be cleared when memory is freed after flush and memory usage goes down below buffer_size.
* Allow `CompactionFilter`s to apply in more table file creation scenarios such as flush and recovery. For compatibility, `CompactionFilter`s by default apply during compaction. Users can customize this behavior by overriding `CompactionFilterFactory::ShouldFilterTableFileCreation()`.
* Added more fields to FilterBuildingContext with LSM details, for custom filter policies that vary behavior based on where they are in the LSM-tree.
* Added DB::Properties::kBlockCacheEntryStats for querying statistics on what percentage of block cache is used by various kinds of blocks, etc. using DB::GetProperty and DB::GetMapProperty. The same information is now dumped to info LOG periodically according to `stats_dump_period_sec`.
* Add an experimental Remote Compaction feature, which allows the user to run Compaction on a different host or process. The feature is still under development, currently only works on some basic use cases. The interface will be changed without backward/forward compatibility support.
* RocksDB would validate total entries read in flush, and compare with counter inserted into it. If flush_verify_memtable_count = true (default), flush will fail. Otherwise, only log to info logs.
* Add `TableProperties::num_filter_entries`, which can be used with `TableProperties::filter_size` to calculate the effective bits per filter entry (unique user key or prefix) for a table file.

### Performance Improvements
* BlockPrefetcher is used by iterators to prefetch data if they anticipate more data to be used in future. It is enabled implicitly by rocksdb. Added change to take in account read pattern if reads are sequential. This would disable prefetching for random reads in MultiGet and iterators as readahead_size is increased exponential doing large prefetches.

### Public API change
* Removed a parameter from TableFactory::NewTableBuilder, which should not be called by user code because TableBuilder is not a public API.
* Removed unused structure `CompactionFilterContext`.
* The `skip_filters` parameter to SstFileWriter is now considered deprecated. Use `BlockBasedTableOptions::filter_policy` to control generation of filters.
* ClockCache is known to have bugs that could lead to crash or corruption, so should not be used until fixed. Use NewLRUCache instead.
* Added a new pure virtual function `ApplyToAllEntries` to `Cache`, to replace `ApplyToAllCacheEntries`. Custom `Cache` implementations must add an implementation. Because this function is for gathering statistics, an empty implementation could be acceptable for some applications.
* Added the ObjectRegistry to the ConfigOptions class.  This registry instance will be used to find any customizable loadable objects during initialization.
* Expanded the ObjectRegistry functionality to allow nested ObjectRegistry instances.  Added methods to register a set of functions with the registry/library as a group.
* Deprecated backupable_db.h and BackupableDBOptions in favor of new versions with appropriate names: backup_engine.h and BackupEngineOptions. Old API compatibility is preserved.

### Default Option Change
* When options.arena_block_size <= 0 (default value 0), still use writer_buffer_size / 8 but cap to 1MB. Too large alloation size might not be friendly to allocator and might cause performance issues in extreme cases.

### Build
* By default, try to build with liburing. For make, if ROCKSDB_USE_IO_URING is not set, treat as enable, which means RocksDB will try to build with liburing. Users can disable it with ROCKSDB_USE_IO_URING=0. For cmake, add WITH_LIBURING to control it, with default on.

## 6.20.0 (2021-04-16)
### Behavior Changes
* `ColumnFamilyOptions::sample_for_compression` now takes effect for creation of all block-based tables. Previously it only took effect for block-based tables created by flush.
* `CompactFiles()` can no longer compact files from lower level to up level, which has the risk to corrupt DB (details: #8063). The validation is also added to all compactions.
* Fixed some cases in which DB::OpenForReadOnly() could write to the filesystem. If you want a Logger with a read-only DB, you must now set DBOptions::info_log yourself, such as using CreateLoggerFromOptions().
* get_iostats_context() will never return nullptr. If thread-local support is not available, and user does not opt-out iostats context, then compilation will fail. The same applies to perf context as well.
* Added support for WriteBatchWithIndex::NewIteratorWithBase when overwrite_key=false.  Previously, this combination was not supported and would assert or return nullptr.
* Improve the behavior of WriteBatchWithIndex for Merge operations.  Now more operations may be stored in order to return the correct merged result.

### Bug Fixes
* Use thread-safe `strerror_r()` to get error messages.
* Fixed a potential hang in shutdown for a DB whose `Env` has high-pri thread pool disabled (`Env::GetBackgroundThreads(Env::Priority::HIGH) == 0`)
* Made BackupEngine thread-safe and added documentation comments to clarify what is safe for multiple BackupEngine objects accessing the same backup directory.
* Fixed crash (divide by zero) when compression dictionary is applied to a file containing only range tombstones.
* Fixed a backward iteration bug with partitioned filter enabled: not including the prefix of the last key of the previous filter partition in current filter partition can cause wrong iteration result.
* Fixed a bug that allowed `DBOptions::max_open_files` to be set with a non-negative integer with `ColumnFamilyOptions::compaction_style = kCompactionStyleFIFO`.

### Performance Improvements
* On ARM platform, use `yield` instead of `wfe` to relax cpu to gain better performance.

### Public API change
* Added `TableProperties::slow_compression_estimated_data_size` and `TableProperties::fast_compression_estimated_data_size`. When `ColumnFamilyOptions::sample_for_compression > 0`, they estimate what `TableProperties::data_size` would have been if the "fast" or "slow" (see `ColumnFamilyOptions::sample_for_compression` API doc for definitions) compression had been used instead.
* Update DB::StartIOTrace and remove Env object from the arguments as its redundant and DB already has Env object that is passed down to IOTracer::StartIOTrace
* Added `FlushReason::kWalFull`, which is reported when a memtable is flushed due to the WAL reaching its size limit; those flushes were previously reported as `FlushReason::kWriteBufferManager`. Also, changed the reason for flushes triggered by the write buffer manager to `FlushReason::kWriteBufferManager`; they were previously reported as `FlushReason::kWriteBufferFull`.
* Extend file_checksum_dump ldb command and DB::GetLiveFilesChecksumInfo API for IntegratedBlobDB and get checksum of blob files along with SST files.

### New Features
* Added the ability to open BackupEngine backups as read-only DBs, using BackupInfo::name_for_open and env_for_open provided by BackupEngine::GetBackupInfo() with include_file_details=true.
* Added BackupEngine support for integrated BlobDB, with blob files shared between backups when table files are shared. Because of current limitations, blob files always use the kLegacyCrc32cAndFileSize naming scheme, and incremental backups must read and checksum all blob files in a DB, even for files that are already backed up.
* Added an optional output parameter to BackupEngine::CreateNewBackup(WithMetadata) to return the BackupID of the new backup.
* Added BackupEngine::GetBackupInfo / GetLatestBackupInfo for querying individual backups.
* Made the Ribbon filter a long-term supported feature in terms of the SST schema(compatible with version >= 6.15.0) though the API for enabling it is expected to change.

## 6.19.0 (2021-03-21)
### Bug Fixes
* Fixed the truncation error found in APIs/tools when dumping block-based SST files in a human-readable format. After fix, the block-based table can be fully dumped as a readable file.
* When hitting a write slowdown condition, no write delay (previously 1 millisecond) is imposed until `delayed_write_rate` is actually exceeded, with an initial burst allowance of 1 millisecond worth of bytes. Also, beyond the initial burst allowance, `delayed_write_rate` is now more strictly enforced, especially with multiple column families.

### Public API change
* Changed default `BackupableDBOptions::share_files_with_checksum` to `true` and deprecated `false` because of potential for data loss. Note that accepting this change in behavior can temporarily increase backup data usage because files are not shared between backups using the two different settings. Also removed obsolete option kFlagMatchInterimNaming.
* Add a new option BlockBasedTableOptions::max_auto_readahead_size. RocksDB does auto-readahead for iterators on noticing more than two reads for a table file if user doesn't provide readahead_size. The readahead starts at 8KB and doubles on every additional read upto max_auto_readahead_size and now max_auto_readahead_size can be configured dynamically as well. Found that 256 KB readahead size provides the best performance, based on experiments, for auto readahead. Experiment data is in PR #3282. If value is set 0 then no automatic prefetching will be done by rocksdb. Also changing the value will only affect files opened after the change.
* Add suppport to extend DB::VerifyFileChecksums API to also verify blob files checksum.
* When using the new BlobDB, the amount of data written by flushes/compactions is now broken down into table files and blob files in the compaction statistics; namely, Write(GB) denotes the amount of data written to table files, while Wblob(GB) means the amount of data written to blob files.
* New default BlockBasedTableOptions::format_version=5 to enable new Bloom filter implementation by default, compatible with RocksDB versions >= 6.6.0.
* Add new SetBufferSize API to WriteBufferManager to allow dynamic management of memory allotted to all write buffers.  This allows user code to adjust memory monitoring provided by WriteBufferManager as process memory needs change datasets grow and shrink.
* Clarified the required semantics of Read() functions in FileSystem and Env APIs. Please ensure any custom implementations are compliant.
* For the new integrated BlobDB implementation, compaction statistics now include the amount of data read from blob files during compaction (due to garbage collection or compaction filters). Write amplification metrics have also been extended to account for data read from blob files.
* Add EqualWithoutTimestamp() to Comparator.
* Extend support to track blob files in SSTFileManager whenever a blob file is created/deleted. Blob files will be scheduled to delete via SSTFileManager and SStFileManager will now take blob files in account while calculating size and space limits along with SST files.
* Add new Append and PositionedAppend API with checksum handoff to legacy Env.

### New Features
* Support compaction filters for the new implementation of BlobDB. Add `FilterBlobByKey()` to `CompactionFilter`. Subclasses can override this method so that compaction filters can determine whether the actual blob value has to be read during compaction. Use a new `kUndetermined` in `CompactionFilter::Decision` to indicated that further action is necessary for compaction filter to make a decision.
* Add support to extend retrieval of checksums for blob files from the MANIFEST when checkpointing. During backup, rocksdb can detect corruption in blob files  during file copies.
* Add new options for db_bench --benchmarks: flush, waitforcompaction, compact0, compact1.
* Add an option to BackupEngine::GetBackupInfo to include the name and size of each backed-up file. Especially in the presence of file sharing among backups, this offers detailed insight into backup space usage.
* Enable backward iteration on keys with user-defined timestamps.
* Add statistics and info log for error handler: counters for bg error, bg io error, bg retryable io error, auto resume count, auto resume total retry number, and auto resume sucess; Histogram for auto resume retry count in each recovery call. Note that, each auto resume attempt will have one or multiple retries.

### Behavior Changes
* During flush, only WAL sync retryable IO error is mapped to hard error, which will stall the writes. When WAL is used but only SST file write has retryable IO error, it will be mapped to soft error and write will not be affected.

## 6.18.0 (2021-02-19)
### Behavior Changes
* When retryable IO error occurs during compaction, it is mapped to soft error and set the BG error. However, auto resume is not called to clean the soft error since compaction will reschedule by itself. In this change, When retryable IO error occurs during compaction, BG error is not set. User will be informed the error via EventHelper.
* Introduce a new trace file format for query tracing and replay and trace file version is bump up to 0.2. A payload map is added as the first portion of the payload. We will not have backward compatible issues when adding new entries to trace records. Added the iterator_upper_bound and iterator_lower_bound in Seek and SeekForPrev tracing function. Added them as the new payload member for iterator tracing.

### New Features
* Add support for key-value integrity protection in live updates from the user buffers provided to `WriteBatch` through the write to RocksDB's in-memory update buffer (memtable). This is intended to detect some cases of in-memory data corruption, due to either software or hardware errors. Users can enable protection by constructing their `WriteBatch` with `protection_bytes_per_key == 8`.
* Add support for updating `full_history_ts_low` option in manual compaction, which is for old timestamp data GC.
* Add a mechanism for using Makefile to build external plugin code into the RocksDB libraries/binaries. This intends to simplify compatibility and distribution for plugins (e.g., special-purpose `FileSystem`s) whose source code resides outside the RocksDB repo. See "plugin/README.md" for developer details, and "PLUGINS.md" for a listing of available plugins.
* Added memory pre-fetching for experimental Ribbon filter, which especially optimizes performance with batched MultiGet.
* A new, experimental version of BlobDB (key-value separation) is now available. The new implementation is integrated into the RocksDB core, i.e. it is accessible via the usual `rocksdb::DB` API, as opposed to the separate `rocksdb::blob_db::BlobDB` interface used by the earlier version, and can be configured on a per-column family basis using the configuration options `enable_blob_files`, `min_blob_size`, `blob_file_size`, `blob_compression_type`, `enable_blob_garbage_collection`, and `blob_garbage_collection_age_cutoff`. It extends RocksDB's consistency guarantees to blobs, and offers more features and better performance. Note that some features, most notably `Merge`, compaction filters, and backup/restore are not yet supported, and there is no support for migrating a database created by the old implementation.

### Bug Fixes
* Since 6.15.0, `TransactionDB` returns error `Status`es from calls to `DeleteRange()` and calls to `Write()` where the `WriteBatch` contains a range deletion. Previously such operations may have succeeded while not providing the expected transactional guarantees. There are certain cases where range deletion can still be used on such DBs; see the API doc on `TransactionDB::DeleteRange()` for details.
* `OptimisticTransactionDB` now returns error `Status`es from calls to `DeleteRange()` and calls to `Write()` where the `WriteBatch` contains a range deletion. Previously such operations may have succeeded while not providing the expected transactional guarantees.
* Fix `WRITE_PREPARED`, `WRITE_UNPREPARED` TransactionDB `MultiGet()` may return uncommitted data with snapshot.
* In DB::OpenForReadOnly, if any error happens while checking Manifest file path, it was overridden by Status::NotFound. It has been fixed and now actual error is returned.

### Public API Change
* Added a "only_mutable_options" flag to the ConfigOptions.  When this flag is "true", the Configurable functions and convenience methods (such as GetDBOptionsFromString) will only deal with options that are marked as mutable.  When this flag is true, only options marked as mutable can be configured (a Status::InvalidArgument will be returned) and options not marked as mutable will not be returned or compared.  The default is "false", meaning to compare all options.
* Add new Append and PositionedAppend APIs to FileSystem to bring the data verification information (data checksum information) from upper layer (e.g., WritableFileWriter) to the storage layer. In this way, the customized FileSystem is able to verify the correctness of data being written to the storage on time. Add checksum_handoff_file_types to DBOptions. User can use this option to control which file types (Currently supported file tyes: kWALFile, kTableFile, kDescriptorFile.) should use the new Append and PositionedAppend APIs to handoff the verification information. Currently, RocksDB only use crc32c to calculate the checksum for write handoff.
* Add an option, `CompressionOptions::max_dict_buffer_bytes`, to limit the in-memory buffering for selecting samples for generating/training a dictionary. The limit is currently loosely adhered to.


## 6.17.0 (2021-01-15)
### Behavior Changes
* When verifying full file checksum with `DB::VerifyFileChecksums()`, we now fail with `Status::InvalidArgument` if the name of the checksum generator used for verification does not match the name of the checksum generator used for protecting the file when it was created.
* Since RocksDB does not continue write the same file if a file write fails for any reason, the file scope write IO error is treated the same as retryable IO error. More information about error handling of file scope IO error is included in `ErrorHandler::SetBGError`.

### Bug Fixes
* Version older than 6.15 cannot decode VersionEdits `WalAddition` and `WalDeletion`, fixed this by changing the encoded format of them to be ignorable by older versions.
* Fix a race condition between DB startups and shutdowns in managing the periodic background worker threads. One effect of this race condition could be the process being terminated.

### Public API Change
* Add a public API WriteBufferManager::dummy_entries_in_cache_usage() which reports the size of dummy entries stored in cache (passed to WriteBufferManager). Dummy entries are used to account for DataBlocks.
* Add a SystemClock class that contains the time-related methods from Env.  The original methods in Env may be deprecated in a future release.  This class will allow easier testing, development, and expansion of time-related features.
* Add a public API GetRocksBuildProperties and GetRocksBuildInfoAsString to get properties about the current build.  These properties may include settings related to the GIT settings (branch, timestamp).  This change also sets the "build date" based on the GIT properties, rather than the actual build time, thereby enabling more reproducible builds.

## 6.16.0 (2020-12-18)
### Behavior Changes
* Attempting to write a merge operand without explicitly configuring `merge_operator` now fails immediately, causing the DB to enter read-only mode. Previously, failure was deferred until the `merge_operator` was needed by a user read or a background operation.

### Bug Fixes
* Truncated WALs ending in incomplete records can no longer produce gaps in the recovered data when `WALRecoveryMode::kPointInTimeRecovery` is used. Gaps are still possible when WALs are truncated exactly on record boundaries; for complete protection, users should enable `track_and_verify_wals_in_manifest`.
* Fix a bug where compressed blocks read by MultiGet are not inserted into the compressed block cache when use_direct_reads = true.
* Fixed the issue of full scanning on obsolete files when there are too many outstanding compactions with ConcurrentTaskLimiter enabled.
* Fixed the logic of populating native data structure for `read_amp_bytes_per_bit` during OPTIONS file parsing on big-endian architecture. Without this fix, original code introduced in PR7659, when running on big-endian machine, can mistakenly store read_amp_bytes_per_bit (an uint32) in little endian format. Future access to `read_amp_bytes_per_bit` will give wrong values. Little endian architecture is not affected.
* Fixed prefix extractor with timestamp issues.
* Fixed a bug in atomic flush: in two-phase commit mode, the minimum WAL log number to keep is incorrect.
* Fixed a bug related to checkpoint in PR7789: if there are multiple column families, and the checkpoint is not opened as read only, then in rare cases, data loss may happen in the checkpoint. Since backup engine relies on checkpoint, it may also be affected.
* When ldb --try_load_options is used with the --column_family option, the ColumnFamilyOptions for the specified column family was not loaded from the OPTIONS file. Fix it so its loaded from OPTIONS and then overridden with command line overrides.

### New Features
* User defined timestamp feature supports `CompactRange` and `GetApproximateSizes`.
* Support getting aggregated table properties (kAggregatedTableProperties and kAggregatedTablePropertiesAtLevel) with DB::GetMapProperty, for easier access to the data in a structured format.
* Experimental option BlockBasedTableOptions::optimize_filters_for_memory now works with experimental Ribbon filter (as well as Bloom filter).

### Public API Change
* Deprecated public but rarely-used FilterBitsBuilder::CalculateNumEntry, which is replaced with ApproximateNumEntries taking a size_t parameter and returning size_t.
* To improve portability the functions `Env::GetChildren` and `Env::GetChildrenFileAttributes` will no longer return entries for the special directories `.` or `..`.
* Added a new option `track_and_verify_wals_in_manifest`. If `true`, the log numbers and sizes of the synced WALs are tracked in MANIFEST, then during DB recovery, if a synced WAL is missing from disk, or the WAL's size does not match the recorded size in MANIFEST, an error will be reported and the recovery will be aborted. Note that this option does not work with secondary instance.
* `rocksdb_approximate_sizes` and `rocksdb_approximate_sizes_cf` in the C API now requires an error pointer (`char** errptr`) for receiving any error.
* All overloads of DB::GetApproximateSizes now return Status, so that any failure to obtain the sizes is indicated to the caller.

## 6.15.0 (2020-11-13)
### Bug Fixes
* Fixed a bug in the following combination of features: indexes with user keys (`format_version >= 3`), indexes are partitioned (`index_type == kTwoLevelIndexSearch`), and some index partitions are pinned in memory (`BlockBasedTableOptions::pin_l0_filter_and_index_blocks_in_cache`). The bug could cause keys to be truncated when read from the index leading to wrong read results or other unexpected behavior.
* Fixed a bug when indexes are partitioned (`index_type == kTwoLevelIndexSearch`), some index partitions are pinned in memory (`BlockBasedTableOptions::pin_l0_filter_and_index_blocks_in_cache`), and partitions reads could be mixed between block cache and directly from the file (e.g., with `enable_index_compression == 1` and `mmap_read == 1`, partitions that were stored uncompressed due to poor compression ratio would be read directly from the file via mmap, while partitions that were stored compressed would be read from block cache). The bug could cause index partitions to be mistakenly considered empty during reads leading to wrong read results.
* Since 6.12, memtable lookup should report unrecognized value_type as corruption (#7121).
* Since 6.14, fix false positive flush/compaction `Status::Corruption` failure when `paranoid_file_checks == true` and range tombstones were written to the compaction output files.
* Since 6.14, fix a bug that could cause a stalled write to crash with mixed of slowdown and no_slowdown writes (`WriteOptions.no_slowdown=true`).
* Fixed a bug which causes hang in closing DB when refit level is set in opt build. It was because ContinueBackgroundWork() was called in assert statement which is a no op. It was introduced in 6.14.
* Fixed a bug which causes Get() to return incorrect result when a key's merge operand is applied twice. This can occur if the thread performing Get() runs concurrently with a background flush thread and another thread writing to the MANIFEST file (PR6069).
* Reverted a behavior change silently introduced in 6.14.2, in which the effects of the `ignore_unknown_options` flag (used in option parsing/loading functions) changed.
* Reverted a behavior change silently introduced in 6.14, in which options parsing/loading functions began returning `NotFound` instead of `InvalidArgument` for option names not available in the present version.
* Fixed MultiGet bugs it doesn't return valid data with user defined timestamp.
* Fixed a potential bug caused by evaluating `TableBuilder::NeedCompact()` before `TableBuilder::Finish()` in compaction job. For example, the `NeedCompact()` method of `CompactOnDeletionCollector` returned by built-in `CompactOnDeletionCollectorFactory` requires `BlockBasedTable::Finish()` to return the correct result. The bug can cause a compaction-generated file not to be marked for future compaction based on deletion ratio.
* Fixed a seek issue with prefix extractor and timestamp.
* Fixed a bug of encoding and parsing BlockBasedTableOptions::read_amp_bytes_per_bit as a 64-bit integer.
* Fixed a bug of a recovery corner case, details in PR7621.

### Public API Change
* Deprecate `BlockBasedTableOptions::pin_l0_filter_and_index_blocks_in_cache` and `BlockBasedTableOptions::pin_top_level_index_and_filter`. These options still take effect until users migrate to the replacement APIs in `BlockBasedTableOptions::metadata_cache_options`. Migration guidance can be found in the API comments on the deprecated options.
* Add new API `DB::VerifyFileChecksums` to verify SST file checksum with corresponding entries in the MANIFEST if present. Current implementation requires scanning and recomputing file checksums.

### Behavior Changes
* The dictionary compression settings specified in `ColumnFamilyOptions::compression_opts` now additionally affect files generated by flush and compaction to non-bottommost level. Previously those settings at most affected files generated by compaction to bottommost level, depending on whether `ColumnFamilyOptions::bottommost_compression_opts` overrode them. Users who relied on dictionary compression settings in `ColumnFamilyOptions::compression_opts` affecting only the bottommost level can keep the behavior by moving their dictionary settings to `ColumnFamilyOptions::bottommost_compression_opts` and setting its `enabled` flag.
* When the `enabled` flag is set in `ColumnFamilyOptions::bottommost_compression_opts`, those compression options now take effect regardless of the value in `ColumnFamilyOptions::bottommost_compression`. Previously, those compression options only took effect when `ColumnFamilyOptions::bottommost_compression != kDisableCompressionOption`. Now, they additionally take effect when `ColumnFamilyOptions::bottommost_compression == kDisableCompressionOption` (such a setting causes bottommost compression type to fall back to `ColumnFamilyOptions::compression_per_level` if configured, and otherwise fall back to `ColumnFamilyOptions::compression`).

### New Features
* An EXPERIMENTAL new Bloom alternative that saves about 30% space compared to Bloom filters, with about 3-4x construction time and similar query times is available using NewExperimentalRibbonFilterPolicy.

## 6.14 (2020-10-09)
### Bug fixes
* Fixed a bug after a `CompactRange()` with `CompactRangeOptions::change_level` set fails due to a conflict in the level change step, which caused all subsequent calls to `CompactRange()` with `CompactRangeOptions::change_level` set to incorrectly fail with a `Status::NotSupported("another thread is refitting")` error.
* Fixed a bug that the bottom most level compaction could still be a trivial move even if `BottommostLevelCompaction.kForce` or `kForceOptimized` is set.

### Public API Change
* The methods to create and manage EncrypedEnv have been changed.  The EncryptionProvider is now passed to NewEncryptedEnv as a shared pointer, rather than a raw pointer.  Comparably, the CTREncryptedProvider now takes a shared pointer, rather than a reference, to a BlockCipher.  CreateFromString methods have been added to BlockCipher and EncryptionProvider to provide a single API by which different ciphers and providers can be created, respectively.
* The internal classes (CTREncryptionProvider, ROT13BlockCipher, CTRCipherStream) associated with the EncryptedEnv have been moved out of the public API.  To create a CTREncryptionProvider, one can either use EncryptionProvider::NewCTRProvider, or EncryptionProvider::CreateFromString("CTR").  To create a new ROT13BlockCipher, one can either use BlockCipher::NewROT13Cipher or BlockCipher::CreateFromString("ROT13").
* The EncryptionProvider::AddCipher method has been added to allow keys to be added to an EncryptionProvider.  This API will allow future providers to support multiple cipher keys.
* Add a new option "allow_data_in_errors". When this new option is set by users, it allows users to opt-in to get error messages containing corrupted keys/values. Corrupt keys, values will be logged in the messages, logs, status etc. that will help users with the useful information regarding affected data. By default value of this option is set false to prevent users data to be exposed in the messages so currently, data will be redacted from logs, messages, status by default.
* AdvancedColumnFamilyOptions::force_consistency_checks is now true by default, for more proactive DB corruption detection at virtually no cost (estimated two extra CPU cycles per million on a major production workload). Corruptions reported by these checks now mention "force_consistency_checks" in case a false positive corruption report is suspected and the option needs to be disabled (unlikely). Since existing column families have a saved setting for force_consistency_checks, only new column families will pick up the new default.

### General Improvements
* The settings of the DBOptions and ColumnFamilyOptions are now managed by Configurable objects (see New Features).  The same convenience methods to configure these options still exist but the backend implementation has been unified under a common implementation.

### New Features

* Methods to configure serialize, and compare -- such as TableFactory -- are exposed directly through the Configurable base class (from which these objects inherit).  This change will allow for better and more thorough configuration management and retrieval in the future.  The options for a Configurable object can be set via the ConfigureFromMap, ConfigureFromString, or ConfigureOption method.  The serialized version of the options of an object can be retrieved via the GetOptionString, ToString, or GetOption methods.  The list of options supported by an object can be obtained via the GetOptionNames method.  The "raw" object (such as the BlockBasedTableOption) for an option may be retrieved via the GetOptions method.  Configurable options can be compared via the AreEquivalent method.  The settings within a Configurable object may be validated via the ValidateOptions method.  The object may be intialized (at which point only mutable options may be updated) via the PrepareOptions method.
* Introduce options.check_flush_compaction_key_order with default value to be true. With this option, during flush and compaction, key order will be checked when writing to each SST file. If the order is violated, the flush or compaction will fail.
* Added is_full_compaction to CompactionJobStats, so that the information is available through the EventListener interface.
* Add more stats for MultiGet in Histogram to get number of data blocks, index blocks, filter blocks and sst files read from file system per level.
* SST files have a new table property called db_host_id, which is set to the hostname by default. A new option in DBOptions, db_host_id, allows the property value to be overridden with a user specified string, or disable it completely by making the option string empty.
* Methods to create customizable extensions -- such as TableFactory -- are exposed directly through the Customizable base class (from which these objects inherit).  This change will allow these Customizable classes to be loaded and configured in a standard way (via CreateFromString).  More information on how to write and use Customizable classes is in the customizable.h header file.

## 6.13 (2020-09-12)
### Bug fixes
* Fix a performance regression introduced in 6.4 that makes a upper bound check for every Next() even if keys are within a data block that is within the upper bound.
* Fix a possible corruption to the LSM state (overlapping files within a level) when a `CompactRange()` for refitting levels (`CompactRangeOptions::change_level == true`) and another manual compaction are executed in parallel.
* Sanitize `recycle_log_file_num` to zero when the user attempts to enable it in combination with `WALRecoveryMode::kTolerateCorruptedTailRecords`. Previously the two features were allowed together, which compromised the user's configured crash-recovery guarantees.
* Fix a bug where a level refitting in CompactRange() might race with an automatic compaction that puts the data to the target level of the refitting. The bug has been there for years.
* Fixed a bug in version 6.12 in which BackupEngine::CreateNewBackup could fail intermittently with non-OK status when backing up a read-write DB configured with a DBOptions::file_checksum_gen_factory.
* Fix useless no-op compactions scheduled upon snapshot release when options.disable-auto-compactions = true.
* Fix a bug when max_write_buffer_size_to_maintain is set, immutable flushed memtable destruction is delayed until the next super version is installed. A memtable is not added to delete list because of its reference hold by super version and super version doesn't switch because of empt delete list. So memory usage keeps on increasing beyond write_buffer_size + max_write_buffer_size_to_maintain.
* Avoid converting MERGES to PUTS when allow_ingest_behind is true.
* Fix compression dictionary sampling together with `SstFileWriter`. Previously, the dictionary would be trained/finalized immediately with zero samples. Now, the whole `SstFileWriter` file is buffered in memory and then sampled.
* Fix a bug with `avoid_unnecessary_blocking_io=1` and creating backups (BackupEngine::CreateNewBackup) or checkpoints (Checkpoint::Create). With this setting and WAL enabled, these operations could randomly fail with non-OK status.
* Fix a bug in which bottommost compaction continues to advance the underlying InternalIterator to skip tombstones even after shutdown.

### New Features
* A new field `std::string requested_checksum_func_name` is added to `FileChecksumGenContext`, which enables the checksum factory to create generators for a suite of different functions.
* Added a new subcommand, `ldb unsafe_remove_sst_file`, which removes a lost or corrupt SST file from a DB's metadata. This command involves data loss and must not be used on a live DB.

### Performance Improvements
* Reduce thread number for multiple DB instances by re-using one global thread for statistics dumping and persisting.
* Reduce write-amp in heavy write bursts in `kCompactionStyleLevel` compaction style with `level_compaction_dynamic_level_bytes` set.
* BackupEngine incremental backups no longer read DB table files that are already saved to a shared part of the backup directory, unless `share_files_with_checksum` is used with `kLegacyCrc32cAndFileSize` naming (discouraged).
  * For `share_files_with_checksum`, we are confident there is no regression (vs. pre-6.12) in detecting DB or backup corruption at backup creation time, mostly because the old design did not leverage this extra checksum computation for detecting inconsistencies at backup creation time.
  * For `share_table_files` without "checksum" (not recommended), there is a regression in detecting fundamentally unsafe use of the option, greatly mitigated by file size checking (under "Behavior Changes"). Almost no reason to use `share_files_with_checksum=false` should remain.
  * `DB::VerifyChecksum` and `BackupEngine::VerifyBackup` with checksum checking are still able to catch corruptions that `CreateNewBackup` does not.

### Public API Change
* Expose kTypeDeleteWithTimestamp in EntryType and update GetEntryType() accordingly.
* Added file_checksum and file_checksum_func_name to TableFileCreationInfo, which can pass the table file checksum information through the OnTableFileCreated callback during flush and compaction.
* A warning is added to `DB::DeleteFile()` API describing its known problems and deprecation plan.
* Add a new stats level, i.e. StatsLevel::kExceptTickers (PR7329) to exclude tickers even if application passes a non-null Statistics object.
* Added a new status code IOStatus::IOFenced() for the Env/FileSystem to indicate that writes from this instance are fenced off. Like any other background error, this error is returned to the user in Put/Merge/Delete/Flush calls and can be checked using Status::IsIOFenced().

### Behavior Changes
* File abstraction `FSRandomAccessFile.Prefetch()` default return status is changed from `OK` to `NotSupported`. If the user inherited file doesn't implement prefetch, RocksDB will create internal prefetch buffer to improve read performance.
* When retryabel IO error happens during Flush (manifest write error is excluded) and WAL is disabled, originally it is mapped to kHardError. Now,it is mapped to soft error. So DB will not stall the writes unless the memtable is full. At the same time, when auto resume is triggered to recover the retryable IO error during Flush, SwitchMemtable is not called to avoid generating to many small immutable memtables. If WAL is enabled, no behavior changes.
* When considering whether a table file is already backed up in a shared part of backup directory, BackupEngine would already query the sizes of source (DB) and pre-existing destination (backup) files. BackupEngine now uses these file sizes to detect corruption, as at least one of (a) old backup, (b) backup in progress, or (c) current DB is corrupt if there's a size mismatch.

### Others
* Error in prefetching partitioned index blocks will not be swallowed. It will fail the query and return the IOError users.

## 6.12 (2020-07-28)
### Public API Change
* Encryption file classes now exposed for inheritance in env_encryption.h
* File I/O listener is extended to cover more I/O operations. Now class `EventListener` in listener.h contains new callback functions: `OnFileFlushFinish()`, `OnFileSyncFinish()`, `OnFileRangeSyncFinish()`, `OnFileTruncateFinish()`, and ``OnFileCloseFinish()``.
* `FileOperationInfo` now reports `duration` measured by `std::chrono::steady_clock` and `start_ts` measured by `std::chrono::system_clock` instead of start and finish timestamps measured by `system_clock`. Note that `system_clock` is called before `steady_clock` in program order at operation starts.
* `DB::GetDbSessionId(std::string& session_id)` is added. `session_id` stores a unique identifier that gets reset every time the DB is opened. This DB session ID should be unique among all open DB instances on all hosts, and should be unique among re-openings of the same or other DBs. This identifier is recorded in the LOG file on the line starting with "DB Session ID:".
* `DB::OpenForReadOnly()` now returns `Status::NotFound` when the specified DB directory does not exist. Previously the error returned depended on the underlying `Env`. This change is available in all 6.11 releases as well.
* A parameter `verify_with_checksum` is added to `BackupEngine::VerifyBackup`, which is false by default. If it is ture, `BackupEngine::VerifyBackup` verifies checksums and file sizes of backup files. Pass `false` for `verify_with_checksum` to maintain the previous behavior and performance of `BackupEngine::VerifyBackup`, by only verifying sizes of backup files.

### Behavior Changes
* Best-efforts recovery ignores CURRENT file completely. If CURRENT file is missing during recovery, best-efforts recovery still proceeds with MANIFEST file(s).
* In best-efforts recovery, an error that is not Corruption or IOError::kNotFound or IOError::kPathNotFound will be overwritten silently. Fix this by checking all non-ok cases and return early.
* When `file_checksum_gen_factory` is set to `GetFileChecksumGenCrc32cFactory()`, BackupEngine will compare the crc32c checksums of table files computed when creating a backup to the expected checksums stored in the DB manifest, and will fail `CreateNewBackup()` on mismatch (corruption). If the `file_checksum_gen_factory` is not set or set to any other customized factory, there is no checksum verification to detect if SST files in a DB are corrupt when read, copied, and independently checksummed by BackupEngine.
* When a DB sets `stats_dump_period_sec > 0`, either as the initial value for DB open or as a dynamic option change, the first stats dump is staggered in the following X seconds, where X is an integer in `[0, stats_dump_period_sec)`. Subsequent stats dumps are still spaced `stats_dump_period_sec` seconds apart.
* When the paranoid_file_checks option is true, a hash is generated of all keys and values are generated when the SST file is written, and then the values are read back in to validate the file.  A corruption is signaled if the two hashes do not match.

### Bug fixes
* Compressed block cache was automatically disabled with read-only DBs by mistake. Now it is fixed: compressed block cache will be in effective with read-only DB too.
* Fix a bug of wrong iterator result if another thread finishes an update and a DB flush between two statement.
* Disable file deletion after MANIFEST write/sync failure until db re-open or Resume() so that subsequent re-open will not see MANIFEST referencing deleted SSTs.
* Fix a bug when index_type == kTwoLevelIndexSearch in PartitionedIndexBuilder to update FlushPolicy to point to internal key partitioner when it changes from user-key mode to internal-key mode in index partition.
* Make compaction report InternalKey corruption while iterating over the input.
* Fix a bug which may cause MultiGet to be slow because it may read more data than requested, but this won't affect correctness. The bug was introduced in 6.10 release.
* Fail recovery and report once hitting a physical log record checksum mismatch, while reading MANIFEST. RocksDB should not continue processing the MANIFEST any further.
* Fixed a bug in size-amp-triggered and periodic-triggered universal compaction, where the compression settings for the first input level were used rather than the compression settings for the output (bottom) level.

### New Features
* DB identity (`db_id`) and DB session identity (`db_session_id`) are added to table properties and stored in SST files. SST files generated from SstFileWriter and Repairer have DB identity “SST Writer” and “DB Repairer”, respectively. Their DB session IDs are generated in the same way as `DB::GetDbSessionId`. The session ID for SstFileWriter (resp., Repairer) resets every time `SstFileWriter::Open` (resp., `Repairer::Run`) is called.
* Added experimental option BlockBasedTableOptions::optimize_filters_for_memory for reducing allocated memory size of Bloom filters (~10% savings with Jemalloc) while preserving the same general accuracy. To have an effect, the option requires format_version=5 and malloc_usable_size. Enabling this option is forward and backward compatible with existing format_version=5.
* `BackupableDBOptions::share_files_with_checksum_naming` is added with new default behavior for naming backup files with `share_files_with_checksum`, to address performance and backup integrity issues. See API comments for details.
* Added auto resume function to automatically recover the DB from background Retryable IO Error. When retryable IOError happens during flush and WAL write, the error is mapped to Hard Error and DB will be in read mode. When retryable IO Error happens during compaction, the error will be mapped to Soft Error. DB is still in write/read mode. Autoresume function will create a thread for a DB to call DB->ResumeImpl() to try the recover for Retryable IO Error during flush and WAL write. Compaction will be rescheduled by itself if retryable IO Error happens. Auto resume may also cause other Retryable IO Error during the recovery, so the recovery will fail. Retry the auto resume may solve the issue, so we use max_bgerror_resume_count to decide how many resume cycles will be tried in total. If it is <=0, auto resume retryable IO Error is disabled. Default is INT_MAX, which will lead to a infinit auto resume. bgerror_resume_retry_interval decides the time interval between two auto resumes.
* Option `max_subcompactions` can be set dynamically using DB::SetDBOptions().
* Added experimental ColumnFamilyOptions::sst_partitioner_factory to define determine the partitioning of sst files. This helps compaction to split the files on interesting boundaries (key prefixes) to make propagation of sst files less write amplifying (covering the whole key space).

### Performance Improvements
* Eliminate key copies for internal comparisons while accessing ingested block-based tables.
* Reduce key comparisons during random access in all block-based tables.
* BackupEngine avoids unnecessary repeated checksum computation for backing up a table file to the `shared_checksum` directory when using `share_files_with_checksum_naming = kUseDbSessionId` (new default), except on SST files generated before this version of RocksDB, which fall back on using `kLegacyCrc32cAndFileSize`.

## 6.11 (2020-06-12)
### Bug Fixes
* Fix consistency checking error swallowing in some cases when options.force_consistency_checks = true.
* Fix possible false NotFound status from batched MultiGet using index type kHashSearch.
* Fix corruption caused by enabling delete triggered compaction (NewCompactOnDeletionCollectorFactory) in universal compaction mode, along with parallel compactions. The bug can result in two parallel compactions picking the same input files, resulting in the DB resurrecting older and deleted versions of some keys.
* Fix a use-after-free bug in best-efforts recovery. column_family_memtables_ needs to point to valid ColumnFamilySet.
* Let best-efforts recovery ignore corrupted files during table loading.
* Fix corrupt key read from ingested file when iterator direction switches from reverse to forward at a key that is a prefix of another key in the same file. It is only possible in files with a non-zero global seqno.
* Fix abnormally large estimate from GetApproximateSizes when a range starts near the end of one SST file and near the beginning of another. Now GetApproximateSizes consistently and fairly includes the size of SST metadata in addition to data blocks, attributing metadata proportionally among the data blocks based on their size.
* Fix potential file descriptor leakage in PosixEnv's IsDirectory() and NewRandomAccessFile().
* Fix false negative from the VerifyChecksum() API when there is a checksum mismatch in an index partition block in a BlockBasedTable format table file (index_type is kTwoLevelIndexSearch).
* Fix sst_dump to return non-zero exit code if the specified file is not a recognized SST file or fails requested checks.
* Fix incorrect results from batched MultiGet for duplicate keys, when the duplicate key matches the largest key of an SST file and the value type for the key in the file is a merge value.

### Public API Change
* Flush(..., column_family) may return Status::ColumnFamilyDropped() instead of Status::InvalidArgument() if column_family is dropped while processing the flush request.
* BlobDB now explicitly disallows using the default column family's storage directories as blob directory.
* DeleteRange now returns `Status::InvalidArgument` if the range's end key comes before its start key according to the user comparator. Previously the behavior was undefined.
* ldb now uses options.force_consistency_checks = true by default and "--disable_consistency_checks" is added to disable it.
* DB::OpenForReadOnly no longer creates files or directories if the named DB does not exist, unless create_if_missing is set to true.
* The consistency checks that validate LSM state changes (table file additions/deletions during flushes and compactions) are now stricter, more efficient, and no longer optional, i.e. they are performed even if `force_consistency_checks` is `false`.
* Disable delete triggered compaction (NewCompactOnDeletionCollectorFactory) in universal compaction mode and num_levels = 1 in order to avoid a corruption bug.
* `pin_l0_filter_and_index_blocks_in_cache` no longer applies to L0 files larger than `1.5 * write_buffer_size` to give more predictable memory usage. Such L0 files may exist due to intra-L0 compaction, external file ingestion, or user dynamically changing `write_buffer_size` (note, however, that files that are already pinned will continue being pinned, even after such a dynamic change).
* In point-in-time wal recovery mode, fail database recovery in case of IOError while reading the WAL to avoid data loss.
* A new method `Env::LowerThreadPoolCPUPriority(Priority, CpuPriority)` is added to `Env` to be able to lower to a specific priority such as `CpuPriority::kIdle`.

### New Features
* sst_dump to add a new --readahead_size argument. Users can specify read size when scanning the data. Sst_dump also tries to prefetch tail part of the SST files so usually some number of I/Os are saved there too.
* Generate file checksum in SstFileWriter if Options.file_checksum_gen_factory is set. The checksum and checksum function name are stored in ExternalSstFileInfo after the sst file write is finished.
* Add a value_size_soft_limit in read options which limits the cumulative value size of keys read in batches in MultiGet. Once the cumulative value size of found keys exceeds read_options.value_size_soft_limit, all the remaining keys are returned with status Abort without further finding their values. By default the value_size_soft_limit is std::numeric_limits<uint64_t>::max().
* Enable SST file ingestion with file checksum information when calling IngestExternalFiles(const std::vector<IngestExternalFileArg>& args). Added files_checksums and files_checksum_func_names to IngestExternalFileArg such that user can ingest the sst files with their file checksum information. Added verify_file_checksum to IngestExternalFileOptions (default is True). To be backward compatible, if DB does not enable file checksum or user does not provide checksum information (vectors of files_checksums and files_checksum_func_names are both empty), verification of file checksum is always sucessful. If DB enables file checksum, DB will always generate the checksum for each ingested SST file during Prepare stage of ingestion and store the checksum in Manifest, unless verify_file_checksum is False and checksum information is provided by the application. In this case, we only verify the checksum function name and directly store the ingested checksum in Manifest. If verify_file_checksum is set to True, DB will verify the ingested checksum and function name with the genrated ones. Any mismatch will fail the ingestion. Note that, if IngestExternalFileOptions::write_global_seqno is True, the seqno will be changed in the ingested file. Therefore, the checksum of the file will be changed. In this case, a new checksum will be generated after the seqno is updated and be stored in the Manifest.

### Performance Improvements
* Eliminate redundant key comparisons during random access in block-based tables.

## 6.10 (2020-05-02)
### Bug Fixes
* Fix wrong result being read from ingested file. May happen when a key in the file happen to be prefix of another key also in the file. The issue can further cause more data corruption. The issue exists with rocksdb >= 5.0.0 since DB::IngestExternalFile() was introduced.
* Finish implementation of BlockBasedTableOptions::IndexType::kBinarySearchWithFirstKey. It's now ready for use. Significantly reduces read amplification in some setups, especially for iterator seeks.
* Fix a bug by updating CURRENT file so that it points to the correct MANIFEST file after best-efforts recovery.
* Fixed a bug where ColumnFamilyHandle objects were not cleaned up in case an error happened during BlobDB's open after the base DB had been opened.
* Fix a potential undefined behavior caused by trying to dereference nullable pointer (timestamp argument) in DB::MultiGet.
* Fix a bug caused by not including user timestamp in MultiGet LookupKey construction. This can lead to wrong query result since the trailing bytes of a user key, if not shorter than timestamp, will be mistaken for user timestamp.
* Fix a bug caused by using wrong compare function when sorting the input keys of MultiGet with timestamps.
* Upgraded version of bzip library (1.0.6 -> 1.0.8) used with RocksJava to address potential vulnerabilities if an attacker can manipulate compressed data saved and loaded by RocksDB (not normal). See issue #6703.

### Public API Change
* Add a ConfigOptions argument to the APIs dealing with converting options to and from strings and files.  The ConfigOptions is meant to replace some of the options (such as input_strings_escaped and ignore_unknown_options) and allow for more parameters to be passed in the future without changing the function signature.
* Add NewFileChecksumGenCrc32cFactory to the file checksum public API, such that the builtin Crc32c based file checksum generator factory can be used by applications.
* Add IsDirectory to Env and FS to indicate if a path is a directory.

### New Features
* Added support for pipelined & parallel compression optimization for `BlockBasedTableBuilder`. This optimization makes block building, block compression and block appending a pipeline, and uses multiple threads to accelerate block compression. Users can set `CompressionOptions::parallel_threads` greater than 1 to enable compression parallelism. This feature is experimental for now.
* Provide an allocator for memkind to be used with block cache. This is to work with memory technologies (Intel DCPMM is one such technology currently available) that require different libraries for allocation and management (such as PMDK and memkind). The high capacities available make it possible to provision large caches (up to several TBs in size) beyond what is achievable with DRAM.
* Option `max_background_flushes` can be set dynamically using DB::SetDBOptions().
* Added functionality in sst_dump tool to check the compressed file size for different compression levels and print the time spent on compressing files with each compression type. Added arguments `--compression_level_from` and `--compression_level_to` to report size of all compression levels and one compression_type must be specified with it so that it will report compressed sizes of one compression type with different levels.
* Added statistics for redundant insertions into block cache: rocksdb.block.cache.*add.redundant. (There is currently no coordination to ensure that only one thread loads a table block when many threads are trying to access that same table block.)

### Bug Fixes
* Fix a bug when making options.bottommost_compression, options.compression_opts and options.bottommost_compression_opts dynamically changeable: the modified values are not written to option files or returned back to users when being queried.
* Fix a bug where index key comparisons were unaccounted in `PerfContext::user_key_comparison_count` for lookups in files written with `format_version >= 3`.
* Fix many bloom.filter statistics not being updated in batch MultiGet.

### Performance Improvements
* Improve performance of batch MultiGet with partitioned filters, by sharing block cache lookups to applicable filter blocks.
* Reduced memory copies when fetching and uncompressing compressed blocks from sst files.

## 6.9.0 (2020-03-29)
### Behavior changes
* Since RocksDB 6.8, ttl-based FIFO compaction can drop a file whose oldest key becomes older than options.ttl while others have not. This fix reverts this and makes ttl-based FIFO compaction use the file's flush time as the criterion. This fix also requires that max_open_files = -1 and compaction_options_fifo.allow_compaction = false to function properly.

### Public API Change
* Fix spelling so that API now has correctly spelled transaction state name `COMMITTED`, while the old misspelled `COMMITED` is still available as an alias.
* Updated default format_version in BlockBasedTableOptions from 2 to 4. SST files generated with the new default can be read by RocksDB versions 5.16 and newer, and use more efficient encoding of keys in index blocks.
* A new parameter `CreateBackupOptions` is added to both `BackupEngine::CreateNewBackup` and `BackupEngine::CreateNewBackupWithMetadata`, you can decrease CPU priority of `BackupEngine`'s background threads by setting `decrease_background_thread_cpu_priority` and `background_thread_cpu_priority` in `CreateBackupOptions`.
* Updated the public API of SST file checksum. Introduce the FileChecksumGenFactory to create the FileChecksumGenerator for each SST file, such that the FileChecksumGenerator is not shared and it can be more general for checksum implementations. Changed the FileChecksumGenerator interface from Value, Extend, and GetChecksum to Update, Finalize, and GetChecksum. Finalize should be only called once after all data is processed to generate the final checksum. Temproal data should be maintained by the FileChecksumGenerator object itself and finally it can return the checksum string.

### Bug Fixes
* Fix a bug where range tombstone blocks in ingested files were cached incorrectly during ingestion. If range tombstones were read from those incorrectly cached blocks, the keys they covered would be exposed.
* Fix a data race that might cause crash when calling DB::GetCreationTimeOfOldestFile() by a small chance. The bug was introduced in 6.6 Release.
* Fix a bug where a boolean value optimize_filters_for_hits was for max threads when calling load table handles after a flush or compaction. The value is correct to 1. The bug should not cause user visible problems.
* Fix a bug which might crash the service when write buffer manager fails to insert the dummy handle to the block cache.

### Performance Improvements
* In CompactRange, for levels starting from 0, if the level does not have any file with any key falling in the specified range, the level is skipped. So instead of always compacting from level 0, the compaction starts from the first level with keys in the specified range until the last such level.
* Reduced memory copy when reading sst footer and blobdb in direct IO mode.
* When restarting a database with large numbers of sst files, large amount of CPU time is spent on getting logical block size of the sst files, which slows down the starting progress, this inefficiency is optimized away with an internal cache for the logical block sizes.

### New Features
* Basic support for user timestamp in iterator. Seek/SeekToFirst/Next and lower/upper bounds are supported. Reverse iteration is not supported. Merge is not considered.
* When file lock failure when the lock is held by the current process, return acquiring time and thread ID in the error message.
* Added a new option, best_efforts_recovery (default: false), to allow database to open in a db dir with missing table files. During best efforts recovery, missing table files are ignored, and database recovers to the most recent state without missing table file. Cross-column-family consistency is not guaranteed even if WAL is enabled.
* options.bottommost_compression, options.compression_opts and options.bottommost_compression_opts are now dynamically changeable.

## 6.8.0 (2020-02-24)
### Java API Changes
* Major breaking changes to Java comparators, toward standardizing on ByteBuffer for performant, locale-neutral operations on keys (#6252).
* Added overloads of common API methods using direct ByteBuffers for keys and values (#2283).

### Bug Fixes
* Fix incorrect results while block-based table uses kHashSearch, together with Prev()/SeekForPrev().
* Fix a bug that prevents opening a DB after two consecutive crash with TransactionDB, where the first crash recovers from a corrupted WAL with kPointInTimeRecovery but the second cannot.
* Fixed issue #6316 that can cause a corruption of the MANIFEST file in the middle when writing to it fails due to no disk space.
* Add DBOptions::skip_checking_sst_file_sizes_on_db_open. It disables potentially expensive checking of all sst file sizes in DB::Open().
* BlobDB now ignores trivially moved files when updating the mapping between blob files and SSTs. This should mitigate issue #6338 where out of order flush/compaction notifications could trigger an assertion with the earlier code.
* Batched MultiGet() ignores IO errors while reading data blocks, causing it to potentially continue looking for a key and returning stale results.
* `WriteBatchWithIndex::DeleteRange` returns `Status::NotSupported`. Previously it returned success even though reads on the batch did not account for range tombstones. The corresponding language bindings now cannot be used. In C, that includes `rocksdb_writebatch_wi_delete_range`, `rocksdb_writebatch_wi_delete_range_cf`, `rocksdb_writebatch_wi_delete_rangev`, and `rocksdb_writebatch_wi_delete_rangev_cf`. In Java, that includes `WriteBatchWithIndex::deleteRange`.
* Assign new MANIFEST file number when caller tries to create a new MANIFEST by calling LogAndApply(..., new_descriptor_log=true). This bug can cause MANIFEST being overwritten during recovery if options.write_dbid_to_manifest = true and there are WAL file(s).

### Performance Improvements
* Perfom readahead when reading from option files. Inside DB, options.log_readahead_size will be used as the readahead size. In other cases, a default 512KB is used.

### Public API Change
* The BlobDB garbage collector now emits the statistics `BLOB_DB_GC_NUM_FILES` (number of blob files obsoleted during GC), `BLOB_DB_GC_NUM_NEW_FILES` (number of new blob files generated during GC), `BLOB_DB_GC_FAILURES` (number of failed GC passes), `BLOB_DB_GC_NUM_KEYS_RELOCATED` (number of blobs relocated during GC), and `BLOB_DB_GC_BYTES_RELOCATED` (total size of blobs relocated during GC). On the other hand, the following statistics, which are not relevant for the new GC implementation, are now deprecated: `BLOB_DB_GC_NUM_KEYS_OVERWRITTEN`, `BLOB_DB_GC_NUM_KEYS_EXPIRED`, `BLOB_DB_GC_BYTES_OVERWRITTEN`, `BLOB_DB_GC_BYTES_EXPIRED`, and `BLOB_DB_GC_MICROS`.
* Disable recycle_log_file_num when an inconsistent recovery modes are requested: kPointInTimeRecovery and kAbsoluteConsistency

### New Features
* Added the checksum for each SST file generated by Flush or Compaction. Added sst_file_checksum_func to Options such that user can plugin their own SST file checksum function via override the FileChecksumFunc class. If user does not set the sst_file_checksum_func, SST file checksum calculation will not be enabled. The checksum information inlcuding uint32_t checksum value and a checksum function name (string). The checksum information is stored in FileMetadata in version store and also logged to MANIFEST. A new tool is added to LDB such that user can dump out a list of file checksum information from MANIFEST (stored in an unordered_map).
* `db_bench` now supports `value_size_distribution_type`, `value_size_min`, `value_size_max` options for generating random variable sized value. Added `blob_db_compression_type` option for BlobDB to enable blob compression.
* Replace RocksDB namespace "rocksdb" with flag "ROCKSDB_NAMESPACE" which if is not defined, defined as "rocksdb" in header file rocksdb_namespace.h.

## 6.7.0 (2020-01-21)
### Public API Change
* Added a rocksdb::FileSystem class in include/rocksdb/file_system.h to encapsulate file creation/read/write operations, and an option DBOptions::file_system to allow a user to pass in an instance of rocksdb::FileSystem. If its a non-null value, this will take precendence over DBOptions::env for file operations. A new API rocksdb::FileSystem::Default() returns a platform default object. The DBOptions::env option and Env::Default() API will continue to be used for threading and other OS related functions, and where DBOptions::file_system is not specified, for file operations. For storage developers who are accustomed to rocksdb::Env, the interface in rocksdb::FileSystem is new and will probably undergo some changes as more storage systems are ported to it from rocksdb::Env. As of now, no env other than Posix has been ported to the new interface.
* A new rocksdb::NewSstFileManager() API that allows the caller to pass in separate Env and FileSystem objects.
* Changed Java API for RocksDB.keyMayExist functions to use Holder<byte[]> instead of StringBuilder, so that retrieved values need not decode to Strings.
* A new `OptimisticTransactionDBOptions` Option that allows users to configure occ validation policy. The default policy changes from kValidateSerial to kValidateParallel to reduce mutex contention.

### Bug Fixes
* Fix a bug that can cause unnecessary bg thread to be scheduled(#6104).
* Fix crash caused by concurrent CF iterations and drops(#6147).
* Fix a race condition for cfd->log_number_ between manifest switch and memtable switch (PR 6249) when number of column families is greater than 1.
* Fix a bug on fractional cascading index when multiple files at the same level contain the same smallest user key, and those user keys are for merge operands. In this case, Get() the exact key may miss some merge operands.
* Delcare kHashSearch index type feature-incompatible with index_block_restart_interval larger than 1.
* Fixed an issue where the thread pools were not resized upon setting `max_background_jobs` dynamically through the `SetDBOptions` interface.
* Fix a bug that can cause write threads to hang when a slowdown/stall happens and there is a mix of writers with WriteOptions::no_slowdown set/unset.
* Fixed an issue where an incorrect "number of input records" value was used to compute the "records dropped" statistics for compactions.
* Fix a regression bug that causes segfault when hash is used, max_open_files != -1 and total order seek is used and switched back.

### New Features
* It is now possible to enable periodic compactions for the base DB when using BlobDB.
* BlobDB now garbage collects non-TTL blobs when `enable_garbage_collection` is set to `true` in `BlobDBOptions`. Garbage collection is performed during compaction: any valid blobs located in the oldest N files (where N is the number of non-TTL blob files multiplied by the value of `BlobDBOptions::garbage_collection_cutoff`) encountered during compaction get relocated to new blob files, and old blob files are dropped once they are no longer needed. Note: we recommend enabling periodic compactions for the base DB when using this feature to deal with the case when some old blob files are kept alive by SSTs that otherwise do not get picked for compaction.
* `db_bench` now supports the `garbage_collection_cutoff` option for BlobDB.
* Introduce ReadOptions.auto_prefix_mode. When set to true, iterator will return the same result as total order seek, but may choose to use prefix seek internally based on seek key and iterator upper bound.
* MultiGet() can use IO Uring to parallelize read from the same SST file. This featuer is by default disabled. It can be enabled with environment variable ROCKSDB_USE_IO_URING.

## 6.6.2 (2020-01-13)
### Bug Fixes
* Fixed a bug where non-L0 compaction input files were not considered to compute the `creation_time` of new compaction outputs.

## 6.6.1 (2020-01-02)
### Bug Fixes
* Fix a bug in WriteBatchWithIndex::MultiGetFromBatchAndDB, which is called by Transaction::MultiGet, that causes due to stale pointer access when the number of keys is > 32
* Fixed two performance issues related to memtable history trimming. First, a new SuperVersion is now created only if some memtables were actually trimmed. Second, trimming is only scheduled if there is at least one flushed memtable that is kept in memory for the purposes of transaction conflict checking.
* BlobDB no longer updates the SST to blob file mapping upon failed compactions.
* Fix a bug in which a snapshot read through an iterator could be affected by a DeleteRange after the snapshot (#6062).
* Fixed a bug where BlobDB was comparing the `ColumnFamilyHandle` pointers themselves instead of only the column family IDs when checking whether an API call uses the default column family or not.
* Delete superversions in BackgroundCallPurge.
* Fix use-after-free and double-deleting files in BackgroundCallPurge().

## 6.6.0 (2019-11-25)
### Bug Fixes
* Fix data corruption caused by output of intra-L0 compaction on ingested file not being placed in correct order in L0.
* Fix a data race between Version::GetColumnFamilyMetaData() and Compaction::MarkFilesBeingCompacted() for access to being_compacted (#6056). The current fix acquires the db mutex during Version::GetColumnFamilyMetaData(), which may cause regression.
* Fix a bug in DBIter that is_blob_ state isn't updated when iterating backward using seek.
* Fix a bug when format_version=3, partitioned filters, and prefix search are used in conjunction. The bug could result into Seek::(prefix) returning NotFound for an existing prefix.
* Revert the feature "Merging iterator to avoid child iterator reseek for some cases (#5286)" since it might cause strong results when reseek happens with a different iterator upper bound.
* Fix a bug causing a crash during ingest external file when background compaction cause severe error (file not found).
* Fix a bug when partitioned filters and prefix search are used in conjunction, ::SeekForPrev could return invalid for an existing prefix. ::SeekForPrev might be called by the user, or internally on ::Prev, or within ::Seek if the return value involves Delete or a Merge operand.
* Fix OnFlushCompleted fired before flush result persisted in MANIFEST when there's concurrent flush job. The bug exists since OnFlushCompleted was introduced in rocksdb 3.8.
* Fixed an sst_dump crash on some plain table SST files.
* Fixed a memory leak in some error cases of opening plain table SST files.
* Fix a bug when a crash happens while calling WriteLevel0TableForRecovery for multiple column families, leading to a column family's log number greater than the first corrutped log number when the DB is being opened in PointInTime recovery mode during next recovery attempt (#5856).

### New Features
* Universal compaction to support options.periodic_compaction_seconds. A full compaction will be triggered if any file is over the threshold.
* `GetLiveFilesMetaData` and `GetColumnFamilyMetaData` now expose the file number of SST files as well as the oldest blob file referenced by each SST.
* A batched MultiGet API (DB::MultiGet()) that supports retrieving keys from multiple column families.
* Full and partitioned filters in the block-based table use an improved Bloom filter implementation, enabled with format_version 5 (or above) because previous releases cannot read this filter. This replacement is faster and more accurate, especially for high bits per key or millions of keys in a single (full) filter. For example, the new Bloom filter has the same false positive rate at 9.55 bits per key as the old one at 10 bits per key, and a lower false positive rate at 16 bits per key than the old one at 100 bits per key.
* Added AVX2 instructions to USE_SSE builds to accelerate the new Bloom filter and XXH3-based hash function on compatible x86_64 platforms (Haswell and later, ~2014).
* Support options.ttl or options.periodic_compaction_seconds with options.max_open_files = -1. File's oldest ancester time and file creation time will be written to manifest. If it is availalbe, this information will be used instead of creation_time and file_creation_time in table properties.
* Setting options.ttl for universal compaction now has the same meaning as setting periodic_compaction_seconds.
* SstFileMetaData also returns file creation time and oldest ancester time.
* The `sst_dump` command line tool `recompress` command now displays how many blocks were compressed and how many were not, in particular how many were not compressed because the compression ratio was not met (12.5% threshold for GoodCompressionRatio), as seen in the `number.block.not_compressed` counter stat since version 6.0.0.
* The block cache usage is now takes into account the overhead of metadata per each entry. This results into more accurate management of memory. A side-effect of this feature is that less items are fit into the block cache of the same size, which would result to higher cache miss rates. This can be remedied by increasing the block cache size or passing kDontChargeCacheMetadata to its constuctor to restore the old behavior.
* When using BlobDB, a mapping is maintained and persisted in the MANIFEST between each SST file and the oldest non-TTL blob file it references.
* `db_bench` now supports and by default issues non-TTL Puts to BlobDB. TTL Puts can be enabled by specifying a non-zero value for the `blob_db_max_ttl_range` command line parameter explicitly.
* `sst_dump` now supports printing BlobDB blob indexes in a human-readable format. This can be enabled by specifying the `decode_blob_index` flag on the command line.
* A number of new information elements are now exposed through the EventListener interface. For flushes, the file numbers of the new SST file and the oldest blob file referenced by the SST are propagated. For compactions, the level, file number, and the oldest blob file referenced are passed to the client for each compaction input and output file.

### Public API Change
* RocksDB release 4.1 or older will not be able to open DB generated by the new release. 4.2 was released on Feb 23, 2016.
* TTL Compactions in Level compaction style now initiate successive cascading compactions on a key range so that it reaches the bottom level quickly on TTL expiry. `creation_time` table property for compaction output files is now set to the minimum of the creation times of all compaction inputs.
* With FIFO compaction style, options.periodic_compaction_seconds will have the same meaning as options.ttl. Whichever stricter will be used. With the default options.periodic_compaction_seconds value with options.ttl's default of 0, RocksDB will give a default of 30 days.
* Added an API GetCreationTimeOfOldestFile(uint64_t* creation_time) to get the file_creation_time of the oldest SST file in the DB.
* FilterPolicy now exposes additional API to make it possible to choose filter configurations based on context, such as table level and compaction style. See `LevelAndStyleCustomFilterPolicy` in db_bloom_filter_test.cc. While most existing custom implementations of FilterPolicy should continue to work as before, those wrapping the return of NewBloomFilterPolicy will require overriding new function `GetBuilderWithContext()`, because calling `GetFilterBitsBuilder()` on the FilterPolicy returned by NewBloomFilterPolicy is no longer supported.
* An unlikely usage of FilterPolicy is no longer supported. Calling GetFilterBitsBuilder() on the FilterPolicy returned by NewBloomFilterPolicy will now cause an assertion violation in debug builds, because RocksDB has internally migrated to a more elaborate interface that is expected to evolve further. Custom implementations of FilterPolicy should work as before, except those wrapping the return of NewBloomFilterPolicy, which will require a new override of a protected function in FilterPolicy.
* NewBloomFilterPolicy now takes bits_per_key as a double instead of an int. This permits finer control over the memory vs. accuracy trade-off in the new Bloom filter implementation and should not change source code compatibility.
* The option BackupableDBOptions::max_valid_backups_to_open is now only used when opening BackupEngineReadOnly. When opening a read/write BackupEngine, anything but the default value logs a warning and is treated as the default. This change ensures that backup deletion has proper accounting of shared files to ensure they are deleted when no longer referenced by a backup.
* Deprecate `snap_refresh_nanos` option.
* Added DisableManualCompaction/EnableManualCompaction to stop and resume manual compaction.
* Add TryCatchUpWithPrimary() to StackableDB in non-LITE mode.
* Add a new Env::LoadEnv() overloaded function to return a shared_ptr to Env.
* Flush sets file name to "(nil)" for OnTableFileCreationCompleted() if the flush does not produce any L0. This can happen if the file is empty thus delete by RocksDB.

### Default Option Changes
* Changed the default value of periodic_compaction_seconds to `UINT64_MAX - 1` which allows RocksDB to auto-tune periodic compaction scheduling. When using the default value, periodic compactions are now auto-enabled if a compaction filter is used. A value of `0` will turn off the feature completely.
* Changed the default value of ttl to `UINT64_MAX - 1` which allows RocksDB to auto-tune ttl value. When using the default value, TTL will be auto-enabled to 30 days, when the feature is supported. To revert the old behavior, you can explicitly set it to 0.

### Performance Improvements
* For 64-bit hashing, RocksDB is standardizing on a slightly modified preview version of XXH3. This function is now used for many non-persisted hashes, along with fastrange64() in place of the modulus operator, and some benchmarks show a slight improvement.
* Level iterator to invlidate the iterator more often in prefix seek and the level is filtered out by prefix bloom.

## 6.5.2 (2019-11-15)
### Bug Fixes
* Fix a assertion failure in MultiGet() when BlockBasedTableOptions::no_block_cache is true and there is no compressed block cache
* Fix a buffer overrun problem in BlockBasedTable::MultiGet() when compression is enabled and no compressed block cache is configured.
* If a call to BackupEngine::PurgeOldBackups or BackupEngine::DeleteBackup suffered a crash, power failure, or I/O error, files could be left over from old backups that could only be purged with a call to GarbageCollect. Any call to PurgeOldBackups, DeleteBackup, or GarbageCollect should now suffice to purge such files.

## 6.5.1 (2019-10-16)
### Bug Fixes
* Revert the feature "Merging iterator to avoid child iterator reseek for some cases (#5286)" since it might cause strange results when reseek happens with a different iterator upper bound.
* Fix a bug in BlockBasedTableIterator that might return incorrect results when reseek happens with a different iterator upper bound.
* Fix a bug when partitioned filters and prefix search are used in conjunction, ::SeekForPrev could return invalid for an existing prefix. ::SeekForPrev might be called by the user, or internally on ::Prev, or within ::Seek if the return value involves Delete or a Merge operand.

## 6.5.0 (2019-09-13)
### Bug Fixes
* Fixed a number of data races in BlobDB.
* Fix a bug where the compaction snapshot refresh feature is not disabled as advertised when `snap_refresh_nanos` is set to 0..
* Fix bloom filter lookups by the MultiGet batching API when BlockBasedTableOptions::whole_key_filtering is false, by checking that a key is in the perfix_extractor domain and extracting the prefix before looking up.
* Fix a bug in file ingestion caused by incorrect file number allocation when the number of column families involved in the ingestion exceeds 2.

### New Features
* Introduced DBOptions::max_write_batch_group_size_bytes to configure maximum limit on number of bytes that are written in a single batch of WAL or memtable write. It is followed when the leader write size is larger than 1/8 of this limit.
* VerifyChecksum() by default will issue readahead. Allow ReadOptions to be passed in to those functions to override the readhead size. For checksum verifying before external SST file ingestion, a new option IngestExternalFileOptions.verify_checksums_readahead_size, is added for this readahead setting.
* When user uses options.force_consistency_check in RocksDb, instead of crashing the process, we now pass the error back to the users without killing the process.
* Add an option `memtable_insert_hint_per_batch` to WriteOptions. If it is true, each WriteBatch will maintain its own insert hints for each memtable in concurrent write. See include/rocksdb/options.h for more details.

### Public API Change
* Added max_write_buffer_size_to_maintain option to better control memory usage of immutable memtables.
* Added a lightweight API GetCurrentWalFile() to get last live WAL filename and size. Meant to be used as a helper for backup/restore tooling in a larger ecosystem such as MySQL with a MyRocks storage engine.
* The MemTable Bloom filter, when enabled, now always uses cache locality. Options::bloom_locality now only affects the PlainTable SST format.

### Performance Improvements
* Improve the speed of the MemTable Bloom filter, reducing the write overhead of enabling it by 1/3 to 1/2, with similar benefit to read performance.

## 6.4.0 (2019-07-30)
### Default Option Change
* LRUCacheOptions.high_pri_pool_ratio is set to 0.5 (previously 0.0) by default, which means that by default midpoint insertion is enabled. The same change is made for the default value of high_pri_pool_ratio argument in NewLRUCache(). When block cache is not explicitly created, the small block cache created by BlockBasedTable will still has this option to be 0.0.
* Change BlockBasedTableOptions.cache_index_and_filter_blocks_with_high_priority's default value from false to true.

### Public API Change
* Filter and compression dictionary blocks are now handled similarly to data blocks with regards to the block cache: instead of storing objects in the cache, only the blocks themselves are cached. In addition, filter and compression dictionary blocks (as well as filter partitions) no longer get evicted from the cache when a table is closed.
* Due to the above refactoring, block cache eviction statistics for filter and compression dictionary blocks are temporarily broken. We plan to reintroduce them in a later phase.
* The semantics of the per-block-type block read counts in the performance context now match those of the generic block_read_count.
* Errors related to the retrieval of the compression dictionary are now propagated to the user.
* db_bench adds a "benchmark" stats_history, which prints out the whole stats history.
* Overload GetAllKeyVersions() to support non-default column family.
* Added new APIs ExportColumnFamily() and CreateColumnFamilyWithImport() to support export and import of a Column Family. https://github.com/facebook/rocksdb/issues/3469
* ldb sometimes uses a string-append merge operator if no merge operator is passed in. This is to allow users to print keys from a DB with a merge operator.
* Replaces old Registra with ObjectRegistry to allow user to create custom object from string, also add LoadEnv() to Env.
* Added new overload of GetApproximateSizes which gets SizeApproximationOptions object and returns a Status. The older overloads are redirecting their calls to this new method and no longer assert if the include_flags doesn't have either of INCLUDE_MEMTABLES or INCLUDE_FILES bits set. It's recommended to use the new method only, as it is more type safe and returns a meaningful status in case of errors.
* LDBCommandRunner::RunCommand() to return the status code as an integer, rather than call exit() using the code.

### New Features
* Add argument `--secondary_path` to ldb to open the database as the secondary instance. This would keep the original DB intact.
* Compression dictionary blocks are now prefetched and pinned in the cache (based on the customer's settings) the same way as index and filter blocks.
* Added DBOptions::log_readahead_size which specifies the number of bytes to prefetch when reading the log. This is mostly useful for reading a remotely located log, as it can save the number of round-trips. If 0 (default), then the prefetching is disabled.
* Added new option in SizeApproximationOptions used with DB::GetApproximateSizes. When approximating the files total size that is used to store a keys range, allow approximation with an error margin of up to total_files_size * files_size_error_margin. This allows to take some shortcuts in files size approximation, resulting in better performance, while guaranteeing the resulting error is within a reasonable margin.
* Support loading custom objects in unit tests. In the affected unit tests, RocksDB will create custom Env objects based on environment variable TEST_ENV_URI. Users need to make sure custom object types are properly registered. For example, a static library should expose a `RegisterCustomObjects` function. By linking the unit test binary with the static library, the unit test can execute this function.

### Performance Improvements
* Reduce iterator key comparison for upper/lower bound check.
* Improve performance of row_cache: make reads with newer snapshots than data in an SST file share the same cache key, except in some transaction cases.
* The compression dictionary is no longer copied to a new object upon retrieval.

### Bug Fixes
* Fix ingested file and directory not being fsync.
* Return TryAgain status in place of Corruption when new tail is not visible to TransactionLogIterator.
* Fixed a regression where the fill_cache read option also affected index blocks.
* Fixed an issue where using cache_index_and_filter_blocks==false affected partitions of partitioned indexes/filters as well.

## 6.3.2 (2019-08-15)
### Public API Change
* The semantics of the per-block-type block read counts in the performance context now match those of the generic block_read_count.

### Bug Fixes
* Fixed a regression where the fill_cache read option also affected index blocks.
* Fixed an issue where using cache_index_and_filter_blocks==false affected partitions of partitioned indexes as well.

## 6.3.1 (2019-07-24)
### Bug Fixes
* Fix auto rolling bug introduced in 6.3.0, which causes segfault if log file creation fails.

## 6.3.0 (2019-06-18)
### Public API Change
* Now DB::Close() will return Aborted() error when there is unreleased snapshot. Users can retry after all snapshots are released.
* Index blocks are now handled similarly to data blocks with regards to the block cache: instead of storing objects in the cache, only the blocks themselves are cached. In addition, index blocks no longer get evicted from the cache when a table is closed, can now use the compressed block cache (if any), and can be shared among multiple table readers.
* Partitions of partitioned indexes no longer affect the read amplification statistics.
* Due to the above refactoring, block cache eviction statistics for indexes are temporarily broken. We plan to reintroduce them in a later phase.
* options.keep_log_file_num will be enforced strictly all the time. File names of all log files will be tracked, which may take significantly amount of memory if options.keep_log_file_num is large and either of options.max_log_file_size or options.log_file_time_to_roll is set.
* Add initial support for Get/Put with user timestamps. Users can specify timestamps via ReadOptions and WriteOptions when calling DB::Get and DB::Put.
* Accessing a partition of a partitioned filter or index through a pinned reference is no longer considered a cache hit.
* Add C bindings for secondary instance, i.e. DBImplSecondary.
* Rate limited deletion of WALs is only enabled if DBOptions::wal_dir is not set, or explicitly set to db_name passed to DB::Open and DBOptions::db_paths is empty, or same as db_paths[0].path

### New Features
* Add an option `snap_refresh_nanos` (default to 0) to periodically refresh the snapshot list in compaction jobs. Assign to 0 to disable the feature.
* Add an option `unordered_write` which trades snapshot guarantees with higher write throughput. When used with WRITE_PREPARED transactions with two_write_queues=true, it offers higher throughput with however no compromise on guarantees.
* Allow DBImplSecondary to remove memtables with obsolete data after replaying MANIFEST and WAL.
* Add an option `failed_move_fall_back_to_copy` (default is true) for external SST ingestion. When `move_files` is true and hard link fails, ingestion falls back to copy if `failed_move_fall_back_to_copy` is true. Otherwise, ingestion reports an error.
* Add command `list_file_range_deletes` in ldb, which prints out tombstones in SST files.

### Performance Improvements
* Reduce binary search when iterator reseek into the same data block.
* DBIter::Next() can skip user key checking if previous entry's seqnum is 0.
* Merging iterator to avoid child iterator reseek for some cases
* Log Writer will flush after finishing the whole record, rather than a fragment.
* Lower MultiGet batching API latency by reading data blocks from disk in parallel

### General Improvements
* Added new status code kColumnFamilyDropped to distinguish between Column Family Dropped and DB Shutdown in progress.
* Improve ColumnFamilyOptions validation when creating a new column family.

### Bug Fixes
* Fix a bug in WAL replay of secondary instance by skipping write batches with older sequence numbers than the current last sequence number.
* Fix flush's/compaction's merge processing logic which allowed `Put`s covered by range tombstones to reappear. Note `Put`s may exist even if the user only ever called `Merge()` due to an internal conversion during compaction to the bottommost level.
* Fix/improve memtable earliest sequence assignment and WAL replay so that WAL entries of unflushed column families will not be skipped after replaying the MANIFEST and increasing db sequence due to another flushed/compacted column family.
* Fix a bug caused by secondary not skipping the beginning of new MANIFEST.
* On DB open, delete WAL trash files left behind in wal_dir

## 6.2.0 (2019-04-30)
### New Features
* Add an option `strict_bytes_per_sync` that causes a file-writing thread to block rather than exceed the limit on bytes pending writeback specified by `bytes_per_sync` or `wal_bytes_per_sync`.
* Improve range scan performance by avoiding per-key upper bound check in BlockBasedTableIterator.
* Introduce Periodic Compaction for Level style compaction. Files are re-compacted periodically and put in the same level.
* Block-based table index now contains exact highest key in the file, rather than an upper bound. This may improve Get() and iterator Seek() performance in some situations, especially when direct IO is enabled and block cache is disabled. A setting BlockBasedTableOptions::index_shortening is introduced to control this behavior. Set it to kShortenSeparatorsAndSuccessor to get the old behavior.
* When reading from option file/string/map, customized envs can be filled according to object registry.
* Improve range scan performance when using explicit user readahead by not creating new table readers for every iterator.
* Add index type BlockBasedTableOptions::IndexType::kBinarySearchWithFirstKey. It significantly reduces read amplification in some setups, especially for iterator seeks. It's not fully implemented yet: IO errors are not handled right.

### Public API Change
* Change the behavior of OptimizeForPointLookup(): move away from hash-based block-based-table index, and use whole key memtable filtering.
* Change the behavior of OptimizeForSmallDb(): use a 16MB block cache, put index and filter blocks into it, and cost the memtable size to it. DBOptions.OptimizeForSmallDb() and ColumnFamilyOptions.OptimizeForSmallDb() start to take an optional cache object.
* Added BottommostLevelCompaction::kForceOptimized to avoid double compacting newly compacted files in the bottommost level compaction of manual compaction. Note this option may prohibit the manual compaction to produce a single file in the bottommost level.

### Bug Fixes
* Adjust WriteBufferManager's dummy entry size to block cache from 1MB to 256KB.
* Fix a race condition between WritePrepared::Get and ::Put with duplicate keys.
* Fix crash when memtable prefix bloom is enabled and read/write a key out of domain of prefix extractor.
* Close a WAL file before another thread deletes it.
* Fix an assertion failure `IsFlushPending() == true` caused by one bg thread releasing the db mutex in ~ColumnFamilyData and another thread clearing `flush_requested_` flag.

## 6.1.1 (2019-04-09)
### New Features
* When reading from option file/string/map, customized comparators and/or merge operators can be filled according to object registry.

### Public API Change

### Bug Fixes
* Fix a bug in 2PC where a sequence of txn prepare, memtable flush, and crash could result in losing the prepared transaction.
* Fix a bug in Encryption Env which could cause encrypted files to be read beyond file boundaries.

## 6.1.0 (2019-03-27)
### New Features
* Introduce two more stats levels, kExceptHistogramOrTimers and kExceptTimers.
* Added a feature to perform data-block sampling for compressibility, and report stats to user.
* Add support for trace filtering.
* Add DBOptions.avoid_unnecessary_blocking_io. If true, we avoid file deletion when destroying ColumnFamilyHandle and Iterator. Instead, a job is scheduled to delete the files in background.

### Public API Change
* Remove bundled fbson library.
* statistics.stats_level_ becomes atomic. It is preferred to use statistics.set_stats_level() and statistics.get_stats_level() to access it.
* Introduce a new IOError subcode, PathNotFound, to indicate trying to open a nonexistent file or directory for read.
* Add initial support for multiple db instances sharing the same data in single-writer, multi-reader mode.
* Removed some "using std::xxx" from public headers.

### Bug Fixes
* Fix JEMALLOC_CXX_THROW macro missing from older Jemalloc versions, causing build failures on some platforms.
* Fix SstFileReader not able to open file ingested with write_glbal_seqno=true.

## 6.0.0 (2019-02-19)
### New Features
* Enabled checkpoint on readonly db (DBImplReadOnly).
* Make DB ignore dropped column families while committing results of atomic flush.
* RocksDB may choose to preopen some files even if options.max_open_files != -1. This may make DB open slightly longer.
* For users of dictionary compression with ZSTD v0.7.0+, we now reuse the same digested dictionary when compressing each of an SST file's data blocks for faster compression speeds.
* For all users of dictionary compression who set `cache_index_and_filter_blocks == true`, we now store dictionary data used for decompression in the block cache for better control over memory usage. For users of ZSTD v1.1.4+ who compile with -DZSTD_STATIC_LINKING_ONLY, this includes a digested dictionary, which is used to increase decompression speed.
* Add support for block checksums verification for external SST files before ingestion.
* Introduce stats history which periodically saves Statistics snapshots and added `GetStatsHistory` API to retrieve these snapshots.
* Add a place holder in manifest which indicate a record from future that can be safely ignored.
* Add support for trace sampling.
* Enable properties block checksum verification for block-based tables.
* For all users of dictionary compression, we now generate a separate dictionary for compressing each bottom-level SST file. Previously we reused a single dictionary for a whole compaction to bottom level. The new approach achieves better compression ratios; however, it uses more memory and CPU for buffering/sampling data blocks and training dictionaries.
* Add whole key bloom filter support in memtable.
* Files written by `SstFileWriter` will now use dictionary compression if it is configured in the file writer's `CompressionOptions`.

### Public API Change
* Disallow CompactionFilter::IgnoreSnapshots() = false, because it is not very useful and the behavior is confusing. The filter will filter everything if there is no snapshot declared by the time the compaction starts. However, users can define a snapshot after the compaction starts and before it finishes and this new snapshot won't be repeatable, because after the compaction finishes, some keys may be dropped.
* CompactionPri = kMinOverlappingRatio also uses compensated file size, which boosts file with lots of tombstones to be compacted first.
* Transaction::GetForUpdate is extended with a do_validate parameter with default value of true. If false it skips validating the snapshot before doing the read. Similarly ::Merge, ::Put, ::Delete, and ::SingleDelete are extended with assume_tracked with default value of false. If true it indicates that call is assumed to be after a ::GetForUpdate.
* `TableProperties::num_entries` and `TableProperties::num_deletions` now also account for number of range tombstones.
* Remove geodb, spatial_db, document_db, json_document, date_tiered_db, and redis_lists.
* With "ldb ----try_load_options", when wal_dir specified by the option file doesn't exist, ignore it.
* Change time resolution in FileOperationInfo.
* Deleting Blob files also go through SStFileManager.
* Remove CuckooHash memtable.
* The counter stat `number.block.not_compressed` now also counts blocks not compressed due to poor compression ratio.
* Remove ttl option from `CompactionOptionsFIFO`. The option has been deprecated and ttl in `ColumnFamilyOptions` is used instead.
* Support SST file ingestion across multiple column families via DB::IngestExternalFiles. See the function's comment about atomicity.
* Remove Lua compaction filter.

### Bug Fixes
* Fix a deadlock caused by compaction and file ingestion waiting for each other in the event of write stalls.
* Fix a memory leak when files with range tombstones are read in mmap mode and block cache is enabled
* Fix handling of corrupt range tombstone blocks such that corruptions cannot cause deleted keys to reappear
* Lock free MultiGet
* Fix incorrect `NotFound` point lookup result when querying the endpoint of a file that has been extended by a range tombstone.
* Fix with pipelined write, write leaders's callback failure lead to the whole write group fail.

### Change Default Options
* Change options.compaction_pri's default to kMinOverlappingRatio

## 5.18.0 (2018-11-30)
### New Features
* Introduced `JemallocNodumpAllocator` memory allocator. When being use, block cache will be excluded from core dump.
* Introduced `PerfContextByLevel` as part of `PerfContext` which allows storing perf context at each level. Also replaced `__thread` with `thread_local` keyword for perf_context. Added per-level perf context for bloom filter and `Get` query.
* With level_compaction_dynamic_level_bytes = true, level multiplier may be adjusted automatically when Level 0 to 1 compaction is lagged behind.
* Introduced DB option `atomic_flush`. If true, RocksDB supports flushing multiple column families and atomically committing the result to MANIFEST. Useful when WAL is disabled.
* Added `num_deletions` and `num_merge_operands` members to `TableProperties`.
* Added "rocksdb.min-obsolete-sst-number-to-keep" DB property that reports the lower bound on SST file numbers that are being kept from deletion, even if the SSTs are obsolete.
* Add xxhash64 checksum support
* Introduced `MemoryAllocator`, which lets the user specify custom memory allocator for block based table.
* Improved `DeleteRange` to prevent read performance degradation. The feature is no longer marked as experimental.

### Public API Change
* `DBOptions::use_direct_reads` now affects reads issued by `BackupEngine` on the database's SSTs.
* `NO_ITERATORS` is divided into two counters `NO_ITERATOR_CREATED` and `NO_ITERATOR_DELETE`. Both of them are only increasing now, just as other counters.

### Bug Fixes
* Fix corner case where a write group leader blocked due to write stall blocks other writers in queue with WriteOptions::no_slowdown set.
* Fix in-memory range tombstone truncation to avoid erroneously covering newer keys at a lower level, and include range tombstones in compacted files whose largest key is the range tombstone's start key.
* Properly set the stop key for a truncated manual CompactRange
* Fix slow flush/compaction when DB contains many snapshots. The problem became noticeable to us in DBs with 100,000+ snapshots, though it will affect others at different thresholds.
* Fix the bug that WriteBatchWithIndex's SeekForPrev() doesn't see the entries with the same key.
* Fix the bug where user comparator was sometimes fed with InternalKey instead of the user key. The bug manifests when during GenerateBottommostFiles.
* Fix a bug in WritePrepared txns where if the number of old snapshots goes beyond the snapshot cache size (128 default) the rest will not be checked when evicting a commit entry from the commit cache.
* Fixed Get correctness bug in the presence of range tombstones where merge operands covered by a range tombstone always result in NotFound.
* Start populating `NO_FILE_CLOSES` ticker statistic, which was always zero previously.
* The default value of NewBloomFilterPolicy()'s argument use_block_based_builder is changed to false. Note that this new default may cause large temp memory usage when building very large SST files.

## 5.17.0 (2018-10-05)
### Public API Change
* `OnTableFileCreated` will now be called for empty files generated during compaction. In that case, `TableFileCreationInfo::file_path` will be "(nil)" and `TableFileCreationInfo::file_size` will be zero.
* Add `FlushOptions::allow_write_stall`, which controls whether Flush calls start working immediately, even if it causes user writes to stall, or will wait until flush can be performed without causing write stall (similar to `CompactRangeOptions::allow_write_stall`). Note that the default value is false, meaning we add delay to Flush calls until stalling can be avoided when possible. This is behavior change compared to previous RocksDB versions, where Flush calls didn't check if they might cause stall or not.
* Application using PessimisticTransactionDB is expected to rollback/commit recovered transactions before starting new ones. This assumption is used to skip concurrency control during recovery.
* Expose column family id to `OnCompactionCompleted`.

### New Features
* TransactionOptions::skip_concurrency_control allows pessimistic transactions to skip the overhead of concurrency control. Could be used for optimizing certain transactions or during recovery.

### Bug Fixes
* Avoid creating empty SSTs and subsequently deleting them in certain cases during compaction.
* Sync CURRENT file contents during checkpoint.

## 5.16.3 (2018-10-01)
### Bug Fixes
* Fix crash caused when `CompactFiles` run with `CompactionOptions::compression == CompressionType::kDisableCompressionOption`. Now that setting causes the compression type to be chosen according to the column family-wide compression options.

## 5.16.2 (2018-09-21)
### Bug Fixes
* Fix bug in partition filters with format_version=4.

## 5.16.1 (2018-09-17)
### Bug Fixes
* Remove trace_analyzer_tool from rocksdb_lib target in TARGETS file.
* Fix RocksDB Java build and tests.
* Remove sync point in Block destructor.

## 5.16.0 (2018-08-21)
### Public API Change
* The merge operands are passed to `MergeOperator::ShouldMerge` in the reversed order relative to how they were merged (passed to FullMerge or FullMergeV2) for performance reasons
* GetAllKeyVersions() to take an extra argument of `max_num_ikeys`.
* Using ZSTD dictionary trainer (i.e., setting `CompressionOptions::zstd_max_train_bytes` to a nonzero value) now requires ZSTD version 1.1.3 or later.

### New Features
* Changes the format of index blocks by delta encoding the index values, which are the block handles. This saves the encoding of BlockHandle::offset of the non-head index entries in each restart interval. The feature is backward compatible but not forward compatible. It is disabled by default unless format_version 4 or above is used.
* Add a new tool: trace_analyzer. Trace_analyzer analyzes the trace file generated by using trace_replay API. It can convert the binary format trace file to a human readable txt file, output the statistics of the analyzed query types such as access statistics and size statistics, combining the dumped whole key space file to analyze, support query correlation analyzing, and etc. Current supported query types are: Get, Put, Delete, SingleDelete, DeleteRange, Merge, Iterator (Seek, SeekForPrev only).
* Add hash index support to data blocks, which helps reducing the cpu utilization of point-lookup operations. This feature is backward compatible with the data block created without the hash index. It is disabled by default unless BlockBasedTableOptions::data_block_index_type is set to data_block_index_type = kDataBlockBinaryAndHash.

### Bug Fixes
* Fix a bug in misreporting the estimated partition index size in properties block.

## 5.15.0 (2018-07-17)
### Public API Change
* Remove managed iterator. ReadOptions.managed is not effective anymore.
* For bottommost_compression, a compatible CompressionOptions is added via `bottommost_compression_opts`. To keep backward compatible, a new boolean `enabled` is added to CompressionOptions. For compression_opts, it will be always used no matter what value of `enabled` is. For bottommost_compression_opts, it will only be used when user set `enabled=true`, otherwise, compression_opts will be used for bottommost_compression as default.
* With LRUCache, when high_pri_pool_ratio > 0, midpoint insertion strategy will be enabled to put low-pri items to the tail of low-pri list (the midpoint) when they first inserted into the cache. This is to make cache entries never get hit age out faster, improving cache efficiency when large background scan presents.
* For users of `Statistics` objects created via `CreateDBStatistics()`, the format of the string returned by its `ToString()` method has changed.
* The "rocksdb.num.entries" table property no longer counts range deletion tombstones as entries.

### New Features
* Changes the format of index blocks by storing the key in their raw form rather than converting them to InternalKey. This saves 8 bytes per index key. The feature is backward compatible but not forward compatible. It is disabled by default unless format_version 3 or above is used.
* Avoid memcpy when reading mmap files with OpenReadOnly and max_open_files==-1.
* Support dynamically changing `ColumnFamilyOptions::ttl` via `SetOptions()`.
* Add a new table property, "rocksdb.num.range-deletions", which counts the number of range deletion tombstones in the table.
* Improve the performance of iterators doing long range scans by using readahead, when using direct IO.
* pin_top_level_index_and_filter (default true) in BlockBasedTableOptions can be used in combination with cache_index_and_filter_blocks to prefetch and pin the top-level index of partitioned index and filter blocks in cache. It has no impact when cache_index_and_filter_blocks is false.
* Write properties meta-block at the end of block-based table to save read-ahead IO.

### Bug Fixes
* Fix deadlock with enable_pipelined_write=true and max_successive_merges > 0
* Check conflict at output level in CompactFiles.
* Fix corruption in non-iterator reads when mmap is used for file reads
* Fix bug with prefix search in partition filters where a shared prefix would be ignored from the later partitions. The bug could report an eixstent key as missing. The bug could be triggered if prefix_extractor is set and partition filters is enabled.
* Change default value of `bytes_max_delete_chunk` to 0 in NewSstFileManager() as it doesn't work well with checkpoints.
* Fix a bug caused by not copying the block trailer with compressed SST file, direct IO, prefetcher and no compressed block cache.
* Fix write can stuck indefinitely if enable_pipelined_write=true. The issue exists since pipelined write was introduced in 5.5.0.

## 5.14.0 (2018-05-16)
### Public API Change
* Add a BlockBasedTableOption to align uncompressed data blocks on the smaller of block size or page size boundary, to reduce flash reads by avoiding reads spanning 4K pages.
* The background thread naming convention changed (on supporting platforms) to "rocksdb:<thread pool priority><thread number>", e.g., "rocksdb:low0".
* Add a new ticker stat rocksdb.number.multiget.keys.found to count number of keys successfully read in MultiGet calls
* Touch-up to write-related counters in PerfContext. New counters added: write_scheduling_flushes_compactions_time, write_thread_wait_nanos. Counters whose behavior was fixed or modified: write_memtable_time, write_pre_and_post_process_time, write_delay_time.
* Posix Env's NewRandomRWFile() will fail if the file doesn't exist.
* Now, `DBOptions::use_direct_io_for_flush_and_compaction` only applies to background writes, and `DBOptions::use_direct_reads` applies to both user reads and background reads. This conforms with Linux's `open(2)` manpage, which advises against simultaneously reading a file in buffered and direct modes, due to possibly undefined behavior and degraded performance.
* Iterator::Valid() always returns false if !status().ok(). So, now when doing a Seek() followed by some Next()s, there's no need to check status() after every operation.
* Iterator::Seek()/SeekForPrev()/SeekToFirst()/SeekToLast() always resets status().
* Introduced `CompressionOptions::kDefaultCompressionLevel`, which is a generic way to tell RocksDB to use the compression library's default level. It is now the default value for `CompressionOptions::level`. Previously the level defaulted to -1, which gave poor compression ratios in ZSTD.

### New Features
* Introduce TTL for level compaction so that all files older than ttl go through the compaction process to get rid of old data.
* TransactionDBOptions::write_policy can be configured to enable WritePrepared 2PC transactions. Read more about them in the wiki.
* Add DB properties "rocksdb.block-cache-capacity", "rocksdb.block-cache-usage", "rocksdb.block-cache-pinned-usage" to show block cache usage.
* Add `Env::LowerThreadPoolCPUPriority(Priority)` method, which lowers the CPU priority of background (esp. compaction) threads to minimize interference with foreground tasks.
* Fsync parent directory after deleting a file in delete scheduler.
* In level-based compaction, if bottom-pri thread pool was setup via `Env::SetBackgroundThreads()`, compactions to the bottom level will be delegated to that thread pool.
* `prefix_extractor` has been moved from ImmutableCFOptions to MutableCFOptions, meaning it can be dynamically changed without a DB restart.

### Bug Fixes
* Fsync after writing global seq number to the ingestion file in ExternalSstFileIngestionJob.
* Fix WAL corruption caused by race condition between user write thread and FlushWAL when two_write_queue is not set.
* Fix `BackupableDBOptions::max_valid_backups_to_open` to not delete backup files when refcount cannot be accurately determined.
* Fix memory leak when pin_l0_filter_and_index_blocks_in_cache is used with partitioned filters
* Disable rollback of merge operands in WritePrepared transactions to work around an issue in MyRocks. It can be enabled back by setting TransactionDBOptions::rollback_merge_operands to true.
* Fix wrong results by ReverseBytewiseComparator::FindShortSuccessor()

### Java API Changes
* Add `BlockBasedTableConfig.setBlockCache` to allow sharing a block cache across DB instances.
* Added SstFileManager to the Java API to allow managing SST files across DB instances.

## 5.13.0 (2018-03-20)
### Public API Change
* RocksDBOptionsParser::Parse()'s `ignore_unknown_options` argument will only be effective if the option file shows it is generated using a higher version of RocksDB than the current version.
* Remove CompactionEventListener.

### New Features
* SstFileManager now can cancel compactions if they will result in max space errors. SstFileManager users can also use SetCompactionBufferSize to specify how much space must be leftover during a compaction for auxiliary file functions such as logging and flushing.
* Avoid unnecessarily flushing in `CompactRange()` when the range specified by the user does not overlap unflushed memtables.
* If `ColumnFamilyOptions::max_subcompactions` is set greater than one, we now parallelize large manual level-based compactions.
* Add "rocksdb.live-sst-files-size" DB property to return total bytes of all SST files belong to the latest LSM tree.
* NewSstFileManager to add an argument bytes_max_delete_chunk with default 64MB. With this argument, a file larger than 64MB will be ftruncated multiple times based on this size.

### Bug Fixes
* Fix a leak in prepared_section_completed_ where the zeroed entries would not removed from the map.
* Fix WAL corruption caused by race condition between user write thread and backup/checkpoint thread.

## 5.12.0 (2018-02-14)
### Public API Change
* Iterator::SeekForPrev is now a pure virtual method. This is to prevent user who implement the Iterator interface fail to implement SeekForPrev by mistake.
* Add `include_end` option to make the range end exclusive when `include_end == false` in `DeleteFilesInRange()`.
* Add `CompactRangeOptions::allow_write_stall`, which makes `CompactRange` start working immediately, even if it causes user writes to stall. The default value is false, meaning we add delay to `CompactRange` calls until stalling can be avoided when possible. Note this delay is not present in previous RocksDB versions.
* Creating checkpoint with empty directory now returns `Status::InvalidArgument`; previously, it returned `Status::IOError`.
* Adds a BlockBasedTableOption to turn off index block compression.
* Close() method now returns a status when closing a db.

### New Features
* Improve the performance of iterators doing long range scans by using readahead.
* Add new function `DeleteFilesInRanges()` to delete files in multiple ranges at once for better performance.
* FreeBSD build support for RocksDB and RocksJava.
* Improved performance of long range scans with readahead.
* Updated to and now continuously tested in Visual Studio 2017.

### Bug Fixes
* Fix `DisableFileDeletions()` followed by `GetSortedWalFiles()` to not return obsolete WAL files that `PurgeObsoleteFiles()` is going to delete.
* Fix Handle error return from WriteBuffer() during WAL file close and DB close.
* Fix advance reservation of arena block addresses.
* Fix handling of empty string as checkpoint directory.

## 5.11.0 (2018-01-08)
### Public API Change
* Add `autoTune` and `getBytesPerSecond()` to RocksJava RateLimiter

### New Features
* Add a new histogram stat called rocksdb.db.flush.micros for memtable flush.
* Add "--use_txn" option to use transactional API in db_stress.
* Disable onboard cache for compaction output in Windows platform.
* Improve the performance of iterators doing long range scans by using readahead.

### Bug Fixes
* Fix a stack-use-after-scope bug in ForwardIterator.
* Fix builds on platforms including Linux, Windows, and PowerPC.
* Fix buffer overrun in backup engine for DBs with huge number of files.
* Fix a mislabel bug for bottom-pri compaction threads.
* Fix DB::Flush() keep waiting after flush finish under certain condition.

## 5.10.0 (2017-12-11)
### Public API Change
* When running `make` with environment variable `USE_SSE` set and `PORTABLE` unset, will use all machine features available locally. Previously this combination only compiled SSE-related features.

### New Features
* Provide lifetime hints when writing files on Linux. This reduces hardware write-amp on storage devices supporting multiple streams.
* Add a DB stat, `NUMBER_ITER_SKIP`, which returns how many internal keys were skipped during iterations (e.g., due to being tombstones or duplicate versions of a key).
* Add PerfContext counters, `key_lock_wait_count` and `key_lock_wait_time`, which measure the number of times transactions wait on key locks and total amount of time waiting.

### Bug Fixes
* Fix IOError on WAL write doesn't propagate to write group follower
* Make iterator invalid on merge error.
* Fix performance issue in `IngestExternalFile()` affecting databases with large number of SST files.
* Fix possible corruption to LSM structure when `DeleteFilesInRange()` deletes a subset of files spanned by a `DeleteRange()` marker.

## 5.9.0 (2017-11-01)
### Public API Change
* `BackupableDBOptions::max_valid_backups_to_open == 0` now means no backups will be opened during BackupEngine initialization. Previously this condition disabled limiting backups opened.
* `DBOptions::preserve_deletes` is a new option that allows one to specify that DB should not drop tombstones for regular deletes if they have sequence number larger than what was set by the new API call `DB::SetPreserveDeletesSequenceNumber(SequenceNumber seqnum)`. Disabled by default.
* API call `DB::SetPreserveDeletesSequenceNumber(SequenceNumber seqnum)` was added, users who wish to preserve deletes are expected to periodically call this function to advance the cutoff seqnum (all deletes made before this seqnum can be dropped by DB). It's user responsibility to figure out how to advance the seqnum in the way so the tombstones are kept for the desired period of time, yet are eventually processed in time and don't eat up too much space.
* `ReadOptions::iter_start_seqnum` was added;
if set to something > 0 user will see 2 changes in iterators behavior 1) only keys written with sequence larger than this parameter would be returned and 2) the `Slice` returned by iter->key() now points to the memory that keep User-oriented representation of the internal key, rather than user key. New struct `FullKey` was added to represent internal keys, along with a new helper function `ParseFullKey(const Slice& internal_key, FullKey* result);`.
* Deprecate trash_dir param in NewSstFileManager, right now we will rename deleted files to <name>.trash instead of moving them to trash directory
* Allow setting a custom trash/DB size ratio limit in the SstFileManager, after which files that are to be scheduled for deletion are deleted immediately, regardless of any delete ratelimit.
* Return an error on write if write_options.sync = true and write_options.disableWAL = true to warn user of inconsistent options. Previously we will not write to WAL and not respecting the sync options in this case.

### New Features
* CRC32C is now using the 3-way pipelined SSE algorithm `crc32c_3way` on supported platforms to improve performance. The system will choose to use this algorithm on supported platforms automatically whenever possible. If PCLMULQDQ is not supported it will fall back to the old Fast_CRC32 algorithm.
* `DBOptions::writable_file_max_buffer_size` can now be changed dynamically.
* `DBOptions::bytes_per_sync`, `DBOptions::compaction_readahead_size`, and `DBOptions::wal_bytes_per_sync` can now be changed dynamically, `DBOptions::wal_bytes_per_sync` will flush all memtables and switch to a new WAL file.
* Support dynamic adjustment of rate limit according to demand for background I/O. It can be enabled by passing `true` to the `auto_tuned` parameter in `NewGenericRateLimiter()`. The value passed as `rate_bytes_per_sec` will still be respected as an upper-bound.
* Support dynamically changing `ColumnFamilyOptions::compaction_options_fifo`.
* Introduce `EventListener::OnStallConditionsChanged()` callback. Users can implement it to be notified when user writes are stalled, stopped, or resumed.
* Add a new db property "rocksdb.estimate-oldest-key-time" to return oldest data timestamp. The property is available only for FIFO compaction with compaction_options_fifo.allow_compaction = false.
* Upon snapshot release, recompact bottommost files containing deleted/overwritten keys that previously could not be dropped due to the snapshot. This alleviates space-amp caused by long-held snapshots.
* Support lower bound on iterators specified via `ReadOptions::iterate_lower_bound`.
* Support for differential snapshots (via iterator emitting the sequence of key-values representing the difference between DB state at two different sequence numbers). Supports preserving and emitting puts and regular deletes, doesn't support SingleDeletes, MergeOperator, Blobs and Range Deletes.

### Bug Fixes
* Fix a potential data inconsistency issue during point-in-time recovery. `DB:Open()` will abort if column family inconsistency is found during PIT recovery.
* Fix possible metadata corruption in databases using `DeleteRange()`.

## 5.8.0 (2017-08-30)
### Public API Change
* Users of `Statistics::getHistogramString()` will see fewer histogram buckets and different bucket endpoints.
* `Slice::compare` and BytewiseComparator `Compare` no longer accept `Slice`s containing nullptr.
* `Transaction::Get` and `Transaction::GetForUpdate` variants with `PinnableSlice` added.

### New Features
* Add Iterator::Refresh(), which allows users to update the iterator state so that they can avoid some initialization costs of recreating iterators.
* Replace dynamic_cast<> (except unit test) so people can choose to build with RTTI off. With make, release mode is by default built with -fno-rtti and debug mode is built without it. Users can override it by setting USE_RTTI=0 or 1.
* Universal compactions including the bottom level can be executed in a dedicated thread pool. This alleviates head-of-line blocking in the compaction queue, which cause write stalling, particularly in multi-instance use cases. Users can enable this feature via `Env::SetBackgroundThreads(N, Env::Priority::BOTTOM)`, where `N > 0`.
* Allow merge operator to be called even with a single merge operand during compactions, by appropriately overriding `MergeOperator::AllowSingleOperand`.
* Add `DB::VerifyChecksum()`, which verifies the checksums in all SST files in a running DB.
* Block-based table support for disabling checksums by setting `BlockBasedTableOptions::checksum = kNoChecksum`.

### Bug Fixes
* Fix wrong latencies in `rocksdb.db.get.micros`, `rocksdb.db.write.micros`, and `rocksdb.sst.read.micros`.
* Fix incorrect dropping of deletions during intra-L0 compaction.
* Fix transient reappearance of keys covered by range deletions when memtable prefix bloom filter is enabled.
* Fix potentially wrong file smallest key when range deletions separated by snapshot are written together.

## 5.7.0 (2017-07-13)
### Public API Change
* DB property "rocksdb.sstables" now prints keys in hex form.

### New Features
* Measure estimated number of reads per file. The information can be accessed through DB::GetColumnFamilyMetaData or "rocksdb.sstables" DB property.
* RateLimiter support for throttling background reads, or throttling the sum of background reads and writes. This can give more predictable I/O usage when compaction reads more data than it writes, e.g., due to lots of deletions.
* [Experimental] FIFO compaction with TTL support. It can be enabled by setting CompactionOptionsFIFO.ttl > 0.
* Introduce `EventListener::OnBackgroundError()` callback. Users can implement it to be notified of errors causing the DB to enter read-only mode, and optionally override them.
* Partitioned Index/Filters exiting the experimental mode. To enable partitioned indexes set index_type to kTwoLevelIndexSearch and to further enable partitioned filters set partition_filters to true. To configure the partition size set metadata_block_size.


### Bug Fixes
* Fix discarding empty compaction output files when `DeleteRange()` is used together with subcompactions.

## 5.6.0 (2017-06-06)
### Public API Change
* Scheduling flushes and compactions in the same thread pool is no longer supported by setting `max_background_flushes=0`. Instead, users can achieve this by configuring their high-pri thread pool to have zero threads.
* Replace `Options::max_background_flushes`, `Options::max_background_compactions`, and `Options::base_background_compactions` all with `Options::max_background_jobs`, which automatically decides how many threads to allocate towards flush/compaction.
* options.delayed_write_rate by default take the value of options.rate_limiter rate.
* Replace global variable `IOStatsContext iostats_context` with `IOStatsContext* get_iostats_context()`; replace global variable `PerfContext perf_context` with `PerfContext* get_perf_context()`.

### New Features
* Change ticker/histogram statistics implementations to use core-local storage. This improves aggregation speed compared to our previous thread-local approach, particularly for applications with many threads.
* Users can pass a cache object to write buffer manager, so that they can cap memory usage for memtable and block cache using one single limit.
* Flush will be triggered when 7/8 of the limit introduced by write_buffer_manager or db_write_buffer_size is triggered, so that the hard threshold is hard to hit.
* Introduce WriteOptions.low_pri. If it is true, low priority writes will be throttled if the compaction is behind.
* `DB::IngestExternalFile()` now supports ingesting files into a database containing range deletions.

### Bug Fixes
* Shouldn't ignore return value of fsync() in flush.

## 5.5.0 (2017-05-17)
### New Features
* FIFO compaction to support Intra L0 compaction too with CompactionOptionsFIFO.allow_compaction=true.
* DB::ResetStats() to reset internal stats.
* Statistics::Reset() to reset user stats.
* ldb add option --try_load_options, which will open DB with its own option file.
* Introduce WriteBatch::PopSavePoint to pop the most recent save point explicitly.
* Support dynamically change `max_open_files` option via SetDBOptions()
* Added DB::CreateColumnFamilie() and DB::DropColumnFamilies() to bulk create/drop column families.
* Add debugging function `GetAllKeyVersions` to see internal versions of a range of keys.
* Support file ingestion with universal compaction style
* Support file ingestion behind with option `allow_ingest_behind`
* New option enable_pipelined_write which may improve write throughput in case writing from multiple threads and WAL enabled.

### Bug Fixes
* Fix the bug that Direct I/O uses direct reads for non-SST file

## 5.4.0 (2017-04-11)
### Public API Change
* random_access_max_buffer_size no longer has any effect
* Removed Env::EnableReadAhead(), Env::ShouldForwardRawRequest()
* Support dynamically change `stats_dump_period_sec` option via SetDBOptions().
* Added ReadOptions::max_skippable_internal_keys to set a threshold to fail a request as incomplete when too many keys are being skipped when using iterators.
* DB::Get in place of std::string accepts PinnableSlice, which avoids the extra memcpy of value to std::string in most of cases.
    * PinnableSlice releases the pinned resources that contain the value when it is destructed or when ::Reset() is called on it.
    * The old API that accepts std::string, although discouraged, is still supported.
* Replace Options::use_direct_writes with Options::use_direct_io_for_flush_and_compaction. Read Direct IO wiki for details.
* Added CompactionEventListener and EventListener::OnFlushBegin interfaces.

### New Features
* Memtable flush can be avoided during checkpoint creation if total log file size is smaller than a threshold specified by the user.
* Introduce level-based L0->L0 compactions to reduce file count, so write delays are incurred less often.
* (Experimental) Partitioning filters which creates an index on the partitions. The feature can be enabled by setting partition_filters when using kFullFilter. Currently the feature also requires two-level indexing to be enabled. Number of partitions is the same as the number of partitions for indexes, which is controlled by metadata_block_size.

## 5.3.0 (2017-03-08)
### Public API Change
* Remove disableDataSync option.
* Remove timeout_hint_us option from WriteOptions. The option has been deprecated and has no effect since 3.13.0.
* Remove option min_partial_merge_operands. Partial merge operands will always be merged in flush or compaction if there are more than one.
* Remove option verify_checksums_in_compaction. Compaction will always verify checksum.

### Bug Fixes
* Fix the bug that iterator may skip keys

## 5.2.0 (2017-02-08)
### Public API Change
* NewLRUCache() will determine number of shard bits automatically based on capacity, if the user doesn't pass one. This also impacts the default block cache when the user doesn't explicit provide one.
* Change the default of delayed slowdown value to 16MB/s and further increase the L0 stop condition to 36 files.
* Options::use_direct_writes and Options::use_direct_reads are now ready to use.
* (Experimental) Two-level indexing that partition the index and creates a 2nd level index on the partitions. The feature can be enabled by setting kTwoLevelIndexSearch as IndexType and configuring index_per_partition.

### New Features
* Added new overloaded function GetApproximateSizes that allows to specify if memtable stats should be computed only without computing SST files' stats approximations.
* Added new function GetApproximateMemTableStats that approximates both number of records and size of memtables.
* Add Direct I/O mode for SST file I/O

### Bug Fixes
* RangeSync() should work if ROCKSDB_FALLOCATE_PRESENT is not set
* Fix wrong results in a data race case in Get()
* Some fixes related to 2PC.
* Fix bugs of data corruption in direct I/O

## 5.1.0 (2017-01-13)
* Support dynamically change `delete_obsolete_files_period_micros` option via SetDBOptions().
* Added EventListener::OnExternalFileIngested which will be called when IngestExternalFile() add a file successfully.
* BackupEngine::Open and BackupEngineReadOnly::Open now always return error statuses matching those of the backup Env.

### Bug Fixes
* Fix the bug that if 2PC is enabled, checkpoints may loss some recent transactions.
* When file copying is needed when creating checkpoints or bulk loading files, fsync the file after the file copying.

## 5.0.0 (2016-11-17)
### Public API Change
* Options::max_bytes_for_level_multiplier is now a double along with all getters and setters.
* Support dynamically change `delayed_write_rate` and `max_total_wal_size` options via SetDBOptions().
* Introduce DB::DeleteRange for optimized deletion of large ranges of contiguous keys.
* Support dynamically change `delayed_write_rate` option via SetDBOptions().
* Options::allow_concurrent_memtable_write and Options::enable_write_thread_adaptive_yield are now true by default.
* Remove Tickers::SEQUENCE_NUMBER to avoid confusion if statistics object is shared among RocksDB instance. Alternatively DB::GetLatestSequenceNumber() can be used to get the same value.
* Options.level0_stop_writes_trigger default value changes from 24 to 32.
* New compaction filter API: CompactionFilter::FilterV2(). Allows to drop ranges of keys.
* Removed flashcache support.
* DB::AddFile() is deprecated and is replaced with DB::IngestExternalFile(). DB::IngestExternalFile() remove all the restrictions that existed for DB::AddFile.

### New Features
* Add avoid_flush_during_shutdown option, which speeds up DB shutdown by not flushing unpersisted data (i.e. with disableWAL = true). Unpersisted data will be lost. The options is dynamically changeable via SetDBOptions().
* Add memtable_insert_with_hint_prefix_extractor option. The option is mean to reduce CPU usage for inserting keys into memtable, if keys can be group by prefix and insert for each prefix are sequential or almost sequential. See include/rocksdb/options.h for more details.
* Add LuaCompactionFilter in utilities.  This allows developers to write compaction filters in Lua.  To use this feature, LUA_PATH needs to be set to the root directory of Lua.
* No longer populate "LATEST_BACKUP" file in backup directory, which formerly contained the number of the latest backup. The latest backup can be determined by finding the highest numbered file in the "meta/" subdirectory.

## 4.13.0 (2016-10-18)
### Public API Change
* DB::GetOptions() reflect dynamic changed options (i.e. through DB::SetOptions()) and return copy of options instead of reference.
* Added Statistics::getAndResetTickerCount().

### New Features
* Add DB::SetDBOptions() to dynamic change base_background_compactions and max_background_compactions.
* Added Iterator::SeekForPrev(). This new API will seek to the last key that less than or equal to the target key.

## 4.12.0 (2016-09-12)
### Public API Change
* CancelAllBackgroundWork() flushes all memtables for databases containing writes that have bypassed the WAL (writes issued with WriteOptions::disableWAL=true) before shutting down background threads.
* Merge options source_compaction_factor, max_grandparent_overlap_bytes and expanded_compaction_factor into max_compaction_bytes.
* Remove ImmutableCFOptions.
* Add a compression type ZSTD, which can work with ZSTD 0.8.0 or up. Still keep ZSTDNotFinal for compatibility reasons.

### New Features
* Introduce NewClockCache, which is based on CLOCK algorithm with better concurrent performance in some cases. It can be used to replace the default LRU-based block cache and table cache. To use it, RocksDB need to be linked with TBB lib.
* Change ticker/histogram statistics implementations to accumulate data in thread-local storage, which improves CPU performance by reducing cache coherency costs. Callers of CreateDBStatistics do not need to change anything to use this feature.
* Block cache mid-point insertion, where index and filter block are inserted into LRU block cache with higher priority. The feature can be enabled by setting BlockBasedTableOptions::cache_index_and_filter_blocks_with_high_priority to true and high_pri_pool_ratio > 0 when creating NewLRUCache.

## 4.11.0 (2016-08-01)
### Public API Change
* options.memtable_prefix_bloom_huge_page_tlb_size => memtable_huge_page_size. When it is set, RocksDB will try to allocate memory from huge page for memtable too, rather than just memtable bloom filter.

### New Features
* A tool to migrate DB after options change. See include/rocksdb/utilities/option_change_migration.h.
* Add ReadOptions.background_purge_on_iterator_cleanup. If true, we avoid file deletion when destroying iterators.

## 4.10.0 (2016-07-05)
### Public API Change
* options.memtable_prefix_bloom_bits changes to options.memtable_prefix_bloom_bits_ratio and deprecate options.memtable_prefix_bloom_probes
* enum type CompressionType and PerfLevel changes from char to unsigned char. Value of all PerfLevel shift by one.
* Deprecate options.filter_deletes.

### New Features
* Add avoid_flush_during_recovery option.
* Add a read option background_purge_on_iterator_cleanup to avoid deleting files in foreground when destroying iterators. Instead, a job is scheduled in high priority queue and would be executed in a separate background thread.
* RepairDB support for column families. RepairDB now associates data with non-default column families using information embedded in the SST/WAL files (4.7 or later). For data written by 4.6 or earlier, RepairDB associates it with the default column family.
* Add options.write_buffer_manager which allows users to control total memtable sizes across multiple DB instances.

## 4.9.0 (2016-06-09)
### Public API changes
* Add bottommost_compression option, This option can be used to set a specific compression algorithm for the bottommost level (Last level containing files in the DB).
* Introduce CompactionJobInfo::compression, This field state the compression algorithm used to generate the output files of the compaction.
* Deprecate BlockBaseTableOptions.hash_index_allow_collision=false
* Deprecate options builder (GetOptions()).

### New Features
* Introduce NewSimCache() in rocksdb/utilities/sim_cache.h. This function creates a block cache that is able to give simulation results (mainly hit rate) of simulating block behavior with a configurable cache size.

## 4.8.0 (2016-05-02)
### Public API Change
* Allow preset compression dictionary for improved compression of block-based tables. This is supported for zlib, zstd, and lz4. The compression dictionary's size is configurable via CompressionOptions::max_dict_bytes.
* Delete deprecated classes for creating backups (BackupableDB) and restoring from backups (RestoreBackupableDB). Now, BackupEngine should be used for creating backups, and BackupEngineReadOnly should be used for restorations. For more details, see https://github.com/facebook/rocksdb/wiki/How-to-backup-RocksDB%3F
* Expose estimate of per-level compression ratio via DB property: "rocksdb.compression-ratio-at-levelN".
* Added EventListener::OnTableFileCreationStarted. EventListener::OnTableFileCreated will be called on failure case. User can check creation status via TableFileCreationInfo::status.

### New Features
* Add ReadOptions::readahead_size. If non-zero, NewIterator will create a new table reader which performs reads of the given size.

## 4.7.0 (2016-04-08)
### Public API Change
* rename options compaction_measure_io_stats to report_bg_io_stats and include flush too.
* Change some default options. Now default options will optimize for server-workloads. Also enable slowdown and full stop triggers for pending compaction bytes. These changes may cause sub-optimal performance or significant increase of resource usage. To avoid these risks, users can open existing RocksDB with options extracted from RocksDB option files. See https://github.com/facebook/rocksdb/wiki/RocksDB-Options-File for how to use RocksDB option files. Or you can call Options.OldDefaults() to recover old defaults. DEFAULT_OPTIONS_HISTORY.md will track change history of default options.

## 4.6.0 (2016-03-10)
### Public API Changes
* Change default of BlockBasedTableOptions.format_version to 2. It means default DB created by 4.6 or up cannot be opened by RocksDB version 3.9 or earlier.
* Added strict_capacity_limit option to NewLRUCache. If the flag is set to true, insert to cache will fail if no enough capacity can be free. Signature of Cache::Insert() is updated accordingly.
* Tickers [NUMBER_DB_NEXT, NUMBER_DB_PREV, NUMBER_DB_NEXT_FOUND, NUMBER_DB_PREV_FOUND, ITER_BYTES_READ] are not updated immediately. The are updated when the Iterator is deleted.
* Add monotonically increasing counter (DB property "rocksdb.current-super-version-number") that increments upon any change to the LSM tree.

### New Features
* Add CompactionPri::kMinOverlappingRatio, a compaction picking mode friendly to write amplification.
* Deprecate Iterator::IsKeyPinned() and replace it with Iterator::GetProperty() with prop_name="rocksdb.iterator.is.key.pinned"

## 4.5.0 (2016-02-05)
### Public API Changes
* Add a new perf context level between kEnableCount and kEnableTime. Level 2 now does not include timers for mutexes.
* Statistics of mutex operation durations will not be measured by default. If you want to have them enabled, you need to set Statistics::stats_level_ to kAll.
* DBOptions::delete_scheduler and NewDeleteScheduler() are removed, please use DBOptions::sst_file_manager and NewSstFileManager() instead

### New Features
* ldb tool now supports operations to non-default column families.
* Add kPersistedTier to ReadTier.  This option allows Get and MultiGet to read only the persited data and skip mem-tables if writes were done with disableWAL = true.
* Add DBOptions::sst_file_manager. Use NewSstFileManager() in include/rocksdb/sst_file_manager.h to create a SstFileManager that can be used to track the total size of SST files and control the SST files deletion rate.

## 4.4.0 (2016-01-14)
### Public API Changes
* Change names in CompactionPri and add a new one.
* Deprecate options.soft_rate_limit and add options.soft_pending_compaction_bytes_limit.
* If options.max_write_buffer_number > 3, writes will be slowed down when writing to the last write buffer to delay a full stop.
* Introduce CompactionJobInfo::compaction_reason, this field include the reason to trigger the compaction.
* After slow down is triggered, if estimated pending compaction bytes keep increasing, slowdown more.
* Increase default options.delayed_write_rate to 2MB/s.
* Added a new parameter --path to ldb tool. --path accepts the name of either MANIFEST, SST or a WAL file. Either --db or --path can be used when calling ldb.

## 4.3.0 (2015-12-08)
### New Features
* CompactionFilter has new member function called IgnoreSnapshots which allows CompactionFilter to be called even if there are snapshots later than the key.
* RocksDB will now persist options under the same directory as the RocksDB database on successful DB::Open, CreateColumnFamily, DropColumnFamily, and SetOptions.
* Introduce LoadLatestOptions() in rocksdb/utilities/options_util.h.  This function can construct the latest DBOptions / ColumnFamilyOptions used by the specified RocksDB intance.
* Introduce CheckOptionsCompatibility() in rocksdb/utilities/options_util.h.  This function checks whether the input set of options is able to open the specified DB successfully.

### Public API Changes
* When options.db_write_buffer_size triggers, only the column family with the largest column family size will be flushed, not all the column families.

## 4.2.0 (2015-11-09)
### New Features
* Introduce CreateLoggerFromOptions(), this function create a Logger for provided DBOptions.
* Add GetAggregatedIntProperty(), which returns the sum of the GetIntProperty of all the column families.
* Add MemoryUtil in rocksdb/utilities/memory.h.  It currently offers a way to get the memory usage by type from a list rocksdb instances.

### Public API Changes
* CompactionFilter::Context includes information of Column Family ID
* The need-compaction hint given by TablePropertiesCollector::NeedCompact() will be persistent and recoverable after DB recovery. This introduces a breaking format change. If you use this experimental feature, including NewCompactOnDeletionCollectorFactory() in the new version, you may not be able to directly downgrade the DB back to version 4.0 or lower.
* TablePropertiesCollectorFactory::CreateTablePropertiesCollector() now takes an option Context, containing the information of column family ID for the file being written.
* Remove DefaultCompactionFilterFactory.


## 4.1.0 (2015-10-08)
### New Features
* Added single delete operation as a more efficient way to delete keys that have not been overwritten.
* Added experimental AddFile() to DB interface that allow users to add files created by SstFileWriter into an empty Database, see include/rocksdb/sst_file_writer.h and DB::AddFile() for more info.
* Added support for opening SST files with .ldb suffix which enables opening LevelDB databases.
* CompactionFilter now supports filtering of merge operands and merge results.

### Public API Changes
* Added SingleDelete() to the DB interface.
* Added AddFile() to DB interface.
* Added SstFileWriter class.
* CompactionFilter has a new method FilterMergeOperand() that RocksDB applies to every merge operand during compaction to decide whether to filter the operand.
* We removed CompactionFilterV2 interfaces from include/rocksdb/compaction_filter.h. The functionality was deprecated already in version 3.13.

## 4.0.0 (2015-09-09)
### New Features
* Added support for transactions.  See include/rocksdb/utilities/transaction.h for more info.
* DB::GetProperty() now accepts "rocksdb.aggregated-table-properties" and "rocksdb.aggregated-table-properties-at-levelN", in which case it returns aggregated table properties of the target column family, or the aggregated table properties of the specified level N if the "at-level" version is used.
* Add compression option kZSTDNotFinalCompression for people to experiment ZSTD although its format is not finalized.
* We removed the need for LATEST_BACKUP file in BackupEngine. We still keep writing it when we create new backups (because of backward compatibility), but we don't read it anymore.

### Public API Changes
* Removed class Env::RandomRWFile and Env::NewRandomRWFile().
* Renamed DBOptions.num_subcompactions to DBOptions.max_subcompactions to make the name better match the actual functionality of the option.
* Added Equal() method to the Comparator interface that can optionally be overwritten in cases where equality comparisons can be done more efficiently than three-way comparisons.
* Previous 'experimental' OptimisticTransaction class has been replaced by Transaction class.

## 3.13.0 (2015-08-06)
### New Features
* RollbackToSavePoint() in WriteBatch/WriteBatchWithIndex
* Add NewCompactOnDeletionCollectorFactory() in utilities/table_properties_collectors, which allows rocksdb to mark a SST file as need-compaction when it observes at least D deletion entries in any N consecutive entries in that SST file.  Note that this feature depends on an experimental NeedCompact() API --- the result of this API will not persist after DB restart.
* Add DBOptions::delete_scheduler. Use NewDeleteScheduler() in include/rocksdb/delete_scheduler.h to create a DeleteScheduler that can be shared among multiple RocksDB instances to control the file deletion rate of SST files that exist in the first db_path.

### Public API Changes
* Deprecated WriteOptions::timeout_hint_us. We no longer support write timeout. If you really need this option, talk to us and we might consider returning it.
* Deprecated purge_redundant_kvs_while_flush option.
* Removed BackupEngine::NewBackupEngine() and NewReadOnlyBackupEngine() that were deprecated in RocksDB 3.8. Please use BackupEngine::Open() instead.
* Deprecated Compaction Filter V2. We are not aware of any existing use-cases. If you use this filter, your compile will break with RocksDB 3.13. Please let us know if you use it and we'll put it back in RocksDB 3.14.
* Env::FileExists now returns a Status instead of a boolean
* Add statistics::getHistogramString() to print detailed distribution of a histogram metric.
* Add DBOptions::skip_stats_update_on_db_open.  When it is on, DB::Open() will run faster as it skips the random reads required for loading necessary stats from SST files to optimize compaction.

## 3.12.0 (2015-07-02)
### New Features
* Added experimental support for optimistic transactions.  See include/rocksdb/utilities/optimistic_transaction.h for more info.
* Added a new way to report QPS from db_bench (check out --report_file and --report_interval_seconds)
* Added a cache for individual rows. See DBOptions::row_cache for more info.
* Several new features on EventListener (see include/rocksdb/listener.h):
 - OnCompactionCompleted() now returns per-compaction job statistics, defined in include/rocksdb/compaction_job_stats.h.
 - Added OnTableFileCreated() and OnTableFileDeleted().
* Add compaction_options_universal.enable_trivial_move to true, to allow trivial move while performing universal compaction. Trivial move will happen only when all the input files are non overlapping.

### Public API changes
* EventListener::OnFlushCompleted() now passes FlushJobInfo instead of a list of parameters.
* DB::GetDbIdentity() is now a const function.  If this function is overridden in your application, be sure to also make GetDbIdentity() const to avoid compile error.
* Move listeners from ColumnFamilyOptions to DBOptions.
* Add max_write_buffer_number_to_maintain option
* DB::CompactRange()'s parameter reduce_level is changed to change_level, to allow users to move levels to lower levels if allowed. It can be used to migrate a DB from options.level_compaction_dynamic_level_bytes=false to options.level_compaction_dynamic_level_bytes.true.
* Change default value for options.compaction_filter_factory and options.compaction_filter_factory_v2 to nullptr instead of DefaultCompactionFilterFactory and DefaultCompactionFilterFactoryV2.
* If CancelAllBackgroundWork is called without doing a flush after doing loads with WAL disabled, the changes which haven't been flushed before the call to CancelAllBackgroundWork will be lost.
* WBWIIterator::Entry() now returns WriteEntry instead of `const WriteEntry&`
* options.hard_rate_limit is deprecated.
* When options.soft_rate_limit or options.level0_slowdown_writes_trigger is triggered, the way to slow down writes is changed to: write rate to DB is limited to to options.delayed_write_rate.
* DB::GetApproximateSizes() adds a parameter to allow the estimation to include data in mem table, with default to be not to include. It is now only supported in skip list mem table.
* DB::CompactRange() now accept CompactRangeOptions instead of multiple parameters. CompactRangeOptions is defined in include/rocksdb/options.h.
* CompactRange() will now skip bottommost level compaction for level based compaction if there is no compaction filter, bottommost_level_compaction is introduced in CompactRangeOptions to control when it's possible to skip bottommost level compaction. This mean that if you want the compaction to produce a single file you need to set bottommost_level_compaction to BottommostLevelCompaction::kForce.
* Add Cache.GetPinnedUsage() to get the size of memory occupied by entries that are in use by the system.
* DB:Open() will fail if the compression specified in Options is not linked with the binary. If you see this failure, recompile RocksDB with compression libraries present on your system. Also, previously our default compression was snappy. This behavior is now changed. Now, the default compression is snappy only if it's available on the system. If it isn't we change the default to kNoCompression.
* We changed how we account for memory used in block cache. Previously, we only counted the sum of block sizes currently present in block cache. Now, we count the actual memory usage of the blocks. For example, a block of size 4.5KB will use 8KB memory with jemalloc. This might decrease your memory usage and possibly decrease performance. Increase block cache size if you see this happening after an upgrade.
* Add BackupEngineImpl.options_.max_background_operations to specify the maximum number of operations that may be performed in parallel. Add support for parallelized backup and restore.
* Add DB::SyncWAL() that does a WAL sync without blocking writers.

## 3.11.0 (2015-05-19)
### New Features
* Added a new API Cache::SetCapacity(size_t capacity) to dynamically change the maximum configured capacity of the cache. If the new capacity is less than the existing cache usage, the implementation will try to lower the usage by evicting the necessary number of elements following a strict LRU policy.
* Added an experimental API for handling flashcache devices (blacklists background threads from caching their reads) -- NewFlashcacheAwareEnv
* If universal compaction is used and options.num_levels > 1, compact files are tried to be stored in none-L0 with smaller files based on options.target_file_size_base. The limitation of DB size when using universal compaction is greatly mitigated by using more levels. You can set num_levels = 1 to make universal compaction behave as before. If you set num_levels > 1 and want to roll back to a previous version, you need to compact all files to a big file in level 0 (by setting target_file_size_base to be large and CompactRange(<cf_handle>, nullptr, nullptr, true, 0) and reopen the DB with the same version to rewrite the manifest, and then you can open it using previous releases.
* More information about rocksdb background threads are available in Env::GetThreadList(), including the number of bytes read / written by a compaction job, mem-table size and current number of bytes written by a flush job and many more.  Check include/rocksdb/thread_status.h for more detail.

### Public API changes
* TablePropertiesCollector::AddUserKey() is added to replace TablePropertiesCollector::Add(). AddUserKey() exposes key type, sequence number and file size up to now to users.
* DBOptions::bytes_per_sync used to apply to both WAL and table files. As of 3.11 it applies only to table files. If you want to use this option to sync WAL in the background, please use wal_bytes_per_sync

## 3.10.0 (2015-03-24)
### New Features
* GetThreadStatus() is now able to report detailed thread status, including:
 - Thread Operation including flush and compaction.
 - The stage of the current thread operation.
 - The elapsed time in micros since the current thread operation started.
 More information can be found in include/rocksdb/thread_status.h.  In addition, when running db_bench with --thread_status_per_interval, db_bench will also report thread status periodically.
* Changed the LRU caching algorithm so that referenced blocks (by iterators) are never evicted. This change made parameter removeScanCountLimit obsolete. Because of that NewLRUCache doesn't take three arguments anymore. table_cache_remove_scan_limit option is also removed
* By default we now optimize the compilation for the compilation platform (using -march=native). If you want to build portable binary, use 'PORTABLE=1' before the make command.
* We now allow level-compaction to place files in different paths by
  specifying them in db_paths along with the target_size.
  Lower numbered levels will be placed earlier in the db_paths and higher
  numbered levels will be placed later in the db_paths vector.
* Potentially big performance improvements if you're using RocksDB with lots of column families (100-1000)
* Added BlockBasedTableOptions.format_version option, which allows user to specify which version of block based table he wants. As a general guideline, newer versions have more features, but might not be readable by older versions of RocksDB.
* Added new block based table format (version 2), which you can enable by setting BlockBasedTableOptions.format_version = 2. This format changes how we encode size information in compressed blocks and should help with memory allocations if you're using Zlib or BZip2 compressions.
* MemEnv (env that stores data in memory) is now available in default library build. You can create it by calling NewMemEnv().
* Add SliceTransform.SameResultWhenAppended() to help users determine it is safe to apply prefix bloom/hash.
* Block based table now makes use of prefix bloom filter if it is a full fulter.
* Block based table remembers whether a whole key or prefix based bloom filter is supported in SST files. Do a sanity check when reading the file with users' configuration.
* Fixed a bug in ReadOnlyBackupEngine that deleted corrupted backups in some cases, even though the engine was ReadOnly
* options.level_compaction_dynamic_level_bytes, a feature to allow RocksDB to pick dynamic base of bytes for levels. With this feature turned on, we will automatically adjust max bytes for each level. The goal of this feature is to have lower bound on size amplification. For more details, see comments in options.h.
* Added an abstract base class WriteBatchBase for write batches
* Fixed a bug where we start deleting files of a dropped column families even if there are still live references to it

### Public API changes
* Deprecated skip_log_error_on_recovery and table_cache_remove_scan_count_limit options.
* Logger method logv with log level parameter is now virtual

### RocksJava
* Added compression per level API.
* MemEnv is now available in RocksJava via RocksMemEnv class.
* lz4 compression is now included in rocksjava static library when running `make rocksdbjavastatic`.
* Overflowing a size_t when setting rocksdb options now throws an IllegalArgumentException, which removes the necessity for a developer to catch these Exceptions explicitly.

## 3.9.0 (2014-12-08)

### New Features
* Add rocksdb::GetThreadList(), which in the future will return the current status of all
  rocksdb-related threads.  We will have more code instruments in the following RocksDB
  releases.
* Change convert function in rocksdb/utilities/convenience.h to return Status instead of boolean.
  Also add support for nested options in convert function

### Public API changes
* New API to create a checkpoint added. Given a directory name, creates a new
  database which is an image of the existing database.
* New API LinkFile added to Env. If you implement your own Env class, an
  implementation of the API LinkFile will have to be provided.
* MemTableRep takes MemTableAllocator instead of Arena

### Improvements
* RocksDBLite library now becomes smaller and will be compiled with -fno-exceptions flag.

## 3.8.0 (2014-11-14)

### Public API changes
* BackupEngine::NewBackupEngine() was deprecated; please use BackupEngine::Open() from now on.
* BackupableDB/RestoreBackupableDB have new GarbageCollect() methods, which will clean up files from corrupt and obsolete backups.
* BackupableDB/RestoreBackupableDB have new GetCorruptedBackups() methods which list corrupt backups.

### Cleanup
* Bunch of code cleanup, some extra warnings turned on (-Wshadow, -Wshorten-64-to-32, -Wnon-virtual-dtor)

### New features
* CompactFiles and EventListener, although they are still in experimental state
* Full ColumnFamily support in RocksJava.

## 3.7.0 (2014-11-06)
### Public API changes
* Introduce SetOptions() API to allow adjusting a subset of options dynamically online
* Introduce 4 new convenient functions for converting Options from string: GetColumnFamilyOptionsFromMap(), GetColumnFamilyOptionsFromString(), GetDBOptionsFromMap(), GetDBOptionsFromString()
* Remove WriteBatchWithIndex.Delete() overloads using SliceParts
* When opening a DB, if options.max_background_compactions is larger than the existing low pri pool of options.env, it will enlarge it. Similarly, options.max_background_flushes is larger than the existing high pri pool of options.env, it will enlarge it.

## 3.6.0 (2014-10-07)
### Disk format changes
* If you're using RocksDB on ARM platforms and you're using default bloom filter, there is a disk format change you need to be aware of. There are three steps you need to do when you convert to new release: 1. turn off filter policy, 2. compact the whole database, 3. turn on filter policy

### Behavior changes
* We have refactored our system of stalling writes.  Any stall-related statistics' meanings are changed. Instead of per-write stall counts, we now count stalls per-epoch, where epochs are periods between flushes and compactions. You'll find more information in our Tuning Perf Guide once we release RocksDB 3.6.
* When disableDataSync=true, we no longer sync the MANIFEST file.
* Add identity_as_first_hash property to CuckooTable. SST file needs to be rebuilt to be opened by reader properly.

### Public API changes
* Change target_file_size_base type to uint64_t from int.
* Remove allow_thread_local. This feature was proved to be stable, so we are turning it always-on.

## 3.5.0 (2014-09-03)
### New Features
* Add include/utilities/write_batch_with_index.h, providing a utility class to query data out of WriteBatch when building it.
* Move BlockBasedTable related options to BlockBasedTableOptions from Options. Change corresponding JNI interface. Options affected include:
  no_block_cache, block_cache, block_cache_compressed, block_size, block_size_deviation, block_restart_interval, filter_policy, whole_key_filtering. filter_policy is changed to shared_ptr from a raw pointer.
* Remove deprecated options: disable_seek_compaction and db_stats_log_interval
* OptimizeForPointLookup() takes one parameter for block cache size. It now builds hash index, bloom filter, and block cache.

### Public API changes
* The Prefix Extractor used with V2 compaction filters is now passed user key to SliceTransform::Transform instead of unparsed RocksDB key.

## 3.4.0 (2014-08-18)
### New Features
* Support Multiple DB paths in universal style compactions
* Add feature of storing plain table index and bloom filter in SST file.
* CompactRange() will never output compacted files to level 0. This used to be the case when all the compaction input files were at level 0.
* Added iterate_upper_bound to define the extent upto which the forward iterator will return entries. This will prevent iterating over delete markers and overwritten entries for edge cases where you want to break out the iterator anyways. This may improve performance in case there are a large number of delete markers or overwritten entries.

### Public API changes
* DBOptions.db_paths now is a vector of a DBPath structure which indicates both of path and target size
* NewPlainTableFactory instead of bunch of parameters now accepts PlainTableOptions, which is defined in include/rocksdb/table.h
* Moved include/utilities/*.h to include/rocksdb/utilities/*.h
* Statistics APIs now take uint32_t as type instead of Tickers. Also make two access functions getTickerCount and histogramData const
* Add DB property rocksdb.estimate-num-keys, estimated number of live keys in DB.
* Add DB::GetIntProperty(), which returns DB properties that are integer as uint64_t.
* The Prefix Extractor used with V2 compaction filters is now passed user key to SliceTransform::Transform instead of unparsed RocksDB key.

## 3.3.0 (2014-07-10)
### New Features
* Added JSON API prototype.
* HashLinklist reduces performance outlier caused by skewed bucket by switching data in the bucket from linked list to skip list. Add parameter threshold_use_skiplist in NewHashLinkListRepFactory().
* RocksDB is now able to reclaim storage space more effectively during the compaction process.  This is done by compensating the size of each deletion entry by the 2X average value size, which makes compaction to be triggered by deletion entries more easily.
* Add TimeOut API to write.  Now WriteOptions have a variable called timeout_hint_us.  With timeout_hint_us set to non-zero, any write associated with this timeout_hint_us may be aborted when it runs longer than the specified timeout_hint_us, and it is guaranteed that any write completes earlier than the specified time-out will not be aborted due to the time-out condition.
* Add a rate_limiter option, which controls total throughput of flush and compaction. The throughput is specified in bytes/sec. Flush always has precedence over compaction when available bandwidth is constrained.

### Public API changes
* Removed NewTotalOrderPlainTableFactory because it is not used and implemented semantically incorrect.

## 3.2.0 (2014-06-20)

### Public API changes
* We removed seek compaction as a concept from RocksDB because:
1) It makes more sense for spinning disk workloads, while RocksDB is primarily designed for flash and memory,
2) It added some complexity to the important code-paths,
3) None of our internal customers were really using it.
Because of that, Options::disable_seek_compaction is now obsolete. It is still a parameter in Options, so it does not break the build, but it does not have any effect. We plan to completely remove it at some point, so we ask users to please remove this option from your code base.
* Add two parameters to NewHashLinkListRepFactory() for logging on too many entries in a hash bucket when flushing.
* Added new option BlockBasedTableOptions::hash_index_allow_collision. When enabled, prefix hash index for block-based table will not store prefix and allow hash collision, reducing memory consumption.

### New Features
* PlainTable now supports a new key encoding: for keys of the same prefix, the prefix is only written once. It can be enabled through encoding_type parameter of NewPlainTableFactory()
* Add AdaptiveTableFactory, which is used to convert from a DB of PlainTable to BlockBasedTabe, or vise versa. It can be created using NewAdaptiveTableFactory()

### Performance Improvements
* Tailing Iterator re-implemeted with ForwardIterator + Cascading Search Hint , see ~20% throughput improvement.

## 3.1.0 (2014-05-21)

### Public API changes
* Replaced ColumnFamilyOptions::table_properties_collectors with ColumnFamilyOptions::table_properties_collector_factories

### New Features
* Hash index for block-based table will be materialized and reconstructed more efficiently. Previously hash index is constructed by scanning the whole table during every table open.
* FIFO compaction style

## 3.0.0 (2014-05-05)

### Public API changes
* Added _LEVEL to all InfoLogLevel enums
* Deprecated ReadOptions.prefix and ReadOptions.prefix_seek. Seek() defaults to prefix-based seek when Options.prefix_extractor is supplied. More detail is documented in https://github.com/facebook/rocksdb/wiki/Prefix-Seek-API-Changes
* MemTableRepFactory::CreateMemTableRep() takes info logger as an extra parameter.

### New Features
* Column family support
* Added an option to use different checksum functions in BlockBasedTableOptions
* Added ApplyToAllCacheEntries() function to Cache

## 2.8.0 (2014-04-04)

* Removed arena.h from public header files.
* By default, checksums are verified on every read from database
* Change default value of several options, including: paranoid_checks=true, max_open_files=5000, level0_slowdown_writes_trigger=20, level0_stop_writes_trigger=24, disable_seek_compaction=true, max_background_flushes=1 and allow_mmap_writes=false
* Added is_manual_compaction to CompactionFilter::Context
* Added "virtual void WaitForJoin()" in class Env. Default operation is no-op.
* Removed BackupEngine::DeleteBackupsNewerThan() function
* Added new option -- verify_checksums_in_compaction
* Changed Options.prefix_extractor from raw pointer to shared_ptr (take ownership)
  Changed HashSkipListRepFactory and HashLinkListRepFactory constructor to not take SliceTransform object (use Options.prefix_extractor implicitly)
* Added Env::GetThreadPoolQueueLen(), which returns the waiting queue length of thread pools
* Added a command "checkconsistency" in ldb tool, which checks
  if file system state matches DB state (file existence and file sizes)
* Separate options related to block based table to a new struct BlockBasedTableOptions.
* WriteBatch has a new function Count() to return total size in the batch, and Data() now returns a reference instead of a copy
* Add more counters to perf context.
* Supports several more DB properties: compaction-pending, background-errors and cur-size-active-mem-table.

### New Features
* If we find one truncated record at the end of the MANIFEST or WAL files,
  we will ignore it. We assume that writers of these records were interrupted
  and that we can safely ignore it.
* A new SST format "PlainTable" is added, which is optimized for memory-only workloads. It can be created through NewPlainTableFactory() or NewTotalOrderPlainTableFactory().
* A new mem table implementation hash linked list optimizing for the case that there are only few keys for each prefix, which can be created through NewHashLinkListRepFactory().
* Merge operator supports a new function PartialMergeMulti() to allow users to do partial merges against multiple operands.
* Now compaction filter has a V2 interface. It buffers the kv-pairs sharing the same key prefix, process them in batches, and return the batched results back to DB. The new interface uses a new structure CompactionFilterContext for the same purpose as CompactionFilter::Context in V1.
* Geo-spatial support for locations and radial-search.

## 2.7.0 (2014-01-28)

### Public API changes

* Renamed `StackableDB::GetRawDB()` to `StackableDB::GetBaseDB()`.
* Renamed `WriteBatch::Data()` `const std::string& Data() const`.
* Renamed class `TableStats` to `TableProperties`.
* Deleted class `PrefixHashRepFactory`. Please use `NewHashSkipListRepFactory()` instead.
* Supported multi-threaded `EnableFileDeletions()` and `DisableFileDeletions()`.
* Added `DB::GetOptions()`.
* Added `DB::GetDbIdentity()`.

### New Features

* Added [BackupableDB](https://github.com/facebook/rocksdb/wiki/How-to-backup-RocksDB%3F)
* Implemented [TailingIterator](https://github.com/facebook/rocksdb/wiki/Tailing-Iterator), a special type of iterator that
  doesn't create a snapshot (can be used to read newly inserted data)
  and is optimized for doing sequential reads.
* Added property block for table, which allows (1) a table to store
  its metadata and (2) end user to collect and store properties they
  are interested in.
* Enabled caching index and filter block in block cache (turned off by default).
* Supported error report when doing manual compaction.
* Supported additional Linux platform flavors and Mac OS.
* Put with `SliceParts` - Variant of `Put()` that gathers output like `writev(2)`
* Bug fixes and code refactor for compatibility with upcoming Column
  Family feature.

### Performance Improvements

* Huge benchmark performance improvements by multiple efforts. For example, increase in readonly QPS from about 530k in 2.6 release to 1.1 million in 2.7 [1]
* Speeding up a way RocksDB deleted obsolete files - no longer listing the whole directory under a lock -- decrease in p99
* Use raw pointer instead of shared pointer for statistics: [5b825d](https://github.com/facebook/rocksdb/commit/5b825d6964e26ec3b4bb6faa708ebb1787f1d7bd) -- huge increase in performance -- shared pointers are slow
* Optimized locking for `Get()` -- [1fdb3f](https://github.com/facebook/rocksdb/commit/1fdb3f7dc60e96394e3e5b69a46ede5d67fb976c) -- 1.5x QPS increase for some workloads
* Cache speedup - [e8d40c3](https://github.com/facebook/rocksdb/commit/e8d40c31b3cca0c3e1ae9abe9b9003b1288026a9)
* Implemented autovector, which allocates first N elements on stack. Most of vectors in RocksDB are small. Also, we never want to allocate heap objects while holding a mutex. -- [c01676e4](https://github.com/facebook/rocksdb/commit/c01676e46d3be08c3c140361ef1f5884f47d3b3c)
* Lots of efforts to move malloc, memcpy and IO outside of locks<|MERGE_RESOLUTION|>--- conflicted
+++ resolved
@@ -28,11 +28,8 @@
 * sst_dump: display metaindex_handle and the index_handle's offset and size in footer information (#404).
 * Static Pinning: Set the default for mid-percent capacity threshold in scoped pinning policy to 70 (#689).
 * db_bench: Add support for individual scoped pinning policy parameters (#687).
-<<<<<<< HEAD
+* Enable speedb features: Constrain the interface of SharedOptions (make immutable) (#740).
 * Expose Options::periodic_compaction_seconds via C API (#741).
-=======
-* Enable speedb features: Constrain the interface of SharedOptions (make immutable) (#740).
->>>>>>> 3600ba64
 
 ### Bug Fixes
 * Fix RepeatableThread to work properly with on thread start callback feature (https://github.com/speedb-io/speedb/pull/667).
