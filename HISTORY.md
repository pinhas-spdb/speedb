--- conflicted
+++ resolved
@@ -9,11 +9,8 @@
 
 ### Enhancements
 * Unit Testing: Expose the disallow_trivial_move flag in the MoveFilesToLevel testing utility (#677).
-<<<<<<< HEAD
 * Static Pinning: Report pinning policy name and parameters to the log (#691).
-=======
 * LOG Reporting: add reporting capabilities to the WriteController and the WriteBufferManager by saving the Loggers of the dbs which are using them internally and issuing WARN msgs to these Loggers whenever the state of the WC and WBM changes in regards to delaying (#556).
->>>>>>> 5e4e147d
 
 ### Bug Fixes
 * db_bench: fix SeekRandomWriteRandom valid check. Use key and value only after checking iterator is valid.
