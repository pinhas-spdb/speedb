# Speedb Change Log 

## Unreleased

### New Features 
* Added ConfigOptions::compare_to.  When set, this value causes only values that have been changed to be part of the serialized output (#648).

### Enhancements
* Added a kUseBaseAddress flag and GetBaseOffset flag to OptionTypeInfo.  If this flag is set and a function is used for processing options, the function is passed the base address of the struct rather than the specific field (#397)

### Bug Fixes
* Stall deadlock consists small cfs (#637).

### Miscellaneous

## Hazlenut 2.7.0 (27/10/2023)
Based on RocksDB 8.1.1

### New Features 
* Non-Blocking Manual Compaction (CompactRange()) - Support non-blocking manual compactions by setting a new CompactRangeOptions option (async_completion_cb). When set, the CompactRange() call will return control to the caller immediately. The manual compaction iteslf will be performed in an internally created thread. The manual compaction will ALWAYS call the specified callback upon completion and provide the completion status (#597).
* Change the internal Configurable API SerializeOptions to return UserProperties (instead of the final string representation).  Added ToString methods to the ConfigurableOptions class to complete the serialization of Options properties (#619).

### Enhancements
* Unit Testing: Expose the disallow_trivial_move flag in the MoveFilesToLevel testing utility (#677).
* Static Pinning: Report pinning policy name and parameters to the log (#691).
* LOG Reporting: add reporting capabilities to the WriteController and the WriteBufferManager by saving the Loggers of the dbs which are using them internally and issuing WARN msgs to these Loggers whenever the state of the WC and WBM changes in regards to delaying (#556).
* Enable speedb features: Use Scoped Pinning Policy in Enable speedb feature (#459).
* sst_dump: display metaindex_handle and the index_handle's offset and size in footer information (#404).
* Static Pinning: Set the default for mid-percent capacity threshold in scoped pinning policy to 70 (#689).
* db_bench: Add support for individual scoped pinning policy parameters (#687).

### Bug Fixes
* Fix RepeatableThread to work properly with on thread start callback feature (https://github.com/speedb-io/speedb/pull/667).
* db_bench: Fix SeekRandomWriteRandom valid check. Use key and value only after checking iterator is valid.
* Fix a JAVA build issue introduced by #597 (#680)
* support hash spdb as part of enable speedb features  (#653)
* Static Pinning: Make static pinning decisions based on the table's level relative to the currently known last level with data (rather than bottommost level) at the time a table reader is created and added to the table cache (#662).

### Miscellaneous
<<<<<<< HEAD
* Unit tests: Disable CancelCompactionWaitingOnConflict and CompactionLimiter in db_compaction_test since they sometimes fail or get stuck. These need to be investigated and reenabled.
* Documentation: Update CONTRIBUTING.md guide to request contributors to add Speedb's license when modifying existing Rocksdb Files (#713).
=======
* Unit tests: Disable CancelCompactionWaitingOnConflict and CompactionLimiter in db_compaction_test since they sometimes fail or get stuck. These need to be investigated and reenabled (#711).
>>>>>>> 3e565851

## Grapes v2.6.0 (8/22/2023)
Based on RocksDB 8.1.1

### New Features
* Snapshot optimization - The most important information inside a snapshot is its Sequence number, which allows the compaction to know if the key-value should be deleted or not. The sequence number is being changed when modification happens in the db. This feature allows the db to take a snapshot without acquiring db mutex when the last snapshot has the same sequence number as a new one. In transactional db with mostly read operations, it should improve performance when used with multithreaded environment and as well other scenarios of taking large amount of snapshots with mostly read operations.
* Add a TablePinningPolicy to the BlockBasedTableOptions.  This class controls when blocks should be pinned in memory for a block based table.  The default behavior uses the MetadataCacheOptions to control pinning and behaves identical to the previous releases. 
* Redo of Index/Filter/Data blocks sizes in Block (LRU) Block Cache per CF after rebase on RocksDB 8.1 . This was part of v2.3.0 and was broken due to changes made in RocksDB. This feature provides per CF information on the size of its Index / Filter / Data blocks in the block cache (only for LRUCache at the moment). The information is printed to the log and the kBlockCacheCfStats and kFastBlockCacheCfStats properties were added to support obtaining the information programmatically.

### Enhancements
* db_bench: add estimate-table-readers-mem benchmark which prints these stats.
* A new option on_thread_start_callback has been added. It allows to set thread affinity or perform other optimizations (e.g. NUMA pinning) to speedb background threads. 
An example file on_thread_start_callback_example.cc has been provided to demonstrate how to use this feature.
* Support Spdb memtable in Java and C (#548)

### Bug Fixes
* unit tests: fix GlobalWriteControllerTest.GlobalAndWBMSetupDelay by waiting for the memtable memory release.
* spdb memtable: use_seek_parallel_threshold option parameter mishandled (#570)
* build: Plug memtable global switch memtable stuck fix.  (#606)
* build: Windows compilation fix (#568).
* Logger: fix Block cache stats trace by spacing it from the last trace (#578).
* WriteController: move the class to public interface which should have been done under #346.
* unit tests: fix DBCompactionTest.DisableMultiManualCompaction by blocking all bg compaction threads which increased by default to 8 in #194.
* Proactive Flushes: fix accounting with non-WBM initiated flushes.

### Miscellaneous
* move hashSpdb memtable from plugin to main code (#639)

## Fig v2.5.0 (06/14/2023)
Based on RocksDB 8.1.1

### New Features
 * Enable Speedb Features : Speedb users currently configure the database manually. New Speedb users are required to spend a lot of effort reading the documentation of the Speedb features.
 The purpose of this feature is to help users enable and set Speedb options easily to a default configuration.
 The SharedOptions class was added to improve the usability of multiple databases cases by arranging shared options.(#543)
* Delay writes gradually based on memory usage of the WriteBufferManager (WBM).
Before this PR, setting allow_stall in the WBM's constructor meant that writes are completely stopped when the WBM's memory usage exceeds its quota. The goal here is to gradually decrease
the users write speed before that threshold is reached in order to gain stability.
To use this feature, pass allow_stall = true to the ctor of WBM and the db needs to be opened with options.use_dynamic_delay = true. The WBM will setup delay requests starting from (start_delay_percent * _buffer_size) / 100 (default value is 70) (start_delay_percent is another WBM ctor parameter).
Changes to the WBM's memory are tracked in WriteBufferManager::ReserveMem and FreeMem.
Once the WBM reached its capacity, if allow_stall == true, writes will be stopped using the old ShouldStall() and WBMStallWrites(). (#423)
* Prevent flush entry followed delete operations
currently during memtable flush ,  if key has a match key in the
delete range table and this record has no snapshot related to it,
we still write it with its value to SST file.
This feature keeps only the delete record and reduce SST size for later compaction.
(#411)

### Enhancements
* CI: add a workflow for building and publishing jar to maven central (#507)
* LOG: Compaction job traces - report cf name and job id (#511)
* db_stress: Add cost_write_buffer_to_cache flag (#513)
* LOG: Display cf names in rolled logs with their options (#419)
* Log Improvement: Report the name of cf-s whose options are skipped in the log (#520)

### Bug Fixes
* CI: fix sanity check to use clang-format 10
* CI: run sanity only once on PRs
* Makefile: Remove pycache artifacts after running gtest-parallel (#495)
* AVX512: fix disabling other optimizations (#489)
* stress test: fix decoding error (#498)
* db_bench and stress: fix WBM initiation (#510)
* Sanitize max_num_parallel_flushes in WBM if 0 (#460)
* WriteController: fix for stop while shutting down (#499)
Also switch to waiting a sec on the CV each time. This is required since a bg error doesn't signal the CV in the WriteController.
* fix UnlockWALStallCleared test in utilities/transactions/transaction_test.cc (#514)
* Always assume optimize_filters_for_memory=false when creating a paired bloom filter (#488)
* spdb memtable use after free bug (#501)
* db_bench: Create a WBM once for all db-s regardless of their use in different groups (#550)
* Tompstone unit test faiure (#560)
* build: Remove unused variables in unit tests (#581)

### Miscellaneous
* disable failing unit tests and paired bloom filter stress testing
* version: update Speedb patch version to 2.4.1 (#503)

## Speedb v2.4.1 ( 04/19/2023)

### Enhancements
* Add the ability to create any Filter Policy in java (including ribbon filter and the Speedb paired bloom filter) by @mrambacher in #387

### Bug Fixes
* Write Flow: Reduce debug log size. Note: the write flow is still experimental in this release (#461) by @ayulas in #472

## Ephedra v2.4.0 (04/05/2023)

### New Features
* New beezcli: Interactive CLI that offers data access and admin commands by @ofriedma in #427
* Global delayed write rate: manage the delayed write rate across multiple CFs/databases by @Yuval-Ariel in #392
* New write flow: Major improvement of writing while reading. Note: This feature is experimental and it consumes slightly more memory in this release by @ayulas in #445

### Enhancements
* Skip expired object while using DBWithTtl by @ofriedma in #403

### Bug Fixes
* Dynamic delay writes: fix pending bytes rate calculation by @Yuval-Ariel in #451
* Global delay write: check again credits under mutex by @Yuval-Ariel in #438

### Miscellaneous
* Add back accidental revert in DropRandomUnsyncedData by @mrambacher in #402
* Add speedb licenses to code by @ofriedma in #409
* Enforce writing licenses inside a source file by @ofriedma in #410
* Makefile: Use speedb libs in build_size target by @AmnonHanuhov in #399
* Replace uint with unsinged int (Windows Build Failure) (#420) by @udi-speedb in #421
* crashtest: dont reroll skip_list or HashSpdRepFactory by @Yuval-Ariel in #452
* Options: Forward declare WriteBufferManager by @AmnonHanuhov in #433

## Dragon Fruit v2.3.0 (02/15/2023)
Based on RocksDB 7.7.8

### New Features
* New Live configuration changes: support changing immutable options on the fly by @mrambacher in #294

### Enhancements
* Improved performance while using the sorted-hash memtable (#298) by @ayulas in #299
* Added prints and query option of Index size per CF - LRU Cache Only (#338) by @udi-speedb in #368
* Add F_BARRIERFSYNC for Sync operations on MacOS (addresses the issue raised in rocksdb#11035) by @mrambacher in #319
* Paired-Bloom-Filter: Balancing rounding to batches between the bottom-most level and other levels by @noamhaham in #371
* db_bench: recreate only specified DBs in a group of benchmarks by @andy-byers in #370
* Use a NoSyncFileSystem to skip Sync/FSync to reduce test times ( based on RocksDB PR 9545) by @mrambacher in #380

### Bug Fixes
* Delayed Writes: fix L0 calc bug by @Yuval-Ariel in #311
* util: Fixed compilation failure on Fedora 35 with gcc 11.2.1 and gflag 2.2.2  by @AmnonHanuhov in #396
* Fixed compilation failure on windows  by @ayulas in #384
* Fixed compilation issues on Mac by @mrambacher in #393
* Use the Test Name for the dbname when running unit tests by @mrambacher in #353

### Miscellaneous
* Added Speedb is awesome example to the getting started section by @RoyBenMoshe in #382
* unit tests: fix CompactionServiceTest.RemoteEventListener (#314) by @Yuval-Ariel in #354
* Artifacts check tool - readme file was updated by @RoyBenMoshe in #293
* Don't use AVX512 with asan by @Yuval-Ariel in #398


## Speedb v2.2.1 (01/30/2023)
Based on RocksDB 7.7.8

### Bug Fixes
* Delayed Writes: fixed L0 calculation bug by @Yuval-Ariel in #311

### Miscellaneous
* Added WBM's cache info to the log (#312) by @udi-speedb in #313
* db_bench: set db_bench defaults to Speedb (#61) by @Yuval-Ariel in #322
* build: remove the dependency on GNU Parallel for running unit tests by @AmnonHanuhov in #243

## Coconut v2.2.0 (12/22/2022)
Based on RocksDB 7.7.3

### New Features
* Proactive flushes for better resources utilization by @udi-speedb #185
* Dynamic delayed write mechanism for consistent performance by @Yuval-Ariel in #281

### Enhancements 
* Paired block bloom: Removed the bits-per-key limitation for better results by @udi-speedb in #163
* Allow running multiple benchmark, each with its own configuration by @udi-speedb in #250
* db_bench: Support '--groups' in addition to '-groups' (#283) by @udi-speedb in #295
* db_stress enhancement: Support control over WBM's allow_stall by @udi-speedb in #289
* Shorten latency while switch generic memtable by @ayulas in #297

### Bug Fixes
* db_bench: bug fix inserted in #200 (#263) by @Yuval-Ariel in #265
* db_bench: ErrorExit from static func bug (#277) by @Yuval-Ariel in #278
* Proactive Flushes: compilation warnings fix (#304) by @Yuval-Ariel in #307

### Miscellaneous
Added info to the log file for artifact testing by @RoyBenMoshe in #286
Disable LoadCustomizableTest.LoadMemTableRepFactoryTest (#303) by @ayulas in #305

## Speedb v2.1.1 (11/15/2022)
### Bug Fixes
* Shorten latency while switch memtable (#14)
* Fixed a crash that occurred when using the hash memtable. (#98)
* memtable_list: avoid rolling back memtable flush on CF drop (#144)
* crashtest: fix 0 value of data_block_hash_table_util_ratio (#214)
* deletefile_test: fix breakage caused by the compaction threads change (#218)
* cmake: clean up on successful runs and randomise test scheduling (#202)
* build: add a version build-tag for non-release builds (#156)
* build: support ccache and sccache in the Makefile build (#170)
* docs: fix instructions for building Speedb in README.md and INSTALL.md
* readme typo fix by @azmisaquib (#223)
* build_version: apply the build tag to the Speedb version string (#231)
* build: correctly handle merge commits when calculating a build tag (#207)
* db_test2: fix BackgroundPurgeTest (#236)
* Update HISTORY.md (#239)
* db_bench: Fix a bug when destructing a Benchmark with multiple db-s (#234)
* db_bench: add benchmark - seektodeletedranges (#201)


## Blueberry v2.1.0 (10/26/2022) 
Based on RocksDB 7.2.2
### New Features
* Added new Paired bloom filter that reduces false positive rate with the same performance and memory. In some configurations, the memory consumption is even reduced by up to 30%.
Note: Paired bloom filter is recommended to use when the number of bits per key is larger than 10. (#54)
* Added Plugin Tests to builds (#143)

### Enhancements
* The default value for the number of compaction threads has changed to 8 (#194)
* An infrastructure addition for a future feature: added API to retrieve the amount of immutable memory that can be freed. (#113)
* cmake: allow running the tests in parallel like in the Makefile (#103)
* build: fix the java test target dependencies (#129)
* flush_job: do not roll back memtable flush on CF drop and DB shutdown (#127)
* When background purges are used, set their priority to low instead of high, (#151)
* Added db_bench option to change the parameter: avoid_unnecessary_blocking_io (#184)
* Allow construction of Filter Policy from uri to the tools (#83)

### Miscellaneous
* Remove the GPL as an alternative license (#119)
* Fix shell tab-completions in makefile (#148)
* Added Speedb change-log to the HISTORY.md file (#189)
* makefile: rework the dependency graph for faster test runs startup (#175)
* Change the name of the output artifacts to Speedb (#66)


## Apricot v2.0.0 (08/04/2022)
Based on RocksDB 7.2.2 
### New Features
* Added a new hash based memtable that supports concurrent reads and writes
* Added ability to create MemTableFactory from URI/string to tools

### Bug Fixes
* Avoid comparing Status using == as it compares only status codes. The comparison breaks when comparing against status::NoSpace() since it has a status code of `Code::kIOError` and only a subcode of `SubCode::kNoSpace`
* Fixed snapshots leak in optimistic_transaction_example: whenever the example is run under ASan, snapshots are acquired but not released, resulting in a memory leak error.
* ldb: fix get to print the entire value
* db_bench: fix Rocksdb bug of last_ref assertion. Test fails to delete multi-dbs correctly.
* db_bench: fix SeekRandom and ReadRandomWriteRandom to work on all CFs instead of the default
* db_bench to report accurate response time when using rate limit 
* db_test: add test for - forward the incomplete status on no_io (https://github.com/facebook/rocksdb/pull/8485) 
* CMake: use the old plugin infra and add support for *_FUNC* registration

## Miscellaneous
* LOG: Print write_buffer_manager size to LOG
* LOG: change log header to Speedb
* LOG & db_bench: metadata_cache_options - print to LOG and support its configuration in db_bench
* db_impl: use unique_ptr in DBImpl::Open for nicer memory management
* Explicitly compare the SuperVersion pointer in column_family
* Rename rocksdb threads to speedb
* Add a version number to Speedb builds
* Clang-Format: Do not include third-party code as any changes are either version updates or fixes.
* Git: add clangd cache to .gitignore


# Rocksdb Change Log
## 8.1.1 (04/06/2023)
### Bug Fixes
* In the DB::VerifyFileChecksums API, ensure that file system reads of SST files are equal to the readahead_size in ReadOptions, if specified. Previously, each read was 2x the readahead_size.

## 8.1.0 (03/18/2023)
### Behavior changes
* Compaction output file cutting logic now considers range tombstone start keys. For example, SST partitioner now may receive ParitionRequest for range tombstone start keys.
* If the async_io ReadOption is specified for MultiGet or NewIterator on a platform that doesn't support IO uring, the option is ignored and synchronous IO is used.

### Bug Fixes
* Fixed an issue for backward iteration when user defined timestamp is enabled in combination with BlobDB.
* Fixed a couple of cases where a Merge operand encountered during iteration wasn't reflected in the `internal_merge_count` PerfContext counter.
* Fixed a bug in CreateColumnFamilyWithImport()/ExportColumnFamily() which did not support range tombstones (#11252).
* Fixed a bug where an excluded column family from an atomic flush contains unflushed data that should've been included in this atomic flush (i.e, data of seqno less than the max seqno of this atomic flush), leading to potential data loss in this excluded column family when `WriteOptions::disableWAL == true` (#11148).

### New Features
* Add statistics rocksdb.secondary.cache.filter.hits, rocksdb.secondary.cache.index.hits, and rocksdb.secondary.cache.filter.hits
* Added a new PerfContext counter `internal_merge_point_lookup_count` which tracks the number of Merge operands applied while serving point lookup queries.
* Add new statistics rocksdb.table.open.prefetch.tail.read.bytes, rocksdb.table.open.prefetch.tail.{miss|hit}
* Add support for SecondaryCache with HyperClockCache (`HyperClockCacheOptions` inherits `secondary_cache` option from `ShardedCacheOptions`)
* Add new db properties `rocksdb.cf-write-stall-stats`, `rocksdb.db-write-stall-stats`and APIs to examine them in a structured way. In particular, users of `GetMapProperty()` with property `kCFWriteStallStats`/`kDBWriteStallStats` can now use the functions in `WriteStallStatsMapKeys` to find stats in the map.

### Public API Changes
* Changed various functions and features in `Cache` that are mostly relevant to custom implementations or wrappers. Especially, asychronous lookup functionality is moved from `Lookup()` to a new `StartAsyncLookup()` function.

## 8.0.0 (02/19/2023)
### Behavior changes
* `ReadOptions::verify_checksums=false` disables checksum verification for more reads of non-`CacheEntryRole::kDataBlock` blocks.
* In case of scan with async_io enabled, if posix doesn't support IOUring, Status::NotSupported error will be returned to the users. Initially that error was swallowed and reads were switched to synchronous reads.

### Bug Fixes
* Fixed a data race on `ColumnFamilyData::flush_reason` caused by concurrent flushes.
* Fixed an issue in `Get` and `MultiGet` when user-defined timestamps is enabled in combination with BlobDB.
* Fixed some atypical behaviors for `LockWAL()` such as allowing concurrent/recursive use and not expecting `UnlockWAL()` after non-OK result. See API comments.
* Fixed a feature interaction bug where for blobs `GetEntity` would expose the blob reference instead of the blob value.
* Fixed `DisableManualCompaction()` and `CompactRangeOptions::canceled` to cancel compactions even when they are waiting on conflicting compactions to finish
* Fixed a bug in which a successful `GetMergeOperands()` could transiently return `Status::MergeInProgress()`
* Return the correct error (Status::NotSupported()) to MultiGet caller when ReadOptions::async_io flag is true and IO uring is not enabled. Previously, Status::Corruption() was being returned when the actual failure was lack of async IO support.
* Fixed a bug in DB open/recovery from a compressed WAL that was caused due to incorrect handling of certain record fragments with the same offset within a WAL block.

### Feature Removal
* Remove RocksDB Lite.
* The feature block_cache_compressed is removed. Statistics related to it are removed too.
* Remove deprecated Env::LoadEnv(). Use Env::CreateFromString() instead.
* Remove deprecated FileSystem::Load(). Use FileSystem::CreateFromString() instead.
* Removed the deprecated version of these utility functions and the corresponding Java bindings: `LoadOptionsFromFile`, `LoadLatestOptions`, `CheckOptionsCompatibility`.
* Remove the FactoryFunc from the LoadObject method from the Customizable helper methods.

### Public API Changes
* Moved rarely-needed Cache class definition to new advanced_cache.h, and added a CacheWrapper class to advanced_cache.h. Minor changes to SimCache API definitions.
* Completely removed the following deprecated/obsolete statistics: the tickers `BLOCK_CACHE_INDEX_BYTES_EVICT`, `BLOCK_CACHE_FILTER_BYTES_EVICT`, `BLOOM_FILTER_MICROS`, `NO_FILE_CLOSES`, `STALL_L0_SLOWDOWN_MICROS`, `STALL_MEMTABLE_COMPACTION_MICROS`, `STALL_L0_NUM_FILES_MICROS`, `RATE_LIMIT_DELAY_MILLIS`, `NO_ITERATORS`, `NUMBER_FILTERED_DELETES`, `WRITE_TIMEDOUT`, `BLOB_DB_GC_NUM_KEYS_OVERWRITTEN`, `BLOB_DB_GC_NUM_KEYS_EXPIRED`, `BLOB_DB_GC_BYTES_OVERWRITTEN`, `BLOB_DB_GC_BYTES_EXPIRED`, `BLOCK_CACHE_COMPRESSION_DICT_BYTES_EVICT` as well as the histograms `STALL_L0_SLOWDOWN_COUNT`, `STALL_MEMTABLE_COMPACTION_COUNT`, `STALL_L0_NUM_FILES_COUNT`, `HARD_RATE_LIMIT_DELAY_COUNT`, `SOFT_RATE_LIMIT_DELAY_COUNT`, `BLOB_DB_GC_MICROS`, and `NUM_DATA_BLOCKS_READ_PER_LEVEL`. Note that as a result, the C++ enum values of the still supported statistics have changed. Developers are advised to not rely on the actual numeric values.
* Deprecated IngestExternalFileOptions::write_global_seqno and change default to false. This option only needs to be set to true to generate a DB compatible with RocksDB versions before 5.16.0.
* Remove deprecated APIs `GetColumnFamilyOptionsFrom{Map|String}(const ColumnFamilyOptions&, ..)`, `GetDBOptionsFrom{Map|String}(const DBOptions&, ..)`, `GetBlockBasedTableOptionsFrom{Map|String}(const BlockBasedTableOptions& table_options, ..)` and ` GetPlainTableOptionsFrom{Map|String}(const PlainTableOptions& table_options,..)`.
* Added a subcode of `Status::Corruption`, `Status::SubCode::kMergeOperatorFailed`, for users to identify corruption failures originating in the merge operator, as opposed to RocksDB's internally identified data corruptions

### Build Changes
* The `make` build now builds a shared library by default instead of a static library. Use `LIB_MODE=static` to override.

### New Features
* Compaction filters are now supported for wide-column entities by means of the `FilterV3` API. See the comment of the API for more details.
* Added `do_not_compress_roles` to `CompressedSecondaryCacheOptions` to disable compression on certain kinds of block. Filter blocks are now not compressed by CompressedSecondaryCache by default.
* Added a new `MultiGetEntity` API that enables batched wide-column point lookups. See the API comments for more details.

## 7.10.0 (01/23/2023)
### Behavior changes
* Make best-efforts recovery verify SST unique ID before Version construction (#10962)
* Introduce `epoch_number` and sort L0 files by `epoch_number` instead of `largest_seqno`. `epoch_number` represents the order of a file being flushed or ingested/imported. Compaction output file will be assigned with the minimum `epoch_number` among input files'. For L0, larger `epoch_number` indicates newer L0 file.

### Bug Fixes
* Fixed a regression in iterator where range tombstones after `iterate_upper_bound` is processed.
* Fixed a memory leak in MultiGet with async_io read option, caused by IO errors during table file open
* Fixed a bug that multi-level FIFO compaction deletes one file in non-L0 even when `CompactionOptionsFIFO::max_table_files_size` is no exceeded since #10348 or 7.8.0.
* Fixed a bug caused by `DB::SyncWAL()` affecting `track_and_verify_wals_in_manifest`. Without the fix, application may see "open error: Corruption: Missing WAL with log number" while trying to open the db. The corruption is a false alarm but prevents DB open (#10892).
* Fixed a BackupEngine bug in which RestoreDBFromLatestBackup would fail if the latest backup was deleted and there is another valid backup available.
* Fix L0 file misorder corruption caused by ingesting files of overlapping seqnos with memtable entries' through introducing `epoch_number`. Before the fix, `force_consistency_checks=true` may catch the corruption before it's exposed to readers, in which case writes returning `Status::Corruption` would be expected. Also replace the previous incomplete fix (#5958) to the same corruption with this new and more complete fix.
* Fixed a bug in LockWAL() leading to re-locking mutex (#11020).
* Fixed a heap use after free bug in async scan prefetching when the scan thread and another thread try to read and load the same seek block into cache.
* Fixed a heap use after free in async scan prefetching if dictionary compression is enabled, in which case sync read of the compression dictionary gets mixed with async prefetching
* Fixed a data race bug of `CompactRange()` under `change_level=true` acts on overlapping range with an ongoing file ingestion for level compaction. This will either result in overlapping file ranges corruption at a certain level caught by `force_consistency_checks=true` or protentially two same keys both with seqno 0 in two different levels (i.e, new data ends up in lower/older level). The latter will be caught by assertion in debug build but go silently and result in read returning wrong result in release build. This fix is general so it also replaced previous fixes to a similar problem for `CompactFiles()` (#4665), general `CompactRange()` and auto compaction (commit 5c64fb6 and 87dfc1d).
* Fixed a bug in compaction output cutting where small output files were produced due to TTL file cutting states were not being updated (#11075).

### New Features
* When an SstPartitionerFactory is configured, CompactRange() now automatically selects for compaction any files overlapping a partition boundary that is in the compaction range, even if no actual entries are in the requested compaction range. With this feature, manual compaction can be used to (re-)establish SST partition points when SstPartitioner changes, without a full compaction.
* Add BackupEngine feature to exclude files from backup that are known to be backed up elsewhere, using `CreateBackupOptions::exclude_files_callback`. To restore the DB, the excluded files must be provided in alternative backup directories using `RestoreOptions::alternate_dirs`.

### Public API Changes
* Substantial changes have been made to the Cache class to support internal development goals. Direct use of Cache class members is discouraged and further breaking modifications are expected in the future. SecondaryCache has some related changes and implementations will need to be updated. (Unlike Cache, SecondaryCache is still intended to support user implementations, and disruptive changes will be avoided.) (#10975)
* Add `MergeOperationOutput::op_failure_scope` for merge operator users to control the blast radius of merge operator failures. Existing merge operator users do not need to make any change to preserve the old behavior

### Performance Improvements
* Updated xxHash source code, which should improve kXXH3 checksum speed, at least on ARM (#11098).
* Improved CPU efficiency of DB reads, from block cache access improvements (#10975).

## 7.9.0 (11/21/2022)
### Performance Improvements
* Fixed an iterator performance regression for delete range users when scanning through a consecutive sequence of range tombstones (#10877).

### Bug Fixes
* Fix memory corruption error in scans if async_io is enabled. Memory corruption happened if there is IOError while reading the data leading to empty buffer and other buffer already in progress of async read goes again for reading.
* Fix failed memtable flush retry bug that could cause wrongly ordered updates, which would surface to writers as `Status::Corruption` in case of `force_consistency_checks=true` (default). It affects use cases that enable both parallel flush (`max_background_flushes > 1` or `max_background_jobs >= 8`) and non-default memtable count (`max_write_buffer_number > 2`).
* Fixed an issue where the `READ_NUM_MERGE_OPERANDS` ticker was not updated when the base key-value or tombstone was read from an SST file.
* Fixed a memory safety bug when using a SecondaryCache with `block_cache_compressed`. `block_cache_compressed` no longer attempts to use SecondaryCache features.
* Fixed a regression in scan for async_io. During seek, valid buffers were getting cleared causing a regression.
* Tiered Storage: fixed excessive keys written to penultimate level in non-debug builds.

### New Features
* Add basic support for user-defined timestamp to Merge (#10819).
* Add stats for ReadAsync time spent and async read errors.
* Basic support for the wide-column data model is now available. Wide-column entities can be stored using the `PutEntity` API, and retrieved using `GetEntity` and the new `columns` API of iterator. For compatibility, the classic APIs `Get` and `MultiGet`, as well as iterator's `value` API return the value of the anonymous default column of wide-column entities; also, `GetEntity` and iterator's `columns` return any plain key-values in the form of an entity which only has the anonymous default column. `Merge` (and `GetMergeOperands`) currently also apply to the default column; any other columns of entities are unaffected by `Merge` operations. Note that some features like compaction filters, transactions, user-defined timestamps, and the SST file writer do not yet support wide-column entities; also, there is currently no `MultiGet`-like API to retrieve multiple entities at once. We plan to gradually close the above gaps and also implement new features like column-level operations (e.g. updating or querying only certain columns of an entity).
* Marked HyperClockCache as a production-ready alternative to LRUCache for the block cache. HyperClockCache greatly improves hot-path CPU efficiency under high parallel load or high contention, with some documented caveats and limitations. As much as 4.5x higher ops/sec vs. LRUCache has been seen in db_bench under high parallel load.
* Add periodic diagnostics to info_log (LOG file) for HyperClockCache block cache if performance is degraded by bad `estimated_entry_charge` option.

### Public API Changes
* Marked `block_cache_compressed` as a deprecated feature. Use SecondaryCache instead.
* Added a `SecondaryCache::InsertSaved()` API, with default implementation depending on `Insert()`. Some implementations might need to add a custom implementation of `InsertSaved()`. (Details in API comments.)

## 7.8.0 (10/22/2022)
### New Features
* `DeleteRange()` now supports user-defined timestamp.
* Provide support for async_io with tailing iterators when ReadOptions.tailing is enabled during scans.
* Tiered Storage: allow data moving up from the last level to the penultimate level if the input level is penultimate level or above.
* Added `DB::Properties::kFastBlockCacheEntryStats`, which is similar to `DB::Properties::kBlockCacheEntryStats`, except returns cached (stale) values in more cases to reduce overhead.
* FIFO compaction now supports migrating from a multi-level DB via DB::Open(). During the migration phase, FIFO compaction picker will:
* picks the sst file with the smallest starting key in the bottom-most non-empty level.
* Note that during the migration phase, the file purge order will only be an approximation of "FIFO" as files in lower-level might sometime contain newer keys than files in upper-level.
* Added an option `ignore_max_compaction_bytes_for_input` to ignore max_compaction_bytes limit when adding files to be compacted from input level. This should help reduce write amplification. The option is enabled by default.
* Tiered Storage: allow data moving up from the last level even if it's a last level only compaction, as long as the penultimate level is empty.
* Add a new option IOOptions.do_not_recurse that can be used by underlying file systems to skip recursing through sub directories and list only files in GetChildren API.
* Add option `preserve_internal_time_seconds` to preserve the time information for the latest data. Which can be used to determine the age of data when `preclude_last_level_data_seconds` is enabled. The time information is attached with SST in table property `rocksdb.seqno.time.map` which can be parsed by tool ldb or sst_dump.

### Bug Fixes
* Fix a bug in io_uring_prep_cancel in AbortIO API for posix which expects sqe->addr to match with read request submitted and wrong paramter was being passed.
* Fixed a regression in iterator performance when the entire DB is a single memtable introduced in #10449. The fix is in #10705 and #10716.
* Fixed an optimistic transaction validation bug caused by DBImpl::GetLatestSequenceForKey() returning non-latest seq for merge (#10724).
* Fixed a bug in iterator refresh which could segfault for DeleteRange users (#10739).
* Fixed a bug causing manual flush with `flush_opts.wait=false` to stall when database has stopped all writes (#10001).
* Fixed a bug in iterator refresh that was not freeing up SuperVersion, which could cause excessive resource pinniung (#10770).
* Fixed a bug where RocksDB could be doing compaction endlessly when allow_ingest_behind is true and the bottommost level is not filled (#10767).
* Fixed a memory safety bug in experimental HyperClockCache (#10768)
* Fixed some cases where `ldb update_manifest` and `ldb unsafe_remove_sst_file` are not usable because they were requiring the DB files to match the existing manifest state (before updating the manifest to match a desired state).

### Performance Improvements
* Try to align the compaction output file boundaries to the next level ones, which can reduce more than 10% compaction load for the default level compaction. The feature is enabled by default, to disable, set `AdvancedColumnFamilyOptions.level_compaction_dynamic_file_size` to false. As a side effect, it can create SSTs larger than the target_file_size (capped at 2x target_file_size) or smaller files.
* Improve RoundRobin TTL compaction, which is going to be the same as normal RoundRobin compaction to move the compaction cursor.
* Fix a small CPU regression caused by a change that UserComparatorWrapper was made Customizable, because Customizable itself has small CPU overhead for initialization.

### Behavior Changes
* Sanitize min_write_buffer_number_to_merge to 1 if atomic flush is enabled to prevent unexpected data loss when WAL is disabled in a multi-column-family setting (#10773).
* With periodic stat dumper waits up every options.stats_dump_period_sec seconds, it won't dump stats for a CF if it has no change in the period, unless 7 periods have been skipped.
* Only periodic stats dumper triggered by options.stats_dump_period_sec will update stats interval. Ones triggered by DB::GetProperty() will not update stats interval and will report based on an interval since the last time stats dump period.

### Public API changes
* Make kXXH3 checksum the new default, because it is faster on common hardware, especially with kCRC32c affected by a performance bug in some versions of clang (https://github.com/facebook/rocksdb/issues/9891). DBs written with this new setting can be read by RocksDB 6.27 and newer.
* Refactor the classes, APIs and data structures for block cache tracing to allow a user provided trace writer to be used. Introduced an abstract BlockCacheTraceWriter class that takes a structured BlockCacheTraceRecord. The BlockCacheTraceWriter implementation can then format and log the record in whatever way it sees fit. The default BlockCacheTraceWriterImpl does file tracing using a user provided TraceWriter. More details in rocksdb/includb/block_cache_trace_writer.h.

## 7.7.0 (09/18/2022)
### Bug Fixes
* Fixed a hang when an operation such as `GetLiveFiles` or `CreateNewBackup` is asked to trigger and wait for memtable flush on a read-only DB. Such indirect requests for memtable flush are now ignored on a read-only DB.
* Fixed bug where `FlushWAL(true /* sync */)` (used by `GetLiveFilesStorageInfo()`, which is used by checkpoint and backup) could cause parallel writes at the tail of a WAL file to never be synced.
* Fix periodic_task unable to re-register the same task type, which may cause `SetOptions()` fail to update periodical_task time like: `stats_dump_period_sec`, `stats_persist_period_sec`.
* Fixed a bug in the rocksdb.prefetched.bytes.discarded stat. It was counting the prefetch buffer size, rather than the actual number of bytes discarded from the buffer.
* Fix bug where the directory containing CURRENT can left unsynced after CURRENT is updated to point to the latest MANIFEST, which leads to risk of unsync data loss of CURRENT.
* Update rocksdb.multiget.io.batch.size stat in non-async MultiGet as well.
* Fix a bug in key range overlap checking with concurrent compactions when user-defined timestamp is enabled. User-defined timestamps should be EXCLUDED when checking if two ranges overlap.
* Fixed a bug where the blob cache prepopulating logic did not consider the secondary cache (see #10603).
* Fixed the rocksdb.num.sst.read.per.level, rocksdb.num.index.and.filter.blocks.read.per.level and rocksdb.num.level.read.per.multiget stats in the MultiGet coroutines
* Fix a bug in io_uring_prep_cancel in AbortIO API for posix which expects sqe->addr to match with read request submitted and wrong paramter was being passed.
* Fixed a regression in iterator performance when the entire DB is a single memtable introduced in #10449. The fix is in #10705 and #10716.
* Fix a bug in io_uring_prep_cancel in AbortIO API for posix which expects sqe->addr to match with read request submitted and wrong paramter was being passed.
* Fixed a regression in iterator performance when the entire DB is a single memtable introduced in #10449. The fix is in #10705 and #10716.

### Public API changes
* Add `rocksdb_column_family_handle_get_id`, `rocksdb_column_family_handle_get_name` to get name, id of column family in C API
* Add a new stat rocksdb.async.prefetch.abort.micros to measure time spent waiting for async prefetch reads to abort

### Java API Changes
* Add CompactionPriority.RoundRobin.
* Revert to using the default metadata charge policy when creating an LRU cache via the Java API.

### Behavior Change
* DBOptions::verify_sst_unique_id_in_manifest is now an on-by-default feature that verifies SST file identity whenever they are opened by a DB, rather than only at DB::Open time.
* Right now, when the option migration tool (OptionChangeMigration()) migrates to FIFO compaction, it compacts all the data into one single SST file and move to L0. This might create a problem for some users: the giant file may be soon deleted to satisfy max_table_files_size, and might cayse the DB to be almost empty. We change the behavior so that the files are cut to be smaller, but these files might not follow the data insertion order. With the change, after the migration, migrated data might not be dropped by insertion order by FIFO compaction.
* When a block is firstly found from `CompressedSecondaryCache`, we just insert a dummy block into the primary cache and don’t erase the block from `CompressedSecondaryCache`. A standalone handle is returned to the caller. Only if the block is found again from `CompressedSecondaryCache` before the dummy block is evicted, we erase the block from `CompressedSecondaryCache` and insert it into the primary cache.
* When a block is firstly evicted from the primary cache to `CompressedSecondaryCache`, we just insert a dummy block in `CompressedSecondaryCache`. Only if it is evicted again before the dummy block is evicted from the cache, it is treated as a hot block and is inserted into `CompressedSecondaryCache`.
* Improved the estimation of memory used by cached blobs by taking into account the size of the object owning the blob value and also the allocator overhead if `malloc_usable_size` is available (see #10583).
* Blob values now have their own category in the cache occupancy statistics, as opposed to being lumped into the "Misc" bucket (see #10601).
* Change the optimize_multiget_for_io experimental ReadOptions flag to default on.

### New Features
*  RocksDB does internal auto prefetching if it notices 2 sequential reads if readahead_size is not specified. New option `num_file_reads_for_auto_readahead` is added in BlockBasedTableOptions which indicates after how many sequential reads internal auto prefetching should be start (default is 2).
* Added new perf context counters `block_cache_standalone_handle_count`, `block_cache_real_handle_count`,`compressed_sec_cache_insert_real_count`, `compressed_sec_cache_insert_dummy_count`, `compressed_sec_cache_uncompressed_bytes`, and `compressed_sec_cache_compressed_bytes`.
* Memory for blobs which are to be inserted into the blob cache is now allocated using the cache's allocator (see #10628 and #10647).
* HyperClockCache is an experimental, lock-free Cache alternative for block cache that offers much improved CPU efficiency under high parallel load or high contention, with some caveats. As much as 4.5x higher ops/sec vs. LRUCache has been seen in db_bench under high parallel load.
* `CompressedSecondaryCacheOptions::enable_custom_split_merge` is added for enabling the custom split and merge feature, which split the compressed value into chunks so that they may better fit jemalloc bins.

### Performance Improvements
* Iterator performance is improved for `DeleteRange()` users. Internally, iterator will skip to the end of a range tombstone when possible, instead of looping through each key and check individually if a key is range deleted.
* Eliminated some allocations and copies in the blob read path. Also, `PinnableSlice` now only points to the blob value and pins the backing resource (cache entry or buffer) in all cases, instead of containing a copy of the blob value. See #10625 and #10647.
* In case of scans with async_io enabled, few optimizations have been added to issue more asynchronous requests in parallel in order to avoid synchronous prefetching.
* `DeleteRange()` users should see improvement in get/iterator performance from mutable memtable (see #10547).

## 7.6.0 (08/19/2022)
### New Features
* Added `prepopulate_blob_cache` to ColumnFamilyOptions. If enabled, prepopulate warm/hot blobs which are already in memory into blob cache at the time of flush. On a flush, the blob that is in memory (in memtables) get flushed to the device. If using Direct IO, additional IO is incurred to read this blob back into memory again, which is avoided by enabling this option. This further helps if the workload exhibits high temporal locality, where most of the reads go to recently written data. This also helps in case of the remote file system since it involves network traffic and higher latencies.
* Support using secondary cache with the blob cache. When creating a blob cache, the user can set a secondary blob cache by configuring `secondary_cache` in LRUCacheOptions.
* Charge memory usage of blob cache when the backing cache of the blob cache and the block cache are different. If an operation reserving memory for blob cache exceeds the avaible space left in the block cache at some point (i.e, causing a cache full under `LRUCacheOptions::strict_capacity_limit` = true), creation will fail with `Status::MemoryLimit()`. To opt in this feature, enable charging `CacheEntryRole::kBlobCache` in `BlockBasedTableOptions::cache_usage_options`.
* Improve subcompaction range partition so that it is likely to be more even. More evenly distribution of subcompaction will improve compaction throughput for some workloads. All input files' index blocks to sample some anchor key points from which we pick positions to partition the input range. This would introduce some CPU overhead in compaction preparation phase, if subcompaction is enabled, but it should be a small fraction of the CPU usage of the whole compaction process. This also brings a behavier change: subcompaction number is much more likely to maxed out than before.
* Add CompactionPri::kRoundRobin, a compaction picking mode that cycles through all the files with a compact cursor in a round-robin manner. This feature is available since 7.5.
* Provide support for subcompactions for user_defined_timestamp.
* Added an option `memtable_protection_bytes_per_key` that turns on memtable per key-value checksum protection. Each memtable entry will be suffixed by a checksum that is computed during writes, and verified in reads/compaction. Detected corruption will be logged and with corruption status returned to user.
* Added a blob-specific cache priority level - bottom level. Blobs are typically lower-value targets for caching than data blocks, since 1) with BlobDB, data blocks containing blob references conceptually form an index structure which has to be consulted before we can read the blob value, and 2) cached blobs represent only a single key-value, while cached data blocks generally contain multiple KVs. The user can specify the new option `low_pri_pool_ratio` in `LRUCacheOptions` to configure the ratio of capacity reserved for low priority cache entries (and therefore the remaining ratio is the space reserved for the bottom level), or configuring the new argument `low_pri_pool_ratio` in `NewLRUCache()` to achieve the same effect.

### Public API changes
* Removed Customizable support for RateLimiter and removed its CreateFromString() and Type() functions.
* `CompactRangeOptions::exclusive_manual_compaction` is now false by default. This ensures RocksDB does not introduce artificial parallelism limitations by default.
* Tiered Storage: change `bottommost_temperture` to `last_level_temperture`. The old option name is kept only for migration, please use the new option. The behavior is changed to apply temperature for the `last_level` SST files only.
* Added a new experimental ReadOption flag called optimize_multiget_for_io, which when set attempts to reduce MultiGet latency by spawning coroutines for keys in multiple levels.

### Bug Fixes
* Fix a bug starting in 7.4.0 in which some fsync operations might be skipped in a DB after any DropColumnFamily on that DB, until it is re-opened. This can lead to data loss on power loss. (For custom FileSystem implementations, this could lead to `FSDirectory::Fsync` or `FSDirectory::Close` after the first `FSDirectory::Close`; Also, valgrind could report call to `close()` with `fd=-1`.)
* Fix a bug where `GenericRateLimiter` could revert the bandwidth set dynamically using `SetBytesPerSecond()` when a user configures a structure enclosing it, e.g., using `GetOptionsFromString()` to configure an `Options` that references an existing `RateLimiter` object.
* Fix race conditions in `GenericRateLimiter`.
* Fix a bug in `FIFOCompactionPicker::PickTTLCompaction` where total_size calculating might cause underflow
* Fix data race bug in hash linked list memtable. With this bug, read request might temporarily miss an old record in the memtable in a race condition to the hash bucket.
* Fix a bug that `best_efforts_recovery` may fail to open the db with mmap read.
* Fixed a bug where blobs read during compaction would pollute the cache.
* Fixed a data race in LRUCache when used with a secondary_cache.
* Fixed a bug where blobs read by iterators would be inserted into the cache even with the `fill_cache` read option set to false.
* Fixed the segfault caused by `AllocateData()` in `CompressedSecondaryCache::SplitValueIntoChunks()` and `MergeChunksIntoValueTest`.
* Fixed a bug in BlobDB where a mix of inlined and blob values could result in an incorrect value being passed to the compaction filter (see #10391).
* Fixed a memory leak bug in stress tests caused by `FaultInjectionSecondaryCache`.

### Behavior Change
* Added checksum handshake during the copying of decompressed WAL fragment. This together with #9875, #10037, #10212, #10114 and #10319 provides end-to-end integrity protection for write batch during recovery.
* To minimize the internal fragmentation caused by the variable size of the compressed blocks in `CompressedSecondaryCache`, the original block is split according to the jemalloc bin size in `Insert()` and then merged back in `Lookup()`.
* PosixLogger is removed and by default EnvLogger will be used for info logging. The behavior of the two loggers should be very similar when using the default Posix Env.
* Remove [min|max]_timestamp from VersionEdit for now since they are not tracked in MANIFEST anyway but consume two empty std::string (up to 64 bytes) for each file. Should they be added back in the future, we should store them more compactly.
* Improve universal tiered storage compaction picker to avoid extra major compaction triggered by size amplification. If `preclude_last_level_data_seconds` is enabled, the size amplification is calculated within non last_level data only which skip the last level and use the penultimate level as the size base.
* If an error is hit when writing to a file (append, sync, etc), RocksDB is more strict with not issuing more operations to it, except closing the file, with exceptions of some WAL file operations in error recovery path.
* A `WriteBufferManager` constructed with `allow_stall == false` will no longer trigger write stall implicitly by thrashing until memtable count limit is reached. Instead, a column family can continue accumulating writes while that CF is flushing, which means memory may increase. Users who prefer stalling writes must now explicitly set `allow_stall == true`.
* Add `CompressedSecondaryCache` into the stress tests.
* Block cache keys have changed, which will cause any persistent caches to miss between versions.

### Performance Improvements
* Instead of constructing `FragmentedRangeTombstoneList` during every read operation, it is now constructed once and stored in immutable memtables. This improves speed of querying range tombstones from immutable memtables.
* When using iterators with the integrated BlobDB implementation, blob cache handles are now released immediately when the iterator's position changes.
* MultiGet can now do more IO in parallel by reading data blocks from SST files in multiple levels, if the optimize_multiget_for_io ReadOption flag is set.

## 7.5.0 (07/15/2022)
### New Features
* Mempurge option flag `experimental_mempurge_threshold` is now a ColumnFamilyOptions and can now be dynamically configured using `SetOptions()`.
* Support backward iteration when `ReadOptions::iter_start_ts` is set.
* Provide support for ReadOptions.async_io with direct_io to improve Seek latency by using async IO to parallelize child iterator seek and doing asynchronous prefetching on sequential scans.
* Added support for blob caching in order to cache frequently used blobs for BlobDB.
  * User can configure the new ColumnFamilyOptions `blob_cache` to enable/disable blob caching.
  * Either sharing the backend cache with the block cache or using a completely separate cache is supported.
  * A new abstraction interface called `BlobSource` for blob read logic gives all users access to blobs, whether they are in the blob cache, secondary cache, or (remote) storage. Blobs can be potentially read both while handling user reads (`Get`, `MultiGet`, or iterator) and during compaction (while dealing with compaction filters, Merges, or garbage collection) but eventually all blob reads go through `Version::GetBlob` or, for MultiGet, `Version::MultiGetBlob` (and then get dispatched to the interface -- `BlobSource`).
* Add experimental tiered compaction feature `AdvancedColumnFamilyOptions::preclude_last_level_data_seconds`, which makes sure the new data inserted within preclude_last_level_data_seconds won't be placed on cold tier (the feature is not complete).

### Public API changes
* Add metadata related structs and functions in C API, including
  * `rocksdb_get_column_family_metadata()` and `rocksdb_get_column_family_metadata_cf()` to obtain `rocksdb_column_family_metadata_t`.
  * `rocksdb_column_family_metadata_t` and its get functions & destroy function.
  * `rocksdb_level_metadata_t` and its and its get functions & destroy function.
  * `rocksdb_file_metadata_t` and its and get functions & destroy functions.
* Add suggest_compact_range() and suggest_compact_range_cf() to C API.
* When using block cache strict capacity limit (`LRUCache` with `strict_capacity_limit=true`), DB operations now fail with Status code `kAborted` subcode `kMemoryLimit` (`IsMemoryLimit()`) instead of `kIncomplete` (`IsIncomplete()`) when the capacity limit is reached, because Incomplete can mean other specific things for some operations. In more detail, `Cache::Insert()` now returns the updated Status code and this usually propagates through RocksDB to the user on failure.
* NewClockCache calls temporarily return an LRUCache (with similar characteristics as the desired ClockCache). This is because ClockCache is being replaced by a new version (the old one had unknown bugs) but this is still under development.
* Add two functions `int ReserveThreads(int threads_to_be_reserved)` and `int ReleaseThreads(threads_to_be_released)` into `Env` class. In the default implementation, both return 0. Newly added `xxxEnv` class that inherits `Env` should implement these two functions for thread reservation/releasing features.
* Add `rocksdb_options_get_prepopulate_blob_cache` and `rocksdb_options_set_prepopulate_blob_cache` to C API.
* Add `prepopulateBlobCache` and `setPrepopulateBlobCache` to Java API.

### Bug Fixes
* Fix a bug in which backup/checkpoint can include a WAL deleted by RocksDB.
* Fix a bug where concurrent compactions might cause unnecessary further write stalling. In some cases, this might cause write rate to drop to minimum.
* Fix a bug in Logger where if dbname and db_log_dir are on different filesystems, dbname creation would fail wrt to db_log_dir path returning an error and fails to open the DB.
* Fix a CPU and memory efficiency issue introduce by https://github.com/facebook/rocksdb/pull/8336 which made InternalKeyComparator configurable as an unintended side effect.

## Behavior Change
* In leveled compaction with dynamic levelling, level multiplier is not anymore adjusted due to oversized L0. Instead, compaction score is adjusted by increasing size level target by adding incoming bytes from upper levels. This would deprioritize compactions from upper levels if more data from L0 is coming. This is to fix some unnecessary full stalling due to drastic change of level targets, while not wasting write bandwidth for compaction while writes are overloaded.
* For track_and_verify_wals_in_manifest, revert to the original behavior before #10087: syncing of live WAL file is not tracked, and we track only the synced sizes of **closed** WALs. (PR #10330).
* WAL compression now computes/verifies checksum during compression/decompression.

### Performance Improvements
* Rather than doing total sort against all files in a level, SortFileByOverlappingRatio() to only find the top 50 files based on score. This can improve write throughput for the use cases where data is loaded in increasing key order and there are a lot of files in one LSM-tree, where applying compaction results is the bottleneck.
* In leveled compaction, L0->L1 trivial move will allow more than one file to be moved in one compaction. This would allow L0 files to be moved down faster when data is loaded in sequential order, making slowdown or stop condition harder to hit. Also seek L0->L1 trivial move when only some files qualify.
* In leveled compaction, try to trivial move more than one files if possible, up to 4 files or max_compaction_bytes. This is to allow higher write throughput for some use cases where data is loaded in sequential order, where appying compaction results is the bottleneck.

## 7.4.0 (06/19/2022)
### Bug Fixes
* Fixed a bug in calculating key-value integrity protection for users of in-place memtable updates. In particular, the affected users would be those who configure `protection_bytes_per_key > 0` on `WriteBatch` or `WriteOptions`, and configure `inplace_callback != nullptr`.
* Fixed a bug where a snapshot taken during SST file ingestion would be unstable.
* Fixed a bug for non-TransactionDB with avoid_flush_during_recovery = true and TransactionDB where in case of crash, min_log_number_to_keep may not change on recovery and persisting a new MANIFEST with advanced log_numbers for some column families, results in "column family inconsistency" error on second recovery. As a solution, RocksDB will persist the new MANIFEST after successfully syncing the new WAL. If a future recovery starts from the new MANIFEST, then it means the new WAL is successfully synced. Due to the sentinel empty write batch at the beginning, kPointInTimeRecovery of WAL is guaranteed to go after this point. If future recovery starts from the old MANIFEST, it means the writing the new MANIFEST failed. We won't have the "SST ahead of WAL" error.
* Fixed a bug where RocksDB DB::Open() may creates and writes to two new MANIFEST files even before recovery succeeds. Now writes to MANIFEST are persisted only after recovery is successful.
* Fix a race condition in WAL size tracking which is caused by an unsafe iterator access after container is changed.
* Fix unprotected concurrent accesses to `WritableFileWriter::filesize_` by `DB::SyncWAL()` and `DB::Put()` in two write queue mode.
* Fix a bug in WAL tracking. Before this PR (#10087), calling `SyncWAL()` on the only WAL file of the db will not log the event in MANIFEST, thus allowing a subsequent `DB::Open` even if the WAL file is missing or corrupted.
* Fix a bug that could return wrong results with `index_type=kHashSearch` and using `SetOptions` to change the `prefix_extractor`.
* Fixed a bug in WAL tracking with wal_compression. WAL compression writes a kSetCompressionType record which is not associated with any sequence number. As result, WalManager::GetSortedWalsOfType() will skip these WALs and not return them to caller, e.g. Checkpoint, Backup, causing the operations to fail.
* Avoid a crash if the IDENTITY file is accidentally truncated to empty. A new DB ID will be written and generated on Open.
* Fixed a possible corruption for users of `manual_wal_flush` and/or `FlushWAL(true /* sync */)`, together with `track_and_verify_wals_in_manifest == true`. For those users, losing unsynced data (e.g., due to power loss) could make future DB opens fail with a `Status::Corruption` complaining about missing WAL data.
* Fixed a bug in `WriteBatchInternal::Append()` where WAL termination point in write batch was not considered and the function appends an incorrect number of checksums.
* Fixed a crash bug introduced in 7.3.0 affecting users of MultiGet with `kDataBlockBinaryAndHash`.

### Public API changes
* Add new API GetUnixTime in Snapshot class which returns the unix time at which Snapshot is taken.
* Add transaction `get_pinned` and `multi_get` to C API.
* Add two-phase commit support to C API.
* Add `rocksdb_transaction_get_writebatch_wi` and `rocksdb_transaction_rebuild_from_writebatch` to C API.
* Add `rocksdb_options_get_blob_file_starting_level` and `rocksdb_options_set_blob_file_starting_level` to C API.
* Add `blobFileStartingLevel` and `setBlobFileStartingLevel` to Java API.
* Add SingleDelete for DB in C API
* Add User Defined Timestamp in C API.
  * `rocksdb_comparator_with_ts_create` to create timestamp aware comparator
  * Put, Get, Delete, SingleDelete, MultiGet APIs has corresponding timestamp aware APIs with suffix `with_ts`
  * And Add C API's for Transaction, SstFileWriter, Compaction as mentioned [here](https://github.com/facebook/rocksdb/wiki/User-defined-Timestamp-(Experimental))
* The contract for implementations of Comparator::IsSameLengthImmediateSuccessor has been updated to work around a design bug in `auto_prefix_mode`.
* The API documentation for `auto_prefix_mode` now notes some corner cases in which it returns different results than `total_order_seek`, due to design bugs that are not easily fixed. Users using built-in comparators and keys at least the size of a fixed prefix length are not affected.
* Obsoleted the NUM_DATA_BLOCKS_READ_PER_LEVEL stat and introduced the NUM_LEVEL_READ_PER_MULTIGET and MULTIGET_COROUTINE_COUNT stats
* Introduced `WriteOptions::protection_bytes_per_key`, which can be used to enable key-value integrity protection for live updates.

### New Features
* Add FileSystem::ReadAsync API in io_tracing
* Add blob garbage collection parameters `blob_garbage_collection_policy` and `blob_garbage_collection_age_cutoff` to both force-enable and force-disable GC, as well as selectively override age cutoff when using CompactRange.
* Add an extra sanity check in `GetSortedWalFiles()` (also used by `GetLiveFilesStorageInfo()`, `BackupEngine`, and `Checkpoint`) to reduce risk of successfully created backup or checkpoint failing to open because of missing WAL file.
* Add a new column family option `blob_file_starting_level` to enable writing blob files during flushes and compactions starting from the specified LSM tree level.
* Add support for timestamped snapshots (#9879)
* Provide support for AbortIO in posix to cancel submitted asynchronous requests using io_uring.
* Add support for rate-limiting batched `MultiGet()` APIs
* Added several new tickers, perf context statistics, and DB properties to BlobDB
  * Added new DB properties "rocksdb.blob-cache-capacity", "rocksdb.blob-cache-usage", "rocksdb.blob-cache-pinned-usage" to show blob cache usage.
  * Added new perf context statistics `blob_cache_hit_count`, `blob_read_count`, `blob_read_byte`, `blob_read_time`, `blob_checksum_time` and `blob_decompress_time`.
  * Added new tickers `BLOB_DB_CACHE_MISS`, `BLOB_DB_CACHE_HIT`, `BLOB_DB_CACHE_ADD`, `BLOB_DB_CACHE_ADD_FAILURES`, `BLOB_DB_CACHE_BYTES_READ` and `BLOB_DB_CACHE_BYTES_WRITE`.

### Behavior changes
* DB::Open(), DB::OpenAsSecondary() will fail if a Logger cannot be created (#9984)
* DB::Write does not hold global `mutex_` if this db instance does not need to switch wal and mem-table (#7516).
* Removed support for reading Bloom filters using obsolete block-based filter format. (Support for writing such filters was dropped in 7.0.) For good read performance on old DBs using these filters, a full compaction is required.
* Per KV checksum in write batch is verified before a write batch is written to WAL to detect any corruption to the write batch (#10114).

### Performance Improvements
* When compiled with folly (Meta-internal integration; experimental in open source build), improve the locking performance (CPU efficiency) of LRUCache by using folly DistributedMutex in place of standard mutex.

## 7.3.0 (05/20/2022)
### Bug Fixes
* Fixed a bug where manual flush would block forever even though flush options had wait=false.
* Fixed a bug where RocksDB could corrupt DBs with `avoid_flush_during_recovery == true` by removing valid WALs, leading to `Status::Corruption` with message like "SST file is ahead of WALs" when attempting to reopen.
* Fixed a bug in async_io path where incorrect length of data is read by FilePrefetchBuffer if data is consumed from two populated buffers and request for more data is sent.
* Fixed a CompactionFilter bug. Compaction filter used to use `Delete` to remove keys, even if the keys should be removed with `SingleDelete`. Mixing `Delete` and `SingleDelete` may cause undefined behavior.
* Fixed a bug in `WritableFileWriter::WriteDirect` and `WritableFileWriter::WriteDirectWithChecksum`. The rate_limiter_priority specified in ReadOptions was not passed to the RateLimiter when requesting a token.
* Fixed a bug which might cause process crash when I/O error happens when reading an index block in MultiGet().

### New Features
* DB::GetLiveFilesStorageInfo is ready for production use.
* Add new stats PREFETCHED_BYTES_DISCARDED which records number of prefetched bytes discarded by RocksDB FilePrefetchBuffer on destruction and POLL_WAIT_MICROS records wait time for FS::Poll API completion.
* RemoteCompaction supports table_properties_collector_factories override on compaction worker.
* Start tracking SST unique id in MANIFEST, which will be used to verify with SST properties during DB open to make sure the SST file is not overwritten or misplaced. A db option `verify_sst_unique_id_in_manifest` is introduced to enable/disable the verification, if enabled all SST files will be opened during DB-open to verify the unique id (default is false), so it's recommended to use it with `max_open_files = -1` to pre-open the files.
* Added the ability to concurrently read data blocks from multiple files in a level in batched MultiGet. This can be enabled by setting the async_io option in ReadOptions. Using this feature requires a FileSystem that supports ReadAsync (PosixFileSystem is not supported yet for this), and for RocksDB to be compiled with folly and c++20.
* Charge memory usage of file metadata. RocksDB holds one file metadata structure in-memory per on-disk table file. If an operation reserving memory for file metadata exceeds the avaible space left in the block
cache at some point (i.e, causing a cache full under `LRUCacheOptions::strict_capacity_limit` = true), creation will fail with `Status::MemoryLimit()`. To opt in this feature,  enable charging `CacheEntryRole::kFileMetadata` in `BlockBasedTableOptions::cache_usage_options`.

### Public API changes
* Add rollback_deletion_type_callback to TransactionDBOptions so that write-prepared transactions know whether to issue a Delete or SingleDelete to cancel a previous key written during prior prepare phase. The PR aims to prevent mixing SingleDeletes and Deletes for the same key that can lead to undefined behaviors for write-prepared transactions.
* EXPERIMENTAL: Add new API AbortIO in file_system to abort the read requests submitted asynchronously.
* CompactionFilter::Decision has a new value: kRemoveWithSingleDelete. If CompactionFilter returns this decision, then CompactionIterator will use `SingleDelete` to mark a key as removed.
* Renamed CompactionFilter::Decision::kRemoveWithSingleDelete to kPurge since the latter sounds more general and hides the implementation details of how compaction iterator handles keys.
* Added ability to specify functions for Prepare and Validate to OptionsTypeInfo.  Added methods to OptionTypeInfo to set the functions via an API.  These methods are intended for RocksDB plugin developers for configuration management.
* Added a new immutable db options, enforce_single_del_contracts. If set to false (default is true), compaction will NOT fail due to a single delete followed by a delete for the same key. The purpose of this temporay option is to help existing use cases migrate.
* Introduce `BlockBasedTableOptions::cache_usage_options` and use that to replace `BlockBasedTableOptions::reserve_table_builder_memory` and  `BlockBasedTableOptions::reserve_table_reader_memory`.
* Changed `GetUniqueIdFromTableProperties` to return a 128-bit unique identifier, which will be the standard size now. The old functionality (192-bit) is available from `GetExtendedUniqueIdFromTableProperties`. Both functions are no longer "experimental" and are ready for production use.
* In IOOptions, mark `prio` as deprecated for future removal.
* In `file_system.h`, mark `IOPriority` as deprecated for future removal.
* Add an option, `CompressionOptions::use_zstd_dict_trainer`, to indicate whether zstd dictionary trainer should be used for generating zstd compression dictionaries. The default value of this option is true for backward compatibility. When this option is set to false, zstd API `ZDICT_finalizeDictionary` is used to generate compression dictionaries.
* Seek API which positions itself every LevelIterator on the correct data block in the correct SST file which can be parallelized if ReadOptions.async_io option is enabled.
* Add new stat number_async_seek in PerfContext that indicates number of async calls made by seek to prefetch data.
* Add support for user-defined timestamps to read only DB.

### Bug Fixes
* RocksDB calls FileSystem::Poll API during FilePrefetchBuffer destruction which impacts performance as it waits for read requets completion which is not needed anymore. Calling FileSystem::AbortIO to abort those requests instead fixes that performance issue.
* Fixed unnecessary block cache contention when queries within a MultiGet batch and across parallel batches access the same data block, which previously could cause severely degraded performance in this unusual case. (In more typical MultiGet cases, this fix is expected to yield a small or negligible performance improvement.)

### Behavior changes
* Enforce the existing contract of SingleDelete so that SingleDelete cannot be mixed with Delete because it leads to undefined behavior. Fix a number of unit tests that violate the contract but happen to pass.
* ldb `--try_load_options` default to true if `--db` is specified and not creating a new DB, the user can still explicitly disable that by `--try_load_options=false` (or explicitly enable that by `--try_load_options`).
* During Flush write or Compaction write/read, the WriteController is used to determine whether DB writes are stalled or slowed down. The priority (Env::IOPriority) can then be determined accordingly and be passed in IOOptions to the file system.

### Performance Improvements
* Avoid calling malloc_usable_size() in LRU Cache's mutex.
* Reduce DB mutex holding time when finding obsolete files to delete. When a file is trivial moved to another level, the internal files will be referenced twice internally and sometimes opened twice too. If a deletion candidate file is not the last reference, we need to destroy the reference and close the file but not deleting the file. Right now we determine it by building a set of all live files. With the improvement, we check the file against all live LSM-tree versions instead.

## 7.2.0 (04/15/2022)
### Bug Fixes
* Fixed bug which caused rocksdb failure in the situation when rocksdb was accessible using UNC path
* Fixed a race condition when 2PC is disabled and WAL tracking in the MANIFEST is enabled. The race condition is between two background flush threads trying to install flush results, causing a WAL deletion not tracked in the MANIFEST. A future DB open may fail.
* Fixed a heap use-after-free race with DropColumnFamily.
* Fixed a bug that `rocksdb.read.block.compaction.micros` cannot track compaction stats (#9722).
* Fixed `file_type`, `relative_filename` and `directory` fields returned by `GetLiveFilesMetaData()`, which were added in inheriting from `FileStorageInfo`.
* Fixed a bug affecting `track_and_verify_wals_in_manifest`. Without the fix, application may see "open error: Corruption: Missing WAL with log number" while trying to open the db. The corruption is a false alarm but prevents DB open (#9766).
* Fix segfault in FilePrefetchBuffer with async_io as it doesn't wait for pending jobs to complete on destruction.
* Fix ERROR_HANDLER_AUTORESUME_RETRY_COUNT stat whose value was set wrong in portal.h
* Fixed a bug for non-TransactionDB with avoid_flush_during_recovery = true and TransactionDB where in case of crash, min_log_number_to_keep may not change on recovery and persisting a new MANIFEST with advanced log_numbers for some column families, results in "column family inconsistency" error on second recovery. As a solution the corrupted WALs whose numbers are larger than the corrupted wal and smaller than the new WAL will be moved to archive folder.
* Fixed a bug in RocksDB DB::Open() which may creates and writes to two new MANIFEST files even before recovery succeeds. Now writes to MANIFEST are persisted only after recovery is successful.

### New Features
* For db_bench when --seed=0 or --seed is not set then it uses the current time as the seed value. Previously it used the value 1000.
* For db_bench when --benchmark lists multiple tests and each test uses a seed for a RNG then the seeds across tests will no longer be repeated.
* Added an option to dynamically charge an updating estimated memory usage of block-based table reader to block cache if block cache available. To enable this feature, set `BlockBasedTableOptions::reserve_table_reader_memory = true`.
* Add new stat ASYNC_READ_BYTES that calculates number of bytes read during async read call and users can check if async code path is being called by RocksDB internal automatic prefetching for sequential reads.
* Enable async prefetching if ReadOptions.readahead_size is set along with ReadOptions.async_io in FilePrefetchBuffer.
* Add event listener support on remote compaction compactor side.
* Added a dedicated integer DB property `rocksdb.live-blob-file-garbage-size` that exposes the total amount of garbage in the blob files in the current version.
* RocksDB does internal auto prefetching if it notices sequential reads. It starts with readahead size `initial_auto_readahead_size` which now can be configured through BlockBasedTableOptions.
* Add a merge operator that allows users to register specific aggregation function so that they can does aggregation using different aggregation types for different keys. See comments in include/rocksdb/utilities/agg_merge.h for actual usage. The feature is experimental and the format is subject to change and we won't provide a migration tool.
* Meta-internal / Experimental: Improve CPU performance by replacing many uses of std::unordered_map with folly::F14FastMap when RocksDB is compiled together with Folly.
* Experimental: Add CompressedSecondaryCache, a concrete implementation of rocksdb::SecondaryCache, that integrates with compression libraries (e.g. LZ4) to hold compressed blocks.

### Behavior changes
* Disallow usage of commit-time-write-batch for write-prepared/write-unprepared transactions if TransactionOptions::use_only_the_last_commit_time_batch_for_recovery is false to prevent two (or more) uncommitted versions of the same key in the database. Otherwise, bottommost compaction may violate the internal key uniqueness invariant of SSTs if the sequence numbers of both internal keys are zeroed out (#9794).
* Make DB::GetUpdatesSince() return NotSupported early for write-prepared/write-unprepared transactions, as the API contract indicates.

### Public API changes
* Exposed APIs to examine results of block cache stats collections in a structured way. In particular, users of `GetMapProperty()` with property `kBlockCacheEntryStats` can now use the functions in `BlockCacheEntryStatsMapKeys` to find stats in the map.
* Add `fail_if_not_bottommost_level` to IngestExternalFileOptions so that ingestion will fail if the file(s) cannot be ingested to the bottommost level.
* Add output parameter `is_in_sec_cache` to `SecondaryCache::Lookup()`. It is to indicate whether the handle is possibly erased from the secondary cache after the Lookup.

## 7.1.0 (03/23/2022)
### New Features
* Allow WriteBatchWithIndex to index a WriteBatch that includes keys with user-defined timestamps. The index itself does not have timestamp.
* Add support for user-defined timestamps to write-committed transaction without API change. The `TransactionDB` layer APIs do not allow timestamps because we require that all user-defined-timestamps-aware operations go through the `Transaction` APIs.
* Added BlobDB options to `ldb`
* `BlockBasedTableOptions::detect_filter_construct_corruption` can now be dynamically configured using `DB::SetOptions`.
* Automatically recover from retryable read IO errors during backgorund flush/compaction.
* Experimental support for preserving file Temperatures through backup and restore, and for updating DB metadata for outside changes to file Temperature (`UpdateManifestForFilesState` or `ldb update_manifest --update_temperatures`).
* Experimental support for async_io in ReadOptions which is used by FilePrefetchBuffer to prefetch some of the data asynchronously,  if reads are sequential and auto readahead is enabled by rocksdb internally.

### Bug Fixes
* Fixed a major performance bug in which Bloom filters generated by pre-7.0 releases are not read by early 7.0.x releases (and vice-versa) due to changes to FilterPolicy::Name() in #9590. This can severely impact read performance and read I/O on upgrade or downgrade with existing DB, but not data correctness.
* Fixed a data race on `versions_` between `DBImpl::ResumeImpl()` and threads waiting for recovery to complete (#9496)
* Fixed a bug caused by race among flush, incoming writes and taking snapshots. Queries to snapshots created with these race condition can return incorrect result, e.g. resurfacing deleted data.
* Fixed a bug that DB flush uses `options.compression` even `options.compression_per_level` is set.
* Fixed a bug that DisableManualCompaction may assert when disable an unscheduled manual compaction.
* Fix a race condition when cancel manual compaction with `DisableManualCompaction`. Also DB close can cancel the manual compaction thread.
* Fixed a potential timer crash when open close DB concurrently.
* Fixed a race condition for `alive_log_files_` in non-two-write-queues mode. The race is between the write_thread_ in WriteToWAL() and another thread executing `FindObsoleteFiles()`. The race condition will be caught if `__glibcxx_requires_nonempty` is enabled.
* Fixed a bug that `Iterator::Refresh()` reads stale keys after DeleteRange() performed.
* Fixed a race condition when disable and re-enable manual compaction.
* Fixed automatic error recovery failure in atomic flush.
* Fixed a race condition when mmaping a WritableFile on POSIX.

### Public API changes
* Added pure virtual FilterPolicy::CompatibilityName(), which is needed for fixing major performance bug involving FilterPolicy naming in SST metadata without affecting Customizable aspect of FilterPolicy. This change only affects those with their own custom or wrapper FilterPolicy classes.
* `options.compression_per_level` is dynamically changeable with `SetOptions()`.
* Added `WriteOptions::rate_limiter_priority`. When set to something other than `Env::IO_TOTAL`, the internal rate limiter (`DBOptions::rate_limiter`) will be charged at the specified priority for writes associated with the API to which the `WriteOptions` was provided. Currently the support covers automatic WAL flushes, which happen during live updates (`Put()`, `Write()`, `Delete()`, etc.) when `WriteOptions::disableWAL == false` and `DBOptions::manual_wal_flush == false`.
* Add DB::OpenAndTrimHistory API. This API will open DB and trim data to the timestamp specified by trim_ts (The data with timestamp larger than specified trim bound will be removed). This API should only be used at a timestamp-enabled column families recovery. If the column family doesn't have timestamp enabled, this API won't trim any data on that column family. This API is not compatible with avoid_flush_during_recovery option.
* Remove BlockBasedTableOptions.hash_index_allow_collision which already takes no effect.

## 7.0.0 (02/20/2022)
### Bug Fixes
* Fixed a major bug in which batched MultiGet could return old values for keys deleted by DeleteRange when memtable Bloom filter is enabled (memtable_prefix_bloom_size_ratio > 0). (The fix includes a substantial MultiGet performance improvement in the unusual case of both memtable_whole_key_filtering and prefix_extractor.)
* Fixed more cases of EventListener::OnTableFileCreated called with OK status, file_size==0, and no SST file kept. Now the status is Aborted.
* Fixed a read-after-free bug in `DB::GetMergeOperands()`.
* Fix a data loss bug for 2PC write-committed transaction caused by concurrent transaction commit and memtable switch (#9571).
* Fixed NUM_INDEX_AND_FILTER_BLOCKS_READ_PER_LEVEL, NUM_DATA_BLOCKS_READ_PER_LEVEL, and NUM_SST_READ_PER_LEVEL stats to be reported once per MultiGet batch per level.

### Performance Improvements
* Mitigated the overhead of building the file location hash table used by the online LSM tree consistency checks, which can improve performance for certain workloads (see #9351).
* Switched to using a sorted `std::vector` instead of `std::map` for storing the metadata objects for blob files, which can improve performance for certain workloads, especially when the number of blob files is high.
* DisableManualCompaction() doesn't have to wait scheduled manual compaction to be executed in thread-pool to cancel the job.

### Public API changes
* Require C++17 compatible compiler (GCC >= 7, Clang >= 5, Visual Studio >= 2017) for compiling RocksDB and any code using RocksDB headers. See #9388.
* Added `ReadOptions::rate_limiter_priority`. When set to something other than `Env::IO_TOTAL`, the internal rate limiter (`DBOptions::rate_limiter`) will be charged at the specified priority for file reads associated with the API to which the `ReadOptions` was provided.
* Remove HDFS support from main repo.
* Remove librados support from main repo.
* Remove obsolete backupable_db.h and type alias `BackupableDBOptions`. Use backup_engine.h and `BackupEngineOptions`. Similar renamings are in the C and Java APIs.
* Removed obsolete utility_db.h and `UtilityDB::OpenTtlDB`. Use db_ttl.h and `DBWithTTL::Open`.
* Remove deprecated API DB::AddFile from main repo.
* Remove deprecated API ObjectLibrary::Register() and the (now obsolete) Regex public API. Use ObjectLibrary::AddFactory() with PatternEntry instead.
* Remove deprecated option DBOption::table_cache_remove_scan_count_limit.
* Remove deprecated API AdvancedColumnFamilyOptions::soft_rate_limit.
* Remove deprecated API AdvancedColumnFamilyOptions::hard_rate_limit.
* Remove deprecated API DBOption::base_background_compactions.
* Remove deprecated API DBOptions::purge_redundant_kvs_while_flush.
* Remove deprecated overloads of API DB::CompactRange.
* Remove deprecated option DBOptions::skip_log_error_on_recovery.
* Remove ReadOptions::iter_start_seqnum which has been deprecated.
* Remove DBOptions::preserved_deletes and DB::SetPreserveDeletesSequenceNumber().
* Remove deprecated API AdvancedColumnFamilyOptions::rate_limit_delay_max_milliseconds.
* Removed timestamp from WriteOptions. Accordingly, added to DB APIs Put, Delete, SingleDelete, etc. accepting an additional argument 'timestamp'. Added Put, Delete, SingleDelete, etc to WriteBatch accepting an additional argument 'timestamp'. Removed WriteBatch::AssignTimestamps(vector<Slice>) API. Renamed WriteBatch::AssignTimestamp() to WriteBatch::UpdateTimestamps() with clarified comments.
* Changed type of cache buffer passed to `Cache::CreateCallback` from `void*` to `const void*`.
* Significant updates to FilterPolicy-related APIs and configuration:
  * Remove public API support for deprecated, inefficient block-based filter (use_block_based_builder=true).
    * Old code and configuration strings that would enable it now quietly enable full filters instead, though any built-in FilterPolicy can still read block-based filters. This includes changing the longstanding default behavior of the Java API.
    * Remove deprecated FilterPolicy::CreateFilter() and FilterPolicy::KeyMayMatch()
    * Remove `rocksdb_filterpolicy_create()` from C API, as the only C API support for custom filter policies is now obsolete.
    * If temporary memory usage in full filter creation is a problem, consider using partitioned filters, smaller SST files, or setting reserve_table_builder_memory=true.
  * Remove support for "filter_policy=experimental_ribbon" configuration
  string. Use something like "filter_policy=ribbonfilter:10" instead.
  * Allow configuration string like "filter_policy=bloomfilter:10" without
  bool, to minimize acknowledgement of obsolete block-based filter.
  * Made FilterPolicy Customizable. Configuration of filter_policy is now accurately saved in OPTIONS file and can be loaded with LoadOptionsFromFile. (Loading an OPTIONS file generated by a previous version only enables reading and using existing filters, not generating new filters. Previously, no filter_policy would be configured from a saved OPTIONS file.)
  * Change meaning of nullptr return from GetBuilderWithContext() from "use
    block-based filter" to "generate no filter in this case."
    * Also, when user specifies bits_per_key < 0.5, we now round this down
    to "no filter" because we expect a filter with >= 80% FP rate is
    unlikely to be worth the CPU cost of accessing it (esp with
    cache_index_and_filter_blocks=1 or partition_filters=1).
    * bits_per_key >= 0.5 and < 1.0 is still rounded up to 1.0 (for 62% FP
    rate)
  * Remove class definitions for FilterBitsBuilder and FilterBitsReader from
    public API, so these can evolve more easily as implementation details.
    Custom FilterPolicy can still decide what kind of built-in filter to use
    under what conditions.
  * Also removed deprecated functions
    * FilterPolicy::GetFilterBitsBuilder()
    * NewExperimentalRibbonFilterPolicy()
  * Remove default implementations of
    * FilterPolicy::GetBuilderWithContext()
* Remove default implementation of Name() from FileSystemWrapper.
* Rename `SizeApproximationOptions.include_memtabtles` to `SizeApproximationOptions.include_memtables`.
* Remove deprecated option DBOptions::max_mem_compaction_level.
* Return Status::InvalidArgument from ObjectRegistry::NewObject if a factory exists but the object ould not be created (returns NotFound if the factory is missing).
* Remove deprecated overloads of API DB::GetApproximateSizes.
* Remove deprecated option DBOptions::new_table_reader_for_compaction_inputs.
* Add Transaction::SetReadTimestampForValidation() and Transaction::SetCommitTimestamp(). Default impl returns NotSupported().
* Add support for decimal patterns to ObjectLibrary::PatternEntry
* Remove deprecated remote compaction APIs `CompactionService::Start()` and `CompactionService::WaitForComplete()`. Please use `CompactionService::StartV2()`, `CompactionService::WaitForCompleteV2()` instead, which provides the same information plus extra data like priority, db_id, etc.
* `ColumnFamilyOptions::OldDefaults` and `DBOptions::OldDefaults` are marked deprecated, as they are no longer maintained.
* Add subcompaction callback APIs: `OnSubcompactionBegin()` and `OnSubcompactionCompleted()`.
* Add file Temperature information to `FileOperationInfo` in event listener API.
* Change the type of SizeApproximationFlags from enum to enum class. Also update the signature of DB::GetApproximateSizes API from uint8_t to SizeApproximationFlags.
* Add Temperature hints information from RocksDB in API `NewSequentialFile()`. backup and checkpoint operations need to open the source files with `NewSequentialFile()`, which will have the temperature hints. Other operations are not covered.

### Behavior Changes
* Disallow the combination of DBOptions.use_direct_io_for_flush_and_compaction == true and DBOptions.writable_file_max_buffer_size == 0. This combination can cause WritableFileWriter::Append() to loop forever, and it does not make much sense in direct IO.
* `ReadOptions::total_order_seek` no longer affects `DB::Get()`. The original motivation for this interaction has been obsolete since RocksDB has been able to detect whether the current prefix extractor is compatible with that used to generate table files, probably RocksDB 5.14.0.

## New Features
* Introduced an option `BlockBasedTableOptions::detect_filter_construct_corruption` for detecting corruption during Bloom Filter (format_version >= 5) and Ribbon Filter construction.
* Improved the SstDumpTool to read the comparator from table properties and use it to read the SST File.
* Extended the column family statistics in the info log so the total amount of garbage in the blob files and the blob file space amplification factor are also logged. Also exposed the blob file space amp via the `rocksdb.blob-stats` DB property.
* Introduced the API rocksdb_create_dir_if_missing in c.h that calls underlying file system's CreateDirIfMissing API to create the directory.
* Added last level and non-last level read statistics: `LAST_LEVEL_READ_*`, `NON_LAST_LEVEL_READ_*`.
* Experimental: Add support for new APIs ReadAsync in FSRandomAccessFile that reads the data asynchronously and Poll API in FileSystem that checks if requested read request has completed or not. ReadAsync takes a callback function. Poll API checks for completion of read IO requests and  should call callback functions to indicate completion of read requests.

## 6.29.0 (01/21/2022)
Note: The next release will be major release 7.0. See https://github.com/facebook/rocksdb/issues/9390 for more info.
### Public API change
* Added values to `TraceFilterType`: `kTraceFilterIteratorSeek`, `kTraceFilterIteratorSeekForPrev`, and `kTraceFilterMultiGet`. They can be set in `TraceOptions` to filter out the operation types after which they are named.
* Added `TraceOptions::preserve_write_order`. When enabled it  guarantees write records are traced in the same order they are logged to WAL and applied to the DB. By default it is disabled (false) to match the legacy behavior and prevent regression.
* Made the Env class extend the Customizable class.  Implementations need to be registered with the ObjectRegistry and to implement a Name() method in order to be created via this method.
* `Options::OldDefaults` is marked deprecated, as it is no longer maintained.
* Add ObjectLibrary::AddFactory and ObjectLibrary::PatternEntry classes.  This method and associated class are the preferred mechanism for registering factories with the ObjectLibrary going forward.  The ObjectLibrary::Register method, which uses regular expressions and may be problematic, is deprecated and will be in a future release.
* Changed `BlockBasedTableOptions::block_size` from `size_t` to `uint64_t`.
* Added API warning against using `Iterator::Refresh()` together with `DB::DeleteRange()`, which are incompatible and have always risked causing the refreshed iterator to return incorrect results.
* Made `AdvancedColumnFamilyOptions.bottommost_temperature` dynamically changeable with `SetOptions()`.

### Behavior Changes
* `DB::DestroyColumnFamilyHandle()` will return Status::InvalidArgument() if called with `DB::DefaultColumnFamily()`.
* On 32-bit platforms, mmap reads are no longer quietly disabled, just discouraged.

### New Features
* Added `Options::DisableExtraChecks()` that can be used to improve peak write performance by disabling checks that should not be necessary in the absence of software logic errors or CPU+memory hardware errors. (Default options are slowly moving toward some performance overheads for extra correctness checking.)

### Performance Improvements
* Improved read performance when a prefix extractor is used (Seek, Get, MultiGet), even compared to version 6.25 baseline (see bug fix below), by optimizing the common case of prefix extractor compatible with table file and unchanging.

### Bug Fixes
* Fix a bug that FlushMemTable may return ok even flush not succeed.
* Fixed a bug of Sync() and Fsync() not using `fcntl(F_FULLFSYNC)` on OS X and iOS.
* Fixed a significant performance regression in version 6.26 when a prefix extractor is used on the read path (Seek, Get, MultiGet). (Excessive time was spent in SliceTransform::AsString().)
* Fixed a race condition in SstFileManagerImpl error recovery code that can cause a crash during process shutdown.

### New Features
* Added RocksJava support for MacOS universal binary (ARM+x86)

## 6.28.0 (2021-12-17)
### New Features
* Introduced 'CommitWithTimestamp' as a new tag. Currently, there is no API for user to trigger a write with this tag to the WAL. This is part of the efforts to support write-commited transactions with user-defined timestamps.
* Introduce SimulatedHybridFileSystem which can help simulating HDD latency in db_bench. Tiered Storage latency simulation can be enabled using -simulate_hybrid_fs_file (note that it doesn't work if db_bench is interrupted in the middle). -simulate_hdd can also be used to simulate all files on HDD.

### Bug Fixes
* Fixed a bug in rocksdb automatic implicit prefetching which got broken because of new feature adaptive_readahead and internal prefetching got disabled when iterator moves from one file to next.
* Fixed a bug in TableOptions.prepopulate_block_cache which causes segmentation fault when used with TableOptions.partition_filters = true and TableOptions.cache_index_and_filter_blocks = true.
* Fixed a bug affecting custom memtable factories which are not registered with the `ObjectRegistry`. The bug could result in failure to save the OPTIONS file.
* Fixed a bug causing two duplicate entries to be appended to a file opened in non-direct mode and tracked by `FaultInjectionTestFS`.
* Fixed a bug in TableOptions.prepopulate_block_cache to support block-based filters also.
* Block cache keys no longer use `FSRandomAccessFile::GetUniqueId()` (previously used when available), so a filesystem recycling unique ids can no longer lead to incorrect result or crash (#7405). For files generated by RocksDB >= 6.24, the cache keys are stable across DB::Open and DB directory move / copy / import / export / migration, etc. Although collisions are still theoretically possible, they are (a) impossible in many common cases, (b) not dependent on environmental factors, and (c) much less likely than a CPU miscalculation while executing RocksDB.
* Fixed a bug in C bindings causing iterator to return incorrect result (#9343).

### Behavior Changes
* MemTableList::TrimHistory now use allocated bytes when max_write_buffer_size_to_maintain > 0(default in TrasactionDB, introduced in PR#5022) Fix #8371.

### Public API change
* Extend WriteBatch::AssignTimestamp and AssignTimestamps API so that both functions can accept an optional `checker` argument that performs additional checking on timestamp sizes.
* Introduce a new EventListener callback that will be called upon the end of automatic error recovery.
* Add IncreaseFullHistoryTsLow API so users can advance each column family's full_history_ts_low seperately.
* Add GetFullHistoryTsLow API so users can query current full_history_low value of specified column family.

### Performance Improvements
* Replaced map property `TableProperties::properties_offsets`  with uint64_t property `external_sst_file_global_seqno_offset` to save table properties's memory.
* Block cache accesses are faster by RocksDB using cache keys of fixed size (16 bytes).

### Java API Changes
* Removed Java API `TableProperties.getPropertiesOffsets()` as it exposed internal details to external users.

## 6.27.0 (2021-11-19)
### New Features
* Added new ChecksumType kXXH3 which is faster than kCRC32c on almost all x86\_64 hardware.
* Added a new online consistency check for BlobDB which validates that the number/total size of garbage blobs does not exceed the number/total size of all blobs in any given blob file.
* Provided support for tracking per-sst user-defined timestamp information in MANIFEST.
* Added new option "adaptive_readahead" in ReadOptions. For iterators, RocksDB does auto-readahead on noticing sequential reads and by enabling this option, readahead_size of current file (if reads are sequential) will be carried forward to next file instead of starting from the scratch at each level (except L0 level files). If reads are not sequential it will fall back to 8KB. This option is applicable only for RocksDB internal prefetch buffer and isn't supported with underlying file system prefetching.
* Added the read count and read bytes related stats to Statistics for tiered storage hot, warm, and cold file reads.
* Added an option to dynamically charge an updating estimated memory usage of block-based table building to block cache if block cache available. It currently only includes charging memory usage of constructing (new) Bloom Filter and Ribbon Filter to block cache. To enable this feature, set `BlockBasedTableOptions::reserve_table_builder_memory = true`.
* Add a new API OnIOError in listener.h that notifies listeners when an IO error occurs during FileSystem operation along with filename, status etc.
* Added compaction readahead support for blob files to the integrated BlobDB implementation, which can improve compaction performance when the database resides on higher-latency storage like HDDs or remote filesystems. Readahead can be configured using the column family option `blob_compaction_readahead_size`.

### Bug Fixes
* Prevent a `CompactRange()` with `CompactRangeOptions::change_level == true` from possibly causing corruption to the LSM state (overlapping files within a level) when run in parallel with another manual compaction. Note that setting `force_consistency_checks == true` (the default) would cause the DB to enter read-only mode in this scenario and return `Status::Corruption`, rather than committing any corruption.
* Fixed a bug in CompactionIterator when write-prepared transaction is used. A released earliest write conflict snapshot may cause assertion failure in dbg mode and unexpected key in opt mode.
* Fix ticker WRITE_WITH_WAL("rocksdb.write.wal"), this bug is caused by a bad extra `RecordTick(stats_, WRITE_WITH_WAL)` (at 2 place), this fix remove the extra `RecordTick`s and fix the corresponding test case.
* EventListener::OnTableFileCreated was previously called with OK status and file_size==0 in cases of no SST file contents written (because there was no content to add) and the empty file deleted before calling the listener. Now the status is Aborted.
* Fixed a bug in CompactionIterator when write-preared transaction is used. Releasing earliest_snapshot during compaction may cause a SingleDelete to be output after a PUT of the same user key whose seq has been zeroed.
* Added input sanitization on negative bytes passed into `GenericRateLimiter::Request`.
* Fixed an assertion failure in CompactionIterator when write-prepared transaction is used. We prove that certain operations can lead to a Delete being followed by a SingleDelete (same user key). We can drop the SingleDelete.
* Fixed a bug of timestamp-based GC which can cause all versions of a key under full_history_ts_low to be dropped. This bug will be triggered when some of the ikeys' timestamps are lower than full_history_ts_low, while others are newer.
* In some cases outside of the DB read and compaction paths, SST block checksums are now checked where they were not before.
* Explicitly check for and disallow the `BlockBasedTableOptions` if insertion into one of {`block_cache`, `block_cache_compressed`, `persistent_cache`} can show up in another of these. (RocksDB expects to be able to use the same key for different physical data among tiers.)
* Users who configured a dedicated thread pool for bottommost compactions by explicitly adding threads to the `Env::Priority::BOTTOM` pool will no longer see RocksDB schedule automatic compactions exceeding the DB's compaction concurrency limit. For details on per-DB compaction concurrency limit, see API docs of `max_background_compactions` and `max_background_jobs`.
* Fixed a bug of background flush thread picking more memtables to flush and prematurely advancing column family's log_number.
* Fixed an assertion failure in ManifestTailer.
* Fixed a bug that could, with WAL enabled, cause backups, checkpoints, and `GetSortedWalFiles()` to fail randomly with an error like `IO error: 001234.log: No such file or directory`

### Behavior Changes
* `NUM_FILES_IN_SINGLE_COMPACTION` was only counting the first input level files, now it's including all input files.
* `TransactionUtil::CheckKeyForConflicts` can also perform conflict-checking based on user-defined timestamps in addition to sequence numbers.
* Removed `GenericRateLimiter`'s minimum refill bytes per period previously enforced.

### Public API change
* When options.ttl is used with leveled compaction with compactinon priority kMinOverlappingRatio, files exceeding half of TTL value will be prioritized more, so that by the time TTL is reached, fewer extra compactions will be scheduled to clear them up. At the same time, when compacting files with data older than half of TTL, output files may be cut off based on those files' boundaries, in order for the early TTL compaction to work properly.
* Made FileSystem and RateLimiter extend the Customizable class and added a CreateFromString method.  Implementations need to be registered with the ObjectRegistry and to implement a Name() method in order to be created via this method.
* Clarified in API comments that RocksDB is not exception safe for callbacks and custom extensions. An exception propagating into RocksDB can lead to undefined behavior, including data loss, unreported corruption, deadlocks, and more.
* Marked `WriteBufferManager` as `final` because it is not intended for extension.
* Removed unimportant implementation details from table_properties.h
* Add API `FSDirectory::FsyncWithDirOptions()`, which provides extra information like directory fsync reason in `DirFsyncOptions`. File system like btrfs is using that to skip directory fsync for creating a new file, or when renaming a file, fsync the target file instead of the directory, which improves the `DB::Open()` speed by ~20%.
* `DB::Open()` is not going be blocked by obsolete file purge if `DBOptions::avoid_unnecessary_blocking_io` is set to true.
* In builds where glibc provides `gettid()`, info log ("LOG" file) lines now print a system-wide thread ID from `gettid()` instead of the process-local `pthread_self()`. For all users, the thread ID format is changed from hexadecimal to decimal integer.
* In builds where glibc provides `pthread_setname_np()`, the background thread names no longer contain an ID suffix. For example, "rocksdb:bottom7" (and all other threads in the `Env::Priority::BOTTOM` pool) are now named "rocksdb:bottom". Previously large thread pools could breach the name size limit (e.g., naming "rocksdb:bottom10" would fail).
* Deprecating `ReadOptions::iter_start_seqnum` and `DBOptions::preserve_deletes`, please try using user defined timestamp feature instead. The options will be removed in a future release, currently it logs a warning message when using.

### Performance Improvements
* Released some memory related to filter construction earlier in `BlockBasedTableBuilder` for `FullFilter` and `PartitionedFilter` case (#9070)

### Behavior Changes
* `NUM_FILES_IN_SINGLE_COMPACTION` was only counting the first input level files, now it's including all input files.

## 6.26.0 (2021-10-20)
### Bug Fixes
* Fixes a bug in directed IO mode when calling MultiGet() for blobs in the same blob file. The bug is caused by not sorting the blob read requests by file offsets.
* Fix the incorrect disabling of SST rate limited deletion when the WAL and DB are in different directories. Only WAL rate limited deletion should be disabled if its in a different directory.
* Fix `DisableManualCompaction()` to cancel compactions even when they are waiting on automatic compactions to drain due to `CompactRangeOptions::exclusive_manual_compactions == true`.
* Fix contract of `Env::ReopenWritableFile()` and `FileSystem::ReopenWritableFile()` to specify any existing file must not be deleted or truncated.
* Fixed bug in calls to `IngestExternalFiles()` with files for multiple column families. The bug could have introduced a delay in ingested file keys becoming visible after `IngestExternalFiles()` returned. Furthermore, mutations to ingested file keys while they were invisible could have been dropped (not necessarily immediately).
* Fixed a possible race condition impacting users of `WriteBufferManager` who constructed it with `allow_stall == true`. The race condition led to undefined behavior (in our experience, typically a process crash).
* Fixed a bug where stalled writes would remain stalled forever after the user calls `WriteBufferManager::SetBufferSize()` with `new_size == 0` to dynamically disable memory limiting.
* Make `DB::close()` thread-safe.
* Fix a bug in atomic flush where one bg flush thread will wait forever for a preceding bg flush thread to commit its result to MANIFEST but encounters an error which is mapped to a soft error (DB not stopped).
* Fix a bug in `BackupEngine` where some internal callers of `GenericRateLimiter::Request()` do not honor `bytes <= GetSingleBurstBytes()`.

### New Features
* Print information about blob files when using "ldb list_live_files_metadata"
* Provided support for SingleDelete with user defined timestamp.
* Experimental new function DB::GetLiveFilesStorageInfo offers essentially a unified version of other functions like GetLiveFiles, GetLiveFilesChecksumInfo, and GetSortedWalFiles. Checkpoints and backups could show small behavioral changes and/or improved performance as they now use this new API.
* Add remote compaction read/write bytes statistics: `REMOTE_COMPACT_READ_BYTES`, `REMOTE_COMPACT_WRITE_BYTES`.
* Introduce an experimental feature to dump out the blocks from block cache and insert them to the secondary cache to reduce the cache warmup time (e.g., used while migrating DB instance). More information are in `class CacheDumper` and `CacheDumpedLoader` at `rocksdb/utilities/cache_dump_load.h` Note that, this feature is subject to the potential change in the future, it is still experimental.
* Introduced a new BlobDB configuration option `blob_garbage_collection_force_threshold`, which can be used to trigger compactions targeting the SST files which reference the oldest blob files when the ratio of garbage in those blob files meets or exceeds the specified threshold. This can reduce space amplification with skewed workloads where the affected SST files might not otherwise get picked up for compaction.
* Added EXPERIMENTAL support for table file (SST) unique identifiers that are stable and universally unique, available with new function `GetUniqueIdFromTableProperties`. Only SST files from RocksDB >= 6.24 support unique IDs.
* Added `GetMapProperty()` support for "rocksdb.dbstats" (`DB::Properties::kDBStats`). As a map property, it includes DB-level internal stats accumulated over the DB's lifetime, such as user write related stats and uptime.

### Public API change
* Made SystemClock extend the Customizable class and added a CreateFromString method.  Implementations need to be registered with the ObjectRegistry and to implement a Name() method in order to be created via this method.
* Made SliceTransform extend the Customizable class and added a CreateFromString method.  Implementations need to be registered with the ObjectRegistry and to implement a Name() method in order to be created via this method.  The Capped and Prefixed transform classes return a short name (no length); use GetId for the fully qualified name.
* Made FileChecksumGenFactory, SstPartitionerFactory, TablePropertiesCollectorFactory, and WalFilter extend the Customizable class and added a CreateFromString method.
* Some fields of SstFileMetaData are deprecated for compatibility with new base class FileStorageInfo.
* Add `file_temperature` to `IngestExternalFileArg` such that when ingesting SST files, we are able to indicate the temperature of the this batch of files.
* If `DB::Close()` failed with a non aborted status, calling `DB::Close()` again will return the original status instead of Status::OK.
* Add CacheTier to advanced_options.h to describe the cache tier we used. Add a `lowest_used_cache_tier` option to `DBOptions` (immutable) and pass it to BlockBasedTableReader. By default it is `CacheTier::kNonVolatileBlockTier`, which means, we always use both block cache (kVolatileTier) and secondary cache (kNonVolatileBlockTier). By set it to `CacheTier::kVolatileTier`, the DB will not use the secondary cache.
* Even when options.max_compaction_bytes is hit, compaction output files are only cut when it aligns with grandparent files' boundaries. options.max_compaction_bytes could be slightly violated with the change, but the violation is no more than one target SST file size, which is usually much smaller.

### Performance Improvements
* Improved CPU efficiency of building block-based table (SST) files (#9039 and #9040).

### Java API Changes
* Add Java API bindings for new integrated BlobDB options
* `keyMayExist()` supports ByteBuffer.
* Fix multiget throwing Null Pointer Exception for num of keys > 70k (https://github.com/facebook/rocksdb/issues/8039).

## 6.25.0 (2021-09-20)
### Bug Fixes
* Allow secondary instance to refresh iterator. Assign read seq after referencing SuperVersion.
* Fixed a bug of secondary instance's last_sequence going backward, and reads on the secondary fail to see recent updates from the primary.
* Fixed a bug that could lead to duplicate DB ID or DB session ID in POSIX environments without /proc/sys/kernel/random/uuid.
* Fix a race in DumpStats() with column family destruction due to not taking a Ref on each entry while iterating the ColumnFamilySet.
* Fix a race in item ref counting in LRUCache when promoting an item from the SecondaryCache.
* Fix a race in BackupEngine if RateLimiter is reconfigured during concurrent Restore operations.
* Fix a bug on POSIX in which failure to create a lock file (e.g. out of space) can prevent future LockFile attempts in the same process on the same file from succeeding.
* Fix a bug that backup_rate_limiter and restore_rate_limiter in BackupEngine could not limit read rates.
* Fix the implementation of `prepopulate_block_cache = kFlushOnly` to only apply to flushes rather than to all generated files.
* Fix WAL log data corruption when using DBOptions.manual_wal_flush(true) and WriteOptions.sync(true) together. The sync WAL should work with locked log_write_mutex_.
* Add checks for validity of the IO uring completion queue entries, and fail the BlockBasedTableReader MultiGet sub-batch if there's an invalid completion
* Add an interface RocksDbIOUringEnable() that, if defined by the user, will allow them to enable/disable the use of IO uring by RocksDB
* Fix the bug that when direct I/O is used and MultiRead() returns a short result, RandomAccessFileReader::MultiRead() still returns full size buffer, with returned short value together with some data in original buffer. This bug is unlikely cause incorrect results, because (1) since FileSystem layer is expected to retry on short result, returning short results is only possible when asking more bytes in the end of the file, which RocksDB doesn't do when using MultiRead(); (2) checksum is unlikely to match.

### New Features
* RemoteCompaction's interface now includes `db_name`, `db_id`, `session_id`, which could help the user uniquely identify compaction job between db instances and sessions.
* Added a ticker statistic, "rocksdb.verify_checksum.read.bytes", reporting how many bytes were read from file to serve `VerifyChecksum()` and `VerifyFileChecksums()` queries.
* Added ticker statistics, "rocksdb.backup.read.bytes" and "rocksdb.backup.write.bytes", reporting how many bytes were read and written during backup.
* Added properties for BlobDB: `rocksdb.num-blob-files`, `rocksdb.blob-stats`, `rocksdb.total-blob-file-size`, and `rocksdb.live-blob-file-size`. The existing property `rocksdb.estimate_live-data-size` was also extended to include live bytes residing in blob files.
* Added two new RateLimiter IOPriorities: `Env::IO_USER`,`Env::IO_MID`. `Env::IO_USER` will have superior priority over all other RateLimiter IOPriorities without being subject to fair scheduling constraint.
* `SstFileWriter` now supports `Put`s and `Delete`s with user-defined timestamps. Note that the ingestion logic itself is not timestamp-aware yet.
* Allow a single write batch to include keys from multiple column families whose timestamps' formats can differ. For example, some column families may disable timestamp, while others enable timestamp.
* Add compaction priority information in RemoteCompaction, which can be used to schedule high priority job first.
* Added new callback APIs `OnBlobFileCreationStarted`,`OnBlobFileCreated`and `OnBlobFileDeleted` in `EventListener` class of listener.h. It notifies listeners during creation/deletion of individual blob files in Integrated BlobDB. It also log blob file creation finished event and deletion event in LOG file.
* Batch blob read requests for `DB::MultiGet` using `MultiRead`.
* Add support for fallback to local compaction, the user can return `CompactionServiceJobStatus::kUseLocal` to instruct RocksDB to run the compaction locally instead of waiting for the remote compaction result.
* Add built-in rate limiter's implementation of `RateLimiter::GetTotalPendingRequest(int64_t* total_pending_requests, const Env::IOPriority pri)` for the total number of requests that are pending for bytes in the rate limiter.
* Charge memory usage during data buffering, from which training samples are gathered for dictionary compression, to block cache. Unbuffering data can now be triggered if the block cache becomes full and `strict_capacity_limit=true` for the block cache, in addition to existing conditions that can trigger unbuffering.

### Public API change
* Remove obsolete implementation details FullKey and ParseFullKey from public API
* Change `SstFileMetaData::size` from `size_t` to `uint64_t`.
* Made Statistics extend the Customizable class and added a CreateFromString method.  Implementations of Statistics need to be registered with the ObjectRegistry and to implement a Name() method in order to be created via this method.
* Extended `FlushJobInfo` and `CompactionJobInfo` in listener.h to provide information about the blob files generated by a flush/compaction and garbage collected during compaction in Integrated BlobDB. Added struct members `blob_file_addition_infos` and `blob_file_garbage_infos` that contain this information.
* Extended parameter `output_file_names` of `CompactFiles` API to also include paths of the blob files generated by the compaction in Integrated BlobDB.
* Most `BackupEngine` functions now return `IOStatus` instead of `Status`. Most existing code should be compatible with this change but some calls might need to be updated.
* Add a new field `level_at_creation` in `TablePropertiesCollectorFactory::Context` to capture the level at creating the SST file (i.e, table), of which the properties are being collected.

### Miscellaneous
* Add a paranoid check where in case FileSystem layer doesn't fill the buffer but returns succeed, checksum is unlikely to match even if buffer contains a previous block. The byte modified is not useful anyway, so it isn't expected to change any behavior when FileSystem is satisfying its contract.

## 6.24.0 (2021-08-20)
### Bug Fixes
* If the primary's CURRENT file is missing or inaccessible, the secondary instance should not hang repeatedly trying to switch to a new MANIFEST. It should instead return the error code encountered while accessing the file.
* Restoring backups with BackupEngine is now a logically atomic operation, so that if a restore operation is interrupted, DB::Open on it will fail. Using BackupEngineOptions::sync (default) ensures atomicity even in case of power loss or OS crash.
* Fixed a race related to the destruction of `ColumnFamilyData` objects. The earlier logic unlocked the DB mutex before destroying the thread-local `SuperVersion` pointers, which could result in a process crash if another thread managed to get a reference to the `ColumnFamilyData` object.
* Removed a call to `RenameFile()` on a non-existent info log file ("LOG") when opening a new DB. Such a call was guaranteed to fail though did not impact applications since we swallowed the error. Now we also stopped swallowing errors in renaming "LOG" file.
* Fixed an issue where `OnFlushCompleted` was not called for atomic flush.
* Fixed a bug affecting the batched `MultiGet` API when used with keys spanning multiple column families and `sorted_input == false`.
* Fixed a potential incorrect result in opt mode and assertion failures caused by releasing snapshot(s) during compaction.
* Fixed passing of BlobFileCompletionCallback to Compaction job and Atomic flush job which was default paramter (nullptr). BlobFileCompletitionCallback is internal callback that manages addition of blob files to SSTFileManager.
* Fixed MultiGet not updating the block_read_count and block_read_byte PerfContext counters.

### New Features
* Made the EventListener extend the Customizable class.
* EventListeners that have a non-empty Name() and that are registered with the ObjectRegistry can now be serialized to/from the OPTIONS file.
* Insert warm blocks (data blocks, uncompressed dict blocks, index and filter blocks) in Block cache during flush under option BlockBasedTableOptions.prepopulate_block_cache. Previously it was enabled for only data blocks.
* BlockBasedTableOptions.prepopulate_block_cache can be dynamically configured using DB::SetOptions.
* Add CompactionOptionsFIFO.age_for_warm, which allows RocksDB to move old files to warm tier in FIFO compactions. Note that file temperature is still an experimental feature.
* Add a comment to suggest btrfs user to disable file preallocation by setting `options.allow_fallocate=false`.
* Fast forward option in Trace replay changed to double type to allow replaying at a lower speed, by settings the value between 0 and 1. This option can be set via `ReplayOptions` in `Replayer::Replay()`, or via `--trace_replay_fast_forward` in db_bench.
* Add property `LiveSstFilesSizeAtTemperature` to retrieve sst file size at different temperature.
* Added a stat rocksdb.secondary.cache.hits.
* Added a PerfContext counter secondary_cache_hit_count.
* The integrated BlobDB implementation now supports the tickers `BLOB_DB_BLOB_FILE_BYTES_READ`, `BLOB_DB_GC_NUM_KEYS_RELOCATED`, and `BLOB_DB_GC_BYTES_RELOCATED`, as well as the histograms `BLOB_DB_COMPRESSION_MICROS` and `BLOB_DB_DECOMPRESSION_MICROS`.
* Added hybrid configuration of Ribbon filter and Bloom filter where some LSM levels use Ribbon for memory space efficiency and some use Bloom for speed. See NewRibbonFilterPolicy. This also changes the default behavior of NewRibbonFilterPolicy to use Bloom for flushes under Leveled and Universal compaction and Ribbon otherwise. The C API function `rocksdb_filterpolicy_create_ribbon` is unchanged but adds new `rocksdb_filterpolicy_create_ribbon_hybrid`.

### Public API change
* Added APIs to decode and replay trace file via Replayer class. Added `DB::NewDefaultReplayer()` to create a default Replayer instance. Added `TraceReader::Reset()` to restart reading a trace file. Created trace_record.h, trace_record_result.h and utilities/replayer.h files to access the decoded Trace records, replay them, and query the actual operation results.
* Added Configurable::GetOptionsMap to the public API for use in creating new Customizable classes.
* Generalized bits_per_key parameters in C API from int to double for greater configurability. Although this is a compatible change for existing C source code, anything depending on C API signatures, such as foreign function interfaces, will need to be updated.

### Performance Improvements
* Try to avoid updating DBOptions if `SetDBOptions()` does not change any option value.

### Behavior Changes
* `StringAppendOperator` additionally accepts a string as the delimiter.
* BackupEngineOptions::sync (default true) now applies to restoring backups in addition to creating backups. This could slow down restores, but ensures they are fully persisted before returning OK. (Consider increasing max_background_operations to improve performance.)

## 6.23.0 (2021-07-16)
### Behavior Changes
* Obsolete keys in the bottommost level that were preserved for a snapshot will now be cleaned upon snapshot release in all cases. This form of compaction (snapshot release triggered compaction) previously had an artificial limitation that multiple tombstones needed to be present.
### Bug Fixes
* Blob file checksums are now printed in hexadecimal format when using the `manifest_dump` `ldb` command.
* `GetLiveFilesMetaData()` now populates the `temperature`, `oldest_ancester_time`, and `file_creation_time` fields of its `LiveFileMetaData` results when the information is available. Previously these fields always contained zero indicating unknown.
* Fix mismatches of OnCompaction{Begin,Completed} in case of DisableManualCompaction().
* Fix continuous logging of an existing background error on every user write
* Fix a bug that `Get()` return Status::OK() and an empty value for non-existent key when `read_options.read_tier = kBlockCacheTier`.
* Fix a bug that stat in `get_context` didn't accumulate to statistics when query is failed.
* Fixed handling of DBOptions::wal_dir with LoadLatestOptions() or ldb --try_load_options on a copied or moved DB. Previously, when the WAL directory is same as DB directory (default), a copied or moved DB would reference the old path of the DB as the WAL directory, potentially corrupting both copies. Under this change, the wal_dir from DB::GetOptions() or LoadLatestOptions() may now be empty, indicating that the current DB directory is used for WALs. This is also a subtle API change.

### New Features
* ldb has a new feature, `list_live_files_metadata`, that shows the live SST files, as well as their LSM storage level and the column family they belong to.
* The new BlobDB implementation now tracks the amount of garbage in each blob file in the MANIFEST.
* Integrated BlobDB now supports Merge with base values (Put/Delete etc.).
* RemoteCompaction supports sub-compaction, the job_id in the user interface is changed from `int` to `uint64_t` to support sub-compaction id.
* Expose statistics option in RemoteCompaction worker.

### Public API change
* Added APIs to the Customizable class to allow developers to create their own Customizable classes.  Created the utilities/customizable_util.h file to contain helper methods for developing new Customizable classes.
* Change signature of SecondaryCache::Name().  Make SecondaryCache customizable and add SecondaryCache::CreateFromString method.

## 6.22.0 (2021-06-18)
### Behavior Changes
* Added two additional tickers, MEMTABLE_PAYLOAD_BYTES_AT_FLUSH and MEMTABLE_GARBAGE_BYTES_AT_FLUSH. These stats can be used to estimate the ratio of "garbage" (outdated) bytes in the memtable that are discarded at flush time.
* Added API comments clarifying safe usage of Disable/EnableManualCompaction and EventListener callbacks for compaction.
### Bug Fixes
* fs_posix.cc GetFreeSpace() always report disk space available to root even when running as non-root.  Linux defaults often have disk mounts with 5 to 10 percent of total space reserved only for root.  Out of space could result for non-root users.
* Subcompactions are now disabled when user-defined timestamps are used, since the subcompaction boundary picking logic is currently not timestamp-aware, which could lead to incorrect results when different subcompactions process keys that only differ by timestamp.
* Fix an issue that `DeleteFilesInRange()` may cause ongoing compaction reports corruption exception, or ASSERT for debug build. There's no actual data loss or corruption that we find.
* Fixed confusingly duplicated output in LOG for periodic stats ("DUMPING STATS"), including "Compaction Stats" and "File Read Latency Histogram By Level".
* Fixed performance bugs in background gathering of block cache entry statistics, that could consume a lot of CPU when there are many column families with a shared block cache.

### New Features
* Marked the Ribbon filter and optimize_filters_for_memory features as production-ready, each enabling memory savings for Bloom-like filters. Use `NewRibbonFilterPolicy` in place of `NewBloomFilterPolicy` to use Ribbon filters instead of Bloom, or `ribbonfilter` in place of `bloomfilter` in configuration string.
* Allow `DBWithTTL` to use `DeleteRange` api just like other DBs. `DeleteRangeCF()` which executes `WriteBatchInternal::DeleteRange()` has been added to the handler in `DBWithTTLImpl::Write()` to implement it.
* Add BlockBasedTableOptions.prepopulate_block_cache.  If enabled, it prepopulate warm/hot data blocks which are already in memory into block cache at the time of flush. On a flush, the data block that is in memory (in memtables) get flushed to the device. If using Direct IO, additional IO is incurred to read this data back into memory again, which is avoided by enabling this option and it also helps with Distributed FileSystem. More details in include/rocksdb/table.h.
* Added a `cancel` field to `CompactRangeOptions`, allowing individual in-process manual range compactions to be cancelled.

### New Features
* Added BlobMetaData to the ColumnFamilyMetaData to return information about blob files

### Public API change
* Added GetAllColumnFamilyMetaData API to retrieve the ColumnFamilyMetaData about all column families.

## 6.21.0 (2021-05-21)
### Bug Fixes
* Fixed a bug in handling file rename error in distributed/network file systems when the server succeeds but client returns error. The bug can cause CURRENT file to point to non-existing MANIFEST file, thus DB cannot be opened.
* Fixed a bug where ingested files were written with incorrect boundary key metadata. In rare cases this could have led to a level's files being wrongly ordered and queries for the boundary keys returning wrong results.
* Fixed a data race between insertion into memtables and the retrieval of the DB properties `rocksdb.cur-size-active-mem-table`, `rocksdb.cur-size-all-mem-tables`, and `rocksdb.size-all-mem-tables`.
* Fixed the false-positive alert when recovering from the WAL file. Avoid reporting "SST file is ahead of WAL" on a newly created empty column family, if the previous WAL file is corrupted.
* Fixed a bug where `GetLiveFiles()` output included a non-existent file called "OPTIONS-000000". Backups and checkpoints, which use `GetLiveFiles()`, failed on DBs impacted by this bug. Read-write DBs were impacted when the latest OPTIONS file failed to write and `fail_if_options_file_error == false`. Read-only DBs were impacted when no OPTIONS files existed.
* Handle return code by io_uring_submit_and_wait() and io_uring_wait_cqe().
* In the IngestExternalFile() API, only try to sync the ingested file if the file is linked and the FileSystem/Env supports reopening a writable file.
* Fixed a bug that `AdvancedColumnFamilyOptions.max_compaction_bytes` is under-calculated for manual compaction (`CompactRange()`). Manual compaction is split to multiple compactions if the compaction size exceed the `max_compaction_bytes`. The bug creates much larger compaction which size exceed the user setting. On the other hand, larger manual compaction size can increase the subcompaction parallelism, you can tune that by setting `max_compaction_bytes`.

### Behavior Changes
* Due to the fix of false-postive alert of "SST file is ahead of WAL", all the CFs with no SST file (CF empty) will bypass the consistency check. We fixed a false-positive, but introduced a very rare true-negative which will be triggered in the following conditions: A CF with some delete operations in the last a few queries which will result in an empty CF (those are flushed to SST file and a compaction triggered which combines this file and all other SST files and generates an empty CF, or there is another reason to write a manifest entry for this CF after a flush that generates no SST file from an empty CF). The deletion entries are logged in a WAL and this WAL was corrupted, while the CF's log number points to the next WAL (due to the flush). Therefore, the DB can only recover to the point without these trailing deletions and cause the inconsistent DB status.

### New Features
* Add new option allow_stall passed during instance creation of WriteBufferManager. When allow_stall is set, WriteBufferManager will stall all writers shared across multiple DBs and columns if memory usage goes beyond specified WriteBufferManager::buffer_size (soft limit). Stall will be cleared when memory is freed after flush and memory usage goes down below buffer_size.
* Allow `CompactionFilter`s to apply in more table file creation scenarios such as flush and recovery. For compatibility, `CompactionFilter`s by default apply during compaction. Users can customize this behavior by overriding `CompactionFilterFactory::ShouldFilterTableFileCreation()`.
* Added more fields to FilterBuildingContext with LSM details, for custom filter policies that vary behavior based on where they are in the LSM-tree.
* Added DB::Properties::kBlockCacheEntryStats for querying statistics on what percentage of block cache is used by various kinds of blocks, etc. using DB::GetProperty and DB::GetMapProperty. The same information is now dumped to info LOG periodically according to `stats_dump_period_sec`.
* Add an experimental Remote Compaction feature, which allows the user to run Compaction on a different host or process. The feature is still under development, currently only works on some basic use cases. The interface will be changed without backward/forward compatibility support.
* RocksDB would validate total entries read in flush, and compare with counter inserted into it. If flush_verify_memtable_count = true (default), flush will fail. Otherwise, only log to info logs.
* Add `TableProperties::num_filter_entries`, which can be used with `TableProperties::filter_size` to calculate the effective bits per filter entry (unique user key or prefix) for a table file.

### Performance Improvements
* BlockPrefetcher is used by iterators to prefetch data if they anticipate more data to be used in future. It is enabled implicitly by rocksdb. Added change to take in account read pattern if reads are sequential. This would disable prefetching for random reads in MultiGet and iterators as readahead_size is increased exponential doing large prefetches.

### Public API change
* Removed a parameter from TableFactory::NewTableBuilder, which should not be called by user code because TableBuilder is not a public API.
* Removed unused structure `CompactionFilterContext`.
* The `skip_filters` parameter to SstFileWriter is now considered deprecated. Use `BlockBasedTableOptions::filter_policy` to control generation of filters.
* ClockCache is known to have bugs that could lead to crash or corruption, so should not be used until fixed. Use NewLRUCache instead.
* Added a new pure virtual function `ApplyToAllEntries` to `Cache`, to replace `ApplyToAllCacheEntries`. Custom `Cache` implementations must add an implementation. Because this function is for gathering statistics, an empty implementation could be acceptable for some applications.
* Added the ObjectRegistry to the ConfigOptions class.  This registry instance will be used to find any customizable loadable objects during initialization.
* Expanded the ObjectRegistry functionality to allow nested ObjectRegistry instances.  Added methods to register a set of functions with the registry/library as a group.
* Deprecated backupable_db.h and BackupableDBOptions in favor of new versions with appropriate names: backup_engine.h and BackupEngineOptions. Old API compatibility is preserved.

### Default Option Change
* When options.arena_block_size <= 0 (default value 0), still use writer_buffer_size / 8 but cap to 1MB. Too large alloation size might not be friendly to allocator and might cause performance issues in extreme cases.

### Build
* By default, try to build with liburing. For make, if ROCKSDB_USE_IO_URING is not set, treat as enable, which means RocksDB will try to build with liburing. Users can disable it with ROCKSDB_USE_IO_URING=0. For cmake, add WITH_LIBURING to control it, with default on.

## 6.20.0 (2021-04-16)
### Behavior Changes
* `ColumnFamilyOptions::sample_for_compression` now takes effect for creation of all block-based tables. Previously it only took effect for block-based tables created by flush.
* `CompactFiles()` can no longer compact files from lower level to up level, which has the risk to corrupt DB (details: #8063). The validation is also added to all compactions.
* Fixed some cases in which DB::OpenForReadOnly() could write to the filesystem. If you want a Logger with a read-only DB, you must now set DBOptions::info_log yourself, such as using CreateLoggerFromOptions().
* get_iostats_context() will never return nullptr. If thread-local support is not available, and user does not opt-out iostats context, then compilation will fail. The same applies to perf context as well.
* Added support for WriteBatchWithIndex::NewIteratorWithBase when overwrite_key=false.  Previously, this combination was not supported and would assert or return nullptr.
* Improve the behavior of WriteBatchWithIndex for Merge operations.  Now more operations may be stored in order to return the correct merged result.

### Bug Fixes
* Use thread-safe `strerror_r()` to get error messages.
* Fixed a potential hang in shutdown for a DB whose `Env` has high-pri thread pool disabled (`Env::GetBackgroundThreads(Env::Priority::HIGH) == 0`)
* Made BackupEngine thread-safe and added documentation comments to clarify what is safe for multiple BackupEngine objects accessing the same backup directory.
* Fixed crash (divide by zero) when compression dictionary is applied to a file containing only range tombstones.
* Fixed a backward iteration bug with partitioned filter enabled: not including the prefix of the last key of the previous filter partition in current filter partition can cause wrong iteration result.
* Fixed a bug that allowed `DBOptions::max_open_files` to be set with a non-negative integer with `ColumnFamilyOptions::compaction_style = kCompactionStyleFIFO`.

### Performance Improvements
* On ARM platform, use `yield` instead of `wfe` to relax cpu to gain better performance.

### Public API change
* Added `TableProperties::slow_compression_estimated_data_size` and `TableProperties::fast_compression_estimated_data_size`. When `ColumnFamilyOptions::sample_for_compression > 0`, they estimate what `TableProperties::data_size` would have been if the "fast" or "slow" (see `ColumnFamilyOptions::sample_for_compression` API doc for definitions) compression had been used instead.
* Update DB::StartIOTrace and remove Env object from the arguments as its redundant and DB already has Env object that is passed down to IOTracer::StartIOTrace
* Added `FlushReason::kWalFull`, which is reported when a memtable is flushed due to the WAL reaching its size limit; those flushes were previously reported as `FlushReason::kWriteBufferManager`. Also, changed the reason for flushes triggered by the write buffer manager to `FlushReason::kWriteBufferManager`; they were previously reported as `FlushReason::kWriteBufferFull`.
* Extend file_checksum_dump ldb command and DB::GetLiveFilesChecksumInfo API for IntegratedBlobDB and get checksum of blob files along with SST files.

### New Features
* Added the ability to open BackupEngine backups as read-only DBs, using BackupInfo::name_for_open and env_for_open provided by BackupEngine::GetBackupInfo() with include_file_details=true.
* Added BackupEngine support for integrated BlobDB, with blob files shared between backups when table files are shared. Because of current limitations, blob files always use the kLegacyCrc32cAndFileSize naming scheme, and incremental backups must read and checksum all blob files in a DB, even for files that are already backed up.
* Added an optional output parameter to BackupEngine::CreateNewBackup(WithMetadata) to return the BackupID of the new backup.
* Added BackupEngine::GetBackupInfo / GetLatestBackupInfo for querying individual backups.
* Made the Ribbon filter a long-term supported feature in terms of the SST schema(compatible with version >= 6.15.0) though the API for enabling it is expected to change.

## 6.19.0 (2021-03-21)
### Bug Fixes
* Fixed the truncation error found in APIs/tools when dumping block-based SST files in a human-readable format. After fix, the block-based table can be fully dumped as a readable file.
* When hitting a write slowdown condition, no write delay (previously 1 millisecond) is imposed until `delayed_write_rate` is actually exceeded, with an initial burst allowance of 1 millisecond worth of bytes. Also, beyond the initial burst allowance, `delayed_write_rate` is now more strictly enforced, especially with multiple column families.

### Public API change
* Changed default `BackupableDBOptions::share_files_with_checksum` to `true` and deprecated `false` because of potential for data loss. Note that accepting this change in behavior can temporarily increase backup data usage because files are not shared between backups using the two different settings. Also removed obsolete option kFlagMatchInterimNaming.
* Add a new option BlockBasedTableOptions::max_auto_readahead_size. RocksDB does auto-readahead for iterators on noticing more than two reads for a table file if user doesn't provide readahead_size. The readahead starts at 8KB and doubles on every additional read upto max_auto_readahead_size and now max_auto_readahead_size can be configured dynamically as well. Found that 256 KB readahead size provides the best performance, based on experiments, for auto readahead. Experiment data is in PR #3282. If value is set 0 then no automatic prefetching will be done by rocksdb. Also changing the value will only affect files opened after the change.
* Add suppport to extend DB::VerifyFileChecksums API to also verify blob files checksum.
* When using the new BlobDB, the amount of data written by flushes/compactions is now broken down into table files and blob files in the compaction statistics; namely, Write(GB) denotes the amount of data written to table files, while Wblob(GB) means the amount of data written to blob files.
* New default BlockBasedTableOptions::format_version=5 to enable new Bloom filter implementation by default, compatible with RocksDB versions >= 6.6.0.
* Add new SetBufferSize API to WriteBufferManager to allow dynamic management of memory allotted to all write buffers.  This allows user code to adjust memory monitoring provided by WriteBufferManager as process memory needs change datasets grow and shrink.
* Clarified the required semantics of Read() functions in FileSystem and Env APIs. Please ensure any custom implementations are compliant.
* For the new integrated BlobDB implementation, compaction statistics now include the amount of data read from blob files during compaction (due to garbage collection or compaction filters). Write amplification metrics have also been extended to account for data read from blob files.
* Add EqualWithoutTimestamp() to Comparator.
* Extend support to track blob files in SSTFileManager whenever a blob file is created/deleted. Blob files will be scheduled to delete via SSTFileManager and SStFileManager will now take blob files in account while calculating size and space limits along with SST files.
* Add new Append and PositionedAppend API with checksum handoff to legacy Env.

### New Features
* Support compaction filters for the new implementation of BlobDB. Add `FilterBlobByKey()` to `CompactionFilter`. Subclasses can override this method so that compaction filters can determine whether the actual blob value has to be read during compaction. Use a new `kUndetermined` in `CompactionFilter::Decision` to indicated that further action is necessary for compaction filter to make a decision.
* Add support to extend retrieval of checksums for blob files from the MANIFEST when checkpointing. During backup, rocksdb can detect corruption in blob files  during file copies.
* Add new options for db_bench --benchmarks: flush, waitforcompaction, compact0, compact1.
* Add an option to BackupEngine::GetBackupInfo to include the name and size of each backed-up file. Especially in the presence of file sharing among backups, this offers detailed insight into backup space usage.
* Enable backward iteration on keys with user-defined timestamps.
* Add statistics and info log for error handler: counters for bg error, bg io error, bg retryable io error, auto resume count, auto resume total retry number, and auto resume sucess; Histogram for auto resume retry count in each recovery call. Note that, each auto resume attempt will have one or multiple retries.

### Behavior Changes
* During flush, only WAL sync retryable IO error is mapped to hard error, which will stall the writes. When WAL is used but only SST file write has retryable IO error, it will be mapped to soft error and write will not be affected.

## 6.18.0 (2021-02-19)
### Behavior Changes
* When retryable IO error occurs during compaction, it is mapped to soft error and set the BG error. However, auto resume is not called to clean the soft error since compaction will reschedule by itself. In this change, When retryable IO error occurs during compaction, BG error is not set. User will be informed the error via EventHelper.
* Introduce a new trace file format for query tracing and replay and trace file version is bump up to 0.2. A payload map is added as the first portion of the payload. We will not have backward compatible issues when adding new entries to trace records. Added the iterator_upper_bound and iterator_lower_bound in Seek and SeekForPrev tracing function. Added them as the new payload member for iterator tracing.

### New Features
* Add support for key-value integrity protection in live updates from the user buffers provided to `WriteBatch` through the write to RocksDB's in-memory update buffer (memtable). This is intended to detect some cases of in-memory data corruption, due to either software or hardware errors. Users can enable protection by constructing their `WriteBatch` with `protection_bytes_per_key == 8`.
* Add support for updating `full_history_ts_low` option in manual compaction, which is for old timestamp data GC.
* Add a mechanism for using Makefile to build external plugin code into the RocksDB libraries/binaries. This intends to simplify compatibility and distribution for plugins (e.g., special-purpose `FileSystem`s) whose source code resides outside the RocksDB repo. See "plugin/README.md" for developer details, and "PLUGINS.md" for a listing of available plugins.
* Added memory pre-fetching for experimental Ribbon filter, which especially optimizes performance with batched MultiGet.
* A new, experimental version of BlobDB (key-value separation) is now available. The new implementation is integrated into the RocksDB core, i.e. it is accessible via the usual `rocksdb::DB` API, as opposed to the separate `rocksdb::blob_db::BlobDB` interface used by the earlier version, and can be configured on a per-column family basis using the configuration options `enable_blob_files`, `min_blob_size`, `blob_file_size`, `blob_compression_type`, `enable_blob_garbage_collection`, and `blob_garbage_collection_age_cutoff`. It extends RocksDB's consistency guarantees to blobs, and offers more features and better performance. Note that some features, most notably `Merge`, compaction filters, and backup/restore are not yet supported, and there is no support for migrating a database created by the old implementation.

### Bug Fixes
* Since 6.15.0, `TransactionDB` returns error `Status`es from calls to `DeleteRange()` and calls to `Write()` where the `WriteBatch` contains a range deletion. Previously such operations may have succeeded while not providing the expected transactional guarantees. There are certain cases where range deletion can still be used on such DBs; see the API doc on `TransactionDB::DeleteRange()` for details.
* `OptimisticTransactionDB` now returns error `Status`es from calls to `DeleteRange()` and calls to `Write()` where the `WriteBatch` contains a range deletion. Previously such operations may have succeeded while not providing the expected transactional guarantees.
* Fix `WRITE_PREPARED`, `WRITE_UNPREPARED` TransactionDB `MultiGet()` may return uncommitted data with snapshot.
* In DB::OpenForReadOnly, if any error happens while checking Manifest file path, it was overridden by Status::NotFound. It has been fixed and now actual error is returned.

### Public API Change
* Added a "only_mutable_options" flag to the ConfigOptions.  When this flag is "true", the Configurable functions and convenience methods (such as GetDBOptionsFromString) will only deal with options that are marked as mutable.  When this flag is true, only options marked as mutable can be configured (a Status::InvalidArgument will be returned) and options not marked as mutable will not be returned or compared.  The default is "false", meaning to compare all options.
* Add new Append and PositionedAppend APIs to FileSystem to bring the data verification information (data checksum information) from upper layer (e.g., WritableFileWriter) to the storage layer. In this way, the customized FileSystem is able to verify the correctness of data being written to the storage on time. Add checksum_handoff_file_types to DBOptions. User can use this option to control which file types (Currently supported file tyes: kWALFile, kTableFile, kDescriptorFile.) should use the new Append and PositionedAppend APIs to handoff the verification information. Currently, RocksDB only use crc32c to calculate the checksum for write handoff.
* Add an option, `CompressionOptions::max_dict_buffer_bytes`, to limit the in-memory buffering for selecting samples for generating/training a dictionary. The limit is currently loosely adhered to.


## 6.17.0 (2021-01-15)
### Behavior Changes
* When verifying full file checksum with `DB::VerifyFileChecksums()`, we now fail with `Status::InvalidArgument` if the name of the checksum generator used for verification does not match the name of the checksum generator used for protecting the file when it was created.
* Since RocksDB does not continue write the same file if a file write fails for any reason, the file scope write IO error is treated the same as retryable IO error. More information about error handling of file scope IO error is included in `ErrorHandler::SetBGError`.

### Bug Fixes
* Version older than 6.15 cannot decode VersionEdits `WalAddition` and `WalDeletion`, fixed this by changing the encoded format of them to be ignorable by older versions.
* Fix a race condition between DB startups and shutdowns in managing the periodic background worker threads. One effect of this race condition could be the process being terminated.

### Public API Change
* Add a public API WriteBufferManager::dummy_entries_in_cache_usage() which reports the size of dummy entries stored in cache (passed to WriteBufferManager). Dummy entries are used to account for DataBlocks.
* Add a SystemClock class that contains the time-related methods from Env.  The original methods in Env may be deprecated in a future release.  This class will allow easier testing, development, and expansion of time-related features.
* Add a public API GetRocksBuildProperties and GetRocksBuildInfoAsString to get properties about the current build.  These properties may include settings related to the GIT settings (branch, timestamp).  This change also sets the "build date" based on the GIT properties, rather than the actual build time, thereby enabling more reproducible builds.

## 6.16.0 (2020-12-18)
### Behavior Changes
* Attempting to write a merge operand without explicitly configuring `merge_operator` now fails immediately, causing the DB to enter read-only mode. Previously, failure was deferred until the `merge_operator` was needed by a user read or a background operation.

### Bug Fixes
* Truncated WALs ending in incomplete records can no longer produce gaps in the recovered data when `WALRecoveryMode::kPointInTimeRecovery` is used. Gaps are still possible when WALs are truncated exactly on record boundaries; for complete protection, users should enable `track_and_verify_wals_in_manifest`.
* Fix a bug where compressed blocks read by MultiGet are not inserted into the compressed block cache when use_direct_reads = true.
* Fixed the issue of full scanning on obsolete files when there are too many outstanding compactions with ConcurrentTaskLimiter enabled.
* Fixed the logic of populating native data structure for `read_amp_bytes_per_bit` during OPTIONS file parsing on big-endian architecture. Without this fix, original code introduced in PR7659, when running on big-endian machine, can mistakenly store read_amp_bytes_per_bit (an uint32) in little endian format. Future access to `read_amp_bytes_per_bit` will give wrong values. Little endian architecture is not affected.
* Fixed prefix extractor with timestamp issues.
* Fixed a bug in atomic flush: in two-phase commit mode, the minimum WAL log number to keep is incorrect.
* Fixed a bug related to checkpoint in PR7789: if there are multiple column families, and the checkpoint is not opened as read only, then in rare cases, data loss may happen in the checkpoint. Since backup engine relies on checkpoint, it may also be affected.
* When ldb --try_load_options is used with the --column_family option, the ColumnFamilyOptions for the specified column family was not loaded from the OPTIONS file. Fix it so its loaded from OPTIONS and then overridden with command line overrides.

### New Features
* User defined timestamp feature supports `CompactRange` and `GetApproximateSizes`.
* Support getting aggregated table properties (kAggregatedTableProperties and kAggregatedTablePropertiesAtLevel) with DB::GetMapProperty, for easier access to the data in a structured format.
* Experimental option BlockBasedTableOptions::optimize_filters_for_memory now works with experimental Ribbon filter (as well as Bloom filter).

### Public API Change
* Deprecated public but rarely-used FilterBitsBuilder::CalculateNumEntry, which is replaced with ApproximateNumEntries taking a size_t parameter and returning size_t.
* To improve portability the functions `Env::GetChildren` and `Env::GetChildrenFileAttributes` will no longer return entries for the special directories `.` or `..`.
* Added a new option `track_and_verify_wals_in_manifest`. If `true`, the log numbers and sizes of the synced WALs are tracked in MANIFEST, then during DB recovery, if a synced WAL is missing from disk, or the WAL's size does not match the recorded size in MANIFEST, an error will be reported and the recovery will be aborted. Note that this option does not work with secondary instance.
* `rocksdb_approximate_sizes` and `rocksdb_approximate_sizes_cf` in the C API now requires an error pointer (`char** errptr`) for receiving any error.
* All overloads of DB::GetApproximateSizes now return Status, so that any failure to obtain the sizes is indicated to the caller.

## 6.15.0 (2020-11-13)
### Bug Fixes
* Fixed a bug in the following combination of features: indexes with user keys (`format_version >= 3`), indexes are partitioned (`index_type == kTwoLevelIndexSearch`), and some index partitions are pinned in memory (`BlockBasedTableOptions::pin_l0_filter_and_index_blocks_in_cache`). The bug could cause keys to be truncated when read from the index leading to wrong read results or other unexpected behavior.
* Fixed a bug when indexes are partitioned (`index_type == kTwoLevelIndexSearch`), some index partitions are pinned in memory (`BlockBasedTableOptions::pin_l0_filter_and_index_blocks_in_cache`), and partitions reads could be mixed between block cache and directly from the file (e.g., with `enable_index_compression == 1` and `mmap_read == 1`, partitions that were stored uncompressed due to poor compression ratio would be read directly from the file via mmap, while partitions that were stored compressed would be read from block cache). The bug could cause index partitions to be mistakenly considered empty during reads leading to wrong read results.
* Since 6.12, memtable lookup should report unrecognized value_type as corruption (#7121).
* Since 6.14, fix false positive flush/compaction `Status::Corruption` failure when `paranoid_file_checks == true` and range tombstones were written to the compaction output files.
* Since 6.14, fix a bug that could cause a stalled write to crash with mixed of slowdown and no_slowdown writes (`WriteOptions.no_slowdown=true`).
* Fixed a bug which causes hang in closing DB when refit level is set in opt build. It was because ContinueBackgroundWork() was called in assert statement which is a no op. It was introduced in 6.14.
* Fixed a bug which causes Get() to return incorrect result when a key's merge operand is applied twice. This can occur if the thread performing Get() runs concurrently with a background flush thread and another thread writing to the MANIFEST file (PR6069).
* Reverted a behavior change silently introduced in 6.14.2, in which the effects of the `ignore_unknown_options` flag (used in option parsing/loading functions) changed.
* Reverted a behavior change silently introduced in 6.14, in which options parsing/loading functions began returning `NotFound` instead of `InvalidArgument` for option names not available in the present version.
* Fixed MultiGet bugs it doesn't return valid data with user defined timestamp.
* Fixed a potential bug caused by evaluating `TableBuilder::NeedCompact()` before `TableBuilder::Finish()` in compaction job. For example, the `NeedCompact()` method of `CompactOnDeletionCollector` returned by built-in `CompactOnDeletionCollectorFactory` requires `BlockBasedTable::Finish()` to return the correct result. The bug can cause a compaction-generated file not to be marked for future compaction based on deletion ratio.
* Fixed a seek issue with prefix extractor and timestamp.
* Fixed a bug of encoding and parsing BlockBasedTableOptions::read_amp_bytes_per_bit as a 64-bit integer.
* Fixed a bug of a recovery corner case, details in PR7621.

### Public API Change
* Deprecate `BlockBasedTableOptions::pin_l0_filter_and_index_blocks_in_cache` and `BlockBasedTableOptions::pin_top_level_index_and_filter`. These options still take effect until users migrate to the replacement APIs in `BlockBasedTableOptions::metadata_cache_options`. Migration guidance can be found in the API comments on the deprecated options.
* Add new API `DB::VerifyFileChecksums` to verify SST file checksum with corresponding entries in the MANIFEST if present. Current implementation requires scanning and recomputing file checksums.

### Behavior Changes
* The dictionary compression settings specified in `ColumnFamilyOptions::compression_opts` now additionally affect files generated by flush and compaction to non-bottommost level. Previously those settings at most affected files generated by compaction to bottommost level, depending on whether `ColumnFamilyOptions::bottommost_compression_opts` overrode them. Users who relied on dictionary compression settings in `ColumnFamilyOptions::compression_opts` affecting only the bottommost level can keep the behavior by moving their dictionary settings to `ColumnFamilyOptions::bottommost_compression_opts` and setting its `enabled` flag.
* When the `enabled` flag is set in `ColumnFamilyOptions::bottommost_compression_opts`, those compression options now take effect regardless of the value in `ColumnFamilyOptions::bottommost_compression`. Previously, those compression options only took effect when `ColumnFamilyOptions::bottommost_compression != kDisableCompressionOption`. Now, they additionally take effect when `ColumnFamilyOptions::bottommost_compression == kDisableCompressionOption` (such a setting causes bottommost compression type to fall back to `ColumnFamilyOptions::compression_per_level` if configured, and otherwise fall back to `ColumnFamilyOptions::compression`).

### New Features
* An EXPERIMENTAL new Bloom alternative that saves about 30% space compared to Bloom filters, with about 3-4x construction time and similar query times is available using NewExperimentalRibbonFilterPolicy.

## 6.14 (2020-10-09)
### Bug fixes
* Fixed a bug after a `CompactRange()` with `CompactRangeOptions::change_level` set fails due to a conflict in the level change step, which caused all subsequent calls to `CompactRange()` with `CompactRangeOptions::change_level` set to incorrectly fail with a `Status::NotSupported("another thread is refitting")` error.
* Fixed a bug that the bottom most level compaction could still be a trivial move even if `BottommostLevelCompaction.kForce` or `kForceOptimized` is set.

### Public API Change
* The methods to create and manage EncrypedEnv have been changed.  The EncryptionProvider is now passed to NewEncryptedEnv as a shared pointer, rather than a raw pointer.  Comparably, the CTREncryptedProvider now takes a shared pointer, rather than a reference, to a BlockCipher.  CreateFromString methods have been added to BlockCipher and EncryptionProvider to provide a single API by which different ciphers and providers can be created, respectively.
* The internal classes (CTREncryptionProvider, ROT13BlockCipher, CTRCipherStream) associated with the EncryptedEnv have been moved out of the public API.  To create a CTREncryptionProvider, one can either use EncryptionProvider::NewCTRProvider, or EncryptionProvider::CreateFromString("CTR").  To create a new ROT13BlockCipher, one can either use BlockCipher::NewROT13Cipher or BlockCipher::CreateFromString("ROT13").
* The EncryptionProvider::AddCipher method has been added to allow keys to be added to an EncryptionProvider.  This API will allow future providers to support multiple cipher keys.
* Add a new option "allow_data_in_errors". When this new option is set by users, it allows users to opt-in to get error messages containing corrupted keys/values. Corrupt keys, values will be logged in the messages, logs, status etc. that will help users with the useful information regarding affected data. By default value of this option is set false to prevent users data to be exposed in the messages so currently, data will be redacted from logs, messages, status by default.
* AdvancedColumnFamilyOptions::force_consistency_checks is now true by default, for more proactive DB corruption detection at virtually no cost (estimated two extra CPU cycles per million on a major production workload). Corruptions reported by these checks now mention "force_consistency_checks" in case a false positive corruption report is suspected and the option needs to be disabled (unlikely). Since existing column families have a saved setting for force_consistency_checks, only new column families will pick up the new default.

### General Improvements
* The settings of the DBOptions and ColumnFamilyOptions are now managed by Configurable objects (see New Features).  The same convenience methods to configure these options still exist but the backend implementation has been unified under a common implementation.

### New Features

* Methods to configure serialize, and compare -- such as TableFactory -- are exposed directly through the Configurable base class (from which these objects inherit).  This change will allow for better and more thorough configuration management and retrieval in the future.  The options for a Configurable object can be set via the ConfigureFromMap, ConfigureFromString, or ConfigureOption method.  The serialized version of the options of an object can be retrieved via the GetOptionString, ToString, or GetOption methods.  The list of options supported by an object can be obtained via the GetOptionNames method.  The "raw" object (such as the BlockBasedTableOption) for an option may be retrieved via the GetOptions method.  Configurable options can be compared via the AreEquivalent method.  The settings within a Configurable object may be validated via the ValidateOptions method.  The object may be intialized (at which point only mutable options may be updated) via the PrepareOptions method.
* Introduce options.check_flush_compaction_key_order with default value to be true. With this option, during flush and compaction, key order will be checked when writing to each SST file. If the order is violated, the flush or compaction will fail.
* Added is_full_compaction to CompactionJobStats, so that the information is available through the EventListener interface.
* Add more stats for MultiGet in Histogram to get number of data blocks, index blocks, filter blocks and sst files read from file system per level.
* SST files have a new table property called db_host_id, which is set to the hostname by default. A new option in DBOptions, db_host_id, allows the property value to be overridden with a user specified string, or disable it completely by making the option string empty.
* Methods to create customizable extensions -- such as TableFactory -- are exposed directly through the Customizable base class (from which these objects inherit).  This change will allow these Customizable classes to be loaded and configured in a standard way (via CreateFromString).  More information on how to write and use Customizable classes is in the customizable.h header file.

## 6.13 (2020-09-12)
### Bug fixes
* Fix a performance regression introduced in 6.4 that makes a upper bound check for every Next() even if keys are within a data block that is within the upper bound.
* Fix a possible corruption to the LSM state (overlapping files within a level) when a `CompactRange()` for refitting levels (`CompactRangeOptions::change_level == true`) and another manual compaction are executed in parallel.
* Sanitize `recycle_log_file_num` to zero when the user attempts to enable it in combination with `WALRecoveryMode::kTolerateCorruptedTailRecords`. Previously the two features were allowed together, which compromised the user's configured crash-recovery guarantees.
* Fix a bug where a level refitting in CompactRange() might race with an automatic compaction that puts the data to the target level of the refitting. The bug has been there for years.
* Fixed a bug in version 6.12 in which BackupEngine::CreateNewBackup could fail intermittently with non-OK status when backing up a read-write DB configured with a DBOptions::file_checksum_gen_factory.
* Fix useless no-op compactions scheduled upon snapshot release when options.disable-auto-compactions = true.
* Fix a bug when max_write_buffer_size_to_maintain is set, immutable flushed memtable destruction is delayed until the next super version is installed. A memtable is not added to delete list because of its reference hold by super version and super version doesn't switch because of empt delete list. So memory usage keeps on increasing beyond write_buffer_size + max_write_buffer_size_to_maintain.
* Avoid converting MERGES to PUTS when allow_ingest_behind is true.
* Fix compression dictionary sampling together with `SstFileWriter`. Previously, the dictionary would be trained/finalized immediately with zero samples. Now, the whole `SstFileWriter` file is buffered in memory and then sampled.
* Fix a bug with `avoid_unnecessary_blocking_io=1` and creating backups (BackupEngine::CreateNewBackup) or checkpoints (Checkpoint::Create). With this setting and WAL enabled, these operations could randomly fail with non-OK status.
* Fix a bug in which bottommost compaction continues to advance the underlying InternalIterator to skip tombstones even after shutdown.

### New Features
* A new field `std::string requested_checksum_func_name` is added to `FileChecksumGenContext`, which enables the checksum factory to create generators for a suite of different functions.
* Added a new subcommand, `ldb unsafe_remove_sst_file`, which removes a lost or corrupt SST file from a DB's metadata. This command involves data loss and must not be used on a live DB.

### Performance Improvements
* Reduce thread number for multiple DB instances by re-using one global thread for statistics dumping and persisting.
* Reduce write-amp in heavy write bursts in `kCompactionStyleLevel` compaction style with `level_compaction_dynamic_level_bytes` set.
* BackupEngine incremental backups no longer read DB table files that are already saved to a shared part of the backup directory, unless `share_files_with_checksum` is used with `kLegacyCrc32cAndFileSize` naming (discouraged).
  * For `share_files_with_checksum`, we are confident there is no regression (vs. pre-6.12) in detecting DB or backup corruption at backup creation time, mostly because the old design did not leverage this extra checksum computation for detecting inconsistencies at backup creation time.
  * For `share_table_files` without "checksum" (not recommended), there is a regression in detecting fundamentally unsafe use of the option, greatly mitigated by file size checking (under "Behavior Changes"). Almost no reason to use `share_files_with_checksum=false` should remain.
  * `DB::VerifyChecksum` and `BackupEngine::VerifyBackup` with checksum checking are still able to catch corruptions that `CreateNewBackup` does not.

### Public API Change
* Expose kTypeDeleteWithTimestamp in EntryType and update GetEntryType() accordingly.
* Added file_checksum and file_checksum_func_name to TableFileCreationInfo, which can pass the table file checksum information through the OnTableFileCreated callback during flush and compaction.
* A warning is added to `DB::DeleteFile()` API describing its known problems and deprecation plan.
* Add a new stats level, i.e. StatsLevel::kExceptTickers (PR7329) to exclude tickers even if application passes a non-null Statistics object.
* Added a new status code IOStatus::IOFenced() for the Env/FileSystem to indicate that writes from this instance are fenced off. Like any other background error, this error is returned to the user in Put/Merge/Delete/Flush calls and can be checked using Status::IsIOFenced().

### Behavior Changes
* File abstraction `FSRandomAccessFile.Prefetch()` default return status is changed from `OK` to `NotSupported`. If the user inherited file doesn't implement prefetch, RocksDB will create internal prefetch buffer to improve read performance.
* When retryabel IO error happens during Flush (manifest write error is excluded) and WAL is disabled, originally it is mapped to kHardError. Now,it is mapped to soft error. So DB will not stall the writes unless the memtable is full. At the same time, when auto resume is triggered to recover the retryable IO error during Flush, SwitchMemtable is not called to avoid generating to many small immutable memtables. If WAL is enabled, no behavior changes.
* When considering whether a table file is already backed up in a shared part of backup directory, BackupEngine would already query the sizes of source (DB) and pre-existing destination (backup) files. BackupEngine now uses these file sizes to detect corruption, as at least one of (a) old backup, (b) backup in progress, or (c) current DB is corrupt if there's a size mismatch.

### Others
* Error in prefetching partitioned index blocks will not be swallowed. It will fail the query and return the IOError users.

## 6.12 (2020-07-28)
### Public API Change
* Encryption file classes now exposed for inheritance in env_encryption.h
* File I/O listener is extended to cover more I/O operations. Now class `EventListener` in listener.h contains new callback functions: `OnFileFlushFinish()`, `OnFileSyncFinish()`, `OnFileRangeSyncFinish()`, `OnFileTruncateFinish()`, and ``OnFileCloseFinish()``.
* `FileOperationInfo` now reports `duration` measured by `std::chrono::steady_clock` and `start_ts` measured by `std::chrono::system_clock` instead of start and finish timestamps measured by `system_clock`. Note that `system_clock` is called before `steady_clock` in program order at operation starts.
* `DB::GetDbSessionId(std::string& session_id)` is added. `session_id` stores a unique identifier that gets reset every time the DB is opened. This DB session ID should be unique among all open DB instances on all hosts, and should be unique among re-openings of the same or other DBs. This identifier is recorded in the LOG file on the line starting with "DB Session ID:".
* `DB::OpenForReadOnly()` now returns `Status::NotFound` when the specified DB directory does not exist. Previously the error returned depended on the underlying `Env`. This change is available in all 6.11 releases as well.
* A parameter `verify_with_checksum` is added to `BackupEngine::VerifyBackup`, which is false by default. If it is ture, `BackupEngine::VerifyBackup` verifies checksums and file sizes of backup files. Pass `false` for `verify_with_checksum` to maintain the previous behavior and performance of `BackupEngine::VerifyBackup`, by only verifying sizes of backup files.

### Behavior Changes
* Best-efforts recovery ignores CURRENT file completely. If CURRENT file is missing during recovery, best-efforts recovery still proceeds with MANIFEST file(s).
* In best-efforts recovery, an error that is not Corruption or IOError::kNotFound or IOError::kPathNotFound will be overwritten silently. Fix this by checking all non-ok cases and return early.
* When `file_checksum_gen_factory` is set to `GetFileChecksumGenCrc32cFactory()`, BackupEngine will compare the crc32c checksums of table files computed when creating a backup to the expected checksums stored in the DB manifest, and will fail `CreateNewBackup()` on mismatch (corruption). If the `file_checksum_gen_factory` is not set or set to any other customized factory, there is no checksum verification to detect if SST files in a DB are corrupt when read, copied, and independently checksummed by BackupEngine.
* When a DB sets `stats_dump_period_sec > 0`, either as the initial value for DB open or as a dynamic option change, the first stats dump is staggered in the following X seconds, where X is an integer in `[0, stats_dump_period_sec)`. Subsequent stats dumps are still spaced `stats_dump_period_sec` seconds apart.
* When the paranoid_file_checks option is true, a hash is generated of all keys and values are generated when the SST file is written, and then the values are read back in to validate the file.  A corruption is signaled if the two hashes do not match.

### Bug fixes
* Compressed block cache was automatically disabled with read-only DBs by mistake. Now it is fixed: compressed block cache will be in effective with read-only DB too.
* Fix a bug of wrong iterator result if another thread finishes an update and a DB flush between two statement.
* Disable file deletion after MANIFEST write/sync failure until db re-open or Resume() so that subsequent re-open will not see MANIFEST referencing deleted SSTs.
* Fix a bug when index_type == kTwoLevelIndexSearch in PartitionedIndexBuilder to update FlushPolicy to point to internal key partitioner when it changes from user-key mode to internal-key mode in index partition.
* Make compaction report InternalKey corruption while iterating over the input.
* Fix a bug which may cause MultiGet to be slow because it may read more data than requested, but this won't affect correctness. The bug was introduced in 6.10 release.
* Fail recovery and report once hitting a physical log record checksum mismatch, while reading MANIFEST. RocksDB should not continue processing the MANIFEST any further.
* Fixed a bug in size-amp-triggered and periodic-triggered universal compaction, where the compression settings for the first input level were used rather than the compression settings for the output (bottom) level.

### New Features
* DB identity (`db_id`) and DB session identity (`db_session_id`) are added to table properties and stored in SST files. SST files generated from SstFileWriter and Repairer have DB identity “SST Writer” and “DB Repairer”, respectively. Their DB session IDs are generated in the same way as `DB::GetDbSessionId`. The session ID for SstFileWriter (resp., Repairer) resets every time `SstFileWriter::Open` (resp., `Repairer::Run`) is called.
* Added experimental option BlockBasedTableOptions::optimize_filters_for_memory for reducing allocated memory size of Bloom filters (~10% savings with Jemalloc) while preserving the same general accuracy. To have an effect, the option requires format_version=5 and malloc_usable_size. Enabling this option is forward and backward compatible with existing format_version=5.
* `BackupableDBOptions::share_files_with_checksum_naming` is added with new default behavior for naming backup files with `share_files_with_checksum`, to address performance and backup integrity issues. See API comments for details.
* Added auto resume function to automatically recover the DB from background Retryable IO Error. When retryable IOError happens during flush and WAL write, the error is mapped to Hard Error and DB will be in read mode. When retryable IO Error happens during compaction, the error will be mapped to Soft Error. DB is still in write/read mode. Autoresume function will create a thread for a DB to call DB->ResumeImpl() to try the recover for Retryable IO Error during flush and WAL write. Compaction will be rescheduled by itself if retryable IO Error happens. Auto resume may also cause other Retryable IO Error during the recovery, so the recovery will fail. Retry the auto resume may solve the issue, so we use max_bgerror_resume_count to decide how many resume cycles will be tried in total. If it is <=0, auto resume retryable IO Error is disabled. Default is INT_MAX, which will lead to a infinit auto resume. bgerror_resume_retry_interval decides the time interval between two auto resumes.
* Option `max_subcompactions` can be set dynamically using DB::SetDBOptions().
* Added experimental ColumnFamilyOptions::sst_partitioner_factory to define determine the partitioning of sst files. This helps compaction to split the files on interesting boundaries (key prefixes) to make propagation of sst files less write amplifying (covering the whole key space).

### Performance Improvements
* Eliminate key copies for internal comparisons while accessing ingested block-based tables.
* Reduce key comparisons during random access in all block-based tables.
* BackupEngine avoids unnecessary repeated checksum computation for backing up a table file to the `shared_checksum` directory when using `share_files_with_checksum_naming = kUseDbSessionId` (new default), except on SST files generated before this version of RocksDB, which fall back on using `kLegacyCrc32cAndFileSize`.

## 6.11 (2020-06-12)
### Bug Fixes
* Fix consistency checking error swallowing in some cases when options.force_consistency_checks = true.
* Fix possible false NotFound status from batched MultiGet using index type kHashSearch.
* Fix corruption caused by enabling delete triggered compaction (NewCompactOnDeletionCollectorFactory) in universal compaction mode, along with parallel compactions. The bug can result in two parallel compactions picking the same input files, resulting in the DB resurrecting older and deleted versions of some keys.
* Fix a use-after-free bug in best-efforts recovery. column_family_memtables_ needs to point to valid ColumnFamilySet.
* Let best-efforts recovery ignore corrupted files during table loading.
* Fix corrupt key read from ingested file when iterator direction switches from reverse to forward at a key that is a prefix of another key in the same file. It is only possible in files with a non-zero global seqno.
* Fix abnormally large estimate from GetApproximateSizes when a range starts near the end of one SST file and near the beginning of another. Now GetApproximateSizes consistently and fairly includes the size of SST metadata in addition to data blocks, attributing metadata proportionally among the data blocks based on their size.
* Fix potential file descriptor leakage in PosixEnv's IsDirectory() and NewRandomAccessFile().
* Fix false negative from the VerifyChecksum() API when there is a checksum mismatch in an index partition block in a BlockBasedTable format table file (index_type is kTwoLevelIndexSearch).
* Fix sst_dump to return non-zero exit code if the specified file is not a recognized SST file or fails requested checks.
* Fix incorrect results from batched MultiGet for duplicate keys, when the duplicate key matches the largest key of an SST file and the value type for the key in the file is a merge value.

### Public API Change
* Flush(..., column_family) may return Status::ColumnFamilyDropped() instead of Status::InvalidArgument() if column_family is dropped while processing the flush request.
* BlobDB now explicitly disallows using the default column family's storage directories as blob directory.
* DeleteRange now returns `Status::InvalidArgument` if the range's end key comes before its start key according to the user comparator. Previously the behavior was undefined.
* ldb now uses options.force_consistency_checks = true by default and "--disable_consistency_checks" is added to disable it.
* DB::OpenForReadOnly no longer creates files or directories if the named DB does not exist, unless create_if_missing is set to true.
* The consistency checks that validate LSM state changes (table file additions/deletions during flushes and compactions) are now stricter, more efficient, and no longer optional, i.e. they are performed even if `force_consistency_checks` is `false`.
* Disable delete triggered compaction (NewCompactOnDeletionCollectorFactory) in universal compaction mode and num_levels = 1 in order to avoid a corruption bug.
* `pin_l0_filter_and_index_blocks_in_cache` no longer applies to L0 files larger than `1.5 * write_buffer_size` to give more predictable memory usage. Such L0 files may exist due to intra-L0 compaction, external file ingestion, or user dynamically changing `write_buffer_size` (note, however, that files that are already pinned will continue being pinned, even after such a dynamic change).
* In point-in-time wal recovery mode, fail database recovery in case of IOError while reading the WAL to avoid data loss.
* A new method `Env::LowerThreadPoolCPUPriority(Priority, CpuPriority)` is added to `Env` to be able to lower to a specific priority such as `CpuPriority::kIdle`.

### New Features
* sst_dump to add a new --readahead_size argument. Users can specify read size when scanning the data. Sst_dump also tries to prefetch tail part of the SST files so usually some number of I/Os are saved there too.
* Generate file checksum in SstFileWriter if Options.file_checksum_gen_factory is set. The checksum and checksum function name are stored in ExternalSstFileInfo after the sst file write is finished.
* Add a value_size_soft_limit in read options which limits the cumulative value size of keys read in batches in MultiGet. Once the cumulative value size of found keys exceeds read_options.value_size_soft_limit, all the remaining keys are returned with status Abort without further finding their values. By default the value_size_soft_limit is std::numeric_limits<uint64_t>::max().
* Enable SST file ingestion with file checksum information when calling IngestExternalFiles(const std::vector<IngestExternalFileArg>& args). Added files_checksums and files_checksum_func_names to IngestExternalFileArg such that user can ingest the sst files with their file checksum information. Added verify_file_checksum to IngestExternalFileOptions (default is True). To be backward compatible, if DB does not enable file checksum or user does not provide checksum information (vectors of files_checksums and files_checksum_func_names are both empty), verification of file checksum is always sucessful. If DB enables file checksum, DB will always generate the checksum for each ingested SST file during Prepare stage of ingestion and store the checksum in Manifest, unless verify_file_checksum is False and checksum information is provided by the application. In this case, we only verify the checksum function name and directly store the ingested checksum in Manifest. If verify_file_checksum is set to True, DB will verify the ingested checksum and function name with the genrated ones. Any mismatch will fail the ingestion. Note that, if IngestExternalFileOptions::write_global_seqno is True, the seqno will be changed in the ingested file. Therefore, the checksum of the file will be changed. In this case, a new checksum will be generated after the seqno is updated and be stored in the Manifest.

### Performance Improvements
* Eliminate redundant key comparisons during random access in block-based tables.

## 6.10 (2020-05-02)
### Bug Fixes
* Fix wrong result being read from ingested file. May happen when a key in the file happen to be prefix of another key also in the file. The issue can further cause more data corruption. The issue exists with rocksdb >= 5.0.0 since DB::IngestExternalFile() was introduced.
* Finish implementation of BlockBasedTableOptions::IndexType::kBinarySearchWithFirstKey. It's now ready for use. Significantly reduces read amplification in some setups, especially for iterator seeks.
* Fix a bug by updating CURRENT file so that it points to the correct MANIFEST file after best-efforts recovery.
* Fixed a bug where ColumnFamilyHandle objects were not cleaned up in case an error happened during BlobDB's open after the base DB had been opened.
* Fix a potential undefined behavior caused by trying to dereference nullable pointer (timestamp argument) in DB::MultiGet.
* Fix a bug caused by not including user timestamp in MultiGet LookupKey construction. This can lead to wrong query result since the trailing bytes of a user key, if not shorter than timestamp, will be mistaken for user timestamp.
* Fix a bug caused by using wrong compare function when sorting the input keys of MultiGet with timestamps.
* Upgraded version of bzip library (1.0.6 -> 1.0.8) used with RocksJava to address potential vulnerabilities if an attacker can manipulate compressed data saved and loaded by RocksDB (not normal). See issue #6703.

### Public API Change
* Add a ConfigOptions argument to the APIs dealing with converting options to and from strings and files.  The ConfigOptions is meant to replace some of the options (such as input_strings_escaped and ignore_unknown_options) and allow for more parameters to be passed in the future without changing the function signature.
* Add NewFileChecksumGenCrc32cFactory to the file checksum public API, such that the builtin Crc32c based file checksum generator factory can be used by applications.
* Add IsDirectory to Env and FS to indicate if a path is a directory.

### New Features
* Added support for pipelined & parallel compression optimization for `BlockBasedTableBuilder`. This optimization makes block building, block compression and block appending a pipeline, and uses multiple threads to accelerate block compression. Users can set `CompressionOptions::parallel_threads` greater than 1 to enable compression parallelism. This feature is experimental for now.
* Provide an allocator for memkind to be used with block cache. This is to work with memory technologies (Intel DCPMM is one such technology currently available) that require different libraries for allocation and management (such as PMDK and memkind). The high capacities available make it possible to provision large caches (up to several TBs in size) beyond what is achievable with DRAM.
* Option `max_background_flushes` can be set dynamically using DB::SetDBOptions().
* Added functionality in sst_dump tool to check the compressed file size for different compression levels and print the time spent on compressing files with each compression type. Added arguments `--compression_level_from` and `--compression_level_to` to report size of all compression levels and one compression_type must be specified with it so that it will report compressed sizes of one compression type with different levels.
* Added statistics for redundant insertions into block cache: rocksdb.block.cache.*add.redundant. (There is currently no coordination to ensure that only one thread loads a table block when many threads are trying to access that same table block.)

### Bug Fixes
* Fix a bug when making options.bottommost_compression, options.compression_opts and options.bottommost_compression_opts dynamically changeable: the modified values are not written to option files or returned back to users when being queried.
* Fix a bug where index key comparisons were unaccounted in `PerfContext::user_key_comparison_count` for lookups in files written with `format_version >= 3`.
* Fix many bloom.filter statistics not being updated in batch MultiGet.

### Performance Improvements
* Improve performance of batch MultiGet with partitioned filters, by sharing block cache lookups to applicable filter blocks.
* Reduced memory copies when fetching and uncompressing compressed blocks from sst files.

## 6.9.0 (2020-03-29)
### Behavior changes
* Since RocksDB 6.8, ttl-based FIFO compaction can drop a file whose oldest key becomes older than options.ttl while others have not. This fix reverts this and makes ttl-based FIFO compaction use the file's flush time as the criterion. This fix also requires that max_open_files = -1 and compaction_options_fifo.allow_compaction = false to function properly.

### Public API Change
* Fix spelling so that API now has correctly spelled transaction state name `COMMITTED`, while the old misspelled `COMMITED` is still available as an alias.
* Updated default format_version in BlockBasedTableOptions from 2 to 4. SST files generated with the new default can be read by RocksDB versions 5.16 and newer, and use more efficient encoding of keys in index blocks.
* A new parameter `CreateBackupOptions` is added to both `BackupEngine::CreateNewBackup` and `BackupEngine::CreateNewBackupWithMetadata`, you can decrease CPU priority of `BackupEngine`'s background threads by setting `decrease_background_thread_cpu_priority` and `background_thread_cpu_priority` in `CreateBackupOptions`.
* Updated the public API of SST file checksum. Introduce the FileChecksumGenFactory to create the FileChecksumGenerator for each SST file, such that the FileChecksumGenerator is not shared and it can be more general for checksum implementations. Changed the FileChecksumGenerator interface from Value, Extend, and GetChecksum to Update, Finalize, and GetChecksum. Finalize should be only called once after all data is processed to generate the final checksum. Temproal data should be maintained by the FileChecksumGenerator object itself and finally it can return the checksum string.

### Bug Fixes
* Fix a bug where range tombstone blocks in ingested files were cached incorrectly during ingestion. If range tombstones were read from those incorrectly cached blocks, the keys they covered would be exposed.
* Fix a data race that might cause crash when calling DB::GetCreationTimeOfOldestFile() by a small chance. The bug was introduced in 6.6 Release.
* Fix a bug where a boolean value optimize_filters_for_hits was for max threads when calling load table handles after a flush or compaction. The value is correct to 1. The bug should not cause user visible problems.
* Fix a bug which might crash the service when write buffer manager fails to insert the dummy handle to the block cache.

### Performance Improvements
* In CompactRange, for levels starting from 0, if the level does not have any file with any key falling in the specified range, the level is skipped. So instead of always compacting from level 0, the compaction starts from the first level with keys in the specified range until the last such level.
* Reduced memory copy when reading sst footer and blobdb in direct IO mode.
* When restarting a database with large numbers of sst files, large amount of CPU time is spent on getting logical block size of the sst files, which slows down the starting progress, this inefficiency is optimized away with an internal cache for the logical block sizes.

### New Features
* Basic support for user timestamp in iterator. Seek/SeekToFirst/Next and lower/upper bounds are supported. Reverse iteration is not supported. Merge is not considered.
* When file lock failure when the lock is held by the current process, return acquiring time and thread ID in the error message.
* Added a new option, best_efforts_recovery (default: false), to allow database to open in a db dir with missing table files. During best efforts recovery, missing table files are ignored, and database recovers to the most recent state without missing table file. Cross-column-family consistency is not guaranteed even if WAL is enabled.
* options.bottommost_compression, options.compression_opts and options.bottommost_compression_opts are now dynamically changeable.

## 6.8.0 (2020-02-24)
### Java API Changes
* Major breaking changes to Java comparators, toward standardizing on ByteBuffer for performant, locale-neutral operations on keys (#6252).
* Added overloads of common API methods using direct ByteBuffers for keys and values (#2283).

### Bug Fixes
* Fix incorrect results while block-based table uses kHashSearch, together with Prev()/SeekForPrev().
* Fix a bug that prevents opening a DB after two consecutive crash with TransactionDB, where the first crash recovers from a corrupted WAL with kPointInTimeRecovery but the second cannot.
* Fixed issue #6316 that can cause a corruption of the MANIFEST file in the middle when writing to it fails due to no disk space.
* Add DBOptions::skip_checking_sst_file_sizes_on_db_open. It disables potentially expensive checking of all sst file sizes in DB::Open().
* BlobDB now ignores trivially moved files when updating the mapping between blob files and SSTs. This should mitigate issue #6338 where out of order flush/compaction notifications could trigger an assertion with the earlier code.
* Batched MultiGet() ignores IO errors while reading data blocks, causing it to potentially continue looking for a key and returning stale results.
* `WriteBatchWithIndex::DeleteRange` returns `Status::NotSupported`. Previously it returned success even though reads on the batch did not account for range tombstones. The corresponding language bindings now cannot be used. In C, that includes `rocksdb_writebatch_wi_delete_range`, `rocksdb_writebatch_wi_delete_range_cf`, `rocksdb_writebatch_wi_delete_rangev`, and `rocksdb_writebatch_wi_delete_rangev_cf`. In Java, that includes `WriteBatchWithIndex::deleteRange`.
* Assign new MANIFEST file number when caller tries to create a new MANIFEST by calling LogAndApply(..., new_descriptor_log=true). This bug can cause MANIFEST being overwritten during recovery if options.write_dbid_to_manifest = true and there are WAL file(s).

### Performance Improvements
* Perfom readahead when reading from option files. Inside DB, options.log_readahead_size will be used as the readahead size. In other cases, a default 512KB is used.

### Public API Change
* The BlobDB garbage collector now emits the statistics `BLOB_DB_GC_NUM_FILES` (number of blob files obsoleted during GC), `BLOB_DB_GC_NUM_NEW_FILES` (number of new blob files generated during GC), `BLOB_DB_GC_FAILURES` (number of failed GC passes), `BLOB_DB_GC_NUM_KEYS_RELOCATED` (number of blobs relocated during GC), and `BLOB_DB_GC_BYTES_RELOCATED` (total size of blobs relocated during GC). On the other hand, the following statistics, which are not relevant for the new GC implementation, are now deprecated: `BLOB_DB_GC_NUM_KEYS_OVERWRITTEN`, `BLOB_DB_GC_NUM_KEYS_EXPIRED`, `BLOB_DB_GC_BYTES_OVERWRITTEN`, `BLOB_DB_GC_BYTES_EXPIRED`, and `BLOB_DB_GC_MICROS`.
* Disable recycle_log_file_num when an inconsistent recovery modes are requested: kPointInTimeRecovery and kAbsoluteConsistency

### New Features
* Added the checksum for each SST file generated by Flush or Compaction. Added sst_file_checksum_func to Options such that user can plugin their own SST file checksum function via override the FileChecksumFunc class. If user does not set the sst_file_checksum_func, SST file checksum calculation will not be enabled. The checksum information inlcuding uint32_t checksum value and a checksum function name (string). The checksum information is stored in FileMetadata in version store and also logged to MANIFEST. A new tool is added to LDB such that user can dump out a list of file checksum information from MANIFEST (stored in an unordered_map).
* `db_bench` now supports `value_size_distribution_type`, `value_size_min`, `value_size_max` options for generating random variable sized value. Added `blob_db_compression_type` option for BlobDB to enable blob compression.
* Replace RocksDB namespace "rocksdb" with flag "ROCKSDB_NAMESPACE" which if is not defined, defined as "rocksdb" in header file rocksdb_namespace.h.

## 6.7.0 (2020-01-21)
### Public API Change
* Added a rocksdb::FileSystem class in include/rocksdb/file_system.h to encapsulate file creation/read/write operations, and an option DBOptions::file_system to allow a user to pass in an instance of rocksdb::FileSystem. If its a non-null value, this will take precendence over DBOptions::env for file operations. A new API rocksdb::FileSystem::Default() returns a platform default object. The DBOptions::env option and Env::Default() API will continue to be used for threading and other OS related functions, and where DBOptions::file_system is not specified, for file operations. For storage developers who are accustomed to rocksdb::Env, the interface in rocksdb::FileSystem is new and will probably undergo some changes as more storage systems are ported to it from rocksdb::Env. As of now, no env other than Posix has been ported to the new interface.
* A new rocksdb::NewSstFileManager() API that allows the caller to pass in separate Env and FileSystem objects.
* Changed Java API for RocksDB.keyMayExist functions to use Holder<byte[]> instead of StringBuilder, so that retrieved values need not decode to Strings.
* A new `OptimisticTransactionDBOptions` Option that allows users to configure occ validation policy. The default policy changes from kValidateSerial to kValidateParallel to reduce mutex contention.

### Bug Fixes
* Fix a bug that can cause unnecessary bg thread to be scheduled(#6104).
* Fix crash caused by concurrent CF iterations and drops(#6147).
* Fix a race condition for cfd->log_number_ between manifest switch and memtable switch (PR 6249) when number of column families is greater than 1.
* Fix a bug on fractional cascading index when multiple files at the same level contain the same smallest user key, and those user keys are for merge operands. In this case, Get() the exact key may miss some merge operands.
* Delcare kHashSearch index type feature-incompatible with index_block_restart_interval larger than 1.
* Fixed an issue where the thread pools were not resized upon setting `max_background_jobs` dynamically through the `SetDBOptions` interface.
* Fix a bug that can cause write threads to hang when a slowdown/stall happens and there is a mix of writers with WriteOptions::no_slowdown set/unset.
* Fixed an issue where an incorrect "number of input records" value was used to compute the "records dropped" statistics for compactions.
* Fix a regression bug that causes segfault when hash is used, max_open_files != -1 and total order seek is used and switched back.

### New Features
* It is now possible to enable periodic compactions for the base DB when using BlobDB.
* BlobDB now garbage collects non-TTL blobs when `enable_garbage_collection` is set to `true` in `BlobDBOptions`. Garbage collection is performed during compaction: any valid blobs located in the oldest N files (where N is the number of non-TTL blob files multiplied by the value of `BlobDBOptions::garbage_collection_cutoff`) encountered during compaction get relocated to new blob files, and old blob files are dropped once they are no longer needed. Note: we recommend enabling periodic compactions for the base DB when using this feature to deal with the case when some old blob files are kept alive by SSTs that otherwise do not get picked for compaction.
* `db_bench` now supports the `garbage_collection_cutoff` option for BlobDB.
* Introduce ReadOptions.auto_prefix_mode. When set to true, iterator will return the same result as total order seek, but may choose to use prefix seek internally based on seek key and iterator upper bound.
* MultiGet() can use IO Uring to parallelize read from the same SST file. This featuer is by default disabled. It can be enabled with environment variable ROCKSDB_USE_IO_URING.

## 6.6.2 (2020-01-13)
### Bug Fixes
* Fixed a bug where non-L0 compaction input files were not considered to compute the `creation_time` of new compaction outputs.

## 6.6.1 (2020-01-02)
### Bug Fixes
* Fix a bug in WriteBatchWithIndex::MultiGetFromBatchAndDB, which is called by Transaction::MultiGet, that causes due to stale pointer access when the number of keys is > 32
* Fixed two performance issues related to memtable history trimming. First, a new SuperVersion is now created only if some memtables were actually trimmed. Second, trimming is only scheduled if there is at least one flushed memtable that is kept in memory for the purposes of transaction conflict checking.
* BlobDB no longer updates the SST to blob file mapping upon failed compactions.
* Fix a bug in which a snapshot read through an iterator could be affected by a DeleteRange after the snapshot (#6062).
* Fixed a bug where BlobDB was comparing the `ColumnFamilyHandle` pointers themselves instead of only the column family IDs when checking whether an API call uses the default column family or not.
* Delete superversions in BackgroundCallPurge.
* Fix use-after-free and double-deleting files in BackgroundCallPurge().

## 6.6.0 (2019-11-25)
### Bug Fixes
* Fix data corruption caused by output of intra-L0 compaction on ingested file not being placed in correct order in L0.
* Fix a data race between Version::GetColumnFamilyMetaData() and Compaction::MarkFilesBeingCompacted() for access to being_compacted (#6056). The current fix acquires the db mutex during Version::GetColumnFamilyMetaData(), which may cause regression.
* Fix a bug in DBIter that is_blob_ state isn't updated when iterating backward using seek.
* Fix a bug when format_version=3, partitioned filters, and prefix search are used in conjunction. The bug could result into Seek::(prefix) returning NotFound for an existing prefix.
* Revert the feature "Merging iterator to avoid child iterator reseek for some cases (#5286)" since it might cause strong results when reseek happens with a different iterator upper bound.
* Fix a bug causing a crash during ingest external file when background compaction cause severe error (file not found).
* Fix a bug when partitioned filters and prefix search are used in conjunction, ::SeekForPrev could return invalid for an existing prefix. ::SeekForPrev might be called by the user, or internally on ::Prev, or within ::Seek if the return value involves Delete or a Merge operand.
* Fix OnFlushCompleted fired before flush result persisted in MANIFEST when there's concurrent flush job. The bug exists since OnFlushCompleted was introduced in rocksdb 3.8.
* Fixed an sst_dump crash on some plain table SST files.
* Fixed a memory leak in some error cases of opening plain table SST files.
* Fix a bug when a crash happens while calling WriteLevel0TableForRecovery for multiple column families, leading to a column family's log number greater than the first corrutped log number when the DB is being opened in PointInTime recovery mode during next recovery attempt (#5856).

### New Features
* Universal compaction to support options.periodic_compaction_seconds. A full compaction will be triggered if any file is over the threshold.
* `GetLiveFilesMetaData` and `GetColumnFamilyMetaData` now expose the file number of SST files as well as the oldest blob file referenced by each SST.
* A batched MultiGet API (DB::MultiGet()) that supports retrieving keys from multiple column families.
* Full and partitioned filters in the block-based table use an improved Bloom filter implementation, enabled with format_version 5 (or above) because previous releases cannot read this filter. This replacement is faster and more accurate, especially for high bits per key or millions of keys in a single (full) filter. For example, the new Bloom filter has the same false positive rate at 9.55 bits per key as the old one at 10 bits per key, and a lower false positive rate at 16 bits per key than the old one at 100 bits per key.
* Added AVX2 instructions to USE_SSE builds to accelerate the new Bloom filter and XXH3-based hash function on compatible x86_64 platforms (Haswell and later, ~2014).
* Support options.ttl or options.periodic_compaction_seconds with options.max_open_files = -1. File's oldest ancester time and file creation time will be written to manifest. If it is availalbe, this information will be used instead of creation_time and file_creation_time in table properties.
* Setting options.ttl for universal compaction now has the same meaning as setting periodic_compaction_seconds.
* SstFileMetaData also returns file creation time and oldest ancester time.
* The `sst_dump` command line tool `recompress` command now displays how many blocks were compressed and how many were not, in particular how many were not compressed because the compression ratio was not met (12.5% threshold for GoodCompressionRatio), as seen in the `number.block.not_compressed` counter stat since version 6.0.0.
* The block cache usage is now takes into account the overhead of metadata per each entry. This results into more accurate management of memory. A side-effect of this feature is that less items are fit into the block cache of the same size, which would result to higher cache miss rates. This can be remedied by increasing the block cache size or passing kDontChargeCacheMetadata to its constuctor to restore the old behavior.
* When using BlobDB, a mapping is maintained and persisted in the MANIFEST between each SST file and the oldest non-TTL blob file it references.
* `db_bench` now supports and by default issues non-TTL Puts to BlobDB. TTL Puts can be enabled by specifying a non-zero value for the `blob_db_max_ttl_range` command line parameter explicitly.
* `sst_dump` now supports printing BlobDB blob indexes in a human-readable format. This can be enabled by specifying the `decode_blob_index` flag on the command line.
* A number of new information elements are now exposed through the EventListener interface. For flushes, the file numbers of the new SST file and the oldest blob file referenced by the SST are propagated. For compactions, the level, file number, and the oldest blob file referenced are passed to the client for each compaction input and output file.

### Public API Change
* RocksDB release 4.1 or older will not be able to open DB generated by the new release. 4.2 was released on Feb 23, 2016.
* TTL Compactions in Level compaction style now initiate successive cascading compactions on a key range so that it reaches the bottom level quickly on TTL expiry. `creation_time` table property for compaction output files is now set to the minimum of the creation times of all compaction inputs.
* With FIFO compaction style, options.periodic_compaction_seconds will have the same meaning as options.ttl. Whichever stricter will be used. With the default options.periodic_compaction_seconds value with options.ttl's default of 0, RocksDB will give a default of 30 days.
* Added an API GetCreationTimeOfOldestFile(uint64_t* creation_time) to get the file_creation_time of the oldest SST file in the DB.
* FilterPolicy now exposes additional API to make it possible to choose filter configurations based on context, such as table level and compaction style. See `LevelAndStyleCustomFilterPolicy` in db_bloom_filter_test.cc. While most existing custom implementations of FilterPolicy should continue to work as before, those wrapping the return of NewBloomFilterPolicy will require overriding new function `GetBuilderWithContext()`, because calling `GetFilterBitsBuilder()` on the FilterPolicy returned by NewBloomFilterPolicy is no longer supported.
* An unlikely usage of FilterPolicy is no longer supported. Calling GetFilterBitsBuilder() on the FilterPolicy returned by NewBloomFilterPolicy will now cause an assertion violation in debug builds, because RocksDB has internally migrated to a more elaborate interface that is expected to evolve further. Custom implementations of FilterPolicy should work as before, except those wrapping the return of NewBloomFilterPolicy, which will require a new override of a protected function in FilterPolicy.
* NewBloomFilterPolicy now takes bits_per_key as a double instead of an int. This permits finer control over the memory vs. accuracy trade-off in the new Bloom filter implementation and should not change source code compatibility.
* The option BackupableDBOptions::max_valid_backups_to_open is now only used when opening BackupEngineReadOnly. When opening a read/write BackupEngine, anything but the default value logs a warning and is treated as the default. This change ensures that backup deletion has proper accounting of shared files to ensure they are deleted when no longer referenced by a backup.
* Deprecate `snap_refresh_nanos` option.
* Added DisableManualCompaction/EnableManualCompaction to stop and resume manual compaction.
* Add TryCatchUpWithPrimary() to StackableDB in non-LITE mode.
* Add a new Env::LoadEnv() overloaded function to return a shared_ptr to Env.
* Flush sets file name to "(nil)" for OnTableFileCreationCompleted() if the flush does not produce any L0. This can happen if the file is empty thus delete by RocksDB.

### Default Option Changes
* Changed the default value of periodic_compaction_seconds to `UINT64_MAX - 1` which allows RocksDB to auto-tune periodic compaction scheduling. When using the default value, periodic compactions are now auto-enabled if a compaction filter is used. A value of `0` will turn off the feature completely.
* Changed the default value of ttl to `UINT64_MAX - 1` which allows RocksDB to auto-tune ttl value. When using the default value, TTL will be auto-enabled to 30 days, when the feature is supported. To revert the old behavior, you can explicitly set it to 0.

### Performance Improvements
* For 64-bit hashing, RocksDB is standardizing on a slightly modified preview version of XXH3. This function is now used for many non-persisted hashes, along with fastrange64() in place of the modulus operator, and some benchmarks show a slight improvement.
* Level iterator to invlidate the iterator more often in prefix seek and the level is filtered out by prefix bloom.

## 6.5.2 (2019-11-15)
### Bug Fixes
* Fix a assertion failure in MultiGet() when BlockBasedTableOptions::no_block_cache is true and there is no compressed block cache
* Fix a buffer overrun problem in BlockBasedTable::MultiGet() when compression is enabled and no compressed block cache is configured.
* If a call to BackupEngine::PurgeOldBackups or BackupEngine::DeleteBackup suffered a crash, power failure, or I/O error, files could be left over from old backups that could only be purged with a call to GarbageCollect. Any call to PurgeOldBackups, DeleteBackup, or GarbageCollect should now suffice to purge such files.

## 6.5.1 (2019-10-16)
### Bug Fixes
* Revert the feature "Merging iterator to avoid child iterator reseek for some cases (#5286)" since it might cause strange results when reseek happens with a different iterator upper bound.
* Fix a bug in BlockBasedTableIterator that might return incorrect results when reseek happens with a different iterator upper bound.
* Fix a bug when partitioned filters and prefix search are used in conjunction, ::SeekForPrev could return invalid for an existing prefix. ::SeekForPrev might be called by the user, or internally on ::Prev, or within ::Seek if the return value involves Delete or a Merge operand.

## 6.5.0 (2019-09-13)
### Bug Fixes
* Fixed a number of data races in BlobDB.
* Fix a bug where the compaction snapshot refresh feature is not disabled as advertised when `snap_refresh_nanos` is set to 0..
* Fix bloom filter lookups by the MultiGet batching API when BlockBasedTableOptions::whole_key_filtering is false, by checking that a key is in the perfix_extractor domain and extracting the prefix before looking up.
* Fix a bug in file ingestion caused by incorrect file number allocation when the number of column families involved in the ingestion exceeds 2.

### New Features
* Introduced DBOptions::max_write_batch_group_size_bytes to configure maximum limit on number of bytes that are written in a single batch of WAL or memtable write. It is followed when the leader write size is larger than 1/8 of this limit.
* VerifyChecksum() by default will issue readahead. Allow ReadOptions to be passed in to those functions to override the readhead size. For checksum verifying before external SST file ingestion, a new option IngestExternalFileOptions.verify_checksums_readahead_size, is added for this readahead setting.
* When user uses options.force_consistency_check in RocksDb, instead of crashing the process, we now pass the error back to the users without killing the process.
* Add an option `memtable_insert_hint_per_batch` to WriteOptions. If it is true, each WriteBatch will maintain its own insert hints for each memtable in concurrent write. See include/rocksdb/options.h for more details.

### Public API Change
* Added max_write_buffer_size_to_maintain option to better control memory usage of immutable memtables.
* Added a lightweight API GetCurrentWalFile() to get last live WAL filename and size. Meant to be used as a helper for backup/restore tooling in a larger ecosystem such as MySQL with a MyRocks storage engine.
* The MemTable Bloom filter, when enabled, now always uses cache locality. Options::bloom_locality now only affects the PlainTable SST format.

### Performance Improvements
* Improve the speed of the MemTable Bloom filter, reducing the write overhead of enabling it by 1/3 to 1/2, with similar benefit to read performance.

## 6.4.0 (2019-07-30)
### Default Option Change
* LRUCacheOptions.high_pri_pool_ratio is set to 0.5 (previously 0.0) by default, which means that by default midpoint insertion is enabled. The same change is made for the default value of high_pri_pool_ratio argument in NewLRUCache(). When block cache is not explicitly created, the small block cache created by BlockBasedTable will still has this option to be 0.0.
* Change BlockBasedTableOptions.cache_index_and_filter_blocks_with_high_priority's default value from false to true.

### Public API Change
* Filter and compression dictionary blocks are now handled similarly to data blocks with regards to the block cache: instead of storing objects in the cache, only the blocks themselves are cached. In addition, filter and compression dictionary blocks (as well as filter partitions) no longer get evicted from the cache when a table is closed.
* Due to the above refactoring, block cache eviction statistics for filter and compression dictionary blocks are temporarily broken. We plan to reintroduce them in a later phase.
* The semantics of the per-block-type block read counts in the performance context now match those of the generic block_read_count.
* Errors related to the retrieval of the compression dictionary are now propagated to the user.
* db_bench adds a "benchmark" stats_history, which prints out the whole stats history.
* Overload GetAllKeyVersions() to support non-default column family.
* Added new APIs ExportColumnFamily() and CreateColumnFamilyWithImport() to support export and import of a Column Family. https://github.com/facebook/rocksdb/issues/3469
* ldb sometimes uses a string-append merge operator if no merge operator is passed in. This is to allow users to print keys from a DB with a merge operator.
* Replaces old Registra with ObjectRegistry to allow user to create custom object from string, also add LoadEnv() to Env.
* Added new overload of GetApproximateSizes which gets SizeApproximationOptions object and returns a Status. The older overloads are redirecting their calls to this new method and no longer assert if the include_flags doesn't have either of INCLUDE_MEMTABLES or INCLUDE_FILES bits set. It's recommended to use the new method only, as it is more type safe and returns a meaningful status in case of errors.
* LDBCommandRunner::RunCommand() to return the status code as an integer, rather than call exit() using the code.

### New Features
* Add argument `--secondary_path` to ldb to open the database as the secondary instance. This would keep the original DB intact.
* Compression dictionary blocks are now prefetched and pinned in the cache (based on the customer's settings) the same way as index and filter blocks.
* Added DBOptions::log_readahead_size which specifies the number of bytes to prefetch when reading the log. This is mostly useful for reading a remotely located log, as it can save the number of round-trips. If 0 (default), then the prefetching is disabled.
* Added new option in SizeApproximationOptions used with DB::GetApproximateSizes. When approximating the files total size that is used to store a keys range, allow approximation with an error margin of up to total_files_size * files_size_error_margin. This allows to take some shortcuts in files size approximation, resulting in better performance, while guaranteeing the resulting error is within a reasonable margin.
* Support loading custom objects in unit tests. In the affected unit tests, RocksDB will create custom Env objects based on environment variable TEST_ENV_URI. Users need to make sure custom object types are properly registered. For example, a static library should expose a `RegisterCustomObjects` function. By linking the unit test binary with the static library, the unit test can execute this function.

### Performance Improvements
* Reduce iterator key comparison for upper/lower bound check.
* Improve performance of row_cache: make reads with newer snapshots than data in an SST file share the same cache key, except in some transaction cases.
* The compression dictionary is no longer copied to a new object upon retrieval.

### Bug Fixes
* Fix ingested file and directory not being fsync.
* Return TryAgain status in place of Corruption when new tail is not visible to TransactionLogIterator.
* Fixed a regression where the fill_cache read option also affected index blocks.
* Fixed an issue where using cache_index_and_filter_blocks==false affected partitions of partitioned indexes/filters as well.

## 6.3.2 (2019-08-15)
### Public API Change
* The semantics of the per-block-type block read counts in the performance context now match those of the generic block_read_count.

### Bug Fixes
* Fixed a regression where the fill_cache read option also affected index blocks.
* Fixed an issue where using cache_index_and_filter_blocks==false affected partitions of partitioned indexes as well.

## 6.3.1 (2019-07-24)
### Bug Fixes
* Fix auto rolling bug introduced in 6.3.0, which causes segfault if log file creation fails.

## 6.3.0 (2019-06-18)
### Public API Change
* Now DB::Close() will return Aborted() error when there is unreleased snapshot. Users can retry after all snapshots are released.
* Index blocks are now handled similarly to data blocks with regards to the block cache: instead of storing objects in the cache, only the blocks themselves are cached. In addition, index blocks no longer get evicted from the cache when a table is closed, can now use the compressed block cache (if any), and can be shared among multiple table readers.
* Partitions of partitioned indexes no longer affect the read amplification statistics.
* Due to the above refactoring, block cache eviction statistics for indexes are temporarily broken. We plan to reintroduce them in a later phase.
* options.keep_log_file_num will be enforced strictly all the time. File names of all log files will be tracked, which may take significantly amount of memory if options.keep_log_file_num is large and either of options.max_log_file_size or options.log_file_time_to_roll is set.
* Add initial support for Get/Put with user timestamps. Users can specify timestamps via ReadOptions and WriteOptions when calling DB::Get and DB::Put.
* Accessing a partition of a partitioned filter or index through a pinned reference is no longer considered a cache hit.
* Add C bindings for secondary instance, i.e. DBImplSecondary.
* Rate limited deletion of WALs is only enabled if DBOptions::wal_dir is not set, or explicitly set to db_name passed to DB::Open and DBOptions::db_paths is empty, or same as db_paths[0].path

### New Features
* Add an option `snap_refresh_nanos` (default to 0) to periodically refresh the snapshot list in compaction jobs. Assign to 0 to disable the feature.
* Add an option `unordered_write` which trades snapshot guarantees with higher write throughput. When used with WRITE_PREPARED transactions with two_write_queues=true, it offers higher throughput with however no compromise on guarantees.
* Allow DBImplSecondary to remove memtables with obsolete data after replaying MANIFEST and WAL.
* Add an option `failed_move_fall_back_to_copy` (default is true) for external SST ingestion. When `move_files` is true and hard link fails, ingestion falls back to copy if `failed_move_fall_back_to_copy` is true. Otherwise, ingestion reports an error.
* Add command `list_file_range_deletes` in ldb, which prints out tombstones in SST files.

### Performance Improvements
* Reduce binary search when iterator reseek into the same data block.
* DBIter::Next() can skip user key checking if previous entry's seqnum is 0.
* Merging iterator to avoid child iterator reseek for some cases
* Log Writer will flush after finishing the whole record, rather than a fragment.
* Lower MultiGet batching API latency by reading data blocks from disk in parallel

### General Improvements
* Added new status code kColumnFamilyDropped to distinguish between Column Family Dropped and DB Shutdown in progress.
* Improve ColumnFamilyOptions validation when creating a new column family.

### Bug Fixes
* Fix a bug in WAL replay of secondary instance by skipping write batches with older sequence numbers than the current last sequence number.
* Fix flush's/compaction's merge processing logic which allowed `Put`s covered by range tombstones to reappear. Note `Put`s may exist even if the user only ever called `Merge()` due to an internal conversion during compaction to the bottommost level.
* Fix/improve memtable earliest sequence assignment and WAL replay so that WAL entries of unflushed column families will not be skipped after replaying the MANIFEST and increasing db sequence due to another flushed/compacted column family.
* Fix a bug caused by secondary not skipping the beginning of new MANIFEST.
* On DB open, delete WAL trash files left behind in wal_dir

## 6.2.0 (2019-04-30)
### New Features
* Add an option `strict_bytes_per_sync` that causes a file-writing thread to block rather than exceed the limit on bytes pending writeback specified by `bytes_per_sync` or `wal_bytes_per_sync`.
* Improve range scan performance by avoiding per-key upper bound check in BlockBasedTableIterator.
* Introduce Periodic Compaction for Level style compaction. Files are re-compacted periodically and put in the same level.
* Block-based table index now contains exact highest key in the file, rather than an upper bound. This may improve Get() and iterator Seek() performance in some situations, especially when direct IO is enabled and block cache is disabled. A setting BlockBasedTableOptions::index_shortening is introduced to control this behavior. Set it to kShortenSeparatorsAndSuccessor to get the old behavior.
* When reading from option file/string/map, customized envs can be filled according to object registry.
* Improve range scan performance when using explicit user readahead by not creating new table readers for every iterator.
* Add index type BlockBasedTableOptions::IndexType::kBinarySearchWithFirstKey. It significantly reduces read amplification in some setups, especially for iterator seeks. It's not fully implemented yet: IO errors are not handled right.

### Public API Change
* Change the behavior of OptimizeForPointLookup(): move away from hash-based block-based-table index, and use whole key memtable filtering.
* Change the behavior of OptimizeForSmallDb(): use a 16MB block cache, put index and filter blocks into it, and cost the memtable size to it. DBOptions.OptimizeForSmallDb() and ColumnFamilyOptions.OptimizeForSmallDb() start to take an optional cache object.
* Added BottommostLevelCompaction::kForceOptimized to avoid double compacting newly compacted files in the bottommost level compaction of manual compaction. Note this option may prohibit the manual compaction to produce a single file in the bottommost level.

### Bug Fixes
* Adjust WriteBufferManager's dummy entry size to block cache from 1MB to 256KB.
* Fix a race condition between WritePrepared::Get and ::Put with duplicate keys.
* Fix crash when memtable prefix bloom is enabled and read/write a key out of domain of prefix extractor.
* Close a WAL file before another thread deletes it.
* Fix an assertion failure `IsFlushPending() == true` caused by one bg thread releasing the db mutex in ~ColumnFamilyData and another thread clearing `flush_requested_` flag.

## 6.1.1 (2019-04-09)
### New Features
* When reading from option file/string/map, customized comparators and/or merge operators can be filled according to object registry.

### Public API Change

### Bug Fixes
* Fix a bug in 2PC where a sequence of txn prepare, memtable flush, and crash could result in losing the prepared transaction.
* Fix a bug in Encryption Env which could cause encrypted files to be read beyond file boundaries.

## 6.1.0 (2019-03-27)
### New Features
* Introduce two more stats levels, kExceptHistogramOrTimers and kExceptTimers.
* Added a feature to perform data-block sampling for compressibility, and report stats to user.
* Add support for trace filtering.
* Add DBOptions.avoid_unnecessary_blocking_io. If true, we avoid file deletion when destroying ColumnFamilyHandle and Iterator. Instead, a job is scheduled to delete the files in background.

### Public API Change
* Remove bundled fbson library.
* statistics.stats_level_ becomes atomic. It is preferred to use statistics.set_stats_level() and statistics.get_stats_level() to access it.
* Introduce a new IOError subcode, PathNotFound, to indicate trying to open a nonexistent file or directory for read.
* Add initial support for multiple db instances sharing the same data in single-writer, multi-reader mode.
* Removed some "using std::xxx" from public headers.

### Bug Fixes
* Fix JEMALLOC_CXX_THROW macro missing from older Jemalloc versions, causing build failures on some platforms.
* Fix SstFileReader not able to open file ingested with write_glbal_seqno=true.

## 6.0.0 (2019-02-19)
### New Features
* Enabled checkpoint on readonly db (DBImplReadOnly).
* Make DB ignore dropped column families while committing results of atomic flush.
* RocksDB may choose to preopen some files even if options.max_open_files != -1. This may make DB open slightly longer.
* For users of dictionary compression with ZSTD v0.7.0+, we now reuse the same digested dictionary when compressing each of an SST file's data blocks for faster compression speeds.
* For all users of dictionary compression who set `cache_index_and_filter_blocks == true`, we now store dictionary data used for decompression in the block cache for better control over memory usage. For users of ZSTD v1.1.4+ who compile with -DZSTD_STATIC_LINKING_ONLY, this includes a digested dictionary, which is used to increase decompression speed.
* Add support for block checksums verification for external SST files before ingestion.
* Introduce stats history which periodically saves Statistics snapshots and added `GetStatsHistory` API to retrieve these snapshots.
* Add a place holder in manifest which indicate a record from future that can be safely ignored.
* Add support for trace sampling.
* Enable properties block checksum verification for block-based tables.
* For all users of dictionary compression, we now generate a separate dictionary for compressing each bottom-level SST file. Previously we reused a single dictionary for a whole compaction to bottom level. The new approach achieves better compression ratios; however, it uses more memory and CPU for buffering/sampling data blocks and training dictionaries.
* Add whole key bloom filter support in memtable.
* Files written by `SstFileWriter` will now use dictionary compression if it is configured in the file writer's `CompressionOptions`.

### Public API Change
* Disallow CompactionFilter::IgnoreSnapshots() = false, because it is not very useful and the behavior is confusing. The filter will filter everything if there is no snapshot declared by the time the compaction starts. However, users can define a snapshot after the compaction starts and before it finishes and this new snapshot won't be repeatable, because after the compaction finishes, some keys may be dropped.
* CompactionPri = kMinOverlappingRatio also uses compensated file size, which boosts file with lots of tombstones to be compacted first.
* Transaction::GetForUpdate is extended with a do_validate parameter with default value of true. If false it skips validating the snapshot before doing the read. Similarly ::Merge, ::Put, ::Delete, and ::SingleDelete are extended with assume_tracked with default value of false. If true it indicates that call is assumed to be after a ::GetForUpdate.
* `TableProperties::num_entries` and `TableProperties::num_deletions` now also account for number of range tombstones.
* Remove geodb, spatial_db, document_db, json_document, date_tiered_db, and redis_lists.
* With "ldb ----try_load_options", when wal_dir specified by the option file doesn't exist, ignore it.
* Change time resolution in FileOperationInfo.
* Deleting Blob files also go through SStFileManager.
* Remove CuckooHash memtable.
* The counter stat `number.block.not_compressed` now also counts blocks not compressed due to poor compression ratio.
* Remove ttl option from `CompactionOptionsFIFO`. The option has been deprecated and ttl in `ColumnFamilyOptions` is used instead.
* Support SST file ingestion across multiple column families via DB::IngestExternalFiles. See the function's comment about atomicity.
* Remove Lua compaction filter.

### Bug Fixes
* Fix a deadlock caused by compaction and file ingestion waiting for each other in the event of write stalls.
* Fix a memory leak when files with range tombstones are read in mmap mode and block cache is enabled
* Fix handling of corrupt range tombstone blocks such that corruptions cannot cause deleted keys to reappear
* Lock free MultiGet
* Fix incorrect `NotFound` point lookup result when querying the endpoint of a file that has been extended by a range tombstone.
* Fix with pipelined write, write leaders's callback failure lead to the whole write group fail.

### Change Default Options
* Change options.compaction_pri's default to kMinOverlappingRatio

## 5.18.0 (2018-11-30)
### New Features
* Introduced `JemallocNodumpAllocator` memory allocator. When being use, block cache will be excluded from core dump.
* Introduced `PerfContextByLevel` as part of `PerfContext` which allows storing perf context at each level. Also replaced `__thread` with `thread_local` keyword for perf_context. Added per-level perf context for bloom filter and `Get` query.
* With level_compaction_dynamic_level_bytes = true, level multiplier may be adjusted automatically when Level 0 to 1 compaction is lagged behind.
* Introduced DB option `atomic_flush`. If true, RocksDB supports flushing multiple column families and atomically committing the result to MANIFEST. Useful when WAL is disabled.
* Added `num_deletions` and `num_merge_operands` members to `TableProperties`.
* Added "rocksdb.min-obsolete-sst-number-to-keep" DB property that reports the lower bound on SST file numbers that are being kept from deletion, even if the SSTs are obsolete.
* Add xxhash64 checksum support
* Introduced `MemoryAllocator`, which lets the user specify custom memory allocator for block based table.
* Improved `DeleteRange` to prevent read performance degradation. The feature is no longer marked as experimental.

### Public API Change
* `DBOptions::use_direct_reads` now affects reads issued by `BackupEngine` on the database's SSTs.
* `NO_ITERATORS` is divided into two counters `NO_ITERATOR_CREATED` and `NO_ITERATOR_DELETE`. Both of them are only increasing now, just as other counters.

### Bug Fixes
* Fix corner case where a write group leader blocked due to write stall blocks other writers in queue with WriteOptions::no_slowdown set.
* Fix in-memory range tombstone truncation to avoid erroneously covering newer keys at a lower level, and include range tombstones in compacted files whose largest key is the range tombstone's start key.
* Properly set the stop key for a truncated manual CompactRange
* Fix slow flush/compaction when DB contains many snapshots. The problem became noticeable to us in DBs with 100,000+ snapshots, though it will affect others at different thresholds.
* Fix the bug that WriteBatchWithIndex's SeekForPrev() doesn't see the entries with the same key.
* Fix the bug where user comparator was sometimes fed with InternalKey instead of the user key. The bug manifests when during GenerateBottommostFiles.
* Fix a bug in WritePrepared txns where if the number of old snapshots goes beyond the snapshot cache size (128 default) the rest will not be checked when evicting a commit entry from the commit cache.
* Fixed Get correctness bug in the presence of range tombstones where merge operands covered by a range tombstone always result in NotFound.
* Start populating `NO_FILE_CLOSES` ticker statistic, which was always zero previously.
* The default value of NewBloomFilterPolicy()'s argument use_block_based_builder is changed to false. Note that this new default may cause large temp memory usage when building very large SST files.

## 5.17.0 (2018-10-05)
### Public API Change
* `OnTableFileCreated` will now be called for empty files generated during compaction. In that case, `TableFileCreationInfo::file_path` will be "(nil)" and `TableFileCreationInfo::file_size` will be zero.
* Add `FlushOptions::allow_write_stall`, which controls whether Flush calls start working immediately, even if it causes user writes to stall, or will wait until flush can be performed without causing write stall (similar to `CompactRangeOptions::allow_write_stall`). Note that the default value is false, meaning we add delay to Flush calls until stalling can be avoided when possible. This is behavior change compared to previous RocksDB versions, where Flush calls didn't check if they might cause stall or not.
* Application using PessimisticTransactionDB is expected to rollback/commit recovered transactions before starting new ones. This assumption is used to skip concurrency control during recovery.
* Expose column family id to `OnCompactionCompleted`.

### New Features
* TransactionOptions::skip_concurrency_control allows pessimistic transactions to skip the overhead of concurrency control. Could be used for optimizing certain transactions or during recovery.

### Bug Fixes
* Avoid creating empty SSTs and subsequently deleting them in certain cases during compaction.
* Sync CURRENT file contents during checkpoint.

## 5.16.3 (2018-10-01)
### Bug Fixes
* Fix crash caused when `CompactFiles` run with `CompactionOptions::compression == CompressionType::kDisableCompressionOption`. Now that setting causes the compression type to be chosen according to the column family-wide compression options.

## 5.16.2 (2018-09-21)
### Bug Fixes
* Fix bug in partition filters with format_version=4.

## 5.16.1 (2018-09-17)
### Bug Fixes
* Remove trace_analyzer_tool from rocksdb_lib target in TARGETS file.
* Fix RocksDB Java build and tests.
* Remove sync point in Block destructor.

## 5.16.0 (2018-08-21)
### Public API Change
* The merge operands are passed to `MergeOperator::ShouldMerge` in the reversed order relative to how they were merged (passed to FullMerge or FullMergeV2) for performance reasons
* GetAllKeyVersions() to take an extra argument of `max_num_ikeys`.
* Using ZSTD dictionary trainer (i.e., setting `CompressionOptions::zstd_max_train_bytes` to a nonzero value) now requires ZSTD version 1.1.3 or later.

### New Features
* Changes the format of index blocks by delta encoding the index values, which are the block handles. This saves the encoding of BlockHandle::offset of the non-head index entries in each restart interval. The feature is backward compatible but not forward compatible. It is disabled by default unless format_version 4 or above is used.
* Add a new tool: trace_analyzer. Trace_analyzer analyzes the trace file generated by using trace_replay API. It can convert the binary format trace file to a human readable txt file, output the statistics of the analyzed query types such as access statistics and size statistics, combining the dumped whole key space file to analyze, support query correlation analyzing, and etc. Current supported query types are: Get, Put, Delete, SingleDelete, DeleteRange, Merge, Iterator (Seek, SeekForPrev only).
* Add hash index support to data blocks, which helps reducing the cpu utilization of point-lookup operations. This feature is backward compatible with the data block created without the hash index. It is disabled by default unless BlockBasedTableOptions::data_block_index_type is set to data_block_index_type = kDataBlockBinaryAndHash.

### Bug Fixes
* Fix a bug in misreporting the estimated partition index size in properties block.

## 5.15.0 (2018-07-17)
### Public API Change
* Remove managed iterator. ReadOptions.managed is not effective anymore.
* For bottommost_compression, a compatible CompressionOptions is added via `bottommost_compression_opts`. To keep backward compatible, a new boolean `enabled` is added to CompressionOptions. For compression_opts, it will be always used no matter what value of `enabled` is. For bottommost_compression_opts, it will only be used when user set `enabled=true`, otherwise, compression_opts will be used for bottommost_compression as default.
* With LRUCache, when high_pri_pool_ratio > 0, midpoint insertion strategy will be enabled to put low-pri items to the tail of low-pri list (the midpoint) when they first inserted into the cache. This is to make cache entries never get hit age out faster, improving cache efficiency when large background scan presents.
* For users of `Statistics` objects created via `CreateDBStatistics()`, the format of the string returned by its `ToString()` method has changed.
* The "rocksdb.num.entries" table property no longer counts range deletion tombstones as entries.

### New Features
* Changes the format of index blocks by storing the key in their raw form rather than converting them to InternalKey. This saves 8 bytes per index key. The feature is backward compatible but not forward compatible. It is disabled by default unless format_version 3 or above is used.
* Avoid memcpy when reading mmap files with OpenReadOnly and max_open_files==-1.
* Support dynamically changing `ColumnFamilyOptions::ttl` via `SetOptions()`.
* Add a new table property, "rocksdb.num.range-deletions", which counts the number of range deletion tombstones in the table.
* Improve the performance of iterators doing long range scans by using readahead, when using direct IO.
* pin_top_level_index_and_filter (default true) in BlockBasedTableOptions can be used in combination with cache_index_and_filter_blocks to prefetch and pin the top-level index of partitioned index and filter blocks in cache. It has no impact when cache_index_and_filter_blocks is false.
* Write properties meta-block at the end of block-based table to save read-ahead IO.

### Bug Fixes
* Fix deadlock with enable_pipelined_write=true and max_successive_merges > 0
* Check conflict at output level in CompactFiles.
* Fix corruption in non-iterator reads when mmap is used for file reads
* Fix bug with prefix search in partition filters where a shared prefix would be ignored from the later partitions. The bug could report an eixstent key as missing. The bug could be triggered if prefix_extractor is set and partition filters is enabled.
* Change default value of `bytes_max_delete_chunk` to 0 in NewSstFileManager() as it doesn't work well with checkpoints.
* Fix a bug caused by not copying the block trailer with compressed SST file, direct IO, prefetcher and no compressed block cache.
* Fix write can stuck indefinitely if enable_pipelined_write=true. The issue exists since pipelined write was introduced in 5.5.0.

## 5.14.0 (2018-05-16)
### Public API Change
* Add a BlockBasedTableOption to align uncompressed data blocks on the smaller of block size or page size boundary, to reduce flash reads by avoiding reads spanning 4K pages.
* The background thread naming convention changed (on supporting platforms) to "rocksdb:<thread pool priority><thread number>", e.g., "rocksdb:low0".
* Add a new ticker stat rocksdb.number.multiget.keys.found to count number of keys successfully read in MultiGet calls
* Touch-up to write-related counters in PerfContext. New counters added: write_scheduling_flushes_compactions_time, write_thread_wait_nanos. Counters whose behavior was fixed or modified: write_memtable_time, write_pre_and_post_process_time, write_delay_time.
* Posix Env's NewRandomRWFile() will fail if the file doesn't exist.
* Now, `DBOptions::use_direct_io_for_flush_and_compaction` only applies to background writes, and `DBOptions::use_direct_reads` applies to both user reads and background reads. This conforms with Linux's `open(2)` manpage, which advises against simultaneously reading a file in buffered and direct modes, due to possibly undefined behavior and degraded performance.
* Iterator::Valid() always returns false if !status().ok(). So, now when doing a Seek() followed by some Next()s, there's no need to check status() after every operation.
* Iterator::Seek()/SeekForPrev()/SeekToFirst()/SeekToLast() always resets status().
* Introduced `CompressionOptions::kDefaultCompressionLevel`, which is a generic way to tell RocksDB to use the compression library's default level. It is now the default value for `CompressionOptions::level`. Previously the level defaulted to -1, which gave poor compression ratios in ZSTD.

### New Features
* Introduce TTL for level compaction so that all files older than ttl go through the compaction process to get rid of old data.
* TransactionDBOptions::write_policy can be configured to enable WritePrepared 2PC transactions. Read more about them in the wiki.
* Add DB properties "rocksdb.block-cache-capacity", "rocksdb.block-cache-usage", "rocksdb.block-cache-pinned-usage" to show block cache usage.
* Add `Env::LowerThreadPoolCPUPriority(Priority)` method, which lowers the CPU priority of background (esp. compaction) threads to minimize interference with foreground tasks.
* Fsync parent directory after deleting a file in delete scheduler.
* In level-based compaction, if bottom-pri thread pool was setup via `Env::SetBackgroundThreads()`, compactions to the bottom level will be delegated to that thread pool.
* `prefix_extractor` has been moved from ImmutableCFOptions to MutableCFOptions, meaning it can be dynamically changed without a DB restart.

### Bug Fixes
* Fsync after writing global seq number to the ingestion file in ExternalSstFileIngestionJob.
* Fix WAL corruption caused by race condition between user write thread and FlushWAL when two_write_queue is not set.
* Fix `BackupableDBOptions::max_valid_backups_to_open` to not delete backup files when refcount cannot be accurately determined.
* Fix memory leak when pin_l0_filter_and_index_blocks_in_cache is used with partitioned filters
* Disable rollback of merge operands in WritePrepared transactions to work around an issue in MyRocks. It can be enabled back by setting TransactionDBOptions::rollback_merge_operands to true.
* Fix wrong results by ReverseBytewiseComparator::FindShortSuccessor()

### Java API Changes
* Add `BlockBasedTableConfig.setBlockCache` to allow sharing a block cache across DB instances.
* Added SstFileManager to the Java API to allow managing SST files across DB instances.

## 5.13.0 (2018-03-20)
### Public API Change
* RocksDBOptionsParser::Parse()'s `ignore_unknown_options` argument will only be effective if the option file shows it is generated using a higher version of RocksDB than the current version.
* Remove CompactionEventListener.

### New Features
* SstFileManager now can cancel compactions if they will result in max space errors. SstFileManager users can also use SetCompactionBufferSize to specify how much space must be leftover during a compaction for auxiliary file functions such as logging and flushing.
* Avoid unnecessarily flushing in `CompactRange()` when the range specified by the user does not overlap unflushed memtables.
* If `ColumnFamilyOptions::max_subcompactions` is set greater than one, we now parallelize large manual level-based compactions.
* Add "rocksdb.live-sst-files-size" DB property to return total bytes of all SST files belong to the latest LSM tree.
* NewSstFileManager to add an argument bytes_max_delete_chunk with default 64MB. With this argument, a file larger than 64MB will be ftruncated multiple times based on this size.

### Bug Fixes
* Fix a leak in prepared_section_completed_ where the zeroed entries would not removed from the map.
* Fix WAL corruption caused by race condition between user write thread and backup/checkpoint thread.

## 5.12.0 (2018-02-14)
### Public API Change
* Iterator::SeekForPrev is now a pure virtual method. This is to prevent user who implement the Iterator interface fail to implement SeekForPrev by mistake.
* Add `include_end` option to make the range end exclusive when `include_end == false` in `DeleteFilesInRange()`.
* Add `CompactRangeOptions::allow_write_stall`, which makes `CompactRange` start working immediately, even if it causes user writes to stall. The default value is false, meaning we add delay to `CompactRange` calls until stalling can be avoided when possible. Note this delay is not present in previous RocksDB versions.
* Creating checkpoint with empty directory now returns `Status::InvalidArgument`; previously, it returned `Status::IOError`.
* Adds a BlockBasedTableOption to turn off index block compression.
* Close() method now returns a status when closing a db.

### New Features
* Improve the performance of iterators doing long range scans by using readahead.
* Add new function `DeleteFilesInRanges()` to delete files in multiple ranges at once for better performance.
* FreeBSD build support for RocksDB and RocksJava.
* Improved performance of long range scans with readahead.
* Updated to and now continuously tested in Visual Studio 2017.

### Bug Fixes
* Fix `DisableFileDeletions()` followed by `GetSortedWalFiles()` to not return obsolete WAL files that `PurgeObsoleteFiles()` is going to delete.
* Fix Handle error return from WriteBuffer() during WAL file close and DB close.
* Fix advance reservation of arena block addresses.
* Fix handling of empty string as checkpoint directory.

## 5.11.0 (2018-01-08)
### Public API Change
* Add `autoTune` and `getBytesPerSecond()` to RocksJava RateLimiter

### New Features
* Add a new histogram stat called rocksdb.db.flush.micros for memtable flush.
* Add "--use_txn" option to use transactional API in db_stress.
* Disable onboard cache for compaction output in Windows platform.
* Improve the performance of iterators doing long range scans by using readahead.

### Bug Fixes
* Fix a stack-use-after-scope bug in ForwardIterator.
* Fix builds on platforms including Linux, Windows, and PowerPC.
* Fix buffer overrun in backup engine for DBs with huge number of files.
* Fix a mislabel bug for bottom-pri compaction threads.
* Fix DB::Flush() keep waiting after flush finish under certain condition.

## 5.10.0 (2017-12-11)
### Public API Change
* When running `make` with environment variable `USE_SSE` set and `PORTABLE` unset, will use all machine features available locally. Previously this combination only compiled SSE-related features.

### New Features
* Provide lifetime hints when writing files on Linux. This reduces hardware write-amp on storage devices supporting multiple streams.
* Add a DB stat, `NUMBER_ITER_SKIP`, which returns how many internal keys were skipped during iterations (e.g., due to being tombstones or duplicate versions of a key).
* Add PerfContext counters, `key_lock_wait_count` and `key_lock_wait_time`, which measure the number of times transactions wait on key locks and total amount of time waiting.

### Bug Fixes
* Fix IOError on WAL write doesn't propagate to write group follower
* Make iterator invalid on merge error.
* Fix performance issue in `IngestExternalFile()` affecting databases with large number of SST files.
* Fix possible corruption to LSM structure when `DeleteFilesInRange()` deletes a subset of files spanned by a `DeleteRange()` marker.

## 5.9.0 (2017-11-01)
### Public API Change
* `BackupableDBOptions::max_valid_backups_to_open == 0` now means no backups will be opened during BackupEngine initialization. Previously this condition disabled limiting backups opened.
* `DBOptions::preserve_deletes` is a new option that allows one to specify that DB should not drop tombstones for regular deletes if they have sequence number larger than what was set by the new API call `DB::SetPreserveDeletesSequenceNumber(SequenceNumber seqnum)`. Disabled by default.
* API call `DB::SetPreserveDeletesSequenceNumber(SequenceNumber seqnum)` was added, users who wish to preserve deletes are expected to periodically call this function to advance the cutoff seqnum (all deletes made before this seqnum can be dropped by DB). It's user responsibility to figure out how to advance the seqnum in the way so the tombstones are kept for the desired period of time, yet are eventually processed in time and don't eat up too much space.
* `ReadOptions::iter_start_seqnum` was added;
if set to something > 0 user will see 2 changes in iterators behavior 1) only keys written with sequence larger than this parameter would be returned and 2) the `Slice` returned by iter->key() now points to the memory that keep User-oriented representation of the internal key, rather than user key. New struct `FullKey` was added to represent internal keys, along with a new helper function `ParseFullKey(const Slice& internal_key, FullKey* result);`.
* Deprecate trash_dir param in NewSstFileManager, right now we will rename deleted files to <name>.trash instead of moving them to trash directory
* Allow setting a custom trash/DB size ratio limit in the SstFileManager, after which files that are to be scheduled for deletion are deleted immediately, regardless of any delete ratelimit.
* Return an error on write if write_options.sync = true and write_options.disableWAL = true to warn user of inconsistent options. Previously we will not write to WAL and not respecting the sync options in this case.

### New Features
* CRC32C is now using the 3-way pipelined SSE algorithm `crc32c_3way` on supported platforms to improve performance. The system will choose to use this algorithm on supported platforms automatically whenever possible. If PCLMULQDQ is not supported it will fall back to the old Fast_CRC32 algorithm.
* `DBOptions::writable_file_max_buffer_size` can now be changed dynamically.
* `DBOptions::bytes_per_sync`, `DBOptions::compaction_readahead_size`, and `DBOptions::wal_bytes_per_sync` can now be changed dynamically, `DBOptions::wal_bytes_per_sync` will flush all memtables and switch to a new WAL file.
* Support dynamic adjustment of rate limit according to demand for background I/O. It can be enabled by passing `true` to the `auto_tuned` parameter in `NewGenericRateLimiter()`. The value passed as `rate_bytes_per_sec` will still be respected as an upper-bound.
* Support dynamically changing `ColumnFamilyOptions::compaction_options_fifo`.
* Introduce `EventListener::OnStallConditionsChanged()` callback. Users can implement it to be notified when user writes are stalled, stopped, or resumed.
* Add a new db property "rocksdb.estimate-oldest-key-time" to return oldest data timestamp. The property is available only for FIFO compaction with compaction_options_fifo.allow_compaction = false.
* Upon snapshot release, recompact bottommost files containing deleted/overwritten keys that previously could not be dropped due to the snapshot. This alleviates space-amp caused by long-held snapshots.
* Support lower bound on iterators specified via `ReadOptions::iterate_lower_bound`.
* Support for differential snapshots (via iterator emitting the sequence of key-values representing the difference between DB state at two different sequence numbers). Supports preserving and emitting puts and regular deletes, doesn't support SingleDeletes, MergeOperator, Blobs and Range Deletes.

### Bug Fixes
* Fix a potential data inconsistency issue during point-in-time recovery. `DB:Open()` will abort if column family inconsistency is found during PIT recovery.
* Fix possible metadata corruption in databases using `DeleteRange()`.

## 5.8.0 (2017-08-30)
### Public API Change
* Users of `Statistics::getHistogramString()` will see fewer histogram buckets and different bucket endpoints.
* `Slice::compare` and BytewiseComparator `Compare` no longer accept `Slice`s containing nullptr.
* `Transaction::Get` and `Transaction::GetForUpdate` variants with `PinnableSlice` added.

### New Features
* Add Iterator::Refresh(), which allows users to update the iterator state so that they can avoid some initialization costs of recreating iterators.
* Replace dynamic_cast<> (except unit test) so people can choose to build with RTTI off. With make, release mode is by default built with -fno-rtti and debug mode is built without it. Users can override it by setting USE_RTTI=0 or 1.
* Universal compactions including the bottom level can be executed in a dedicated thread pool. This alleviates head-of-line blocking in the compaction queue, which cause write stalling, particularly in multi-instance use cases. Users can enable this feature via `Env::SetBackgroundThreads(N, Env::Priority::BOTTOM)`, where `N > 0`.
* Allow merge operator to be called even with a single merge operand during compactions, by appropriately overriding `MergeOperator::AllowSingleOperand`.
* Add `DB::VerifyChecksum()`, which verifies the checksums in all SST files in a running DB.
* Block-based table support for disabling checksums by setting `BlockBasedTableOptions::checksum = kNoChecksum`.

### Bug Fixes
* Fix wrong latencies in `rocksdb.db.get.micros`, `rocksdb.db.write.micros`, and `rocksdb.sst.read.micros`.
* Fix incorrect dropping of deletions during intra-L0 compaction.
* Fix transient reappearance of keys covered by range deletions when memtable prefix bloom filter is enabled.
* Fix potentially wrong file smallest key when range deletions separated by snapshot are written together.

## 5.7.0 (2017-07-13)
### Public API Change
* DB property "rocksdb.sstables" now prints keys in hex form.

### New Features
* Measure estimated number of reads per file. The information can be accessed through DB::GetColumnFamilyMetaData or "rocksdb.sstables" DB property.
* RateLimiter support for throttling background reads, or throttling the sum of background reads and writes. This can give more predictable I/O usage when compaction reads more data than it writes, e.g., due to lots of deletions.
* [Experimental] FIFO compaction with TTL support. It can be enabled by setting CompactionOptionsFIFO.ttl > 0.
* Introduce `EventListener::OnBackgroundError()` callback. Users can implement it to be notified of errors causing the DB to enter read-only mode, and optionally override them.
* Partitioned Index/Filters exiting the experimental mode. To enable partitioned indexes set index_type to kTwoLevelIndexSearch and to further enable partitioned filters set partition_filters to true. To configure the partition size set metadata_block_size.


### Bug Fixes
* Fix discarding empty compaction output files when `DeleteRange()` is used together with subcompactions.

## 5.6.0 (2017-06-06)
### Public API Change
* Scheduling flushes and compactions in the same thread pool is no longer supported by setting `max_background_flushes=0`. Instead, users can achieve this by configuring their high-pri thread pool to have zero threads.
* Replace `Options::max_background_flushes`, `Options::max_background_compactions`, and `Options::base_background_compactions` all with `Options::max_background_jobs`, which automatically decides how many threads to allocate towards flush/compaction.
* options.delayed_write_rate by default take the value of options.rate_limiter rate.
* Replace global variable `IOStatsContext iostats_context` with `IOStatsContext* get_iostats_context()`; replace global variable `PerfContext perf_context` with `PerfContext* get_perf_context()`.

### New Features
* Change ticker/histogram statistics implementations to use core-local storage. This improves aggregation speed compared to our previous thread-local approach, particularly for applications with many threads.
* Users can pass a cache object to write buffer manager, so that they can cap memory usage for memtable and block cache using one single limit.
* Flush will be triggered when 7/8 of the limit introduced by write_buffer_manager or db_write_buffer_size is triggered, so that the hard threshold is hard to hit.
* Introduce WriteOptions.low_pri. If it is true, low priority writes will be throttled if the compaction is behind.
* `DB::IngestExternalFile()` now supports ingesting files into a database containing range deletions.

### Bug Fixes
* Shouldn't ignore return value of fsync() in flush.

## 5.5.0 (2017-05-17)
### New Features
* FIFO compaction to support Intra L0 compaction too with CompactionOptionsFIFO.allow_compaction=true.
* DB::ResetStats() to reset internal stats.
* Statistics::Reset() to reset user stats.
* ldb add option --try_load_options, which will open DB with its own option file.
* Introduce WriteBatch::PopSavePoint to pop the most recent save point explicitly.
* Support dynamically change `max_open_files` option via SetDBOptions()
* Added DB::CreateColumnFamilie() and DB::DropColumnFamilies() to bulk create/drop column families.
* Add debugging function `GetAllKeyVersions` to see internal versions of a range of keys.
* Support file ingestion with universal compaction style
* Support file ingestion behind with option `allow_ingest_behind`
* New option enable_pipelined_write which may improve write throughput in case writing from multiple threads and WAL enabled.

### Bug Fixes
* Fix the bug that Direct I/O uses direct reads for non-SST file

## 5.4.0 (2017-04-11)
### Public API Change
* random_access_max_buffer_size no longer has any effect
* Removed Env::EnableReadAhead(), Env::ShouldForwardRawRequest()
* Support dynamically change `stats_dump_period_sec` option via SetDBOptions().
* Added ReadOptions::max_skippable_internal_keys to set a threshold to fail a request as incomplete when too many keys are being skipped when using iterators.
* DB::Get in place of std::string accepts PinnableSlice, which avoids the extra memcpy of value to std::string in most of cases.
    * PinnableSlice releases the pinned resources that contain the value when it is destructed or when ::Reset() is called on it.
    * The old API that accepts std::string, although discouraged, is still supported.
* Replace Options::use_direct_writes with Options::use_direct_io_for_flush_and_compaction. Read Direct IO wiki for details.
* Added CompactionEventListener and EventListener::OnFlushBegin interfaces.

### New Features
* Memtable flush can be avoided during checkpoint creation if total log file size is smaller than a threshold specified by the user.
* Introduce level-based L0->L0 compactions to reduce file count, so write delays are incurred less often.
* (Experimental) Partitioning filters which creates an index on the partitions. The feature can be enabled by setting partition_filters when using kFullFilter. Currently the feature also requires two-level indexing to be enabled. Number of partitions is the same as the number of partitions for indexes, which is controlled by metadata_block_size.

## 5.3.0 (2017-03-08)
### Public API Change
* Remove disableDataSync option.
* Remove timeout_hint_us option from WriteOptions. The option has been deprecated and has no effect since 3.13.0.
* Remove option min_partial_merge_operands. Partial merge operands will always be merged in flush or compaction if there are more than one.
* Remove option verify_checksums_in_compaction. Compaction will always verify checksum.

### Bug Fixes
* Fix the bug that iterator may skip keys

## 5.2.0 (2017-02-08)
### Public API Change
* NewLRUCache() will determine number of shard bits automatically based on capacity, if the user doesn't pass one. This also impacts the default block cache when the user doesn't explicit provide one.
* Change the default of delayed slowdown value to 16MB/s and further increase the L0 stop condition to 36 files.
* Options::use_direct_writes and Options::use_direct_reads are now ready to use.
* (Experimental) Two-level indexing that partition the index and creates a 2nd level index on the partitions. The feature can be enabled by setting kTwoLevelIndexSearch as IndexType and configuring index_per_partition.

### New Features
* Added new overloaded function GetApproximateSizes that allows to specify if memtable stats should be computed only without computing SST files' stats approximations.
* Added new function GetApproximateMemTableStats that approximates both number of records and size of memtables.
* Add Direct I/O mode for SST file I/O

### Bug Fixes
* RangeSync() should work if ROCKSDB_FALLOCATE_PRESENT is not set
* Fix wrong results in a data race case in Get()
* Some fixes related to 2PC.
* Fix bugs of data corruption in direct I/O

## 5.1.0 (2017-01-13)
* Support dynamically change `delete_obsolete_files_period_micros` option via SetDBOptions().
* Added EventListener::OnExternalFileIngested which will be called when IngestExternalFile() add a file successfully.
* BackupEngine::Open and BackupEngineReadOnly::Open now always return error statuses matching those of the backup Env.

### Bug Fixes
* Fix the bug that if 2PC is enabled, checkpoints may loss some recent transactions.
* When file copying is needed when creating checkpoints or bulk loading files, fsync the file after the file copying.

## 5.0.0 (2016-11-17)
### Public API Change
* Options::max_bytes_for_level_multiplier is now a double along with all getters and setters.
* Support dynamically change `delayed_write_rate` and `max_total_wal_size` options via SetDBOptions().
* Introduce DB::DeleteRange for optimized deletion of large ranges of contiguous keys.
* Support dynamically change `delayed_write_rate` option via SetDBOptions().
* Options::allow_concurrent_memtable_write and Options::enable_write_thread_adaptive_yield are now true by default.
* Remove Tickers::SEQUENCE_NUMBER to avoid confusion if statistics object is shared among RocksDB instance. Alternatively DB::GetLatestSequenceNumber() can be used to get the same value.
* Options.level0_stop_writes_trigger default value changes from 24 to 32.
* New compaction filter API: CompactionFilter::FilterV2(). Allows to drop ranges of keys.
* Removed flashcache support.
* DB::AddFile() is deprecated and is replaced with DB::IngestExternalFile(). DB::IngestExternalFile() remove all the restrictions that existed for DB::AddFile.

### New Features
* Add avoid_flush_during_shutdown option, which speeds up DB shutdown by not flushing unpersisted data (i.e. with disableWAL = true). Unpersisted data will be lost. The options is dynamically changeable via SetDBOptions().
* Add memtable_insert_with_hint_prefix_extractor option. The option is mean to reduce CPU usage for inserting keys into memtable, if keys can be group by prefix and insert for each prefix are sequential or almost sequential. See include/rocksdb/options.h for more details.
* Add LuaCompactionFilter in utilities.  This allows developers to write compaction filters in Lua.  To use this feature, LUA_PATH needs to be set to the root directory of Lua.
* No longer populate "LATEST_BACKUP" file in backup directory, which formerly contained the number of the latest backup. The latest backup can be determined by finding the highest numbered file in the "meta/" subdirectory.

## 4.13.0 (2016-10-18)
### Public API Change
* DB::GetOptions() reflect dynamic changed options (i.e. through DB::SetOptions()) and return copy of options instead of reference.
* Added Statistics::getAndResetTickerCount().

### New Features
* Add DB::SetDBOptions() to dynamic change base_background_compactions and max_background_compactions.
* Added Iterator::SeekForPrev(). This new API will seek to the last key that less than or equal to the target key.

## 4.12.0 (2016-09-12)
### Public API Change
* CancelAllBackgroundWork() flushes all memtables for databases containing writes that have bypassed the WAL (writes issued with WriteOptions::disableWAL=true) before shutting down background threads.
* Merge options source_compaction_factor, max_grandparent_overlap_bytes and expanded_compaction_factor into max_compaction_bytes.
* Remove ImmutableCFOptions.
* Add a compression type ZSTD, which can work with ZSTD 0.8.0 or up. Still keep ZSTDNotFinal for compatibility reasons.

### New Features
* Introduce NewClockCache, which is based on CLOCK algorithm with better concurrent performance in some cases. It can be used to replace the default LRU-based block cache and table cache. To use it, RocksDB need to be linked with TBB lib.
* Change ticker/histogram statistics implementations to accumulate data in thread-local storage, which improves CPU performance by reducing cache coherency costs. Callers of CreateDBStatistics do not need to change anything to use this feature.
* Block cache mid-point insertion, where index and filter block are inserted into LRU block cache with higher priority. The feature can be enabled by setting BlockBasedTableOptions::cache_index_and_filter_blocks_with_high_priority to true and high_pri_pool_ratio > 0 when creating NewLRUCache.

## 4.11.0 (2016-08-01)
### Public API Change
* options.memtable_prefix_bloom_huge_page_tlb_size => memtable_huge_page_size. When it is set, RocksDB will try to allocate memory from huge page for memtable too, rather than just memtable bloom filter.

### New Features
* A tool to migrate DB after options change. See include/rocksdb/utilities/option_change_migration.h.
* Add ReadOptions.background_purge_on_iterator_cleanup. If true, we avoid file deletion when destroying iterators.

## 4.10.0 (2016-07-05)
### Public API Change
* options.memtable_prefix_bloom_bits changes to options.memtable_prefix_bloom_bits_ratio and deprecate options.memtable_prefix_bloom_probes
* enum type CompressionType and PerfLevel changes from char to unsigned char. Value of all PerfLevel shift by one.
* Deprecate options.filter_deletes.

### New Features
* Add avoid_flush_during_recovery option.
* Add a read option background_purge_on_iterator_cleanup to avoid deleting files in foreground when destroying iterators. Instead, a job is scheduled in high priority queue and would be executed in a separate background thread.
* RepairDB support for column families. RepairDB now associates data with non-default column families using information embedded in the SST/WAL files (4.7 or later). For data written by 4.6 or earlier, RepairDB associates it with the default column family.
* Add options.write_buffer_manager which allows users to control total memtable sizes across multiple DB instances.

## 4.9.0 (2016-06-09)
### Public API changes
* Add bottommost_compression option, This option can be used to set a specific compression algorithm for the bottommost level (Last level containing files in the DB).
* Introduce CompactionJobInfo::compression, This field state the compression algorithm used to generate the output files of the compaction.
* Deprecate BlockBaseTableOptions.hash_index_allow_collision=false
* Deprecate options builder (GetOptions()).

### New Features
* Introduce NewSimCache() in rocksdb/utilities/sim_cache.h. This function creates a block cache that is able to give simulation results (mainly hit rate) of simulating block behavior with a configurable cache size.

## 4.8.0 (2016-05-02)
### Public API Change
* Allow preset compression dictionary for improved compression of block-based tables. This is supported for zlib, zstd, and lz4. The compression dictionary's size is configurable via CompressionOptions::max_dict_bytes.
* Delete deprecated classes for creating backups (BackupableDB) and restoring from backups (RestoreBackupableDB). Now, BackupEngine should be used for creating backups, and BackupEngineReadOnly should be used for restorations. For more details, see https://github.com/facebook/rocksdb/wiki/How-to-backup-RocksDB%3F
* Expose estimate of per-level compression ratio via DB property: "rocksdb.compression-ratio-at-levelN".
* Added EventListener::OnTableFileCreationStarted. EventListener::OnTableFileCreated will be called on failure case. User can check creation status via TableFileCreationInfo::status.

### New Features
* Add ReadOptions::readahead_size. If non-zero, NewIterator will create a new table reader which performs reads of the given size.

## 4.7.0 (2016-04-08)
### Public API Change
* rename options compaction_measure_io_stats to report_bg_io_stats and include flush too.
* Change some default options. Now default options will optimize for server-workloads. Also enable slowdown and full stop triggers for pending compaction bytes. These changes may cause sub-optimal performance or significant increase of resource usage. To avoid these risks, users can open existing RocksDB with options extracted from RocksDB option files. See https://github.com/facebook/rocksdb/wiki/RocksDB-Options-File for how to use RocksDB option files. Or you can call Options.OldDefaults() to recover old defaults. DEFAULT_OPTIONS_HISTORY.md will track change history of default options.

## 4.6.0 (2016-03-10)
### Public API Changes
* Change default of BlockBasedTableOptions.format_version to 2. It means default DB created by 4.6 or up cannot be opened by RocksDB version 3.9 or earlier.
* Added strict_capacity_limit option to NewLRUCache. If the flag is set to true, insert to cache will fail if no enough capacity can be free. Signature of Cache::Insert() is updated accordingly.
* Tickers [NUMBER_DB_NEXT, NUMBER_DB_PREV, NUMBER_DB_NEXT_FOUND, NUMBER_DB_PREV_FOUND, ITER_BYTES_READ] are not updated immediately. The are updated when the Iterator is deleted.
* Add monotonically increasing counter (DB property "rocksdb.current-super-version-number") that increments upon any change to the LSM tree.

### New Features
* Add CompactionPri::kMinOverlappingRatio, a compaction picking mode friendly to write amplification.
* Deprecate Iterator::IsKeyPinned() and replace it with Iterator::GetProperty() with prop_name="rocksdb.iterator.is.key.pinned"

## 4.5.0 (2016-02-05)
### Public API Changes
* Add a new perf context level between kEnableCount and kEnableTime. Level 2 now does not include timers for mutexes.
* Statistics of mutex operation durations will not be measured by default. If you want to have them enabled, you need to set Statistics::stats_level_ to kAll.
* DBOptions::delete_scheduler and NewDeleteScheduler() are removed, please use DBOptions::sst_file_manager and NewSstFileManager() instead

### New Features
* ldb tool now supports operations to non-default column families.
* Add kPersistedTier to ReadTier.  This option allows Get and MultiGet to read only the persited data and skip mem-tables if writes were done with disableWAL = true.
* Add DBOptions::sst_file_manager. Use NewSstFileManager() in include/rocksdb/sst_file_manager.h to create a SstFileManager that can be used to track the total size of SST files and control the SST files deletion rate.

## 4.4.0 (2016-01-14)
### Public API Changes
* Change names in CompactionPri and add a new one.
* Deprecate options.soft_rate_limit and add options.soft_pending_compaction_bytes_limit.
* If options.max_write_buffer_number > 3, writes will be slowed down when writing to the last write buffer to delay a full stop.
* Introduce CompactionJobInfo::compaction_reason, this field include the reason to trigger the compaction.
* After slow down is triggered, if estimated pending compaction bytes keep increasing, slowdown more.
* Increase default options.delayed_write_rate to 2MB/s.
* Added a new parameter --path to ldb tool. --path accepts the name of either MANIFEST, SST or a WAL file. Either --db or --path can be used when calling ldb.

## 4.3.0 (2015-12-08)
### New Features
* CompactionFilter has new member function called IgnoreSnapshots which allows CompactionFilter to be called even if there are snapshots later than the key.
* RocksDB will now persist options under the same directory as the RocksDB database on successful DB::Open, CreateColumnFamily, DropColumnFamily, and SetOptions.
* Introduce LoadLatestOptions() in rocksdb/utilities/options_util.h.  This function can construct the latest DBOptions / ColumnFamilyOptions used by the specified RocksDB intance.
* Introduce CheckOptionsCompatibility() in rocksdb/utilities/options_util.h.  This function checks whether the input set of options is able to open the specified DB successfully.

### Public API Changes
* When options.db_write_buffer_size triggers, only the column family with the largest column family size will be flushed, not all the column families.

## 4.2.0 (2015-11-09)
### New Features
* Introduce CreateLoggerFromOptions(), this function create a Logger for provided DBOptions.
* Add GetAggregatedIntProperty(), which returns the sum of the GetIntProperty of all the column families.
* Add MemoryUtil in rocksdb/utilities/memory.h.  It currently offers a way to get the memory usage by type from a list rocksdb instances.

### Public API Changes
* CompactionFilter::Context includes information of Column Family ID
* The need-compaction hint given by TablePropertiesCollector::NeedCompact() will be persistent and recoverable after DB recovery. This introduces a breaking format change. If you use this experimental feature, including NewCompactOnDeletionCollectorFactory() in the new version, you may not be able to directly downgrade the DB back to version 4.0 or lower.
* TablePropertiesCollectorFactory::CreateTablePropertiesCollector() now takes an option Context, containing the information of column family ID for the file being written.
* Remove DefaultCompactionFilterFactory.


## 4.1.0 (2015-10-08)
### New Features
* Added single delete operation as a more efficient way to delete keys that have not been overwritten.
* Added experimental AddFile() to DB interface that allow users to add files created by SstFileWriter into an empty Database, see include/rocksdb/sst_file_writer.h and DB::AddFile() for more info.
* Added support for opening SST files with .ldb suffix which enables opening LevelDB databases.
* CompactionFilter now supports filtering of merge operands and merge results.

### Public API Changes
* Added SingleDelete() to the DB interface.
* Added AddFile() to DB interface.
* Added SstFileWriter class.
* CompactionFilter has a new method FilterMergeOperand() that RocksDB applies to every merge operand during compaction to decide whether to filter the operand.
* We removed CompactionFilterV2 interfaces from include/rocksdb/compaction_filter.h. The functionality was deprecated already in version 3.13.

## 4.0.0 (2015-09-09)
### New Features
* Added support for transactions.  See include/rocksdb/utilities/transaction.h for more info.
* DB::GetProperty() now accepts "rocksdb.aggregated-table-properties" and "rocksdb.aggregated-table-properties-at-levelN", in which case it returns aggregated table properties of the target column family, or the aggregated table properties of the specified level N if the "at-level" version is used.
* Add compression option kZSTDNotFinalCompression for people to experiment ZSTD although its format is not finalized.
* We removed the need for LATEST_BACKUP file in BackupEngine. We still keep writing it when we create new backups (because of backward compatibility), but we don't read it anymore.

### Public API Changes
* Removed class Env::RandomRWFile and Env::NewRandomRWFile().
* Renamed DBOptions.num_subcompactions to DBOptions.max_subcompactions to make the name better match the actual functionality of the option.
* Added Equal() method to the Comparator interface that can optionally be overwritten in cases where equality comparisons can be done more efficiently than three-way comparisons.
* Previous 'experimental' OptimisticTransaction class has been replaced by Transaction class.

## 3.13.0 (2015-08-06)
### New Features
* RollbackToSavePoint() in WriteBatch/WriteBatchWithIndex
* Add NewCompactOnDeletionCollectorFactory() in utilities/table_properties_collectors, which allows rocksdb to mark a SST file as need-compaction when it observes at least D deletion entries in any N consecutive entries in that SST file.  Note that this feature depends on an experimental NeedCompact() API --- the result of this API will not persist after DB restart.
* Add DBOptions::delete_scheduler. Use NewDeleteScheduler() in include/rocksdb/delete_scheduler.h to create a DeleteScheduler that can be shared among multiple RocksDB instances to control the file deletion rate of SST files that exist in the first db_path.

### Public API Changes
* Deprecated WriteOptions::timeout_hint_us. We no longer support write timeout. If you really need this option, talk to us and we might consider returning it.
* Deprecated purge_redundant_kvs_while_flush option.
* Removed BackupEngine::NewBackupEngine() and NewReadOnlyBackupEngine() that were deprecated in RocksDB 3.8. Please use BackupEngine::Open() instead.
* Deprecated Compaction Filter V2. We are not aware of any existing use-cases. If you use this filter, your compile will break with RocksDB 3.13. Please let us know if you use it and we'll put it back in RocksDB 3.14.
* Env::FileExists now returns a Status instead of a boolean
* Add statistics::getHistogramString() to print detailed distribution of a histogram metric.
* Add DBOptions::skip_stats_update_on_db_open.  When it is on, DB::Open() will run faster as it skips the random reads required for loading necessary stats from SST files to optimize compaction.

## 3.12.0 (2015-07-02)
### New Features
* Added experimental support for optimistic transactions.  See include/rocksdb/utilities/optimistic_transaction.h for more info.
* Added a new way to report QPS from db_bench (check out --report_file and --report_interval_seconds)
* Added a cache for individual rows. See DBOptions::row_cache for more info.
* Several new features on EventListener (see include/rocksdb/listener.h):
 - OnCompactionCompleted() now returns per-compaction job statistics, defined in include/rocksdb/compaction_job_stats.h.
 - Added OnTableFileCreated() and OnTableFileDeleted().
* Add compaction_options_universal.enable_trivial_move to true, to allow trivial move while performing universal compaction. Trivial move will happen only when all the input files are non overlapping.

### Public API changes
* EventListener::OnFlushCompleted() now passes FlushJobInfo instead of a list of parameters.
* DB::GetDbIdentity() is now a const function.  If this function is overridden in your application, be sure to also make GetDbIdentity() const to avoid compile error.
* Move listeners from ColumnFamilyOptions to DBOptions.
* Add max_write_buffer_number_to_maintain option
* DB::CompactRange()'s parameter reduce_level is changed to change_level, to allow users to move levels to lower levels if allowed. It can be used to migrate a DB from options.level_compaction_dynamic_level_bytes=false to options.level_compaction_dynamic_level_bytes.true.
* Change default value for options.compaction_filter_factory and options.compaction_filter_factory_v2 to nullptr instead of DefaultCompactionFilterFactory and DefaultCompactionFilterFactoryV2.
* If CancelAllBackgroundWork is called without doing a flush after doing loads with WAL disabled, the changes which haven't been flushed before the call to CancelAllBackgroundWork will be lost.
* WBWIIterator::Entry() now returns WriteEntry instead of `const WriteEntry&`
* options.hard_rate_limit is deprecated.
* When options.soft_rate_limit or options.level0_slowdown_writes_trigger is triggered, the way to slow down writes is changed to: write rate to DB is limited to to options.delayed_write_rate.
* DB::GetApproximateSizes() adds a parameter to allow the estimation to include data in mem table, with default to be not to include. It is now only supported in skip list mem table.
* DB::CompactRange() now accept CompactRangeOptions instead of multiple parameters. CompactRangeOptions is defined in include/rocksdb/options.h.
* CompactRange() will now skip bottommost level compaction for level based compaction if there is no compaction filter, bottommost_level_compaction is introduced in CompactRangeOptions to control when it's possible to skip bottommost level compaction. This mean that if you want the compaction to produce a single file you need to set bottommost_level_compaction to BottommostLevelCompaction::kForce.
* Add Cache.GetPinnedUsage() to get the size of memory occupied by entries that are in use by the system.
* DB:Open() will fail if the compression specified in Options is not linked with the binary. If you see this failure, recompile RocksDB with compression libraries present on your system. Also, previously our default compression was snappy. This behavior is now changed. Now, the default compression is snappy only if it's available on the system. If it isn't we change the default to kNoCompression.
* We changed how we account for memory used in block cache. Previously, we only counted the sum of block sizes currently present in block cache. Now, we count the actual memory usage of the blocks. For example, a block of size 4.5KB will use 8KB memory with jemalloc. This might decrease your memory usage and possibly decrease performance. Increase block cache size if you see this happening after an upgrade.
* Add BackupEngineImpl.options_.max_background_operations to specify the maximum number of operations that may be performed in parallel. Add support for parallelized backup and restore.
* Add DB::SyncWAL() that does a WAL sync without blocking writers.

## 3.11.0 (2015-05-19)
### New Features
* Added a new API Cache::SetCapacity(size_t capacity) to dynamically change the maximum configured capacity of the cache. If the new capacity is less than the existing cache usage, the implementation will try to lower the usage by evicting the necessary number of elements following a strict LRU policy.
* Added an experimental API for handling flashcache devices (blacklists background threads from caching their reads) -- NewFlashcacheAwareEnv
* If universal compaction is used and options.num_levels > 1, compact files are tried to be stored in none-L0 with smaller files based on options.target_file_size_base. The limitation of DB size when using universal compaction is greatly mitigated by using more levels. You can set num_levels = 1 to make universal compaction behave as before. If you set num_levels > 1 and want to roll back to a previous version, you need to compact all files to a big file in level 0 (by setting target_file_size_base to be large and CompactRange(<cf_handle>, nullptr, nullptr, true, 0) and reopen the DB with the same version to rewrite the manifest, and then you can open it using previous releases.
* More information about rocksdb background threads are available in Env::GetThreadList(), including the number of bytes read / written by a compaction job, mem-table size and current number of bytes written by a flush job and many more.  Check include/rocksdb/thread_status.h for more detail.

### Public API changes
* TablePropertiesCollector::AddUserKey() is added to replace TablePropertiesCollector::Add(). AddUserKey() exposes key type, sequence number and file size up to now to users.
* DBOptions::bytes_per_sync used to apply to both WAL and table files. As of 3.11 it applies only to table files. If you want to use this option to sync WAL in the background, please use wal_bytes_per_sync

## 3.10.0 (2015-03-24)
### New Features
* GetThreadStatus() is now able to report detailed thread status, including:
 - Thread Operation including flush and compaction.
 - The stage of the current thread operation.
 - The elapsed time in micros since the current thread operation started.
 More information can be found in include/rocksdb/thread_status.h.  In addition, when running db_bench with --thread_status_per_interval, db_bench will also report thread status periodically.
* Changed the LRU caching algorithm so that referenced blocks (by iterators) are never evicted. This change made parameter removeScanCountLimit obsolete. Because of that NewLRUCache doesn't take three arguments anymore. table_cache_remove_scan_limit option is also removed
* By default we now optimize the compilation for the compilation platform (using -march=native). If you want to build portable binary, use 'PORTABLE=1' before the make command.
* We now allow level-compaction to place files in different paths by
  specifying them in db_paths along with the target_size.
  Lower numbered levels will be placed earlier in the db_paths and higher
  numbered levels will be placed later in the db_paths vector.
* Potentially big performance improvements if you're using RocksDB with lots of column families (100-1000)
* Added BlockBasedTableOptions.format_version option, which allows user to specify which version of block based table he wants. As a general guideline, newer versions have more features, but might not be readable by older versions of RocksDB.
* Added new block based table format (version 2), which you can enable by setting BlockBasedTableOptions.format_version = 2. This format changes how we encode size information in compressed blocks and should help with memory allocations if you're using Zlib or BZip2 compressions.
* MemEnv (env that stores data in memory) is now available in default library build. You can create it by calling NewMemEnv().
* Add SliceTransform.SameResultWhenAppended() to help users determine it is safe to apply prefix bloom/hash.
* Block based table now makes use of prefix bloom filter if it is a full fulter.
* Block based table remembers whether a whole key or prefix based bloom filter is supported in SST files. Do a sanity check when reading the file with users' configuration.
* Fixed a bug in ReadOnlyBackupEngine that deleted corrupted backups in some cases, even though the engine was ReadOnly
* options.level_compaction_dynamic_level_bytes, a feature to allow RocksDB to pick dynamic base of bytes for levels. With this feature turned on, we will automatically adjust max bytes for each level. The goal of this feature is to have lower bound on size amplification. For more details, see comments in options.h.
* Added an abstract base class WriteBatchBase for write batches
* Fixed a bug where we start deleting files of a dropped column families even if there are still live references to it

### Public API changes
* Deprecated skip_log_error_on_recovery and table_cache_remove_scan_count_limit options.
* Logger method logv with log level parameter is now virtual

### RocksJava
* Added compression per level API.
* MemEnv is now available in RocksJava via RocksMemEnv class.
* lz4 compression is now included in rocksjava static library when running `make rocksdbjavastatic`.
* Overflowing a size_t when setting rocksdb options now throws an IllegalArgumentException, which removes the necessity for a developer to catch these Exceptions explicitly.

## 3.9.0 (2014-12-08)

### New Features
* Add rocksdb::GetThreadList(), which in the future will return the current status of all
  rocksdb-related threads.  We will have more code instruments in the following RocksDB
  releases.
* Change convert function in rocksdb/utilities/convenience.h to return Status instead of boolean.
  Also add support for nested options in convert function

### Public API changes
* New API to create a checkpoint added. Given a directory name, creates a new
  database which is an image of the existing database.
* New API LinkFile added to Env. If you implement your own Env class, an
  implementation of the API LinkFile will have to be provided.
* MemTableRep takes MemTableAllocator instead of Arena

### Improvements
* RocksDBLite library now becomes smaller and will be compiled with -fno-exceptions flag.

## 3.8.0 (2014-11-14)

### Public API changes
* BackupEngine::NewBackupEngine() was deprecated; please use BackupEngine::Open() from now on.
* BackupableDB/RestoreBackupableDB have new GarbageCollect() methods, which will clean up files from corrupt and obsolete backups.
* BackupableDB/RestoreBackupableDB have new GetCorruptedBackups() methods which list corrupt backups.

### Cleanup
* Bunch of code cleanup, some extra warnings turned on (-Wshadow, -Wshorten-64-to-32, -Wnon-virtual-dtor)

### New features
* CompactFiles and EventListener, although they are still in experimental state
* Full ColumnFamily support in RocksJava.

## 3.7.0 (2014-11-06)
### Public API changes
* Introduce SetOptions() API to allow adjusting a subset of options dynamically online
* Introduce 4 new convenient functions for converting Options from string: GetColumnFamilyOptionsFromMap(), GetColumnFamilyOptionsFromString(), GetDBOptionsFromMap(), GetDBOptionsFromString()
* Remove WriteBatchWithIndex.Delete() overloads using SliceParts
* When opening a DB, if options.max_background_compactions is larger than the existing low pri pool of options.env, it will enlarge it. Similarly, options.max_background_flushes is larger than the existing high pri pool of options.env, it will enlarge it.

## 3.6.0 (2014-10-07)
### Disk format changes
* If you're using RocksDB on ARM platforms and you're using default bloom filter, there is a disk format change you need to be aware of. There are three steps you need to do when you convert to new release: 1. turn off filter policy, 2. compact the whole database, 3. turn on filter policy

### Behavior changes
* We have refactored our system of stalling writes.  Any stall-related statistics' meanings are changed. Instead of per-write stall counts, we now count stalls per-epoch, where epochs are periods between flushes and compactions. You'll find more information in our Tuning Perf Guide once we release RocksDB 3.6.
* When disableDataSync=true, we no longer sync the MANIFEST file.
* Add identity_as_first_hash property to CuckooTable. SST file needs to be rebuilt to be opened by reader properly.

### Public API changes
* Change target_file_size_base type to uint64_t from int.
* Remove allow_thread_local. This feature was proved to be stable, so we are turning it always-on.

## 3.5.0 (2014-09-03)
### New Features
* Add include/utilities/write_batch_with_index.h, providing a utility class to query data out of WriteBatch when building it.
* Move BlockBasedTable related options to BlockBasedTableOptions from Options. Change corresponding JNI interface. Options affected include:
  no_block_cache, block_cache, block_cache_compressed, block_size, block_size_deviation, block_restart_interval, filter_policy, whole_key_filtering. filter_policy is changed to shared_ptr from a raw pointer.
* Remove deprecated options: disable_seek_compaction and db_stats_log_interval
* OptimizeForPointLookup() takes one parameter for block cache size. It now builds hash index, bloom filter, and block cache.

### Public API changes
* The Prefix Extractor used with V2 compaction filters is now passed user key to SliceTransform::Transform instead of unparsed RocksDB key.

## 3.4.0 (2014-08-18)
### New Features
* Support Multiple DB paths in universal style compactions
* Add feature of storing plain table index and bloom filter in SST file.
* CompactRange() will never output compacted files to level 0. This used to be the case when all the compaction input files were at level 0.
* Added iterate_upper_bound to define the extent upto which the forward iterator will return entries. This will prevent iterating over delete markers and overwritten entries for edge cases where you want to break out the iterator anyways. This may improve performance in case there are a large number of delete markers or overwritten entries.

### Public API changes
* DBOptions.db_paths now is a vector of a DBPath structure which indicates both of path and target size
* NewPlainTableFactory instead of bunch of parameters now accepts PlainTableOptions, which is defined in include/rocksdb/table.h
* Moved include/utilities/*.h to include/rocksdb/utilities/*.h
* Statistics APIs now take uint32_t as type instead of Tickers. Also make two access functions getTickerCount and histogramData const
* Add DB property rocksdb.estimate-num-keys, estimated number of live keys in DB.
* Add DB::GetIntProperty(), which returns DB properties that are integer as uint64_t.
* The Prefix Extractor used with V2 compaction filters is now passed user key to SliceTransform::Transform instead of unparsed RocksDB key.

## 3.3.0 (2014-07-10)
### New Features
* Added JSON API prototype.
* HashLinklist reduces performance outlier caused by skewed bucket by switching data in the bucket from linked list to skip list. Add parameter threshold_use_skiplist in NewHashLinkListRepFactory().
* RocksDB is now able to reclaim storage space more effectively during the compaction process.  This is done by compensating the size of each deletion entry by the 2X average value size, which makes compaction to be triggered by deletion entries more easily.
* Add TimeOut API to write.  Now WriteOptions have a variable called timeout_hint_us.  With timeout_hint_us set to non-zero, any write associated with this timeout_hint_us may be aborted when it runs longer than the specified timeout_hint_us, and it is guaranteed that any write completes earlier than the specified time-out will not be aborted due to the time-out condition.
* Add a rate_limiter option, which controls total throughput of flush and compaction. The throughput is specified in bytes/sec. Flush always has precedence over compaction when available bandwidth is constrained.

### Public API changes
* Removed NewTotalOrderPlainTableFactory because it is not used and implemented semantically incorrect.

## 3.2.0 (2014-06-20)

### Public API changes
* We removed seek compaction as a concept from RocksDB because:
1) It makes more sense for spinning disk workloads, while RocksDB is primarily designed for flash and memory,
2) It added some complexity to the important code-paths,
3) None of our internal customers were really using it.
Because of that, Options::disable_seek_compaction is now obsolete. It is still a parameter in Options, so it does not break the build, but it does not have any effect. We plan to completely remove it at some point, so we ask users to please remove this option from your code base.
* Add two parameters to NewHashLinkListRepFactory() for logging on too many entries in a hash bucket when flushing.
* Added new option BlockBasedTableOptions::hash_index_allow_collision. When enabled, prefix hash index for block-based table will not store prefix and allow hash collision, reducing memory consumption.

### New Features
* PlainTable now supports a new key encoding: for keys of the same prefix, the prefix is only written once. It can be enabled through encoding_type parameter of NewPlainTableFactory()
* Add AdaptiveTableFactory, which is used to convert from a DB of PlainTable to BlockBasedTabe, or vise versa. It can be created using NewAdaptiveTableFactory()

### Performance Improvements
* Tailing Iterator re-implemeted with ForwardIterator + Cascading Search Hint , see ~20% throughput improvement.

## 3.1.0 (2014-05-21)

### Public API changes
* Replaced ColumnFamilyOptions::table_properties_collectors with ColumnFamilyOptions::table_properties_collector_factories

### New Features
* Hash index for block-based table will be materialized and reconstructed more efficiently. Previously hash index is constructed by scanning the whole table during every table open.
* FIFO compaction style

## 3.0.0 (2014-05-05)

### Public API changes
* Added _LEVEL to all InfoLogLevel enums
* Deprecated ReadOptions.prefix and ReadOptions.prefix_seek. Seek() defaults to prefix-based seek when Options.prefix_extractor is supplied. More detail is documented in https://github.com/facebook/rocksdb/wiki/Prefix-Seek-API-Changes
* MemTableRepFactory::CreateMemTableRep() takes info logger as an extra parameter.

### New Features
* Column family support
* Added an option to use different checksum functions in BlockBasedTableOptions
* Added ApplyToAllCacheEntries() function to Cache

## 2.8.0 (2014-04-04)

* Removed arena.h from public header files.
* By default, checksums are verified on every read from database
* Change default value of several options, including: paranoid_checks=true, max_open_files=5000, level0_slowdown_writes_trigger=20, level0_stop_writes_trigger=24, disable_seek_compaction=true, max_background_flushes=1 and allow_mmap_writes=false
* Added is_manual_compaction to CompactionFilter::Context
* Added "virtual void WaitForJoin()" in class Env. Default operation is no-op.
* Removed BackupEngine::DeleteBackupsNewerThan() function
* Added new option -- verify_checksums_in_compaction
* Changed Options.prefix_extractor from raw pointer to shared_ptr (take ownership)
  Changed HashSkipListRepFactory and HashLinkListRepFactory constructor to not take SliceTransform object (use Options.prefix_extractor implicitly)
* Added Env::GetThreadPoolQueueLen(), which returns the waiting queue length of thread pools
* Added a command "checkconsistency" in ldb tool, which checks
  if file system state matches DB state (file existence and file sizes)
* Separate options related to block based table to a new struct BlockBasedTableOptions.
* WriteBatch has a new function Count() to return total size in the batch, and Data() now returns a reference instead of a copy
* Add more counters to perf context.
* Supports several more DB properties: compaction-pending, background-errors and cur-size-active-mem-table.

### New Features
* If we find one truncated record at the end of the MANIFEST or WAL files,
  we will ignore it. We assume that writers of these records were interrupted
  and that we can safely ignore it.
* A new SST format "PlainTable" is added, which is optimized for memory-only workloads. It can be created through NewPlainTableFactory() or NewTotalOrderPlainTableFactory().
* A new mem table implementation hash linked list optimizing for the case that there are only few keys for each prefix, which can be created through NewHashLinkListRepFactory().
* Merge operator supports a new function PartialMergeMulti() to allow users to do partial merges against multiple operands.
* Now compaction filter has a V2 interface. It buffers the kv-pairs sharing the same key prefix, process them in batches, and return the batched results back to DB. The new interface uses a new structure CompactionFilterContext for the same purpose as CompactionFilter::Context in V1.
* Geo-spatial support for locations and radial-search.

## 2.7.0 (2014-01-28)

### Public API changes

* Renamed `StackableDB::GetRawDB()` to `StackableDB::GetBaseDB()`.
* Renamed `WriteBatch::Data()` `const std::string& Data() const`.
* Renamed class `TableStats` to `TableProperties`.
* Deleted class `PrefixHashRepFactory`. Please use `NewHashSkipListRepFactory()` instead.
* Supported multi-threaded `EnableFileDeletions()` and `DisableFileDeletions()`.
* Added `DB::GetOptions()`.
* Added `DB::GetDbIdentity()`.

### New Features

* Added [BackupableDB](https://github.com/facebook/rocksdb/wiki/How-to-backup-RocksDB%3F)
* Implemented [TailingIterator](https://github.com/facebook/rocksdb/wiki/Tailing-Iterator), a special type of iterator that
  doesn't create a snapshot (can be used to read newly inserted data)
  and is optimized for doing sequential reads.
* Added property block for table, which allows (1) a table to store
  its metadata and (2) end user to collect and store properties they
  are interested in.
* Enabled caching index and filter block in block cache (turned off by default).
* Supported error report when doing manual compaction.
* Supported additional Linux platform flavors and Mac OS.
* Put with `SliceParts` - Variant of `Put()` that gathers output like `writev(2)`
* Bug fixes and code refactor for compatibility with upcoming Column
  Family feature.

### Performance Improvements

* Huge benchmark performance improvements by multiple efforts. For example, increase in readonly QPS from about 530k in 2.6 release to 1.1 million in 2.7 [1]
* Speeding up a way RocksDB deleted obsolete files - no longer listing the whole directory under a lock -- decrease in p99
* Use raw pointer instead of shared pointer for statistics: [5b825d](https://github.com/facebook/rocksdb/commit/5b825d6964e26ec3b4bb6faa708ebb1787f1d7bd) -- huge increase in performance -- shared pointers are slow
* Optimized locking for `Get()` -- [1fdb3f](https://github.com/facebook/rocksdb/commit/1fdb3f7dc60e96394e3e5b69a46ede5d67fb976c) -- 1.5x QPS increase for some workloads
* Cache speedup - [e8d40c3](https://github.com/facebook/rocksdb/commit/e8d40c31b3cca0c3e1ae9abe9b9003b1288026a9)
* Implemented autovector, which allocates first N elements on stack. Most of vectors in RocksDB are small. Also, we never want to allocate heap objects while holding a mutex. -- [c01676e4](https://github.com/facebook/rocksdb/commit/c01676e46d3be08c3c140361ef1f5884f47d3b3c)
* Lots of efforts to move malloc, memcpy and IO outside of locks<|MERGE_RESOLUTION|>--- conflicted
+++ resolved
@@ -37,12 +37,8 @@
 * Static Pinning: Make static pinning decisions based on the table's level relative to the currently known last level with data (rather than bottommost level) at the time a table reader is created and added to the table cache (#662).
 
 ### Miscellaneous
-<<<<<<< HEAD
-* Unit tests: Disable CancelCompactionWaitingOnConflict and CompactionLimiter in db_compaction_test since they sometimes fail or get stuck. These need to be investigated and reenabled.
+* Unit tests: Disable CancelCompactionWaitingOnConflict and CompactionLimiter in db_compaction_test since they sometimes fail or get stuck. These need to be investigated and reenabled (#711).
 * Documentation: Update CONTRIBUTING.md guide to request contributors to add Speedb's license when modifying existing Rocksdb Files (#713).
-=======
-* Unit tests: Disable CancelCompactionWaitingOnConflict and CompactionLimiter in db_compaction_test since they sometimes fail or get stuck. These need to be investigated and reenabled (#711).
->>>>>>> 3e565851
 
 ## Grapes v2.6.0 (8/22/2023)
 Based on RocksDB 8.1.1
