# Speedb Change Log 
## Unreleased
Based on RocksDB 8.1.1

### Enhancement
* CI: add a workflow for building and publishing jar to maven central (#507)
* LOG: Compaction job traces - report cf name and job id (#511)
* db_stress: Add cost_write_buffer_to_cache flag (#513)
<<<<<<< HEAD
* LOG: Display cf names in rolled logs with their options (#419)
=======
* Log Improvement: Report the name of cf-s whose options are skipped in the log (#520)
>>>>>>> df8962b6

### Bug Fix
* CI: fix sanity check to use clang-format 10
* CI: run sanity only once on PRs
* Makefile: Remove pycache artifacts after running gtest-parallel (#495)
* AVX512: fix disabling other optimizations (#489)
* stress test: fix decoding error (#498)
* db_bench and stress: fix WBM initiation (#510)
* Sanitize max_num_parallel_flushes in WBM if 0 (#460)
### Miscellaneous
* disable failing unit tests and paired bloom filter stress testing
* version: update Speedb patch version to 2.4.1 (#503)

## Speedb v2.4.1 ( 04/19/2023)
### Enhancement
* Add the ability to create any Filter Policy in java (including ribbon filter and the Speedb paired bloom filter) by @mrambacher in #387

### Bug Fix
* Write Flow: Reduce debug log size. Note: the write flow is still experimental in this release (#461) by @ayulas in #472

## Ephedra v2.4.0 (04/05/2023)
### New Features
* New beezcli: Interactive CLI that offers data access and admin commands by @ofriedma in #427
* Global delayed write rate: manage the delayed write rate across multiple CFs/databases by @Yuval-Ariel in #392
* New write flow: Major improvement of writing while reading. Note: This feature is experimental and it consumes slightly more memory in this release by @ayulas in #445

### Enhancements
* Skip expired object while using DBWithTtl by @ofriedma in #403

### Bug Fixes
* Dynamic delay writes: fix pending bytes rate calculation by @Yuval-Ariel in #451
* Global delay write: check again credits under mutex by @Yuval-Ariel in #438

### Miscellaneous
* Add back accidental revert in DropRandomUnsyncedData by @mrambacher in #402
* Add speedb licenses to code by @ofriedma in #409
* Enforce writing licenses inside a source file by @ofriedma in #410
* Makefile: Use speedb libs in build_size target by @AmnonHanuhov in #399
* Replace uint with unsinged int (Windows Build Failure) (#420) by @udi-speedb in #421
* crashtest: dont reroll skip_list or HashSpdRepFactory by @Yuval-Ariel in #452
* Options: Forward declare WriteBufferManager by @AmnonHanuhov in #433

## Dragon Fruit v2.3.0 (02/15/2023)
Based on RocksDB 7.7.8

### New Features
* New Live configuration changes: support changing immutable options on the fly by @mrambacher in #294

### Enhancements
* Improved performance while using the sorted-hash memtable (#298) by @ayulas in #299
* Added prints and query option of Index size per CF - LRU Cache Only (#338) by @udi-speedb in #368
* Add F_BARRIERFSYNC for Sync operations on MacOS (addresses the issue raised in rocksdb#11035) by @mrambacher in #319
* Paired-Bloom-Filter: Balancing rounding to batches between the bottom-most level and other levels by @noamhaham in #371
* db_bench: recreate only specified DBs in a group of benchmarks by @andy-byers in #370
* Use a NoSyncFileSystem to skip Sync/FSync to reduce test times ( based on RocksDB PR 9545) by @mrambacher in #380

### Bug Fixes
* Delayed Writes: fix L0 calc bug by @Yuval-Ariel in #311
* util: Fixed compilation failure on Fedora 35 with gcc 11.2.1 and gflag 2.2.2  by @AmnonHanuhov in #396
* Fixed compilation failure on windows  by @ayulas in #384
* Fixed compilation issues on Mac by @mrambacher in #393
* Use the Test Name for the dbname when running unit tests by @mrambacher in #353

### Miscellaneous
* Added Speedb is awesome example to the getting started section by @RoyBenMoshe in #382
* unit tests: fix CompactionServiceTest.RemoteEventListener (#314) by @Yuval-Ariel in #354
* Artifacts check tool - readme file was updated by @RoyBenMoshe in #293
* Don't use AVX512 with asan by @Yuval-Ariel in #398


## Speedb v2.2.1 (01/30/2023)
Based on RocksDB 7.7.8

### Bug Fixes
* Delayed Writes: fixed L0 calculation bug by @Yuval-Ariel in #311

### Miscellaneous
* Added WBM's cache info to the log (#312) by @udi-speedb in #313
* db_bench: set db_bench defaults to Speedb (#61) by @Yuval-Ariel in #322
* build: remove the dependency on GNU Parallel for running unit tests by @AmnonHanuhov in #243

## Coconut v2.2.0 (12/22/2022)
Based on RocksDB 7.7.3

### New Features
* Proactive flushes for better resources utilization by @udi-speedb #185
* Dynamic delayed write mechanism for consistent performance by @Yuval-Ariel in #281

### Enhancements 
* Paired block bloom: Removed the bits-per-key limitation for better results by @udi-speedb in #163
* Allow running multiple benchmark, each with its own configuration by @udi-speedb in #250
* db_bench: Support '--groups' in addition to '-groups' (#283) by @udi-speedb in #295
* db_stress enhancement: Support control over WBM's allow_stall by @udi-speedb in #289
* Shorten latency while switch generic memtable by @ayulas in #297

### Bug Fixes
* db_bench: bug fix inserted in #200 (#263) by @Yuval-Ariel in #265
* db_bench: ErrorExit from static func bug (#277) by @Yuval-Ariel in #278
* Proactive Flushes: compilation warnings fix (#304) by @Yuval-Ariel in #307

### Miscellaneous
Added info to the log file for artifact testing by @RoyBenMoshe in #286
Disable LoadCustomizableTest.LoadMemTableRepFactoryTest (#303) by @ayulas in #305

## Speedb v2.1.1 (11/15/2022)
### Bug Fixes
* Shorten latency while switch memtable (#14)
* Fixed a crash that occurred when using the hash memtable. (#98)
* memtable_list: avoid rolling back memtable flush on CF drop (#144)
* crashtest: fix 0 value of data_block_hash_table_util_ratio (#214)
* deletefile_test: fix breakage caused by the compaction threads change (#218)
* cmake: clean up on successful runs and randomise test scheduling (#202)
* build: add a version build-tag for non-release builds (#156)
* build: support ccache and sccache in the Makefile build (#170)
* docs: fix instructions for building Speedb in README.md and INSTALL.md
* readme typo fix by @azmisaquib (#223)
* build_version: apply the build tag to the Speedb version string (#231)
* build: correctly handle merge commits when calculating a build tag (#207)
* db_test2: fix BackgroundPurgeTest (#236)
* Update HISTORY.md (#239)
* db_bench: Fix a bug when destructing a Benchmark with multiple db-s (#234)
* db_bench: add benchmark - seektodeletedranges (#201)


## Blueberry v2.1.0 (10/26/2022) 
Based on RocksDB 7.2.2
### New Features
* Added new Paired bloom filter that reduces false positive rate with the same performance and memory. In some configurations, the memory consumption is even reduced by up to 30%.
Note: Paired bloom filter is recommended to use when the number of bits per key is larger than 10. (#54)
* Added Plugin Tests to builds (#143)

### Enhancements
* The default value for the number of compaction threads has changed to 8 (#194)
* An infrastructure addition for a future feature: added API to retrieve the amount of immutable memory that can be freed. (#113)
* cmake: allow running the tests in parallel like in the Makefile (#103)
* build: fix the java test target dependencies (#129)
* flush_job: do not roll back memtable flush on CF drop and DB shutdown (#127)
* When background purges are used, set their priority to low instead of high, (#151)
* Added db_bench option to change the parameter: avoid_unnecessary_blocking_io (#184)
* Allow construction of Filter Policy from uri to the tools (#83)

### Miscellaneous
* Remove the GPL as an alternative license (#119)
* Fix shell tab-completions in makefile (#148)
* Added Speedb change-log to the HISTORY.md file (#189)
* makefile: rework the dependency graph for faster test runs startup (#175)
* Change the name of the output artifacts to Speedb (#66)


## Apricot v2.0.0 (08/04/2022)
Based on RocksDB 7.2.2 
### New Features
* Added a new hash based memtable that supports concurrent reads and writes
* Added ability to create MemTableFactory from URI/string to tools

### Bug Fixes
* Avoid comparing Status using == as it compares only status codes. The comparison breaks when comparing against status::NoSpace() since it has a status code of `Code::kIOError` and only a subcode of `SubCode::kNoSpace`
* Fixed snapshots leak in optimistic_transaction_example: whenever the example is run under ASan, snapshots are acquired but not released, resulting in a memory leak error.
* ldb: fix get to print the entire value
* db_bench: fix Rocksdb bug of last_ref assertion. Test fails to delete multi-dbs correctly.
* db_bench: fix SeekRandom and ReadRandomWriteRandom to work on all CFs instead of the default
* db_bench to report accurate response time when using rate limit 
* db_test: add test for - forward the incomplete status on no_io (https://github.com/facebook/rocksdb/pull/8485) 
* CMake: use the old plugin infra and add support for *_FUNC* registration

## Miscellaneous
* LOG: Print write_buffer_manager size to LOG
* LOG: change log header to SpeeDB
* LOG & db_bench: metadata_cache_options - print to LOG and support its configuration in db_bench
* db_impl: use unique_ptr in DBImpl::Open for nicer memory management
* Explicitly compare the SuperVersion pointer in column_family
* Rename rocksdb threads to speedb
* Add a version number to Speedb builds
* Clang-Format: Do not include third-party code as any changes are either version updates or fixes.
* Git: add clangd cache to .gitignore


# Rocksdb Change Log
## 8.1.1 (04/06/2023)
### Bug Fixes
* In the DB::VerifyFileChecksums API, ensure that file system reads of SST files are equal to the readahead_size in ReadOptions, if specified. Previously, each read was 2x the readahead_size.

## 8.1.0 (03/18/2023)
### Behavior changes
* Compaction output file cutting logic now considers range tombstone start keys. For example, SST partitioner now may receive ParitionRequest for range tombstone start keys.
* If the async_io ReadOption is specified for MultiGet or NewIterator on a platform that doesn't support IO uring, the option is ignored and synchronous IO is used.

### Bug Fixes
* Fixed an issue for backward iteration when user defined timestamp is enabled in combination with BlobDB.
* Fixed a couple of cases where a Merge operand encountered during iteration wasn't reflected in the `internal_merge_count` PerfContext counter.
* Fixed a bug in CreateColumnFamilyWithImport()/ExportColumnFamily() which did not support range tombstones (#11252).
* Fixed a bug where an excluded column family from an atomic flush contains unflushed data that should've been included in this atomic flush (i.e, data of seqno less than the max seqno of this atomic flush), leading to potential data loss in this excluded column family when `WriteOptions::disableWAL == true` (#11148).

### New Features
* Add statistics rocksdb.secondary.cache.filter.hits, rocksdb.secondary.cache.index.hits, and rocksdb.secondary.cache.filter.hits
* Added a new PerfContext counter `internal_merge_point_lookup_count` which tracks the number of Merge operands applied while serving point lookup queries.
* Add new statistics rocksdb.table.open.prefetch.tail.read.bytes, rocksdb.table.open.prefetch.tail.{miss|hit}
* Add support for SecondaryCache with HyperClockCache (`HyperClockCacheOptions` inherits `secondary_cache` option from `ShardedCacheOptions`)
* Add new db properties `rocksdb.cf-write-stall-stats`, `rocksdb.db-write-stall-stats`and APIs to examine them in a structured way. In particular, users of `GetMapProperty()` with property `kCFWriteStallStats`/`kDBWriteStallStats` can now use the functions in `WriteStallStatsMapKeys` to find stats in the map.

### Public API Changes
* Changed various functions and features in `Cache` that are mostly relevant to custom implementations or wrappers. Especially, asychronous lookup functionality is moved from `Lookup()` to a new `StartAsyncLookup()` function.

## 8.0.0 (02/19/2023)
### Behavior changes
* `ReadOptions::verify_checksums=false` disables checksum verification for more reads of non-`CacheEntryRole::kDataBlock` blocks.
* In case of scan with async_io enabled, if posix doesn't support IOUring, Status::NotSupported error will be returned to the users. Initially that error was swallowed and reads were switched to synchronous reads.

### Bug Fixes
* Fixed a data race on `ColumnFamilyData::flush_reason` caused by concurrent flushes.
* Fixed an issue in `Get` and `MultiGet` when user-defined timestamps is enabled in combination with BlobDB.
* Fixed some atypical behaviors for `LockWAL()` such as allowing concurrent/recursive use and not expecting `UnlockWAL()` after non-OK result. See API comments.
* Fixed a feature interaction bug where for blobs `GetEntity` would expose the blob reference instead of the blob value.
* Fixed `DisableManualCompaction()` and `CompactRangeOptions::canceled` to cancel compactions even when they are waiting on conflicting compactions to finish
* Fixed a bug in which a successful `GetMergeOperands()` could transiently return `Status::MergeInProgress()`
* Return the correct error (Status::NotSupported()) to MultiGet caller when ReadOptions::async_io flag is true and IO uring is not enabled. Previously, Status::Corruption() was being returned when the actual failure was lack of async IO support.
* Fixed a bug in DB open/recovery from a compressed WAL that was caused due to incorrect handling of certain record fragments with the same offset within a WAL block.

### Feature Removal
* Remove RocksDB Lite.
* The feature block_cache_compressed is removed. Statistics related to it are removed too.
* Remove deprecated Env::LoadEnv(). Use Env::CreateFromString() instead.
* Remove deprecated FileSystem::Load(). Use FileSystem::CreateFromString() instead.
* Removed the deprecated version of these utility functions and the corresponding Java bindings: `LoadOptionsFromFile`, `LoadLatestOptions`, `CheckOptionsCompatibility`.
* Remove the FactoryFunc from the LoadObject method from the Customizable helper methods.

### Public API Changes
* Moved rarely-needed Cache class definition to new advanced_cache.h, and added a CacheWrapper class to advanced_cache.h. Minor changes to SimCache API definitions.
* Completely removed the following deprecated/obsolete statistics: the tickers `BLOCK_CACHE_INDEX_BYTES_EVICT`, `BLOCK_CACHE_FILTER_BYTES_EVICT`, `BLOOM_FILTER_MICROS`, `NO_FILE_CLOSES`, `STALL_L0_SLOWDOWN_MICROS`, `STALL_MEMTABLE_COMPACTION_MICROS`, `STALL_L0_NUM_FILES_MICROS`, `RATE_LIMIT_DELAY_MILLIS`, `NO_ITERATORS`, `NUMBER_FILTERED_DELETES`, `WRITE_TIMEDOUT`, `BLOB_DB_GC_NUM_KEYS_OVERWRITTEN`, `BLOB_DB_GC_NUM_KEYS_EXPIRED`, `BLOB_DB_GC_BYTES_OVERWRITTEN`, `BLOB_DB_GC_BYTES_EXPIRED`, `BLOCK_CACHE_COMPRESSION_DICT_BYTES_EVICT` as well as the histograms `STALL_L0_SLOWDOWN_COUNT`, `STALL_MEMTABLE_COMPACTION_COUNT`, `STALL_L0_NUM_FILES_COUNT`, `HARD_RATE_LIMIT_DELAY_COUNT`, `SOFT_RATE_LIMIT_DELAY_COUNT`, `BLOB_DB_GC_MICROS`, and `NUM_DATA_BLOCKS_READ_PER_LEVEL`. Note that as a result, the C++ enum values of the still supported statistics have changed. Developers are advised to not rely on the actual numeric values.
* Deprecated IngestExternalFileOptions::write_global_seqno and change default to false. This option only needs to be set to true to generate a DB compatible with RocksDB versions before 5.16.0.
* Remove deprecated APIs `GetColumnFamilyOptionsFrom{Map|String}(const ColumnFamilyOptions&, ..)`, `GetDBOptionsFrom{Map|String}(const DBOptions&, ..)`, `GetBlockBasedTableOptionsFrom{Map|String}(const BlockBasedTableOptions& table_options, ..)` and ` GetPlainTableOptionsFrom{Map|String}(const PlainTableOptions& table_options,..)`.
* Added a subcode of `Status::Corruption`, `Status::SubCode::kMergeOperatorFailed`, for users to identify corruption failures originating in the merge operator, as opposed to RocksDB's internally identified data corruptions

### Build Changes
* The `make` build now builds a shared library by default instead of a static library. Use `LIB_MODE=static` to override.

### New Features
* Compaction filters are now supported for wide-column entities by means of the `FilterV3` API. See the comment of the API for more details.
* Added `do_not_compress_roles` to `CompressedSecondaryCacheOptions` to disable compression on certain kinds of block. Filter blocks are now not compressed by CompressedSecondaryCache by default.
* Added a new `MultiGetEntity` API that enables batched wide-column point lookups. See the API comments for more details.

## 7.10.0 (01/23/2023)
### Behavior changes
* Make best-efforts recovery verify SST unique ID before Version construction (#10962)
* Introduce `epoch_number` and sort L0 files by `epoch_number` instead of `largest_seqno`. `epoch_number` represents the order of a file being flushed or ingested/imported. Compaction output file will be assigned with the minimum `epoch_number` among input files'. For L0, larger `epoch_number` indicates newer L0 file.

### Bug Fixes
* Fixed a regression in iterator where range tombstones after `iterate_upper_bound` is processed.
* Fixed a memory leak in MultiGet with async_io read option, caused by IO errors during table file open
* Fixed a bug that multi-level FIFO compaction deletes one file in non-L0 even when `CompactionOptionsFIFO::max_table_files_size` is no exceeded since #10348 or 7.8.0.
* Fixed a bug caused by `DB::SyncWAL()` affecting `track_and_verify_wals_in_manifest`. Without the fix, application may see "open error: Corruption: Missing WAL with log number" while trying to open the db. The corruption is a false alarm but prevents DB open (#10892).
* Fixed a BackupEngine bug in which RestoreDBFromLatestBackup would fail if the latest backup was deleted and there is another valid backup available.
* Fix L0 file misorder corruption caused by ingesting files of overlapping seqnos with memtable entries' through introducing `epoch_number`. Before the fix, `force_consistency_checks=true` may catch the corruption before it's exposed to readers, in which case writes returning `Status::Corruption` would be expected. Also replace the previous incomplete fix (#5958) to the same corruption with this new and more complete fix.
* Fixed a bug in LockWAL() leading to re-locking mutex (#11020).
* Fixed a heap use after free bug in async scan prefetching when the scan thread and another thread try to read and load the same seek block into cache.
* Fixed a heap use after free in async scan prefetching if dictionary compression is enabled, in which case sync read of the compression dictionary gets mixed with async prefetching
* Fixed a data race bug of `CompactRange()` under `change_level=true` acts on overlapping range with an ongoing file ingestion for level compaction. This will either result in overlapping file ranges corruption at a certain level caught by `force_consistency_checks=true` or protentially two same keys both with seqno 0 in two different levels (i.e, new data ends up in lower/older level). The latter will be caught by assertion in debug build but go silently and result in read returning wrong result in release build. This fix is general so it also replaced previous fixes to a similar problem for `CompactFiles()` (#4665), general `CompactRange()` and auto compaction (commit 5c64fb6 and 87dfc1d).
* Fixed a bug in compaction output cutting where small output files were produced due to TTL file cutting states were not being updated (#11075).

### New Features
* When an SstPartitionerFactory is configured, CompactRange() now automatically selects for compaction any files overlapping a partition boundary that is in the compaction range, even if no actual entries are in the requested compaction range. With this feature, manual compaction can be used to (re-)establish SST partition points when SstPartitioner changes, without a full compaction.
* Add BackupEngine feature to exclude files from backup that are known to be backed up elsewhere, using `CreateBackupOptions::exclude_files_callback`. To restore the DB, the excluded files must be provided in alternative backup directories using `RestoreOptions::alternate_dirs`.

### Public API Changes
* Substantial changes have been made to the Cache class to support internal development goals. Direct use of Cache class members is discouraged and further breaking modifications are expected in the future. SecondaryCache has some related changes and implementations will need to be updated. (Unlike Cache, SecondaryCache is still intended to support user implementations, and disruptive changes will be avoided.) (#10975)
* Add `MergeOperationOutput::op_failure_scope` for merge operator users to control the blast radius of merge operator failures. Existing merge operator users do not need to make any change to preserve the old behavior

### Performance Improvements
* Updated xxHash source code, which should improve kXXH3 checksum speed, at least on ARM (#11098).
* Improved CPU efficiency of DB reads, from block cache access improvements (#10975).

## 7.9.0 (11/21/2022)
### Performance Improvements
* Fixed an iterator performance regression for delete range users when scanning through a consecutive sequence of range tombstones (#10877).

### Bug Fixes
* Fix memory corruption error in scans if async_io is enabled. Memory corruption happened if there is IOError while reading the data leading to empty buffer and other buffer already in progress of async read goes again for reading.
* Fix failed memtable flush retry bug that could cause wrongly ordered updates, which would surface to writers as `Status::Corruption` in case of `force_consistency_checks=true` (default). It affects use cases that enable both parallel flush (`max_background_flushes > 1` or `max_background_jobs >= 8`) and non-default memtable count (`max_write_buffer_number > 2`).
* Fixed an issue where the `READ_NUM_MERGE_OPERANDS` ticker was not updated when the base key-value or tombstone was read from an SST file.
* Fixed a memory safety bug when using a SecondaryCache with `block_cache_compressed`. `block_cache_compressed` no longer attempts to use SecondaryCache features.
* Fixed a regression in scan for async_io. During seek, valid buffers were getting cleared causing a regression.
* Tiered Storage: fixed excessive keys written to penultimate level in non-debug builds.

### New Features
* Add basic support for user-defined timestamp to Merge (#10819).
* Add stats for ReadAsync time spent and async read errors.
* Basic support for the wide-column data model is now available. Wide-column entities can be stored using the `PutEntity` API, and retrieved using `GetEntity` and the new `columns` API of iterator. For compatibility, the classic APIs `Get` and `MultiGet`, as well as iterator's `value` API return the value of the anonymous default column of wide-column entities; also, `GetEntity` and iterator's `columns` return any plain key-values in the form of an entity which only has the anonymous default column. `Merge` (and `GetMergeOperands`) currently also apply to the default column; any other columns of entities are unaffected by `Merge` operations. Note that some features like compaction filters, transactions, user-defined timestamps, and the SST file writer do not yet support wide-column entities; also, there is currently no `MultiGet`-like API to retrieve multiple entities at once. We plan to gradually close the above gaps and also implement new features like column-level operations (e.g. updating or querying only certain columns of an entity).
* Marked HyperClockCache as a production-ready alternative to LRUCache for the block cache. HyperClockCache greatly improves hot-path CPU efficiency under high parallel load or high contention, with some documented caveats and limitations. As much as 4.5x higher ops/sec vs. LRUCache has been seen in db_bench under high parallel load.
* Add periodic diagnostics to info_log (LOG file) for HyperClockCache block cache if performance is degraded by bad `estimated_entry_charge` option.

### Public API Changes
* Marked `block_cache_compressed` as a deprecated feature. Use SecondaryCache instead.
* Added a `SecondaryCache::InsertSaved()` API, with default implementation depending on `Insert()`. Some implementations might need to add a custom implementation of `InsertSaved()`. (Details in API comments.)

## 7.8.0 (10/22/2022)
### New Features
* `DeleteRange()` now supports user-defined timestamp.
* Provide support for async_io with tailing iterators when ReadOptions.tailing is enabled during scans.
* Tiered Storage: allow data moving up from the last level to the penultimate level if the input level is penultimate level or above.
* Added `DB::Properties::kFastBlockCacheEntryStats`, which is similar to `DB::Properties::kBlockCacheEntryStats`, except returns cached (stale) values in more cases to reduce overhead.
* FIFO compaction now supports migrating from a multi-level DB via DB::Open(). During the migration phase, FIFO compaction picker will:
* picks the sst file with the smallest starting key in the bottom-most non-empty level.
* Note that during the migration phase, the file purge order will only be an approximation of "FIFO" as files in lower-level might sometime contain newer keys than files in upper-level.
* Added an option `ignore_max_compaction_bytes_for_input` to ignore max_compaction_bytes limit when adding files to be compacted from input level. This should help reduce write amplification. The option is enabled by default.
* Tiered Storage: allow data moving up from the last level even if it's a last level only compaction, as long as the penultimate level is empty.
* Add a new option IOOptions.do_not_recurse that can be used by underlying file systems to skip recursing through sub directories and list only files in GetChildren API.
* Add option `preserve_internal_time_seconds` to preserve the time information for the latest data. Which can be used to determine the age of data when `preclude_last_level_data_seconds` is enabled. The time information is attached with SST in table property `rocksdb.seqno.time.map` which can be parsed by tool ldb or sst_dump.

### Bug Fixes
* Fix a bug in io_uring_prep_cancel in AbortIO API for posix which expects sqe->addr to match with read request submitted and wrong paramter was being passed.
* Fixed a regression in iterator performance when the entire DB is a single memtable introduced in #10449. The fix is in #10705 and #10716.
* Fixed an optimistic transaction validation bug caused by DBImpl::GetLatestSequenceForKey() returning non-latest seq for merge (#10724).
* Fixed a bug in iterator refresh which could segfault for DeleteRange users (#10739).
* Fixed a bug causing manual flush with `flush_opts.wait=false` to stall when database has stopped all writes (#10001).
* Fixed a bug in iterator refresh that was not freeing up SuperVersion, which could cause excessive resource pinniung (#10770).
* Fixed a bug where RocksDB could be doing compaction endlessly when allow_ingest_behind is true and the bottommost level is not filled (#10767).
* Fixed a memory safety bug in experimental HyperClockCache (#10768)
* Fixed some cases where `ldb update_manifest` and `ldb unsafe_remove_sst_file` are not usable because they were requiring the DB files to match the existing manifest state (before updating the manifest to match a desired state).

### Performance Improvements
* Try to align the compaction output file boundaries to the next level ones, which can reduce more than 10% compaction load for the default level compaction. The feature is enabled by default, to disable, set `AdvancedColumnFamilyOptions.level_compaction_dynamic_file_size` to false. As a side effect, it can create SSTs larger than the target_file_size (capped at 2x target_file_size) or smaller files.
* Improve RoundRobin TTL compaction, which is going to be the same as normal RoundRobin compaction to move the compaction cursor.
* Fix a small CPU regression caused by a change that UserComparatorWrapper was made Customizable, because Customizable itself has small CPU overhead for initialization.

### Behavior Changes
* Sanitize min_write_buffer_number_to_merge to 1 if atomic flush is enabled to prevent unexpected data loss when WAL is disabled in a multi-column-family setting (#10773).
* With periodic stat dumper waits up every options.stats_dump_period_sec seconds, it won't dump stats for a CF if it has no change in the period, unless 7 periods have been skipped.
* Only periodic stats dumper triggered by options.stats_dump_period_sec will update stats interval. Ones triggered by DB::GetProperty() will not update stats interval and will report based on an interval since the last time stats dump period.

### Public API changes
* Make kXXH3 checksum the new default, because it is faster on common hardware, especially with kCRC32c affected by a performance bug in some versions of clang (https://github.com/facebook/rocksdb/issues/9891). DBs written with this new setting can be read by RocksDB 6.27 and newer.
* Refactor the classes, APIs and data structures for block cache tracing to allow a user provided trace writer to be used. Introduced an abstract BlockCacheTraceWriter class that takes a structured BlockCacheTraceRecord. The BlockCacheTraceWriter implementation can then format and log the record in whatever way it sees fit. The default BlockCacheTraceWriterImpl does file tracing using a user provided TraceWriter. More details in rocksdb/includb/block_cache_trace_writer.h.

## 7.7.0 (09/18/2022)
### Bug Fixes
* Fixed a hang when an operation such as `GetLiveFiles` or `CreateNewBackup` is asked to trigger and wait for memtable flush on a read-only DB. Such indirect requests for memtable flush are now ignored on a read-only DB.
* Fixed bug where `FlushWAL(true /* sync */)` (used by `GetLiveFilesStorageInfo()`, which is used by checkpoint and backup) could cause parallel writes at the tail of a WAL file to never be synced.
* Fix periodic_task unable to re-register the same task type, which may cause `SetOptions()` fail to update periodical_task time like: `stats_dump_period_sec`, `stats_persist_period_sec`.
* Fixed a bug in the rocksdb.prefetched.bytes.discarded stat. It was counting the prefetch buffer size, rather than the actual number of bytes discarded from the buffer.
* Fix bug where the directory containing CURRENT can left unsynced after CURRENT is updated to point to the latest MANIFEST, which leads to risk of unsync data loss of CURRENT.
* Update rocksdb.multiget.io.batch.size stat in non-async MultiGet as well.
* Fix a bug in key range overlap checking with concurrent compactions when user-defined timestamp is enabled. User-defined timestamps should be EXCLUDED when checking if two ranges overlap.
* Fixed a bug where the blob cache prepopulating logic did not consider the secondary cache (see #10603).
* Fixed the rocksdb.num.sst.read.per.level, rocksdb.num.index.and.filter.blocks.read.per.level and rocksdb.num.level.read.per.multiget stats in the MultiGet coroutines

### Public API changes
* Add `rocksdb_column_family_handle_get_id`, `rocksdb_column_family_handle_get_name` to get name, id of column family in C API
* Add a new stat rocksdb.async.prefetch.abort.micros to measure time spent waiting for async prefetch reads to abort

### Java API Changes
* Add CompactionPriority.RoundRobin.
* Revert to using the default metadata charge policy when creating an LRU cache via the Java API.

### Behavior Change
* DBOptions::verify_sst_unique_id_in_manifest is now an on-by-default feature that verifies SST file identity whenever they are opened by a DB, rather than only at DB::Open time.
* Right now, when the option migration tool (OptionChangeMigration()) migrates to FIFO compaction, it compacts all the data into one single SST file and move to L0. This might create a problem for some users: the giant file may be soon deleted to satisfy max_table_files_size, and might cayse the DB to be almost empty. We change the behavior so that the files are cut to be smaller, but these files might not follow the data insertion order. With the change, after the migration, migrated data might not be dropped by insertion order by FIFO compaction.
* When a block is firstly found from `CompressedSecondaryCache`, we just insert a dummy block into the primary cache and don’t erase the block from `CompressedSecondaryCache`. A standalone handle is returned to the caller. Only if the block is found again from `CompressedSecondaryCache` before the dummy block is evicted, we erase the block from `CompressedSecondaryCache` and insert it into the primary cache.
* When a block is firstly evicted from the primary cache to `CompressedSecondaryCache`, we just insert a dummy block in `CompressedSecondaryCache`. Only if it is evicted again before the dummy block is evicted from the cache, it is treated as a hot block and is inserted into `CompressedSecondaryCache`.
* Improved the estimation of memory used by cached blobs by taking into account the size of the object owning the blob value and also the allocator overhead if `malloc_usable_size` is available (see #10583).
* Blob values now have their own category in the cache occupancy statistics, as opposed to being lumped into the "Misc" bucket (see #10601).
* Change the optimize_multiget_for_io experimental ReadOptions flag to default on.

### New Features
*  RocksDB does internal auto prefetching if it notices 2 sequential reads if readahead_size is not specified. New option `num_file_reads_for_auto_readahead` is added in BlockBasedTableOptions which indicates after how many sequential reads internal auto prefetching should be start (default is 2).
* Added new perf context counters `block_cache_standalone_handle_count`, `block_cache_real_handle_count`,`compressed_sec_cache_insert_real_count`, `compressed_sec_cache_insert_dummy_count`, `compressed_sec_cache_uncompressed_bytes`, and `compressed_sec_cache_compressed_bytes`.
* Memory for blobs which are to be inserted into the blob cache is now allocated using the cache's allocator (see #10628 and #10647).
* HyperClockCache is an experimental, lock-free Cache alternative for block cache that offers much improved CPU efficiency under high parallel load or high contention, with some caveats. As much as 4.5x higher ops/sec vs. LRUCache has been seen in db_bench under high parallel load.
* `CompressedSecondaryCacheOptions::enable_custom_split_merge` is added for enabling the custom split and merge feature, which split the compressed value into chunks so that they may better fit jemalloc bins.

### Performance Improvements
* Iterator performance is improved for `DeleteRange()` users. Internally, iterator will skip to the end of a range tombstone when possible, instead of looping through each key and check individually if a key is range deleted.
* Eliminated some allocations and copies in the blob read path. Also, `PinnableSlice` now only points to the blob value and pins the backing resource (cache entry or buffer) in all cases, instead of containing a copy of the blob value. See #10625 and #10647.
* In case of scans with async_io enabled, few optimizations have been added to issue more asynchronous requests in parallel in order to avoid synchronous prefetching.
* `DeleteRange()` users should see improvement in get/iterator performance from mutable memtable (see #10547).

## 7.6.0 (08/19/2022)
### New Features
* Added `prepopulate_blob_cache` to ColumnFamilyOptions. If enabled, prepopulate warm/hot blobs which are already in memory into blob cache at the time of flush. On a flush, the blob that is in memory (in memtables) get flushed to the device. If using Direct IO, additional IO is incurred to read this blob back into memory again, which is avoided by enabling this option. This further helps if the workload exhibits high temporal locality, where most of the reads go to recently written data. This also helps in case of the remote file system since it involves network traffic and higher latencies.
* Support using secondary cache with the blob cache. When creating a blob cache, the user can set a secondary blob cache by configuring `secondary_cache` in LRUCacheOptions.
* Charge memory usage of blob cache when the backing cache of the blob cache and the block cache are different. If an operation reserving memory for blob cache exceeds the avaible space left in the block cache at some point (i.e, causing a cache full under `LRUCacheOptions::strict_capacity_limit` = true), creation will fail with `Status::MemoryLimit()`. To opt in this feature, enable charging `CacheEntryRole::kBlobCache` in `BlockBasedTableOptions::cache_usage_options`.
* Improve subcompaction range partition so that it is likely to be more even. More evenly distribution of subcompaction will improve compaction throughput for some workloads. All input files' index blocks to sample some anchor key points from which we pick positions to partition the input range. This would introduce some CPU overhead in compaction preparation phase, if subcompaction is enabled, but it should be a small fraction of the CPU usage of the whole compaction process. This also brings a behavier change: subcompaction number is much more likely to maxed out than before.
* Add CompactionPri::kRoundRobin, a compaction picking mode that cycles through all the files with a compact cursor in a round-robin manner. This feature is available since 7.5.
* Provide support for subcompactions for user_defined_timestamp.
* Added an option `memtable_protection_bytes_per_key` that turns on memtable per key-value checksum protection. Each memtable entry will be suffixed by a checksum that is computed during writes, and verified in reads/compaction. Detected corruption will be logged and with corruption status returned to user.
* Added a blob-specific cache priority level - bottom level. Blobs are typically lower-value targets for caching than data blocks, since 1) with BlobDB, data blocks containing blob references conceptually form an index structure which has to be consulted before we can read the blob value, and 2) cached blobs represent only a single key-value, while cached data blocks generally contain multiple KVs. The user can specify the new option `low_pri_pool_ratio` in `LRUCacheOptions` to configure the ratio of capacity reserved for low priority cache entries (and therefore the remaining ratio is the space reserved for the bottom level), or configuring the new argument `low_pri_pool_ratio` in `NewLRUCache()` to achieve the same effect.

### Public API changes
* Removed Customizable support for RateLimiter and removed its CreateFromString() and Type() functions.
* `CompactRangeOptions::exclusive_manual_compaction` is now false by default. This ensures RocksDB does not introduce artificial parallelism limitations by default.
* Tiered Storage: change `bottommost_temperture` to `last_level_temperture`. The old option name is kept only for migration, please use the new option. The behavior is changed to apply temperature for the `last_level` SST files only.
* Added a new experimental ReadOption flag called optimize_multiget_for_io, which when set attempts to reduce MultiGet latency by spawning coroutines for keys in multiple levels.

### Bug Fixes
* Fix a bug starting in 7.4.0 in which some fsync operations might be skipped in a DB after any DropColumnFamily on that DB, until it is re-opened. This can lead to data loss on power loss. (For custom FileSystem implementations, this could lead to `FSDirectory::Fsync` or `FSDirectory::Close` after the first `FSDirectory::Close`; Also, valgrind could report call to `close()` with `fd=-1`.)
* Fix a bug where `GenericRateLimiter` could revert the bandwidth set dynamically using `SetBytesPerSecond()` when a user configures a structure enclosing it, e.g., using `GetOptionsFromString()` to configure an `Options` that references an existing `RateLimiter` object.
* Fix race conditions in `GenericRateLimiter`.
* Fix a bug in `FIFOCompactionPicker::PickTTLCompaction` where total_size calculating might cause underflow
* Fix data race bug in hash linked list memtable. With this bug, read request might temporarily miss an old record in the memtable in a race condition to the hash bucket.
* Fix a bug that `best_efforts_recovery` may fail to open the db with mmap read.
* Fixed a bug where blobs read during compaction would pollute the cache.
* Fixed a data race in LRUCache when used with a secondary_cache.
* Fixed a bug where blobs read by iterators would be inserted into the cache even with the `fill_cache` read option set to false.
* Fixed the segfault caused by `AllocateData()` in `CompressedSecondaryCache::SplitValueIntoChunks()` and `MergeChunksIntoValueTest`.
* Fixed a bug in BlobDB where a mix of inlined and blob values could result in an incorrect value being passed to the compaction filter (see #10391).
* Fixed a memory leak bug in stress tests caused by `FaultInjectionSecondaryCache`.

### Behavior Change
* Added checksum handshake during the copying of decompressed WAL fragment. This together with #9875, #10037, #10212, #10114 and #10319 provides end-to-end integrity protection for write batch during recovery.
* To minimize the internal fragmentation caused by the variable size of the compressed blocks in `CompressedSecondaryCache`, the original block is split according to the jemalloc bin size in `Insert()` and then merged back in `Lookup()`.
* PosixLogger is removed and by default EnvLogger will be used for info logging. The behavior of the two loggers should be very similar when using the default Posix Env.
* Remove [min|max]_timestamp from VersionEdit for now since they are not tracked in MANIFEST anyway but consume two empty std::string (up to 64 bytes) for each file. Should they be added back in the future, we should store them more compactly.
* Improve universal tiered storage compaction picker to avoid extra major compaction triggered by size amplification. If `preclude_last_level_data_seconds` is enabled, the size amplification is calculated within non last_level data only which skip the last level and use the penultimate level as the size base.
* If an error is hit when writing to a file (append, sync, etc), RocksDB is more strict with not issuing more operations to it, except closing the file, with exceptions of some WAL file operations in error recovery path.
* A `WriteBufferManager` constructed with `allow_stall == false` will no longer trigger write stall implicitly by thrashing until memtable count limit is reached. Instead, a column family can continue accumulating writes while that CF is flushing, which means memory may increase. Users who prefer stalling writes must now explicitly set `allow_stall == true`.
* Add `CompressedSecondaryCache` into the stress tests.
* Block cache keys have changed, which will cause any persistent caches to miss between versions.

### Performance Improvements
* Instead of constructing `FragmentedRangeTombstoneList` during every read operation, it is now constructed once and stored in immutable memtables. This improves speed of querying range tombstones from immutable memtables.
* When using iterators with the integrated BlobDB implementation, blob cache handles are now released immediately when the iterator's position changes.
* MultiGet can now do more IO in parallel by reading data blocks from SST files in multiple levels, if the optimize_multiget_for_io ReadOption flag is set.

## 7.5.0 (07/15/2022)
### New Features
* Mempurge option flag `experimental_mempurge_threshold` is now a ColumnFamilyOptions and can now be dynamically configured using `SetOptions()`.
* Support backward iteration when `ReadOptions::iter_start_ts` is set.
* Provide support for ReadOptions.async_io with direct_io to improve Seek latency by using async IO to parallelize child iterator seek and doing asynchronous prefetching on sequential scans.
* Added support for blob caching in order to cache frequently used blobs for BlobDB.
  * User can configure the new ColumnFamilyOptions `blob_cache` to enable/disable blob caching.
  * Either sharing the backend cache with the block cache or using a completely separate cache is supported.
  * A new abstraction interface called `BlobSource` for blob read logic gives all users access to blobs, whether they are in the blob cache, secondary cache, or (remote) storage. Blobs can be potentially read both while handling user reads (`Get`, `MultiGet`, or iterator) and during compaction (while dealing with compaction filters, Merges, or garbage collection) but eventually all blob reads go through `Version::GetBlob` or, for MultiGet, `Version::MultiGetBlob` (and then get dispatched to the interface -- `BlobSource`).
* Add experimental tiered compaction feature `AdvancedColumnFamilyOptions::preclude_last_level_data_seconds`, which makes sure the new data inserted within preclude_last_level_data_seconds won't be placed on cold tier (the feature is not complete).

### Public API changes
* Add metadata related structs and functions in C API, including
  * `rocksdb_get_column_family_metadata()` and `rocksdb_get_column_family_metadata_cf()` to obtain `rocksdb_column_family_metadata_t`.
  * `rocksdb_column_family_metadata_t` and its get functions & destroy function.
  * `rocksdb_level_metadata_t` and its and its get functions & destroy function.
  * `rocksdb_file_metadata_t` and its and get functions & destroy functions.
* Add suggest_compact_range() and suggest_compact_range_cf() to C API.
* When using block cache strict capacity limit (`LRUCache` with `strict_capacity_limit=true`), DB operations now fail with Status code `kAborted` subcode `kMemoryLimit` (`IsMemoryLimit()`) instead of `kIncomplete` (`IsIncomplete()`) when the capacity limit is reached, because Incomplete can mean other specific things for some operations. In more detail, `Cache::Insert()` now returns the updated Status code and this usually propagates through RocksDB to the user on failure.
* NewClockCache calls temporarily return an LRUCache (with similar characteristics as the desired ClockCache). This is because ClockCache is being replaced by a new version (the old one had unknown bugs) but this is still under development.
* Add two functions `int ReserveThreads(int threads_to_be_reserved)` and `int ReleaseThreads(threads_to_be_released)` into `Env` class. In the default implementation, both return 0. Newly added `xxxEnv` class that inherits `Env` should implement these two functions for thread reservation/releasing features.
* Add `rocksdb_options_get_prepopulate_blob_cache` and `rocksdb_options_set_prepopulate_blob_cache` to C API.
* Add `prepopulateBlobCache` and `setPrepopulateBlobCache` to Java API.

### Bug Fixes
* Fix a bug in which backup/checkpoint can include a WAL deleted by RocksDB.
* Fix a bug where concurrent compactions might cause unnecessary further write stalling. In some cases, this might cause write rate to drop to minimum.
* Fix a bug in Logger where if dbname and db_log_dir are on different filesystems, dbname creation would fail wrt to db_log_dir path returning an error and fails to open the DB.
* Fix a CPU and memory efficiency issue introduce by https://github.com/facebook/rocksdb/pull/8336 which made InternalKeyComparator configurable as an unintended side effect.

## Behavior Change
* In leveled compaction with dynamic levelling, level multiplier is not anymore adjusted due to oversized L0. Instead, compaction score is adjusted by increasing size level target by adding incoming bytes from upper levels. This would deprioritize compactions from upper levels if more data from L0 is coming. This is to fix some unnecessary full stalling due to drastic change of level targets, while not wasting write bandwidth for compaction while writes are overloaded.
* For track_and_verify_wals_in_manifest, revert to the original behavior before #10087: syncing of live WAL file is not tracked, and we track only the synced sizes of **closed** WALs. (PR #10330).
* WAL compression now computes/verifies checksum during compression/decompression.

### Performance Improvements
* Rather than doing total sort against all files in a level, SortFileByOverlappingRatio() to only find the top 50 files based on score. This can improve write throughput for the use cases where data is loaded in increasing key order and there are a lot of files in one LSM-tree, where applying compaction results is the bottleneck.
* In leveled compaction, L0->L1 trivial move will allow more than one file to be moved in one compaction. This would allow L0 files to be moved down faster when data is loaded in sequential order, making slowdown or stop condition harder to hit. Also seek L0->L1 trivial move when only some files qualify.
* In leveled compaction, try to trivial move more than one files if possible, up to 4 files or max_compaction_bytes. This is to allow higher write throughput for some use cases where data is loaded in sequential order, where appying compaction results is the bottleneck.

## 7.4.0 (06/19/2022)
### Bug Fixes
* Fixed a bug in calculating key-value integrity protection for users of in-place memtable updates. In particular, the affected users would be those who configure `protection_bytes_per_key > 0` on `WriteBatch` or `WriteOptions`, and configure `inplace_callback != nullptr`.
* Fixed a bug where a snapshot taken during SST file ingestion would be unstable.
* Fixed a bug for non-TransactionDB with avoid_flush_during_recovery = true and TransactionDB where in case of crash, min_log_number_to_keep may not change on recovery and persisting a new MANIFEST with advanced log_numbers for some column families, results in "column family inconsistency" error on second recovery. As a solution, RocksDB will persist the new MANIFEST after successfully syncing the new WAL. If a future recovery starts from the new MANIFEST, then it means the new WAL is successfully synced. Due to the sentinel empty write batch at the beginning, kPointInTimeRecovery of WAL is guaranteed to go after this point. If future recovery starts from the old MANIFEST, it means the writing the new MANIFEST failed. We won't have the "SST ahead of WAL" error.
* Fixed a bug where RocksDB DB::Open() may creates and writes to two new MANIFEST files even before recovery succeeds. Now writes to MANIFEST are persisted only after recovery is successful.
* Fix a race condition in WAL size tracking which is caused by an unsafe iterator access after container is changed.
* Fix unprotected concurrent accesses to `WritableFileWriter::filesize_` by `DB::SyncWAL()` and `DB::Put()` in two write queue mode.
* Fix a bug in WAL tracking. Before this PR (#10087), calling `SyncWAL()` on the only WAL file of the db will not log the event in MANIFEST, thus allowing a subsequent `DB::Open` even if the WAL file is missing or corrupted.
* Fix a bug that could return wrong results with `index_type=kHashSearch` and using `SetOptions` to change the `prefix_extractor`.
* Fixed a bug in WAL tracking with wal_compression. WAL compression writes a kSetCompressionType record which is not associated with any sequence number. As result, WalManager::GetSortedWalsOfType() will skip these WALs and not return them to caller, e.g. Checkpoint, Backup, causing the operations to fail.
* Avoid a crash if the IDENTITY file is accidentally truncated to empty. A new DB ID will be written and generated on Open.
* Fixed a possible corruption for users of `manual_wal_flush` and/or `FlushWAL(true /* sync */)`, together with `track_and_verify_wals_in_manifest == true`. For those users, losing unsynced data (e.g., due to power loss) could make future DB opens fail with a `Status::Corruption` complaining about missing WAL data.
* Fixed a bug in `WriteBatchInternal::Append()` where WAL termination point in write batch was not considered and the function appends an incorrect number of checksums.
* Fixed a crash bug introduced in 7.3.0 affecting users of MultiGet with `kDataBlockBinaryAndHash`.

### Public API changes
* Add new API GetUnixTime in Snapshot class which returns the unix time at which Snapshot is taken.
* Add transaction `get_pinned` and `multi_get` to C API.
* Add two-phase commit support to C API.
* Add `rocksdb_transaction_get_writebatch_wi` and `rocksdb_transaction_rebuild_from_writebatch` to C API.
* Add `rocksdb_options_get_blob_file_starting_level` and `rocksdb_options_set_blob_file_starting_level` to C API.
* Add `blobFileStartingLevel` and `setBlobFileStartingLevel` to Java API.
* Add SingleDelete for DB in C API
* Add User Defined Timestamp in C API.
  * `rocksdb_comparator_with_ts_create` to create timestamp aware comparator
  * Put, Get, Delete, SingleDelete, MultiGet APIs has corresponding timestamp aware APIs with suffix `with_ts`
  * And Add C API's for Transaction, SstFileWriter, Compaction as mentioned [here](https://github.com/facebook/rocksdb/wiki/User-defined-Timestamp-(Experimental))
* The contract for implementations of Comparator::IsSameLengthImmediateSuccessor has been updated to work around a design bug in `auto_prefix_mode`.
* The API documentation for `auto_prefix_mode` now notes some corner cases in which it returns different results than `total_order_seek`, due to design bugs that are not easily fixed. Users using built-in comparators and keys at least the size of a fixed prefix length are not affected.
* Obsoleted the NUM_DATA_BLOCKS_READ_PER_LEVEL stat and introduced the NUM_LEVEL_READ_PER_MULTIGET and MULTIGET_COROUTINE_COUNT stats
* Introduced `WriteOptions::protection_bytes_per_key`, which can be used to enable key-value integrity protection for live updates.

### New Features
* Add FileSystem::ReadAsync API in io_tracing
* Add blob garbage collection parameters `blob_garbage_collection_policy` and `blob_garbage_collection_age_cutoff` to both force-enable and force-disable GC, as well as selectively override age cutoff when using CompactRange.
* Add an extra sanity check in `GetSortedWalFiles()` (also used by `GetLiveFilesStorageInfo()`, `BackupEngine`, and `Checkpoint`) to reduce risk of successfully created backup or checkpoint failing to open because of missing WAL file.
* Add a new column family option `blob_file_starting_level` to enable writing blob files during flushes and compactions starting from the specified LSM tree level.
* Add support for timestamped snapshots (#9879)
* Provide support for AbortIO in posix to cancel submitted asynchronous requests using io_uring.
* Add support for rate-limiting batched `MultiGet()` APIs
* Added several new tickers, perf context statistics, and DB properties to BlobDB
  * Added new DB properties "rocksdb.blob-cache-capacity", "rocksdb.blob-cache-usage", "rocksdb.blob-cache-pinned-usage" to show blob cache usage.
  * Added new perf context statistics `blob_cache_hit_count`, `blob_read_count`, `blob_read_byte`, `blob_read_time`, `blob_checksum_time` and `blob_decompress_time`.
  * Added new tickers `BLOB_DB_CACHE_MISS`, `BLOB_DB_CACHE_HIT`, `BLOB_DB_CACHE_ADD`, `BLOB_DB_CACHE_ADD_FAILURES`, `BLOB_DB_CACHE_BYTES_READ` and `BLOB_DB_CACHE_BYTES_WRITE`.

### Behavior changes
* DB::Open(), DB::OpenAsSecondary() will fail if a Logger cannot be created (#9984)
* DB::Write does not hold global `mutex_` if this db instance does not need to switch wal and mem-table (#7516).
* Removed support for reading Bloom filters using obsolete block-based filter format. (Support for writing such filters was dropped in 7.0.) For good read performance on old DBs using these filters, a full compaction is required.
* Per KV checksum in write batch is verified before a write batch is written to WAL to detect any corruption to the write batch (#10114).

### Performance Improvements
* When compiled with folly (Meta-internal integration; experimental in open source build), improve the locking performance (CPU efficiency) of LRUCache by using folly DistributedMutex in place of standard mutex.

## 7.3.0 (05/20/2022)
### Bug Fixes
* Fixed a bug where manual flush would block forever even though flush options had wait=false.
* Fixed a bug where RocksDB could corrupt DBs with `avoid_flush_during_recovery == true` by removing valid WALs, leading to `Status::Corruption` with message like "SST file is ahead of WALs" when attempting to reopen.
* Fixed a bug in async_io path where incorrect length of data is read by FilePrefetchBuffer if data is consumed from two populated buffers and request for more data is sent.
* Fixed a CompactionFilter bug. Compaction filter used to use `Delete` to remove keys, even if the keys should be removed with `SingleDelete`. Mixing `Delete` and `SingleDelete` may cause undefined behavior.
* Fixed a bug in `WritableFileWriter::WriteDirect` and `WritableFileWriter::WriteDirectWithChecksum`. The rate_limiter_priority specified in ReadOptions was not passed to the RateLimiter when requesting a token.
* Fixed a bug which might cause process crash when I/O error happens when reading an index block in MultiGet().

### New Features
* DB::GetLiveFilesStorageInfo is ready for production use.
* Add new stats PREFETCHED_BYTES_DISCARDED which records number of prefetched bytes discarded by RocksDB FilePrefetchBuffer on destruction and POLL_WAIT_MICROS records wait time for FS::Poll API completion.
* RemoteCompaction supports table_properties_collector_factories override on compaction worker.
* Start tracking SST unique id in MANIFEST, which will be used to verify with SST properties during DB open to make sure the SST file is not overwritten or misplaced. A db option `verify_sst_unique_id_in_manifest` is introduced to enable/disable the verification, if enabled all SST files will be opened during DB-open to verify the unique id (default is false), so it's recommended to use it with `max_open_files = -1` to pre-open the files.
* Added the ability to concurrently read data blocks from multiple files in a level in batched MultiGet. This can be enabled by setting the async_io option in ReadOptions. Using this feature requires a FileSystem that supports ReadAsync (PosixFileSystem is not supported yet for this), and for RocksDB to be compiled with folly and c++20.
* Charge memory usage of file metadata. RocksDB holds one file metadata structure in-memory per on-disk table file. If an operation reserving memory for file metadata exceeds the avaible space left in the block
cache at some point (i.e, causing a cache full under `LRUCacheOptions::strict_capacity_limit` = true), creation will fail with `Status::MemoryLimit()`. To opt in this feature,  enable charging `CacheEntryRole::kFileMetadata` in `BlockBasedTableOptions::cache_usage_options`.

### Public API changes
* Add rollback_deletion_type_callback to TransactionDBOptions so that write-prepared transactions know whether to issue a Delete or SingleDelete to cancel a previous key written during prior prepare phase. The PR aims to prevent mixing SingleDeletes and Deletes for the same key that can lead to undefined behaviors for write-prepared transactions.
* EXPERIMENTAL: Add new API AbortIO in file_system to abort the read requests submitted asynchronously.
* CompactionFilter::Decision has a new value: kRemoveWithSingleDelete. If CompactionFilter returns this decision, then CompactionIterator will use `SingleDelete` to mark a key as removed.
* Renamed CompactionFilter::Decision::kRemoveWithSingleDelete to kPurge since the latter sounds more general and hides the implementation details of how compaction iterator handles keys.
* Added ability to specify functions for Prepare and Validate to OptionsTypeInfo.  Added methods to OptionTypeInfo to set the functions via an API.  These methods are intended for RocksDB plugin developers for configuration management.
* Added a new immutable db options, enforce_single_del_contracts. If set to false (default is true), compaction will NOT fail due to a single delete followed by a delete for the same key. The purpose of this temporay option is to help existing use cases migrate.
* Introduce `BlockBasedTableOptions::cache_usage_options` and use that to replace `BlockBasedTableOptions::reserve_table_builder_memory` and  `BlockBasedTableOptions::reserve_table_reader_memory`.
* Changed `GetUniqueIdFromTableProperties` to return a 128-bit unique identifier, which will be the standard size now. The old functionality (192-bit) is available from `GetExtendedUniqueIdFromTableProperties`. Both functions are no longer "experimental" and are ready for production use.
* In IOOptions, mark `prio` as deprecated for future removal.
* In `file_system.h`, mark `IOPriority` as deprecated for future removal.
* Add an option, `CompressionOptions::use_zstd_dict_trainer`, to indicate whether zstd dictionary trainer should be used for generating zstd compression dictionaries. The default value of this option is true for backward compatibility. When this option is set to false, zstd API `ZDICT_finalizeDictionary` is used to generate compression dictionaries.
* Seek API which positions itself every LevelIterator on the correct data block in the correct SST file which can be parallelized if ReadOptions.async_io option is enabled.
* Add new stat number_async_seek in PerfContext that indicates number of async calls made by seek to prefetch data.
* Add support for user-defined timestamps to read only DB.

### Bug Fixes
* RocksDB calls FileSystem::Poll API during FilePrefetchBuffer destruction which impacts performance as it waits for read requets completion which is not needed anymore. Calling FileSystem::AbortIO to abort those requests instead fixes that performance issue.
* Fixed unnecessary block cache contention when queries within a MultiGet batch and across parallel batches access the same data block, which previously could cause severely degraded performance in this unusual case. (In more typical MultiGet cases, this fix is expected to yield a small or negligible performance improvement.)

### Behavior changes
* Enforce the existing contract of SingleDelete so that SingleDelete cannot be mixed with Delete because it leads to undefined behavior. Fix a number of unit tests that violate the contract but happen to pass.
* ldb `--try_load_options` default to true if `--db` is specified and not creating a new DB, the user can still explicitly disable that by `--try_load_options=false` (or explicitly enable that by `--try_load_options`).
* During Flush write or Compaction write/read, the WriteController is used to determine whether DB writes are stalled or slowed down. The priority (Env::IOPriority) can then be determined accordingly and be passed in IOOptions to the file system.

### Performance Improvements
* Avoid calling malloc_usable_size() in LRU Cache's mutex.
* Reduce DB mutex holding time when finding obsolete files to delete. When a file is trivial moved to another level, the internal files will be referenced twice internally and sometimes opened twice too. If a deletion candidate file is not the last reference, we need to destroy the reference and close the file but not deleting the file. Right now we determine it by building a set of all live files. With the improvement, we check the file against all live LSM-tree versions instead.

## 7.2.0 (04/15/2022)
### Bug Fixes
* Fixed bug which caused rocksdb failure in the situation when rocksdb was accessible using UNC path
* Fixed a race condition when 2PC is disabled and WAL tracking in the MANIFEST is enabled. The race condition is between two background flush threads trying to install flush results, causing a WAL deletion not tracked in the MANIFEST. A future DB open may fail.
* Fixed a heap use-after-free race with DropColumnFamily.
* Fixed a bug that `rocksdb.read.block.compaction.micros` cannot track compaction stats (#9722).
* Fixed `file_type`, `relative_filename` and `directory` fields returned by `GetLiveFilesMetaData()`, which were added in inheriting from `FileStorageInfo`.
* Fixed a bug affecting `track_and_verify_wals_in_manifest`. Without the fix, application may see "open error: Corruption: Missing WAL with log number" while trying to open the db. The corruption is a false alarm but prevents DB open (#9766).
* Fix segfault in FilePrefetchBuffer with async_io as it doesn't wait for pending jobs to complete on destruction.
* Fix ERROR_HANDLER_AUTORESUME_RETRY_COUNT stat whose value was set wrong in portal.h
* Fixed a bug for non-TransactionDB with avoid_flush_during_recovery = true and TransactionDB where in case of crash, min_log_number_to_keep may not change on recovery and persisting a new MANIFEST with advanced log_numbers for some column families, results in "column family inconsistency" error on second recovery. As a solution the corrupted WALs whose numbers are larger than the corrupted wal and smaller than the new WAL will be moved to archive folder.
* Fixed a bug in RocksDB DB::Open() which may creates and writes to two new MANIFEST files even before recovery succeeds. Now writes to MANIFEST are persisted only after recovery is successful.

### New Features
* For db_bench when --seed=0 or --seed is not set then it uses the current time as the seed value. Previously it used the value 1000.
* For db_bench when --benchmark lists multiple tests and each test uses a seed for a RNG then the seeds across tests will no longer be repeated.
* Added an option to dynamically charge an updating estimated memory usage of block-based table reader to block cache if block cache available. To enable this feature, set `BlockBasedTableOptions::reserve_table_reader_memory = true`.
* Add new stat ASYNC_READ_BYTES that calculates number of bytes read during async read call and users can check if async code path is being called by RocksDB internal automatic prefetching for sequential reads.
* Enable async prefetching if ReadOptions.readahead_size is set along with ReadOptions.async_io in FilePrefetchBuffer.
* Add event listener support on remote compaction compactor side.
* Added a dedicated integer DB property `rocksdb.live-blob-file-garbage-size` that exposes the total amount of garbage in the blob files in the current version.
* RocksDB does internal auto prefetching if it notices sequential reads. It starts with readahead size `initial_auto_readahead_size` which now can be configured through BlockBasedTableOptions.
* Add a merge operator that allows users to register specific aggregation function so that they can does aggregation using different aggregation types for different keys. See comments in include/rocksdb/utilities/agg_merge.h for actual usage. The feature is experimental and the format is subject to change and we won't provide a migration tool.
* Meta-internal / Experimental: Improve CPU performance by replacing many uses of std::unordered_map with folly::F14FastMap when RocksDB is compiled together with Folly.
* Experimental: Add CompressedSecondaryCache, a concrete implementation of rocksdb::SecondaryCache, that integrates with compression libraries (e.g. LZ4) to hold compressed blocks.

### Behavior changes
* Disallow usage of commit-time-write-batch for write-prepared/write-unprepared transactions if TransactionOptions::use_only_the_last_commit_time_batch_for_recovery is false to prevent two (or more) uncommitted versions of the same key in the database. Otherwise, bottommost compaction may violate the internal key uniqueness invariant of SSTs if the sequence numbers of both internal keys are zeroed out (#9794).
* Make DB::GetUpdatesSince() return NotSupported early for write-prepared/write-unprepared transactions, as the API contract indicates.

### Public API changes
* Exposed APIs to examine results of block cache stats collections in a structured way. In particular, users of `GetMapProperty()` with property `kBlockCacheEntryStats` can now use the functions in `BlockCacheEntryStatsMapKeys` to find stats in the map.
* Add `fail_if_not_bottommost_level` to IngestExternalFileOptions so that ingestion will fail if the file(s) cannot be ingested to the bottommost level.
* Add output parameter `is_in_sec_cache` to `SecondaryCache::Lookup()`. It is to indicate whether the handle is possibly erased from the secondary cache after the Lookup.

## 7.1.0 (03/23/2022)
### New Features
* Allow WriteBatchWithIndex to index a WriteBatch that includes keys with user-defined timestamps. The index itself does not have timestamp.
* Add support for user-defined timestamps to write-committed transaction without API change. The `TransactionDB` layer APIs do not allow timestamps because we require that all user-defined-timestamps-aware operations go through the `Transaction` APIs.
* Added BlobDB options to `ldb`
* `BlockBasedTableOptions::detect_filter_construct_corruption` can now be dynamically configured using `DB::SetOptions`.
* Automatically recover from retryable read IO errors during backgorund flush/compaction.
* Experimental support for preserving file Temperatures through backup and restore, and for updating DB metadata for outside changes to file Temperature (`UpdateManifestForFilesState` or `ldb update_manifest --update_temperatures`).
* Experimental support for async_io in ReadOptions which is used by FilePrefetchBuffer to prefetch some of the data asynchronously,  if reads are sequential and auto readahead is enabled by rocksdb internally.

### Bug Fixes
* Fixed a major performance bug in which Bloom filters generated by pre-7.0 releases are not read by early 7.0.x releases (and vice-versa) due to changes to FilterPolicy::Name() in #9590. This can severely impact read performance and read I/O on upgrade or downgrade with existing DB, but not data correctness.
* Fixed a data race on `versions_` between `DBImpl::ResumeImpl()` and threads waiting for recovery to complete (#9496)
* Fixed a bug caused by race among flush, incoming writes and taking snapshots. Queries to snapshots created with these race condition can return incorrect result, e.g. resurfacing deleted data.
* Fixed a bug that DB flush uses `options.compression` even `options.compression_per_level` is set.
* Fixed a bug that DisableManualCompaction may assert when disable an unscheduled manual compaction.
* Fix a race condition when cancel manual compaction with `DisableManualCompaction`. Also DB close can cancel the manual compaction thread.
* Fixed a potential timer crash when open close DB concurrently.
* Fixed a race condition for `alive_log_files_` in non-two-write-queues mode. The race is between the write_thread_ in WriteToWAL() and another thread executing `FindObsoleteFiles()`. The race condition will be caught if `__glibcxx_requires_nonempty` is enabled.
* Fixed a bug that `Iterator::Refresh()` reads stale keys after DeleteRange() performed.
* Fixed a race condition when disable and re-enable manual compaction.
* Fixed automatic error recovery failure in atomic flush.
* Fixed a race condition when mmaping a WritableFile on POSIX.

### Public API changes
* Added pure virtual FilterPolicy::CompatibilityName(), which is needed for fixing major performance bug involving FilterPolicy naming in SST metadata without affecting Customizable aspect of FilterPolicy. This change only affects those with their own custom or wrapper FilterPolicy classes.
* `options.compression_per_level` is dynamically changeable with `SetOptions()`.
* Added `WriteOptions::rate_limiter_priority`. When set to something other than `Env::IO_TOTAL`, the internal rate limiter (`DBOptions::rate_limiter`) will be charged at the specified priority for writes associated with the API to which the `WriteOptions` was provided. Currently the support covers automatic WAL flushes, which happen during live updates (`Put()`, `Write()`, `Delete()`, etc.) when `WriteOptions::disableWAL == false` and `DBOptions::manual_wal_flush == false`.
* Add DB::OpenAndTrimHistory API. This API will open DB and trim data to the timestamp specified by trim_ts (The data with timestamp larger than specified trim bound will be removed). This API should only be used at a timestamp-enabled column families recovery. If the column family doesn't have timestamp enabled, this API won't trim any data on that column family. This API is not compatible with avoid_flush_during_recovery option.
* Remove BlockBasedTableOptions.hash_index_allow_collision which already takes no effect.

## 7.0.0 (02/20/2022)
### Bug Fixes
* Fixed a major bug in which batched MultiGet could return old values for keys deleted by DeleteRange when memtable Bloom filter is enabled (memtable_prefix_bloom_size_ratio > 0). (The fix includes a substantial MultiGet performance improvement in the unusual case of both memtable_whole_key_filtering and prefix_extractor.)
* Fixed more cases of EventListener::OnTableFileCreated called with OK status, file_size==0, and no SST file kept. Now the status is Aborted.
* Fixed a read-after-free bug in `DB::GetMergeOperands()`.
* Fix a data loss bug for 2PC write-committed transaction caused by concurrent transaction commit and memtable switch (#9571).
* Fixed NUM_INDEX_AND_FILTER_BLOCKS_READ_PER_LEVEL, NUM_DATA_BLOCKS_READ_PER_LEVEL, and NUM_SST_READ_PER_LEVEL stats to be reported once per MultiGet batch per level.

### Performance Improvements
* Mitigated the overhead of building the file location hash table used by the online LSM tree consistency checks, which can improve performance for certain workloads (see #9351).
* Switched to using a sorted `std::vector` instead of `std::map` for storing the metadata objects for blob files, which can improve performance for certain workloads, especially when the number of blob files is high.
* DisableManualCompaction() doesn't have to wait scheduled manual compaction to be executed in thread-pool to cancel the job.

### Public API changes
* Require C++17 compatible compiler (GCC >= 7, Clang >= 5, Visual Studio >= 2017) for compiling RocksDB and any code using RocksDB headers. See #9388.
* Added `ReadOptions::rate_limiter_priority`. When set to something other than `Env::IO_TOTAL`, the internal rate limiter (`DBOptions::rate_limiter`) will be charged at the specified priority for file reads associated with the API to which the `ReadOptions` was provided.
* Remove HDFS support from main repo.
* Remove librados support from main repo.
* Remove obsolete backupable_db.h and type alias `BackupableDBOptions`. Use backup_engine.h and `BackupEngineOptions`. Similar renamings are in the C and Java APIs.
* Removed obsolete utility_db.h and `UtilityDB::OpenTtlDB`. Use db_ttl.h and `DBWithTTL::Open`.
* Remove deprecated API DB::AddFile from main repo.
* Remove deprecated API ObjectLibrary::Register() and the (now obsolete) Regex public API. Use ObjectLibrary::AddFactory() with PatternEntry instead.
* Remove deprecated option DBOption::table_cache_remove_scan_count_limit.
* Remove deprecated API AdvancedColumnFamilyOptions::soft_rate_limit.
* Remove deprecated API AdvancedColumnFamilyOptions::hard_rate_limit.
* Remove deprecated API DBOption::base_background_compactions.
* Remove deprecated API DBOptions::purge_redundant_kvs_while_flush.
* Remove deprecated overloads of API DB::CompactRange.
* Remove deprecated option DBOptions::skip_log_error_on_recovery.
* Remove ReadOptions::iter_start_seqnum which has been deprecated.
* Remove DBOptions::preserved_deletes and DB::SetPreserveDeletesSequenceNumber().
* Remove deprecated API AdvancedColumnFamilyOptions::rate_limit_delay_max_milliseconds.
* Removed timestamp from WriteOptions. Accordingly, added to DB APIs Put, Delete, SingleDelete, etc. accepting an additional argument 'timestamp'. Added Put, Delete, SingleDelete, etc to WriteBatch accepting an additional argument 'timestamp'. Removed WriteBatch::AssignTimestamps(vector<Slice>) API. Renamed WriteBatch::AssignTimestamp() to WriteBatch::UpdateTimestamps() with clarified comments.
* Changed type of cache buffer passed to `Cache::CreateCallback` from `void*` to `const void*`.
* Significant updates to FilterPolicy-related APIs and configuration:
  * Remove public API support for deprecated, inefficient block-based filter (use_block_based_builder=true).
    * Old code and configuration strings that would enable it now quietly enable full filters instead, though any built-in FilterPolicy can still read block-based filters. This includes changing the longstanding default behavior of the Java API.
    * Remove deprecated FilterPolicy::CreateFilter() and FilterPolicy::KeyMayMatch()
    * Remove `rocksdb_filterpolicy_create()` from C API, as the only C API support for custom filter policies is now obsolete.
    * If temporary memory usage in full filter creation is a problem, consider using partitioned filters, smaller SST files, or setting reserve_table_builder_memory=true.
  * Remove support for "filter_policy=experimental_ribbon" configuration
  string. Use something like "filter_policy=ribbonfilter:10" instead.
  * Allow configuration string like "filter_policy=bloomfilter:10" without
  bool, to minimize acknowledgement of obsolete block-based filter.
  * Made FilterPolicy Customizable. Configuration of filter_policy is now accurately saved in OPTIONS file and can be loaded with LoadOptionsFromFile. (Loading an OPTIONS file generated by a previous version only enables reading and using existing filters, not generating new filters. Previously, no filter_policy would be configured from a saved OPTIONS file.)
  * Change meaning of nullptr return from GetBuilderWithContext() from "use
    block-based filter" to "generate no filter in this case."
    * Also, when user specifies bits_per_key < 0.5, we now round this down
    to "no filter" because we expect a filter with >= 80% FP rate is
    unlikely to be worth the CPU cost of accessing it (esp with
    cache_index_and_filter_blocks=1 or partition_filters=1).
    * bits_per_key >= 0.5 and < 1.0 is still rounded up to 1.0 (for 62% FP
    rate)
  * Remove class definitions for FilterBitsBuilder and FilterBitsReader from
    public API, so these can evolve more easily as implementation details.
    Custom FilterPolicy can still decide what kind of built-in filter to use
    under what conditions.
  * Also removed deprecated functions
    * FilterPolicy::GetFilterBitsBuilder()
    * NewExperimentalRibbonFilterPolicy()
  * Remove default implementations of
    * FilterPolicy::GetBuilderWithContext()
* Remove default implementation of Name() from FileSystemWrapper.
* Rename `SizeApproximationOptions.include_memtabtles` to `SizeApproximationOptions.include_memtables`.
* Remove deprecated option DBOptions::max_mem_compaction_level.
* Return Status::InvalidArgument from ObjectRegistry::NewObject if a factory exists but the object ould not be created (returns NotFound if the factory is missing).
* Remove deprecated overloads of API DB::GetApproximateSizes.
* Remove deprecated option DBOptions::new_table_reader_for_compaction_inputs.
* Add Transaction::SetReadTimestampForValidation() and Transaction::SetCommitTimestamp(). Default impl returns NotSupported().
* Add support for decimal patterns to ObjectLibrary::PatternEntry
* Remove deprecated remote compaction APIs `CompactionService::Start()` and `CompactionService::WaitForComplete()`. Please use `CompactionService::StartV2()`, `CompactionService::WaitForCompleteV2()` instead, which provides the same information plus extra data like priority, db_id, etc.
* `ColumnFamilyOptions::OldDefaults` and `DBOptions::OldDefaults` are marked deprecated, as they are no longer maintained.
* Add subcompaction callback APIs: `OnSubcompactionBegin()` and `OnSubcompactionCompleted()`.
* Add file Temperature information to `FileOperationInfo` in event listener API.
* Change the type of SizeApproximationFlags from enum to enum class. Also update the signature of DB::GetApproximateSizes API from uint8_t to SizeApproximationFlags.
* Add Temperature hints information from RocksDB in API `NewSequentialFile()`. backup and checkpoint operations need to open the source files with `NewSequentialFile()`, which will have the temperature hints. Other operations are not covered.

### Behavior Changes
* Disallow the combination of DBOptions.use_direct_io_for_flush_and_compaction == true and DBOptions.writable_file_max_buffer_size == 0. This combination can cause WritableFileWriter::Append() to loop forever, and it does not make much sense in direct IO.
* `ReadOptions::total_order_seek` no longer affects `DB::Get()`. The original motivation for this interaction has been obsolete since RocksDB has been able to detect whether the current prefix extractor is compatible with that used to generate table files, probably RocksDB 5.14.0.

## New Features
* Introduced an option `BlockBasedTableOptions::detect_filter_construct_corruption` for detecting corruption during Bloom Filter (format_version >= 5) and Ribbon Filter construction.
* Improved the SstDumpTool to read the comparator from table properties and use it to read the SST File.
* Extended the column family statistics in the info log so the total amount of garbage in the blob files and the blob file space amplification factor are also logged. Also exposed the blob file space amp via the `rocksdb.blob-stats` DB property.
* Introduced the API rocksdb_create_dir_if_missing in c.h that calls underlying file system's CreateDirIfMissing API to create the directory.
* Added last level and non-last level read statistics: `LAST_LEVEL_READ_*`, `NON_LAST_LEVEL_READ_*`.
* Experimental: Add support for new APIs ReadAsync in FSRandomAccessFile that reads the data asynchronously and Poll API in FileSystem that checks if requested read request has completed or not. ReadAsync takes a callback function. Poll API checks for completion of read IO requests and  should call callback functions to indicate completion of read requests.

## 6.29.0 (01/21/2022)
Note: The next release will be major release 7.0. See https://github.com/facebook/rocksdb/issues/9390 for more info.
### Public API change
* Added values to `TraceFilterType`: `kTraceFilterIteratorSeek`, `kTraceFilterIteratorSeekForPrev`, and `kTraceFilterMultiGet`. They can be set in `TraceOptions` to filter out the operation types after which they are named.
* Added `TraceOptions::preserve_write_order`. When enabled it  guarantees write records are traced in the same order they are logged to WAL and applied to the DB. By default it is disabled (false) to match the legacy behavior and prevent regression.
* Made the Env class extend the Customizable class.  Implementations need to be registered with the ObjectRegistry and to implement a Name() method in order to be created via this method.
* `Options::OldDefaults` is marked deprecated, as it is no longer maintained.
* Add ObjectLibrary::AddFactory and ObjectLibrary::PatternEntry classes.  This method and associated class are the preferred mechanism for registering factories with the ObjectLibrary going forward.  The ObjectLibrary::Register method, which uses regular expressions and may be problematic, is deprecated and will be in a future release.
* Changed `BlockBasedTableOptions::block_size` from `size_t` to `uint64_t`.
* Added API warning against using `Iterator::Refresh()` together with `DB::DeleteRange()`, which are incompatible and have always risked causing the refreshed iterator to return incorrect results.
* Made `AdvancedColumnFamilyOptions.bottommost_temperature` dynamically changeable with `SetOptions()`.

### Behavior Changes
* `DB::DestroyColumnFamilyHandle()` will return Status::InvalidArgument() if called with `DB::DefaultColumnFamily()`.
* On 32-bit platforms, mmap reads are no longer quietly disabled, just discouraged.

### New Features
* Added `Options::DisableExtraChecks()` that can be used to improve peak write performance by disabling checks that should not be necessary in the absence of software logic errors or CPU+memory hardware errors. (Default options are slowly moving toward some performance overheads for extra correctness checking.)

### Performance Improvements
* Improved read performance when a prefix extractor is used (Seek, Get, MultiGet), even compared to version 6.25 baseline (see bug fix below), by optimizing the common case of prefix extractor compatible with table file and unchanging.

### Bug Fixes
* Fix a bug that FlushMemTable may return ok even flush not succeed.
* Fixed a bug of Sync() and Fsync() not using `fcntl(F_FULLFSYNC)` on OS X and iOS.
* Fixed a significant performance regression in version 6.26 when a prefix extractor is used on the read path (Seek, Get, MultiGet). (Excessive time was spent in SliceTransform::AsString().)
* Fixed a race condition in SstFileManagerImpl error recovery code that can cause a crash during process shutdown.

### New Features
* Added RocksJava support for MacOS universal binary (ARM+x86)

## 6.28.0 (2021-12-17)
### New Features
* Introduced 'CommitWithTimestamp' as a new tag. Currently, there is no API for user to trigger a write with this tag to the WAL. This is part of the efforts to support write-commited transactions with user-defined timestamps.
* Introduce SimulatedHybridFileSystem which can help simulating HDD latency in db_bench. Tiered Storage latency simulation can be enabled using -simulate_hybrid_fs_file (note that it doesn't work if db_bench is interrupted in the middle). -simulate_hdd can also be used to simulate all files on HDD.

### Bug Fixes
* Fixed a bug in rocksdb automatic implicit prefetching which got broken because of new feature adaptive_readahead and internal prefetching got disabled when iterator moves from one file to next.
* Fixed a bug in TableOptions.prepopulate_block_cache which causes segmentation fault when used with TableOptions.partition_filters = true and TableOptions.cache_index_and_filter_blocks = true.
* Fixed a bug affecting custom memtable factories which are not registered with the `ObjectRegistry`. The bug could result in failure to save the OPTIONS file.
* Fixed a bug causing two duplicate entries to be appended to a file opened in non-direct mode and tracked by `FaultInjectionTestFS`.
* Fixed a bug in TableOptions.prepopulate_block_cache to support block-based filters also.
* Block cache keys no longer use `FSRandomAccessFile::GetUniqueId()` (previously used when available), so a filesystem recycling unique ids can no longer lead to incorrect result or crash (#7405). For files generated by RocksDB >= 6.24, the cache keys are stable across DB::Open and DB directory move / copy / import / export / migration, etc. Although collisions are still theoretically possible, they are (a) impossible in many common cases, (b) not dependent on environmental factors, and (c) much less likely than a CPU miscalculation while executing RocksDB.
* Fixed a bug in C bindings causing iterator to return incorrect result (#9343).

### Behavior Changes
* MemTableList::TrimHistory now use allocated bytes when max_write_buffer_size_to_maintain > 0(default in TrasactionDB, introduced in PR#5022) Fix #8371.

### Public API change
* Extend WriteBatch::AssignTimestamp and AssignTimestamps API so that both functions can accept an optional `checker` argument that performs additional checking on timestamp sizes.
* Introduce a new EventListener callback that will be called upon the end of automatic error recovery.
* Add IncreaseFullHistoryTsLow API so users can advance each column family's full_history_ts_low seperately.
* Add GetFullHistoryTsLow API so users can query current full_history_low value of specified column family.

### Performance Improvements
* Replaced map property `TableProperties::properties_offsets`  with uint64_t property `external_sst_file_global_seqno_offset` to save table properties's memory.
* Block cache accesses are faster by RocksDB using cache keys of fixed size (16 bytes).

### Java API Changes
* Removed Java API `TableProperties.getPropertiesOffsets()` as it exposed internal details to external users.

## 6.27.0 (2021-11-19)
### New Features
* Added new ChecksumType kXXH3 which is faster than kCRC32c on almost all x86\_64 hardware.
* Added a new online consistency check for BlobDB which validates that the number/total size of garbage blobs does not exceed the number/total size of all blobs in any given blob file.
* Provided support for tracking per-sst user-defined timestamp information in MANIFEST.
* Added new option "adaptive_readahead" in ReadOptions. For iterators, RocksDB does auto-readahead on noticing sequential reads and by enabling this option, readahead_size of current file (if reads are sequential) will be carried forward to next file instead of starting from the scratch at each level (except L0 level files). If reads are not sequential it will fall back to 8KB. This option is applicable only for RocksDB internal prefetch buffer and isn't supported with underlying file system prefetching.
* Added the read count and read bytes related stats to Statistics for tiered storage hot, warm, and cold file reads.
* Added an option to dynamically charge an updating estimated memory usage of block-based table building to block cache if block cache available. It currently only includes charging memory usage of constructing (new) Bloom Filter and Ribbon Filter to block cache. To enable this feature, set `BlockBasedTableOptions::reserve_table_builder_memory = true`.
* Add a new API OnIOError in listener.h that notifies listeners when an IO error occurs during FileSystem operation along with filename, status etc.
* Added compaction readahead support for blob files to the integrated BlobDB implementation, which can improve compaction performance when the database resides on higher-latency storage like HDDs or remote filesystems. Readahead can be configured using the column family option `blob_compaction_readahead_size`.

### Bug Fixes
* Prevent a `CompactRange()` with `CompactRangeOptions::change_level == true` from possibly causing corruption to the LSM state (overlapping files within a level) when run in parallel with another manual compaction. Note that setting `force_consistency_checks == true` (the default) would cause the DB to enter read-only mode in this scenario and return `Status::Corruption`, rather than committing any corruption.
* Fixed a bug in CompactionIterator when write-prepared transaction is used. A released earliest write conflict snapshot may cause assertion failure in dbg mode and unexpected key in opt mode.
* Fix ticker WRITE_WITH_WAL("rocksdb.write.wal"), this bug is caused by a bad extra `RecordTick(stats_, WRITE_WITH_WAL)` (at 2 place), this fix remove the extra `RecordTick`s and fix the corresponding test case.
* EventListener::OnTableFileCreated was previously called with OK status and file_size==0 in cases of no SST file contents written (because there was no content to add) and the empty file deleted before calling the listener. Now the status is Aborted.
* Fixed a bug in CompactionIterator when write-preared transaction is used. Releasing earliest_snapshot during compaction may cause a SingleDelete to be output after a PUT of the same user key whose seq has been zeroed.
* Added input sanitization on negative bytes passed into `GenericRateLimiter::Request`.
* Fixed an assertion failure in CompactionIterator when write-prepared transaction is used. We prove that certain operations can lead to a Delete being followed by a SingleDelete (same user key). We can drop the SingleDelete.
* Fixed a bug of timestamp-based GC which can cause all versions of a key under full_history_ts_low to be dropped. This bug will be triggered when some of the ikeys' timestamps are lower than full_history_ts_low, while others are newer.
* In some cases outside of the DB read and compaction paths, SST block checksums are now checked where they were not before.
* Explicitly check for and disallow the `BlockBasedTableOptions` if insertion into one of {`block_cache`, `block_cache_compressed`, `persistent_cache`} can show up in another of these. (RocksDB expects to be able to use the same key for different physical data among tiers.)
* Users who configured a dedicated thread pool for bottommost compactions by explicitly adding threads to the `Env::Priority::BOTTOM` pool will no longer see RocksDB schedule automatic compactions exceeding the DB's compaction concurrency limit. For details on per-DB compaction concurrency limit, see API docs of `max_background_compactions` and `max_background_jobs`.
* Fixed a bug of background flush thread picking more memtables to flush and prematurely advancing column family's log_number.
* Fixed an assertion failure in ManifestTailer.
* Fixed a bug that could, with WAL enabled, cause backups, checkpoints, and `GetSortedWalFiles()` to fail randomly with an error like `IO error: 001234.log: No such file or directory`

### Behavior Changes
* `NUM_FILES_IN_SINGLE_COMPACTION` was only counting the first input level files, now it's including all input files.
* `TransactionUtil::CheckKeyForConflicts` can also perform conflict-checking based on user-defined timestamps in addition to sequence numbers.
* Removed `GenericRateLimiter`'s minimum refill bytes per period previously enforced.

### Public API change
* When options.ttl is used with leveled compaction with compactinon priority kMinOverlappingRatio, files exceeding half of TTL value will be prioritized more, so that by the time TTL is reached, fewer extra compactions will be scheduled to clear them up. At the same time, when compacting files with data older than half of TTL, output files may be cut off based on those files' boundaries, in order for the early TTL compaction to work properly.
* Made FileSystem and RateLimiter extend the Customizable class and added a CreateFromString method.  Implementations need to be registered with the ObjectRegistry and to implement a Name() method in order to be created via this method.
* Clarified in API comments that RocksDB is not exception safe for callbacks and custom extensions. An exception propagating into RocksDB can lead to undefined behavior, including data loss, unreported corruption, deadlocks, and more.
* Marked `WriteBufferManager` as `final` because it is not intended for extension.
* Removed unimportant implementation details from table_properties.h
* Add API `FSDirectory::FsyncWithDirOptions()`, which provides extra information like directory fsync reason in `DirFsyncOptions`. File system like btrfs is using that to skip directory fsync for creating a new file, or when renaming a file, fsync the target file instead of the directory, which improves the `DB::Open()` speed by ~20%.
* `DB::Open()` is not going be blocked by obsolete file purge if `DBOptions::avoid_unnecessary_blocking_io` is set to true.
* In builds where glibc provides `gettid()`, info log ("LOG" file) lines now print a system-wide thread ID from `gettid()` instead of the process-local `pthread_self()`. For all users, the thread ID format is changed from hexadecimal to decimal integer.
* In builds where glibc provides `pthread_setname_np()`, the background thread names no longer contain an ID suffix. For example, "rocksdb:bottom7" (and all other threads in the `Env::Priority::BOTTOM` pool) are now named "rocksdb:bottom". Previously large thread pools could breach the name size limit (e.g., naming "rocksdb:bottom10" would fail).
* Deprecating `ReadOptions::iter_start_seqnum` and `DBOptions::preserve_deletes`, please try using user defined timestamp feature instead. The options will be removed in a future release, currently it logs a warning message when using.

### Performance Improvements
* Released some memory related to filter construction earlier in `BlockBasedTableBuilder` for `FullFilter` and `PartitionedFilter` case (#9070)

### Behavior Changes
* `NUM_FILES_IN_SINGLE_COMPACTION` was only counting the first input level files, now it's including all input files.

## 6.26.0 (2021-10-20)
### Bug Fixes
* Fixes a bug in directed IO mode when calling MultiGet() for blobs in the same blob file. The bug is caused by not sorting the blob read requests by file offsets.
* Fix the incorrect disabling of SST rate limited deletion when the WAL and DB are in different directories. Only WAL rate limited deletion should be disabled if its in a different directory.
* Fix `DisableManualCompaction()` to cancel compactions even when they are waiting on automatic compactions to drain due to `CompactRangeOptions::exclusive_manual_compactions == true`.
* Fix contract of `Env::ReopenWritableFile()` and `FileSystem::ReopenWritableFile()` to specify any existing file must not be deleted or truncated.
* Fixed bug in calls to `IngestExternalFiles()` with files for multiple column families. The bug could have introduced a delay in ingested file keys becoming visible after `IngestExternalFiles()` returned. Furthermore, mutations to ingested file keys while they were invisible could have been dropped (not necessarily immediately).
* Fixed a possible race condition impacting users of `WriteBufferManager` who constructed it with `allow_stall == true`. The race condition led to undefined behavior (in our experience, typically a process crash).
* Fixed a bug where stalled writes would remain stalled forever after the user calls `WriteBufferManager::SetBufferSize()` with `new_size == 0` to dynamically disable memory limiting.
* Make `DB::close()` thread-safe.
* Fix a bug in atomic flush where one bg flush thread will wait forever for a preceding bg flush thread to commit its result to MANIFEST but encounters an error which is mapped to a soft error (DB not stopped).
* Fix a bug in `BackupEngine` where some internal callers of `GenericRateLimiter::Request()` do not honor `bytes <= GetSingleBurstBytes()`.

### New Features
* Print information about blob files when using "ldb list_live_files_metadata"
* Provided support for SingleDelete with user defined timestamp.
* Experimental new function DB::GetLiveFilesStorageInfo offers essentially a unified version of other functions like GetLiveFiles, GetLiveFilesChecksumInfo, and GetSortedWalFiles. Checkpoints and backups could show small behavioral changes and/or improved performance as they now use this new API.
* Add remote compaction read/write bytes statistics: `REMOTE_COMPACT_READ_BYTES`, `REMOTE_COMPACT_WRITE_BYTES`.
* Introduce an experimental feature to dump out the blocks from block cache and insert them to the secondary cache to reduce the cache warmup time (e.g., used while migrating DB instance). More information are in `class CacheDumper` and `CacheDumpedLoader` at `rocksdb/utilities/cache_dump_load.h` Note that, this feature is subject to the potential change in the future, it is still experimental.
* Introduced a new BlobDB configuration option `blob_garbage_collection_force_threshold`, which can be used to trigger compactions targeting the SST files which reference the oldest blob files when the ratio of garbage in those blob files meets or exceeds the specified threshold. This can reduce space amplification with skewed workloads where the affected SST files might not otherwise get picked up for compaction.
* Added EXPERIMENTAL support for table file (SST) unique identifiers that are stable and universally unique, available with new function `GetUniqueIdFromTableProperties`. Only SST files from RocksDB >= 6.24 support unique IDs.
* Added `GetMapProperty()` support for "rocksdb.dbstats" (`DB::Properties::kDBStats`). As a map property, it includes DB-level internal stats accumulated over the DB's lifetime, such as user write related stats and uptime.

### Public API change
* Made SystemClock extend the Customizable class and added a CreateFromString method.  Implementations need to be registered with the ObjectRegistry and to implement a Name() method in order to be created via this method.
* Made SliceTransform extend the Customizable class and added a CreateFromString method.  Implementations need to be registered with the ObjectRegistry and to implement a Name() method in order to be created via this method.  The Capped and Prefixed transform classes return a short name (no length); use GetId for the fully qualified name.
* Made FileChecksumGenFactory, SstPartitionerFactory, TablePropertiesCollectorFactory, and WalFilter extend the Customizable class and added a CreateFromString method.
* Some fields of SstFileMetaData are deprecated for compatibility with new base class FileStorageInfo.
* Add `file_temperature` to `IngestExternalFileArg` such that when ingesting SST files, we are able to indicate the temperature of the this batch of files.
* If `DB::Close()` failed with a non aborted status, calling `DB::Close()` again will return the original status instead of Status::OK.
* Add CacheTier to advanced_options.h to describe the cache tier we used. Add a `lowest_used_cache_tier` option to `DBOptions` (immutable) and pass it to BlockBasedTableReader. By default it is `CacheTier::kNonVolatileBlockTier`, which means, we always use both block cache (kVolatileTier) and secondary cache (kNonVolatileBlockTier). By set it to `CacheTier::kVolatileTier`, the DB will not use the secondary cache.
* Even when options.max_compaction_bytes is hit, compaction output files are only cut when it aligns with grandparent files' boundaries. options.max_compaction_bytes could be slightly violated with the change, but the violation is no more than one target SST file size, which is usually much smaller.

### Performance Improvements
* Improved CPU efficiency of building block-based table (SST) files (#9039 and #9040).

### Java API Changes
* Add Java API bindings for new integrated BlobDB options
* `keyMayExist()` supports ByteBuffer.
* Fix multiget throwing Null Pointer Exception for num of keys > 70k (https://github.com/facebook/rocksdb/issues/8039).

## 6.25.0 (2021-09-20)
### Bug Fixes
* Allow secondary instance to refresh iterator. Assign read seq after referencing SuperVersion.
* Fixed a bug of secondary instance's last_sequence going backward, and reads on the secondary fail to see recent updates from the primary.
* Fixed a bug that could lead to duplicate DB ID or DB session ID in POSIX environments without /proc/sys/kernel/random/uuid.
* Fix a race in DumpStats() with column family destruction due to not taking a Ref on each entry while iterating the ColumnFamilySet.
* Fix a race in item ref counting in LRUCache when promoting an item from the SecondaryCache.
* Fix a race in BackupEngine if RateLimiter is reconfigured during concurrent Restore operations.
* Fix a bug on POSIX in which failure to create a lock file (e.g. out of space) can prevent future LockFile attempts in the same process on the same file from succeeding.
* Fix a bug that backup_rate_limiter and restore_rate_limiter in BackupEngine could not limit read rates.
* Fix the implementation of `prepopulate_block_cache = kFlushOnly` to only apply to flushes rather than to all generated files.
* Fix WAL log data corruption when using DBOptions.manual_wal_flush(true) and WriteOptions.sync(true) together. The sync WAL should work with locked log_write_mutex_.
* Add checks for validity of the IO uring completion queue entries, and fail the BlockBasedTableReader MultiGet sub-batch if there's an invalid completion
* Add an interface RocksDbIOUringEnable() that, if defined by the user, will allow them to enable/disable the use of IO uring by RocksDB
* Fix the bug that when direct I/O is used and MultiRead() returns a short result, RandomAccessFileReader::MultiRead() still returns full size buffer, with returned short value together with some data in original buffer. This bug is unlikely cause incorrect results, because (1) since FileSystem layer is expected to retry on short result, returning short results is only possible when asking more bytes in the end of the file, which RocksDB doesn't do when using MultiRead(); (2) checksum is unlikely to match.

### New Features
* RemoteCompaction's interface now includes `db_name`, `db_id`, `session_id`, which could help the user uniquely identify compaction job between db instances and sessions.
* Added a ticker statistic, "rocksdb.verify_checksum.read.bytes", reporting how many bytes were read from file to serve `VerifyChecksum()` and `VerifyFileChecksums()` queries.
* Added ticker statistics, "rocksdb.backup.read.bytes" and "rocksdb.backup.write.bytes", reporting how many bytes were read and written during backup.
* Added properties for BlobDB: `rocksdb.num-blob-files`, `rocksdb.blob-stats`, `rocksdb.total-blob-file-size`, and `rocksdb.live-blob-file-size`. The existing property `rocksdb.estimate_live-data-size` was also extended to include live bytes residing in blob files.
* Added two new RateLimiter IOPriorities: `Env::IO_USER`,`Env::IO_MID`. `Env::IO_USER` will have superior priority over all other RateLimiter IOPriorities without being subject to fair scheduling constraint.
* `SstFileWriter` now supports `Put`s and `Delete`s with user-defined timestamps. Note that the ingestion logic itself is not timestamp-aware yet.
* Allow a single write batch to include keys from multiple column families whose timestamps' formats can differ. For example, some column families may disable timestamp, while others enable timestamp.
* Add compaction priority information in RemoteCompaction, which can be used to schedule high priority job first.
* Added new callback APIs `OnBlobFileCreationStarted`,`OnBlobFileCreated`and `OnBlobFileDeleted` in `EventListener` class of listener.h. It notifies listeners during creation/deletion of individual blob files in Integrated BlobDB. It also log blob file creation finished event and deletion event in LOG file.
* Batch blob read requests for `DB::MultiGet` using `MultiRead`.
* Add support for fallback to local compaction, the user can return `CompactionServiceJobStatus::kUseLocal` to instruct RocksDB to run the compaction locally instead of waiting for the remote compaction result.
* Add built-in rate limiter's implementation of `RateLimiter::GetTotalPendingRequest(int64_t* total_pending_requests, const Env::IOPriority pri)` for the total number of requests that are pending for bytes in the rate limiter.
* Charge memory usage during data buffering, from which training samples are gathered for dictionary compression, to block cache. Unbuffering data can now be triggered if the block cache becomes full and `strict_capacity_limit=true` for the block cache, in addition to existing conditions that can trigger unbuffering.

### Public API change
* Remove obsolete implementation details FullKey and ParseFullKey from public API
* Change `SstFileMetaData::size` from `size_t` to `uint64_t`.
* Made Statistics extend the Customizable class and added a CreateFromString method.  Implementations of Statistics need to be registered with the ObjectRegistry and to implement a Name() method in order to be created via this method.
* Extended `FlushJobInfo` and `CompactionJobInfo` in listener.h to provide information about the blob files generated by a flush/compaction and garbage collected during compaction in Integrated BlobDB. Added struct members `blob_file_addition_infos` and `blob_file_garbage_infos` that contain this information.
* Extended parameter `output_file_names` of `CompactFiles` API to also include paths of the blob files generated by the compaction in Integrated BlobDB.
* Most `BackupEngine` functions now return `IOStatus` instead of `Status`. Most existing code should be compatible with this change but some calls might need to be updated.
* Add a new field `level_at_creation` in `TablePropertiesCollectorFactory::Context` to capture the level at creating the SST file (i.e, table), of which the properties are being collected.

### Miscellaneous
* Add a paranoid check where in case FileSystem layer doesn't fill the buffer but returns succeed, checksum is unlikely to match even if buffer contains a previous block. The byte modified is not useful anyway, so it isn't expected to change any behavior when FileSystem is satisfying its contract.

## 6.24.0 (2021-08-20)
### Bug Fixes
* If the primary's CURRENT file is missing or inaccessible, the secondary instance should not hang repeatedly trying to switch to a new MANIFEST. It should instead return the error code encountered while accessing the file.
* Restoring backups with BackupEngine is now a logically atomic operation, so that if a restore operation is interrupted, DB::Open on it will fail. Using BackupEngineOptions::sync (default) ensures atomicity even in case of power loss or OS crash.
* Fixed a race related to the destruction of `ColumnFamilyData` objects. The earlier logic unlocked the DB mutex before destroying the thread-local `SuperVersion` pointers, which could result in a process crash if another thread managed to get a reference to the `ColumnFamilyData` object.
* Removed a call to `RenameFile()` on a non-existent info log file ("LOG") when opening a new DB. Such a call was guaranteed to fail though did not impact applications since we swallowed the error. Now we also stopped swallowing errors in renaming "LOG" file.
* Fixed an issue where `OnFlushCompleted` was not called for atomic flush.
* Fixed a bug affecting the batched `MultiGet` API when used with keys spanning multiple column families and `sorted_input == false`.
* Fixed a potential incorrect result in opt mode and assertion failures caused by releasing snapshot(s) during compaction.
* Fixed passing of BlobFileCompletionCallback to Compaction job and Atomic flush job which was default paramter (nullptr). BlobFileCompletitionCallback is internal callback that manages addition of blob files to SSTFileManager.
* Fixed MultiGet not updating the block_read_count and block_read_byte PerfContext counters.

### New Features
* Made the EventListener extend the Customizable class.
* EventListeners that have a non-empty Name() and that are registered with the ObjectRegistry can now be serialized to/from the OPTIONS file.
* Insert warm blocks (data blocks, uncompressed dict blocks, index and filter blocks) in Block cache during flush under option BlockBasedTableOptions.prepopulate_block_cache. Previously it was enabled for only data blocks.
* BlockBasedTableOptions.prepopulate_block_cache can be dynamically configured using DB::SetOptions.
* Add CompactionOptionsFIFO.age_for_warm, which allows RocksDB to move old files to warm tier in FIFO compactions. Note that file temperature is still an experimental feature.
* Add a comment to suggest btrfs user to disable file preallocation by setting `options.allow_fallocate=false`.
* Fast forward option in Trace replay changed to double type to allow replaying at a lower speed, by settings the value between 0 and 1. This option can be set via `ReplayOptions` in `Replayer::Replay()`, or via `--trace_replay_fast_forward` in db_bench.
* Add property `LiveSstFilesSizeAtTemperature` to retrieve sst file size at different temperature.
* Added a stat rocksdb.secondary.cache.hits.
* Added a PerfContext counter secondary_cache_hit_count.
* The integrated BlobDB implementation now supports the tickers `BLOB_DB_BLOB_FILE_BYTES_READ`, `BLOB_DB_GC_NUM_KEYS_RELOCATED`, and `BLOB_DB_GC_BYTES_RELOCATED`, as well as the histograms `BLOB_DB_COMPRESSION_MICROS` and `BLOB_DB_DECOMPRESSION_MICROS`.
* Added hybrid configuration of Ribbon filter and Bloom filter where some LSM levels use Ribbon for memory space efficiency and some use Bloom for speed. See NewRibbonFilterPolicy. This also changes the default behavior of NewRibbonFilterPolicy to use Bloom for flushes under Leveled and Universal compaction and Ribbon otherwise. The C API function `rocksdb_filterpolicy_create_ribbon` is unchanged but adds new `rocksdb_filterpolicy_create_ribbon_hybrid`.

### Public API change
* Added APIs to decode and replay trace file via Replayer class. Added `DB::NewDefaultReplayer()` to create a default Replayer instance. Added `TraceReader::Reset()` to restart reading a trace file. Created trace_record.h, trace_record_result.h and utilities/replayer.h files to access the decoded Trace records, replay them, and query the actual operation results.
* Added Configurable::GetOptionsMap to the public API for use in creating new Customizable classes.
* Generalized bits_per_key parameters in C API from int to double for greater configurability. Although this is a compatible change for existing C source code, anything depending on C API signatures, such as foreign function interfaces, will need to be updated.

### Performance Improvements
* Try to avoid updating DBOptions if `SetDBOptions()` does not change any option value.

### Behavior Changes
* `StringAppendOperator` additionally accepts a string as the delimiter.
* BackupEngineOptions::sync (default true) now applies to restoring backups in addition to creating backups. This could slow down restores, but ensures they are fully persisted before returning OK. (Consider increasing max_background_operations to improve performance.)

## 6.23.0 (2021-07-16)
### Behavior Changes
* Obsolete keys in the bottommost level that were preserved for a snapshot will now be cleaned upon snapshot release in all cases. This form of compaction (snapshot release triggered compaction) previously had an artificial limitation that multiple tombstones needed to be present.
### Bug Fixes
* Blob file checksums are now printed in hexadecimal format when using the `manifest_dump` `ldb` command.
* `GetLiveFilesMetaData()` now populates the `temperature`, `oldest_ancester_time`, and `file_creation_time` fields of its `LiveFileMetaData` results when the information is available. Previously these fields always contained zero indicating unknown.
* Fix mismatches of OnCompaction{Begin,Completed} in case of DisableManualCompaction().
* Fix continuous logging of an existing background error on every user write
* Fix a bug that `Get()` return Status::OK() and an empty value for non-existent key when `read_options.read_tier = kBlockCacheTier`.
* Fix a bug that stat in `get_context` didn't accumulate to statistics when query is failed.
* Fixed handling of DBOptions::wal_dir with LoadLatestOptions() or ldb --try_load_options on a copied or moved DB. Previously, when the WAL directory is same as DB directory (default), a copied or moved DB would reference the old path of the DB as the WAL directory, potentially corrupting both copies. Under this change, the wal_dir from DB::GetOptions() or LoadLatestOptions() may now be empty, indicating that the current DB directory is used for WALs. This is also a subtle API change.

### New Features
* ldb has a new feature, `list_live_files_metadata`, that shows the live SST files, as well as their LSM storage level and the column family they belong to.
* The new BlobDB implementation now tracks the amount of garbage in each blob file in the MANIFEST.
* Integrated BlobDB now supports Merge with base values (Put/Delete etc.).
* RemoteCompaction supports sub-compaction, the job_id in the user interface is changed from `int` to `uint64_t` to support sub-compaction id.
* Expose statistics option in RemoteCompaction worker.

### Public API change
* Added APIs to the Customizable class to allow developers to create their own Customizable classes.  Created the utilities/customizable_util.h file to contain helper methods for developing new Customizable classes.
* Change signature of SecondaryCache::Name().  Make SecondaryCache customizable and add SecondaryCache::CreateFromString method.

## 6.22.0 (2021-06-18)
### Behavior Changes
* Added two additional tickers, MEMTABLE_PAYLOAD_BYTES_AT_FLUSH and MEMTABLE_GARBAGE_BYTES_AT_FLUSH. These stats can be used to estimate the ratio of "garbage" (outdated) bytes in the memtable that are discarded at flush time.
* Added API comments clarifying safe usage of Disable/EnableManualCompaction and EventListener callbacks for compaction.
### Bug Fixes
* fs_posix.cc GetFreeSpace() always report disk space available to root even when running as non-root.  Linux defaults often have disk mounts with 5 to 10 percent of total space reserved only for root.  Out of space could result for non-root users.
* Subcompactions are now disabled when user-defined timestamps are used, since the subcompaction boundary picking logic is currently not timestamp-aware, which could lead to incorrect results when different subcompactions process keys that only differ by timestamp.
* Fix an issue that `DeleteFilesInRange()` may cause ongoing compaction reports corruption exception, or ASSERT for debug build. There's no actual data loss or corruption that we find.
* Fixed confusingly duplicated output in LOG for periodic stats ("DUMPING STATS"), including "Compaction Stats" and "File Read Latency Histogram By Level".
* Fixed performance bugs in background gathering of block cache entry statistics, that could consume a lot of CPU when there are many column families with a shared block cache.

### New Features
* Marked the Ribbon filter and optimize_filters_for_memory features as production-ready, each enabling memory savings for Bloom-like filters. Use `NewRibbonFilterPolicy` in place of `NewBloomFilterPolicy` to use Ribbon filters instead of Bloom, or `ribbonfilter` in place of `bloomfilter` in configuration string.
* Allow `DBWithTTL` to use `DeleteRange` api just like other DBs. `DeleteRangeCF()` which executes `WriteBatchInternal::DeleteRange()` has been added to the handler in `DBWithTTLImpl::Write()` to implement it.
* Add BlockBasedTableOptions.prepopulate_block_cache.  If enabled, it prepopulate warm/hot data blocks which are already in memory into block cache at the time of flush. On a flush, the data block that is in memory (in memtables) get flushed to the device. If using Direct IO, additional IO is incurred to read this data back into memory again, which is avoided by enabling this option and it also helps with Distributed FileSystem. More details in include/rocksdb/table.h.
* Added a `cancel` field to `CompactRangeOptions`, allowing individual in-process manual range compactions to be cancelled.

### New Features
* Added BlobMetaData to the ColumnFamilyMetaData to return information about blob files

### Public API change
* Added GetAllColumnFamilyMetaData API to retrieve the ColumnFamilyMetaData about all column families.

## 6.21.0 (2021-05-21)
### Bug Fixes
* Fixed a bug in handling file rename error in distributed/network file systems when the server succeeds but client returns error. The bug can cause CURRENT file to point to non-existing MANIFEST file, thus DB cannot be opened.
* Fixed a bug where ingested files were written with incorrect boundary key metadata. In rare cases this could have led to a level's files being wrongly ordered and queries for the boundary keys returning wrong results.
* Fixed a data race between insertion into memtables and the retrieval of the DB properties `rocksdb.cur-size-active-mem-table`, `rocksdb.cur-size-all-mem-tables`, and `rocksdb.size-all-mem-tables`.
* Fixed the false-positive alert when recovering from the WAL file. Avoid reporting "SST file is ahead of WAL" on a newly created empty column family, if the previous WAL file is corrupted.
* Fixed a bug where `GetLiveFiles()` output included a non-existent file called "OPTIONS-000000". Backups and checkpoints, which use `GetLiveFiles()`, failed on DBs impacted by this bug. Read-write DBs were impacted when the latest OPTIONS file failed to write and `fail_if_options_file_error == false`. Read-only DBs were impacted when no OPTIONS files existed.
* Handle return code by io_uring_submit_and_wait() and io_uring_wait_cqe().
* In the IngestExternalFile() API, only try to sync the ingested file if the file is linked and the FileSystem/Env supports reopening a writable file.
* Fixed a bug that `AdvancedColumnFamilyOptions.max_compaction_bytes` is under-calculated for manual compaction (`CompactRange()`). Manual compaction is split to multiple compactions if the compaction size exceed the `max_compaction_bytes`. The bug creates much larger compaction which size exceed the user setting. On the other hand, larger manual compaction size can increase the subcompaction parallelism, you can tune that by setting `max_compaction_bytes`.

### Behavior Changes
* Due to the fix of false-postive alert of "SST file is ahead of WAL", all the CFs with no SST file (CF empty) will bypass the consistency check. We fixed a false-positive, but introduced a very rare true-negative which will be triggered in the following conditions: A CF with some delete operations in the last a few queries which will result in an empty CF (those are flushed to SST file and a compaction triggered which combines this file and all other SST files and generates an empty CF, or there is another reason to write a manifest entry for this CF after a flush that generates no SST file from an empty CF). The deletion entries are logged in a WAL and this WAL was corrupted, while the CF's log number points to the next WAL (due to the flush). Therefore, the DB can only recover to the point without these trailing deletions and cause the inconsistent DB status.

### New Features
* Add new option allow_stall passed during instance creation of WriteBufferManager. When allow_stall is set, WriteBufferManager will stall all writers shared across multiple DBs and columns if memory usage goes beyond specified WriteBufferManager::buffer_size (soft limit). Stall will be cleared when memory is freed after flush and memory usage goes down below buffer_size.
* Allow `CompactionFilter`s to apply in more table file creation scenarios such as flush and recovery. For compatibility, `CompactionFilter`s by default apply during compaction. Users can customize this behavior by overriding `CompactionFilterFactory::ShouldFilterTableFileCreation()`.
* Added more fields to FilterBuildingContext with LSM details, for custom filter policies that vary behavior based on where they are in the LSM-tree.
* Added DB::Properties::kBlockCacheEntryStats for querying statistics on what percentage of block cache is used by various kinds of blocks, etc. using DB::GetProperty and DB::GetMapProperty. The same information is now dumped to info LOG periodically according to `stats_dump_period_sec`.
* Add an experimental Remote Compaction feature, which allows the user to run Compaction on a different host or process. The feature is still under development, currently only works on some basic use cases. The interface will be changed without backward/forward compatibility support.
* RocksDB would validate total entries read in flush, and compare with counter inserted into it. If flush_verify_memtable_count = true (default), flush will fail. Otherwise, only log to info logs.
* Add `TableProperties::num_filter_entries`, which can be used with `TableProperties::filter_size` to calculate the effective bits per filter entry (unique user key or prefix) for a table file.

### Performance Improvements
* BlockPrefetcher is used by iterators to prefetch data if they anticipate more data to be used in future. It is enabled implicitly by rocksdb. Added change to take in account read pattern if reads are sequential. This would disable prefetching for random reads in MultiGet and iterators as readahead_size is increased exponential doing large prefetches.

### Public API change
* Removed a parameter from TableFactory::NewTableBuilder, which should not be called by user code because TableBuilder is not a public API.
* Removed unused structure `CompactionFilterContext`.
* The `skip_filters` parameter to SstFileWriter is now considered deprecated. Use `BlockBasedTableOptions::filter_policy` to control generation of filters.
* ClockCache is known to have bugs that could lead to crash or corruption, so should not be used until fixed. Use NewLRUCache instead.
* Added a new pure virtual function `ApplyToAllEntries` to `Cache`, to replace `ApplyToAllCacheEntries`. Custom `Cache` implementations must add an implementation. Because this function is for gathering statistics, an empty implementation could be acceptable for some applications.
* Added the ObjectRegistry to the ConfigOptions class.  This registry instance will be used to find any customizable loadable objects during initialization.
* Expanded the ObjectRegistry functionality to allow nested ObjectRegistry instances.  Added methods to register a set of functions with the registry/library as a group.
* Deprecated backupable_db.h and BackupableDBOptions in favor of new versions with appropriate names: backup_engine.h and BackupEngineOptions. Old API compatibility is preserved.

### Default Option Change
* When options.arena_block_size <= 0 (default value 0), still use writer_buffer_size / 8 but cap to 1MB. Too large alloation size might not be friendly to allocator and might cause performance issues in extreme cases.

### Build
* By default, try to build with liburing. For make, if ROCKSDB_USE_IO_URING is not set, treat as enable, which means RocksDB will try to build with liburing. Users can disable it with ROCKSDB_USE_IO_URING=0. For cmake, add WITH_LIBURING to control it, with default on.

## 6.20.0 (2021-04-16)
### Behavior Changes
* `ColumnFamilyOptions::sample_for_compression` now takes effect for creation of all block-based tables. Previously it only took effect for block-based tables created by flush.
* `CompactFiles()` can no longer compact files from lower level to up level, which has the risk to corrupt DB (details: #8063). The validation is also added to all compactions.
* Fixed some cases in which DB::OpenForReadOnly() could write to the filesystem. If you want a Logger with a read-only DB, you must now set DBOptions::info_log yourself, such as using CreateLoggerFromOptions().
* get_iostats_context() will never return nullptr. If thread-local support is not available, and user does not opt-out iostats context, then compilation will fail. The same applies to perf context as well.
* Added support for WriteBatchWithIndex::NewIteratorWithBase when overwrite_key=false.  Previously, this combination was not supported and would assert or return nullptr.
* Improve the behavior of WriteBatchWithIndex for Merge operations.  Now more operations may be stored in order to return the correct merged result.

### Bug Fixes
* Use thread-safe `strerror_r()` to get error messages.
* Fixed a potential hang in shutdown for a DB whose `Env` has high-pri thread pool disabled (`Env::GetBackgroundThreads(Env::Priority::HIGH) == 0`)
* Made BackupEngine thread-safe and added documentation comments to clarify what is safe for multiple BackupEngine objects accessing the same backup directory.
* Fixed crash (divide by zero) when compression dictionary is applied to a file containing only range tombstones.
* Fixed a backward iteration bug with partitioned filter enabled: not including the prefix of the last key of the previous filter partition in current filter partition can cause wrong iteration result.
* Fixed a bug that allowed `DBOptions::max_open_files` to be set with a non-negative integer with `ColumnFamilyOptions::compaction_style = kCompactionStyleFIFO`.

### Performance Improvements
* On ARM platform, use `yield` instead of `wfe` to relax cpu to gain better performance.

### Public API change
* Added `TableProperties::slow_compression_estimated_data_size` and `TableProperties::fast_compression_estimated_data_size`. When `ColumnFamilyOptions::sample_for_compression > 0`, they estimate what `TableProperties::data_size` would have been if the "fast" or "slow" (see `ColumnFamilyOptions::sample_for_compression` API doc for definitions) compression had been used instead.
* Update DB::StartIOTrace and remove Env object from the arguments as its redundant and DB already has Env object that is passed down to IOTracer::StartIOTrace
* Added `FlushReason::kWalFull`, which is reported when a memtable is flushed due to the WAL reaching its size limit; those flushes were previously reported as `FlushReason::kWriteBufferManager`. Also, changed the reason for flushes triggered by the write buffer manager to `FlushReason::kWriteBufferManager`; they were previously reported as `FlushReason::kWriteBufferFull`.
* Extend file_checksum_dump ldb command and DB::GetLiveFilesChecksumInfo API for IntegratedBlobDB and get checksum of blob files along with SST files.

### New Features
* Added the ability to open BackupEngine backups as read-only DBs, using BackupInfo::name_for_open and env_for_open provided by BackupEngine::GetBackupInfo() with include_file_details=true.
* Added BackupEngine support for integrated BlobDB, with blob files shared between backups when table files are shared. Because of current limitations, blob files always use the kLegacyCrc32cAndFileSize naming scheme, and incremental backups must read and checksum all blob files in a DB, even for files that are already backed up.
* Added an optional output parameter to BackupEngine::CreateNewBackup(WithMetadata) to return the BackupID of the new backup.
* Added BackupEngine::GetBackupInfo / GetLatestBackupInfo for querying individual backups.
* Made the Ribbon filter a long-term supported feature in terms of the SST schema(compatible with version >= 6.15.0) though the API for enabling it is expected to change.

## 6.19.0 (2021-03-21)
### Bug Fixes
* Fixed the truncation error found in APIs/tools when dumping block-based SST files in a human-readable format. After fix, the block-based table can be fully dumped as a readable file.
* When hitting a write slowdown condition, no write delay (previously 1 millisecond) is imposed until `delayed_write_rate` is actually exceeded, with an initial burst allowance of 1 millisecond worth of bytes. Also, beyond the initial burst allowance, `delayed_write_rate` is now more strictly enforced, especially with multiple column families.

### Public API change
* Changed default `BackupableDBOptions::share_files_with_checksum` to `true` and deprecated `false` because of potential for data loss. Note that accepting this change in behavior can temporarily increase backup data usage because files are not shared between backups using the two different settings. Also removed obsolete option kFlagMatchInterimNaming.
* Add a new option BlockBasedTableOptions::max_auto_readahead_size. RocksDB does auto-readahead for iterators on noticing more than two reads for a table file if user doesn't provide readahead_size. The readahead starts at 8KB and doubles on every additional read upto max_auto_readahead_size and now max_auto_readahead_size can be configured dynamically as well. Found that 256 KB readahead size provides the best performance, based on experiments, for auto readahead. Experiment data is in PR #3282. If value is set 0 then no automatic prefetching will be done by rocksdb. Also changing the value will only affect files opened after the change.
* Add suppport to extend DB::VerifyFileChecksums API to also verify blob files checksum.
* When using the new BlobDB, the amount of data written by flushes/compactions is now broken down into table files and blob files in the compaction statistics; namely, Write(GB) denotes the amount of data written to table files, while Wblob(GB) means the amount of data written to blob files.
* New default BlockBasedTableOptions::format_version=5 to enable new Bloom filter implementation by default, compatible with RocksDB versions >= 6.6.0.
* Add new SetBufferSize API to WriteBufferManager to allow dynamic management of memory allotted to all write buffers.  This allows user code to adjust memory monitoring provided by WriteBufferManager as process memory needs change datasets grow and shrink.
* Clarified the required semantics of Read() functions in FileSystem and Env APIs. Please ensure any custom implementations are compliant.
* For the new integrated BlobDB implementation, compaction statistics now include the amount of data read from blob files during compaction (due to garbage collection or compaction filters). Write amplification metrics have also been extended to account for data read from blob files.
* Add EqualWithoutTimestamp() to Comparator.
* Extend support to track blob files in SSTFileManager whenever a blob file is created/deleted. Blob files will be scheduled to delete via SSTFileManager and SStFileManager will now take blob files in account while calculating size and space limits along with SST files.
* Add new Append and PositionedAppend API with checksum handoff to legacy Env.

### New Features
* Support compaction filters for the new implementation of BlobDB. Add `FilterBlobByKey()` to `CompactionFilter`. Subclasses can override this method so that compaction filters can determine whether the actual blob value has to be read during compaction. Use a new `kUndetermined` in `CompactionFilter::Decision` to indicated that further action is necessary for compaction filter to make a decision.
* Add support to extend retrieval of checksums for blob files from the MANIFEST when checkpointing. During backup, rocksdb can detect corruption in blob files  during file copies.
* Add new options for db_bench --benchmarks: flush, waitforcompaction, compact0, compact1.
* Add an option to BackupEngine::GetBackupInfo to include the name and size of each backed-up file. Especially in the presence of file sharing among backups, this offers detailed insight into backup space usage.
* Enable backward iteration on keys with user-defined timestamps.
* Add statistics and info log for error handler: counters for bg error, bg io error, bg retryable io error, auto resume count, auto resume total retry number, and auto resume sucess; Histogram for auto resume retry count in each recovery call. Note that, each auto resume attempt will have one or multiple retries.

### Behavior Changes
* During flush, only WAL sync retryable IO error is mapped to hard error, which will stall the writes. When WAL is used but only SST file write has retryable IO error, it will be mapped to soft error and write will not be affected.

## 6.18.0 (2021-02-19)
### Behavior Changes
* When retryable IO error occurs during compaction, it is mapped to soft error and set the BG error. However, auto resume is not called to clean the soft error since compaction will reschedule by itself. In this change, When retryable IO error occurs during compaction, BG error is not set. User will be informed the error via EventHelper.
* Introduce a new trace file format for query tracing and replay and trace file version is bump up to 0.2. A payload map is added as the first portion of the payload. We will not have backward compatible issues when adding new entries to trace records. Added the iterator_upper_bound and iterator_lower_bound in Seek and SeekForPrev tracing function. Added them as the new payload member for iterator tracing.

### New Features
* Add support for key-value integrity protection in live updates from the user buffers provided to `WriteBatch` through the write to RocksDB's in-memory update buffer (memtable). This is intended to detect some cases of in-memory data corruption, due to either software or hardware errors. Users can enable protection by constructing their `WriteBatch` with `protection_bytes_per_key == 8`.
* Add support for updating `full_history_ts_low` option in manual compaction, which is for old timestamp data GC.
* Add a mechanism for using Makefile to build external plugin code into the RocksDB libraries/binaries. This intends to simplify compatibility and distribution for plugins (e.g., special-purpose `FileSystem`s) whose source code resides outside the RocksDB repo. See "plugin/README.md" for developer details, and "PLUGINS.md" for a listing of available plugins.
* Added memory pre-fetching for experimental Ribbon filter, which especially optimizes performance with batched MultiGet.
* A new, experimental version of BlobDB (key-value separation) is now available. The new implementation is integrated into the RocksDB core, i.e. it is accessible via the usual `rocksdb::DB` API, as opposed to the separate `rocksdb::blob_db::BlobDB` interface used by the earlier version, and can be configured on a per-column family basis using the configuration options `enable_blob_files`, `min_blob_size`, `blob_file_size`, `blob_compression_type`, `enable_blob_garbage_collection`, and `blob_garbage_collection_age_cutoff`. It extends RocksDB's consistency guarantees to blobs, and offers more features and better performance. Note that some features, most notably `Merge`, compaction filters, and backup/restore are not yet supported, and there is no support for migrating a database created by the old implementation.

### Bug Fixes
* Since 6.15.0, `TransactionDB` returns error `Status`es from calls to `DeleteRange()` and calls to `Write()` where the `WriteBatch` contains a range deletion. Previously such operations may have succeeded while not providing the expected transactional guarantees. There are certain cases where range deletion can still be used on such DBs; see the API doc on `TransactionDB::DeleteRange()` for details.
* `OptimisticTransactionDB` now returns error `Status`es from calls to `DeleteRange()` and calls to `Write()` where the `WriteBatch` contains a range deletion. Previously such operations may have succeeded while not providing the expected transactional guarantees.
* Fix `WRITE_PREPARED`, `WRITE_UNPREPARED` TransactionDB `MultiGet()` may return uncommitted data with snapshot.
* In DB::OpenForReadOnly, if any error happens while checking Manifest file path, it was overridden by Status::NotFound. It has been fixed and now actual error is returned.

### Public API Change
* Added a "only_mutable_options" flag to the ConfigOptions.  When this flag is "true", the Configurable functions and convenience methods (such as GetDBOptionsFromString) will only deal with options that are marked as mutable.  When this flag is true, only options marked as mutable can be configured (a Status::InvalidArgument will be returned) and options not marked as mutable will not be returned or compared.  The default is "false", meaning to compare all options.
* Add new Append and PositionedAppend APIs to FileSystem to bring the data verification information (data checksum information) from upper layer (e.g., WritableFileWriter) to the storage layer. In this way, the customized FileSystem is able to verify the correctness of data being written to the storage on time. Add checksum_handoff_file_types to DBOptions. User can use this option to control which file types (Currently supported file tyes: kWALFile, kTableFile, kDescriptorFile.) should use the new Append and PositionedAppend APIs to handoff the verification information. Currently, RocksDB only use crc32c to calculate the checksum for write handoff.
* Add an option, `CompressionOptions::max_dict_buffer_bytes`, to limit the in-memory buffering for selecting samples for generating/training a dictionary. The limit is currently loosely adhered to.


## 6.17.0 (2021-01-15)
### Behavior Changes
* When verifying full file checksum with `DB::VerifyFileChecksums()`, we now fail with `Status::InvalidArgument` if the name of the checksum generator used for verification does not match the name of the checksum generator used for protecting the file when it was created.
* Since RocksDB does not continue write the same file if a file write fails for any reason, the file scope write IO error is treated the same as retryable IO error. More information about error handling of file scope IO error is included in `ErrorHandler::SetBGError`.

### Bug Fixes
* Version older than 6.15 cannot decode VersionEdits `WalAddition` and `WalDeletion`, fixed this by changing the encoded format of them to be ignorable by older versions.
* Fix a race condition between DB startups and shutdowns in managing the periodic background worker threads. One effect of this race condition could be the process being terminated.

### Public API Change
* Add a public API WriteBufferManager::dummy_entries_in_cache_usage() which reports the size of dummy entries stored in cache (passed to WriteBufferManager). Dummy entries are used to account for DataBlocks.
* Add a SystemClock class that contains the time-related methods from Env.  The original methods in Env may be deprecated in a future release.  This class will allow easier testing, development, and expansion of time-related features.
* Add a public API GetRocksBuildProperties and GetRocksBuildInfoAsString to get properties about the current build.  These properties may include settings related to the GIT settings (branch, timestamp).  This change also sets the "build date" based on the GIT properties, rather than the actual build time, thereby enabling more reproducible builds.

## 6.16.0 (2020-12-18)
### Behavior Changes
* Attempting to write a merge operand without explicitly configuring `merge_operator` now fails immediately, causing the DB to enter read-only mode. Previously, failure was deferred until the `merge_operator` was needed by a user read or a background operation.

### Bug Fixes
* Truncated WALs ending in incomplete records can no longer produce gaps in the recovered data when `WALRecoveryMode::kPointInTimeRecovery` is used. Gaps are still possible when WALs are truncated exactly on record boundaries; for complete protection, users should enable `track_and_verify_wals_in_manifest`.
* Fix a bug where compressed blocks read by MultiGet are not inserted into the compressed block cache when use_direct_reads = true.
* Fixed the issue of full scanning on obsolete files when there are too many outstanding compactions with ConcurrentTaskLimiter enabled.
* Fixed the logic of populating native data structure for `read_amp_bytes_per_bit` during OPTIONS file parsing on big-endian architecture. Without this fix, original code introduced in PR7659, when running on big-endian machine, can mistakenly store read_amp_bytes_per_bit (an uint32) in little endian format. Future access to `read_amp_bytes_per_bit` will give wrong values. Little endian architecture is not affected.
* Fixed prefix extractor with timestamp issues.
* Fixed a bug in atomic flush: in two-phase commit mode, the minimum WAL log number to keep is incorrect.
* Fixed a bug related to checkpoint in PR7789: if there are multiple column families, and the checkpoint is not opened as read only, then in rare cases, data loss may happen in the checkpoint. Since backup engine relies on checkpoint, it may also be affected.
* When ldb --try_load_options is used with the --column_family option, the ColumnFamilyOptions for the specified column family was not loaded from the OPTIONS file. Fix it so its loaded from OPTIONS and then overridden with command line overrides.

### New Features
* User defined timestamp feature supports `CompactRange` and `GetApproximateSizes`.
* Support getting aggregated table properties (kAggregatedTableProperties and kAggregatedTablePropertiesAtLevel) with DB::GetMapProperty, for easier access to the data in a structured format.
* Experimental option BlockBasedTableOptions::optimize_filters_for_memory now works with experimental Ribbon filter (as well as Bloom filter).

### Public API Change
* Deprecated public but rarely-used FilterBitsBuilder::CalculateNumEntry, which is replaced with ApproximateNumEntries taking a size_t parameter and returning size_t.
* To improve portability the functions `Env::GetChildren` and `Env::GetChildrenFileAttributes` will no longer return entries for the special directories `.` or `..`.
* Added a new option `track_and_verify_wals_in_manifest`. If `true`, the log numbers and sizes of the synced WALs are tracked in MANIFEST, then during DB recovery, if a synced WAL is missing from disk, or the WAL's size does not match the recorded size in MANIFEST, an error will be reported and the recovery will be aborted. Note that this option does not work with secondary instance.
* `rocksdb_approximate_sizes` and `rocksdb_approximate_sizes_cf` in the C API now requires an error pointer (`char** errptr`) for receiving any error.
* All overloads of DB::GetApproximateSizes now return Status, so that any failure to obtain the sizes is indicated to the caller.

## 6.15.0 (2020-11-13)
### Bug Fixes
* Fixed a bug in the following combination of features: indexes with user keys (`format_version >= 3`), indexes are partitioned (`index_type == kTwoLevelIndexSearch`), and some index partitions are pinned in memory (`BlockBasedTableOptions::pin_l0_filter_and_index_blocks_in_cache`). The bug could cause keys to be truncated when read from the index leading to wrong read results or other unexpected behavior.
* Fixed a bug when indexes are partitioned (`index_type == kTwoLevelIndexSearch`), some index partitions are pinned in memory (`BlockBasedTableOptions::pin_l0_filter_and_index_blocks_in_cache`), and partitions reads could be mixed between block cache and directly from the file (e.g., with `enable_index_compression == 1` and `mmap_read == 1`, partitions that were stored uncompressed due to poor compression ratio would be read directly from the file via mmap, while partitions that were stored compressed would be read from block cache). The bug could cause index partitions to be mistakenly considered empty during reads leading to wrong read results.
* Since 6.12, memtable lookup should report unrecognized value_type as corruption (#7121).
* Since 6.14, fix false positive flush/compaction `Status::Corruption` failure when `paranoid_file_checks == true` and range tombstones were written to the compaction output files.
* Since 6.14, fix a bug that could cause a stalled write to crash with mixed of slowdown and no_slowdown writes (`WriteOptions.no_slowdown=true`).
* Fixed a bug which causes hang in closing DB when refit level is set in opt build. It was because ContinueBackgroundWork() was called in assert statement which is a no op. It was introduced in 6.14.
* Fixed a bug which causes Get() to return incorrect result when a key's merge operand is applied twice. This can occur if the thread performing Get() runs concurrently with a background flush thread and another thread writing to the MANIFEST file (PR6069).
* Reverted a behavior change silently introduced in 6.14.2, in which the effects of the `ignore_unknown_options` flag (used in option parsing/loading functions) changed.
* Reverted a behavior change silently introduced in 6.14, in which options parsing/loading functions began returning `NotFound` instead of `InvalidArgument` for option names not available in the present version.
* Fixed MultiGet bugs it doesn't return valid data with user defined timestamp.
* Fixed a potential bug caused by evaluating `TableBuilder::NeedCompact()` before `TableBuilder::Finish()` in compaction job. For example, the `NeedCompact()` method of `CompactOnDeletionCollector` returned by built-in `CompactOnDeletionCollectorFactory` requires `BlockBasedTable::Finish()` to return the correct result. The bug can cause a compaction-generated file not to be marked for future compaction based on deletion ratio.
* Fixed a seek issue with prefix extractor and timestamp.
* Fixed a bug of encoding and parsing BlockBasedTableOptions::read_amp_bytes_per_bit as a 64-bit integer.
* Fixed a bug of a recovery corner case, details in PR7621.

### Public API Change
* Deprecate `BlockBasedTableOptions::pin_l0_filter_and_index_blocks_in_cache` and `BlockBasedTableOptions::pin_top_level_index_and_filter`. These options still take effect until users migrate to the replacement APIs in `BlockBasedTableOptions::metadata_cache_options`. Migration guidance can be found in the API comments on the deprecated options.
* Add new API `DB::VerifyFileChecksums` to verify SST file checksum with corresponding entries in the MANIFEST if present. Current implementation requires scanning and recomputing file checksums.

### Behavior Changes
* The dictionary compression settings specified in `ColumnFamilyOptions::compression_opts` now additionally affect files generated by flush and compaction to non-bottommost level. Previously those settings at most affected files generated by compaction to bottommost level, depending on whether `ColumnFamilyOptions::bottommost_compression_opts` overrode them. Users who relied on dictionary compression settings in `ColumnFamilyOptions::compression_opts` affecting only the bottommost level can keep the behavior by moving their dictionary settings to `ColumnFamilyOptions::bottommost_compression_opts` and setting its `enabled` flag.
* When the `enabled` flag is set in `ColumnFamilyOptions::bottommost_compression_opts`, those compression options now take effect regardless of the value in `ColumnFamilyOptions::bottommost_compression`. Previously, those compression options only took effect when `ColumnFamilyOptions::bottommost_compression != kDisableCompressionOption`. Now, they additionally take effect when `ColumnFamilyOptions::bottommost_compression == kDisableCompressionOption` (such a setting causes bottommost compression type to fall back to `ColumnFamilyOptions::compression_per_level` if configured, and otherwise fall back to `ColumnFamilyOptions::compression`).

### New Features
* An EXPERIMENTAL new Bloom alternative that saves about 30% space compared to Bloom filters, with about 3-4x construction time and similar query times is available using NewExperimentalRibbonFilterPolicy.

## 6.14 (2020-10-09)
### Bug fixes
* Fixed a bug after a `CompactRange()` with `CompactRangeOptions::change_level` set fails due to a conflict in the level change step, which caused all subsequent calls to `CompactRange()` with `CompactRangeOptions::change_level` set to incorrectly fail with a `Status::NotSupported("another thread is refitting")` error.
* Fixed a bug that the bottom most level compaction could still be a trivial move even if `BottommostLevelCompaction.kForce` or `kForceOptimized` is set.

### Public API Change
* The methods to create and manage EncrypedEnv have been changed.  The EncryptionProvider is now passed to NewEncryptedEnv as a shared pointer, rather than a raw pointer.  Comparably, the CTREncryptedProvider now takes a shared pointer, rather than a reference, to a BlockCipher.  CreateFromString methods have been added to BlockCipher and EncryptionProvider to provide a single API by which different ciphers and providers can be created, respectively.
* The internal classes (CTREncryptionProvider, ROT13BlockCipher, CTRCipherStream) associated with the EncryptedEnv have been moved out of the public API.  To create a CTREncryptionProvider, one can either use EncryptionProvider::NewCTRProvider, or EncryptionProvider::CreateFromString("CTR").  To create a new ROT13BlockCipher, one can either use BlockCipher::NewROT13Cipher or BlockCipher::CreateFromString("ROT13").
* The EncryptionProvider::AddCipher method has been added to allow keys to be added to an EncryptionProvider.  This API will allow future providers to support multiple cipher keys.
* Add a new option "allow_data_in_errors". When this new option is set by users, it allows users to opt-in to get error messages containing corrupted keys/values. Corrupt keys, values will be logged in the messages, logs, status etc. that will help users with the useful information regarding affected data. By default value of this option is set false to prevent users data to be exposed in the messages so currently, data will be redacted from logs, messages, status by default.
* AdvancedColumnFamilyOptions::force_consistency_checks is now true by default, for more proactive DB corruption detection at virtually no cost (estimated two extra CPU cycles per million on a major production workload). Corruptions reported by these checks now mention "force_consistency_checks" in case a false positive corruption report is suspected and the option needs to be disabled (unlikely). Since existing column families have a saved setting for force_consistency_checks, only new column families will pick up the new default.

### General Improvements
* The settings of the DBOptions and ColumnFamilyOptions are now managed by Configurable objects (see New Features).  The same convenience methods to configure these options still exist but the backend implementation has been unified under a common implementation.

### New Features

* Methods to configure serialize, and compare -- such as TableFactory -- are exposed directly through the Configurable base class (from which these objects inherit).  This change will allow for better and more thorough configuration management and retrieval in the future.  The options for a Configurable object can be set via the ConfigureFromMap, ConfigureFromString, or ConfigureOption method.  The serialized version of the options of an object can be retrieved via the GetOptionString, ToString, or GetOption methods.  The list of options supported by an object can be obtained via the GetOptionNames method.  The "raw" object (such as the BlockBasedTableOption) for an option may be retrieved via the GetOptions method.  Configurable options can be compared via the AreEquivalent method.  The settings within a Configurable object may be validated via the ValidateOptions method.  The object may be intialized (at which point only mutable options may be updated) via the PrepareOptions method.
* Introduce options.check_flush_compaction_key_order with default value to be true. With this option, during flush and compaction, key order will be checked when writing to each SST file. If the order is violated, the flush or compaction will fail.
* Added is_full_compaction to CompactionJobStats, so that the information is available through the EventListener interface.
* Add more stats for MultiGet in Histogram to get number of data blocks, index blocks, filter blocks and sst files read from file system per level.
* SST files have a new table property called db_host_id, which is set to the hostname by default. A new option in DBOptions, db_host_id, allows the property value to be overridden with a user specified string, or disable it completely by making the option string empty.
* Methods to create customizable extensions -- such as TableFactory -- are exposed directly through the Customizable base class (from which these objects inherit).  This change will allow these Customizable classes to be loaded and configured in a standard way (via CreateFromString).  More information on how to write and use Customizable classes is in the customizable.h header file.

## 6.13 (2020-09-12)
### Bug fixes
* Fix a performance regression introduced in 6.4 that makes a upper bound check for every Next() even if keys are within a data block that is within the upper bound.
* Fix a possible corruption to the LSM state (overlapping files within a level) when a `CompactRange()` for refitting levels (`CompactRangeOptions::change_level == true`) and another manual compaction are executed in parallel.
* Sanitize `recycle_log_file_num` to zero when the user attempts to enable it in combination with `WALRecoveryMode::kTolerateCorruptedTailRecords`. Previously the two features were allowed together, which compromised the user's configured crash-recovery guarantees.
* Fix a bug where a level refitting in CompactRange() might race with an automatic compaction that puts the data to the target level of the refitting. The bug has been there for years.
* Fixed a bug in version 6.12 in which BackupEngine::CreateNewBackup could fail intermittently with non-OK status when backing up a read-write DB configured with a DBOptions::file_checksum_gen_factory.
* Fix useless no-op compactions scheduled upon snapshot release when options.disable-auto-compactions = true.
* Fix a bug when max_write_buffer_size_to_maintain is set, immutable flushed memtable destruction is delayed until the next super version is installed. A memtable is not added to delete list because of its reference hold by super version and super version doesn't switch because of empt delete list. So memory usage keeps on increasing beyond write_buffer_size + max_write_buffer_size_to_maintain.
* Avoid converting MERGES to PUTS when allow_ingest_behind is true.
* Fix compression dictionary sampling together with `SstFileWriter`. Previously, the dictionary would be trained/finalized immediately with zero samples. Now, the whole `SstFileWriter` file is buffered in memory and then sampled.
* Fix a bug with `avoid_unnecessary_blocking_io=1` and creating backups (BackupEngine::CreateNewBackup) or checkpoints (Checkpoint::Create). With this setting and WAL enabled, these operations could randomly fail with non-OK status.
* Fix a bug in which bottommost compaction continues to advance the underlying InternalIterator to skip tombstones even after shutdown.

### New Features
* A new field `std::string requested_checksum_func_name` is added to `FileChecksumGenContext`, which enables the checksum factory to create generators for a suite of different functions.
* Added a new subcommand, `ldb unsafe_remove_sst_file`, which removes a lost or corrupt SST file from a DB's metadata. This command involves data loss and must not be used on a live DB.

### Performance Improvements
* Reduce thread number for multiple DB instances by re-using one global thread for statistics dumping and persisting.
* Reduce write-amp in heavy write bursts in `kCompactionStyleLevel` compaction style with `level_compaction_dynamic_level_bytes` set.
* BackupEngine incremental backups no longer read DB table files that are already saved to a shared part of the backup directory, unless `share_files_with_checksum` is used with `kLegacyCrc32cAndFileSize` naming (discouraged).
  * For `share_files_with_checksum`, we are confident there is no regression (vs. pre-6.12) in detecting DB or backup corruption at backup creation time, mostly because the old design did not leverage this extra checksum computation for detecting inconsistencies at backup creation time.
  * For `share_table_files` without "checksum" (not recommended), there is a regression in detecting fundamentally unsafe use of the option, greatly mitigated by file size checking (under "Behavior Changes"). Almost no reason to use `share_files_with_checksum=false` should remain.
  * `DB::VerifyChecksum` and `BackupEngine::VerifyBackup` with checksum checking are still able to catch corruptions that `CreateNewBackup` does not.

### Public API Change
* Expose kTypeDeleteWithTimestamp in EntryType and update GetEntryType() accordingly.
* Added file_checksum and file_checksum_func_name to TableFileCreationInfo, which can pass the table file checksum information through the OnTableFileCreated callback during flush and compaction.
* A warning is added to `DB::DeleteFile()` API describing its known problems and deprecation plan.
* Add a new stats level, i.e. StatsLevel::kExceptTickers (PR7329) to exclude tickers even if application passes a non-null Statistics object.
* Added a new status code IOStatus::IOFenced() for the Env/FileSystem to indicate that writes from this instance are fenced off. Like any other background error, this error is returned to the user in Put/Merge/Delete/Flush calls and can be checked using Status::IsIOFenced().

### Behavior Changes
* File abstraction `FSRandomAccessFile.Prefetch()` default return status is changed from `OK` to `NotSupported`. If the user inherited file doesn't implement prefetch, RocksDB will create internal prefetch buffer to improve read performance.
* When retryabel IO error happens during Flush (manifest write error is excluded) and WAL is disabled, originally it is mapped to kHardError. Now,it is mapped to soft error. So DB will not stall the writes unless the memtable is full. At the same time, when auto resume is triggered to recover the retryable IO error during Flush, SwitchMemtable is not called to avoid generating to many small immutable memtables. If WAL is enabled, no behavior changes.
* When considering whether a table file is already backed up in a shared part of backup directory, BackupEngine would already query the sizes of source (DB) and pre-existing destination (backup) files. BackupEngine now uses these file sizes to detect corruption, as at least one of (a) old backup, (b) backup in progress, or (c) current DB is corrupt if there's a size mismatch.

### Others
* Error in prefetching partitioned index blocks will not be swallowed. It will fail the query and return the IOError users.

## 6.12 (2020-07-28)
### Public API Change
* Encryption file classes now exposed for inheritance in env_encryption.h
* File I/O listener is extended to cover more I/O operations. Now class `EventListener` in listener.h contains new callback functions: `OnFileFlushFinish()`, `OnFileSyncFinish()`, `OnFileRangeSyncFinish()`, `OnFileTruncateFinish()`, and ``OnFileCloseFinish()``.
* `FileOperationInfo` now reports `duration` measured by `std::chrono::steady_clock` and `start_ts` measured by `std::chrono::system_clock` instead of start and finish timestamps measured by `system_clock`. Note that `system_clock` is called before `steady_clock` in program order at operation starts.
* `DB::GetDbSessionId(std::string& session_id)` is added. `session_id` stores a unique identifier that gets reset every time the DB is opened. This DB session ID should be unique among all open DB instances on all hosts, and should be unique among re-openings of the same or other DBs. This identifier is recorded in the LOG file on the line starting with "DB Session ID:".
* `DB::OpenForReadOnly()` now returns `Status::NotFound` when the specified DB directory does not exist. Previously the error returned depended on the underlying `Env`. This change is available in all 6.11 releases as well.
* A parameter `verify_with_checksum` is added to `BackupEngine::VerifyBackup`, which is false by default. If it is ture, `BackupEngine::VerifyBackup` verifies checksums and file sizes of backup files. Pass `false` for `verify_with_checksum` to maintain the previous behavior and performance of `BackupEngine::VerifyBackup`, by only verifying sizes of backup files.

### Behavior Changes
* Best-efforts recovery ignores CURRENT file completely. If CURRENT file is missing during recovery, best-efforts recovery still proceeds with MANIFEST file(s).
* In best-efforts recovery, an error that is not Corruption or IOError::kNotFound or IOError::kPathNotFound will be overwritten silently. Fix this by checking all non-ok cases and return early.
* When `file_checksum_gen_factory` is set to `GetFileChecksumGenCrc32cFactory()`, BackupEngine will compare the crc32c checksums of table files computed when creating a backup to the expected checksums stored in the DB manifest, and will fail `CreateNewBackup()` on mismatch (corruption). If the `file_checksum_gen_factory` is not set or set to any other customized factory, there is no checksum verification to detect if SST files in a DB are corrupt when read, copied, and independently checksummed by BackupEngine.
* When a DB sets `stats_dump_period_sec > 0`, either as the initial value for DB open or as a dynamic option change, the first stats dump is staggered in the following X seconds, where X is an integer in `[0, stats_dump_period_sec)`. Subsequent stats dumps are still spaced `stats_dump_period_sec` seconds apart.
* When the paranoid_file_checks option is true, a hash is generated of all keys and values are generated when the SST file is written, and then the values are read back in to validate the file.  A corruption is signaled if the two hashes do not match.

### Bug fixes
* Compressed block cache was automatically disabled with read-only DBs by mistake. Now it is fixed: compressed block cache will be in effective with read-only DB too.
* Fix a bug of wrong iterator result if another thread finishes an update and a DB flush between two statement.
* Disable file deletion after MANIFEST write/sync failure until db re-open or Resume() so that subsequent re-open will not see MANIFEST referencing deleted SSTs.
* Fix a bug when index_type == kTwoLevelIndexSearch in PartitionedIndexBuilder to update FlushPolicy to point to internal key partitioner when it changes from user-key mode to internal-key mode in index partition.
* Make compaction report InternalKey corruption while iterating over the input.
* Fix a bug which may cause MultiGet to be slow because it may read more data than requested, but this won't affect correctness. The bug was introduced in 6.10 release.
* Fail recovery and report once hitting a physical log record checksum mismatch, while reading MANIFEST. RocksDB should not continue processing the MANIFEST any further.
* Fixed a bug in size-amp-triggered and periodic-triggered universal compaction, where the compression settings for the first input level were used rather than the compression settings for the output (bottom) level.

### New Features
* DB identity (`db_id`) and DB session identity (`db_session_id`) are added to table properties and stored in SST files. SST files generated from SstFileWriter and Repairer have DB identity “SST Writer” and “DB Repairer”, respectively. Their DB session IDs are generated in the same way as `DB::GetDbSessionId`. The session ID for SstFileWriter (resp., Repairer) resets every time `SstFileWriter::Open` (resp., `Repairer::Run`) is called.
* Added experimental option BlockBasedTableOptions::optimize_filters_for_memory for reducing allocated memory size of Bloom filters (~10% savings with Jemalloc) while preserving the same general accuracy. To have an effect, the option requires format_version=5 and malloc_usable_size. Enabling this option is forward and backward compatible with existing format_version=5.
* `BackupableDBOptions::share_files_with_checksum_naming` is added with new default behavior for naming backup files with `share_files_with_checksum`, to address performance and backup integrity issues. See API comments for details.
* Added auto resume function to automatically recover the DB from background Retryable IO Error. When retryable IOError happens during flush and WAL write, the error is mapped to Hard Error and DB will be in read mode. When retryable IO Error happens during compaction, the error will be mapped to Soft Error. DB is still in write/read mode. Autoresume function will create a thread for a DB to call DB->ResumeImpl() to try the recover for Retryable IO Error during flush and WAL write. Compaction will be rescheduled by itself if retryable IO Error happens. Auto resume may also cause other Retryable IO Error during the recovery, so the recovery will fail. Retry the auto resume may solve the issue, so we use max_bgerror_resume_count to decide how many resume cycles will be tried in total. If it is <=0, auto resume retryable IO Error is disabled. Default is INT_MAX, which will lead to a infinit auto resume. bgerror_resume_retry_interval decides the time interval between two auto resumes.
* Option `max_subcompactions` can be set dynamically using DB::SetDBOptions().
* Added experimental ColumnFamilyOptions::sst_partitioner_factory to define determine the partitioning of sst files. This helps compaction to split the files on interesting boundaries (key prefixes) to make propagation of sst files less write amplifying (covering the whole key space).

### Performance Improvements
* Eliminate key copies for internal comparisons while accessing ingested block-based tables.
* Reduce key comparisons during random access in all block-based tables.
* BackupEngine avoids unnecessary repeated checksum computation for backing up a table file to the `shared_checksum` directory when using `share_files_with_checksum_naming = kUseDbSessionId` (new default), except on SST files generated before this version of RocksDB, which fall back on using `kLegacyCrc32cAndFileSize`.

## 6.11 (2020-06-12)
### Bug Fixes
* Fix consistency checking error swallowing in some cases when options.force_consistency_checks = true.
* Fix possible false NotFound status from batched MultiGet using index type kHashSearch.
* Fix corruption caused by enabling delete triggered compaction (NewCompactOnDeletionCollectorFactory) in universal compaction mode, along with parallel compactions. The bug can result in two parallel compactions picking the same input files, resulting in the DB resurrecting older and deleted versions of some keys.
* Fix a use-after-free bug in best-efforts recovery. column_family_memtables_ needs to point to valid ColumnFamilySet.
* Let best-efforts recovery ignore corrupted files during table loading.
* Fix corrupt key read from ingested file when iterator direction switches from reverse to forward at a key that is a prefix of another key in the same file. It is only possible in files with a non-zero global seqno.
* Fix abnormally large estimate from GetApproximateSizes when a range starts near the end of one SST file and near the beginning of another. Now GetApproximateSizes consistently and fairly includes the size of SST metadata in addition to data blocks, attributing metadata proportionally among the data blocks based on their size.
* Fix potential file descriptor leakage in PosixEnv's IsDirectory() and NewRandomAccessFile().
* Fix false negative from the VerifyChecksum() API when there is a checksum mismatch in an index partition block in a BlockBasedTable format table file (index_type is kTwoLevelIndexSearch).
* Fix sst_dump to return non-zero exit code if the specified file is not a recognized SST file or fails requested checks.
* Fix incorrect results from batched MultiGet for duplicate keys, when the duplicate key matches the largest key of an SST file and the value type for the key in the file is a merge value.

### Public API Change
* Flush(..., column_family) may return Status::ColumnFamilyDropped() instead of Status::InvalidArgument() if column_family is dropped while processing the flush request.
* BlobDB now explicitly disallows using the default column family's storage directories as blob directory.
* DeleteRange now returns `Status::InvalidArgument` if the range's end key comes before its start key according to the user comparator. Previously the behavior was undefined.
* ldb now uses options.force_consistency_checks = true by default and "--disable_consistency_checks" is added to disable it.
* DB::OpenForReadOnly no longer creates files or directories if the named DB does not exist, unless create_if_missing is set to true.
* The consistency checks that validate LSM state changes (table file additions/deletions during flushes and compactions) are now stricter, more efficient, and no longer optional, i.e. they are performed even if `force_consistency_checks` is `false`.
* Disable delete triggered compaction (NewCompactOnDeletionCollectorFactory) in universal compaction mode and num_levels = 1 in order to avoid a corruption bug.
* `pin_l0_filter_and_index_blocks_in_cache` no longer applies to L0 files larger than `1.5 * write_buffer_size` to give more predictable memory usage. Such L0 files may exist due to intra-L0 compaction, external file ingestion, or user dynamically changing `write_buffer_size` (note, however, that files that are already pinned will continue being pinned, even after such a dynamic change).
* In point-in-time wal recovery mode, fail database recovery in case of IOError while reading the WAL to avoid data loss.
* A new method `Env::LowerThreadPoolCPUPriority(Priority, CpuPriority)` is added to `Env` to be able to lower to a specific priority such as `CpuPriority::kIdle`.

### New Features
* sst_dump to add a new --readahead_size argument. Users can specify read size when scanning the data. Sst_dump also tries to prefetch tail part of the SST files so usually some number of I/Os are saved there too.
* Generate file checksum in SstFileWriter if Options.file_checksum_gen_factory is set. The checksum and checksum function name are stored in ExternalSstFileInfo after the sst file write is finished.
* Add a value_size_soft_limit in read options which limits the cumulative value size of keys read in batches in MultiGet. Once the cumulative value size of found keys exceeds read_options.value_size_soft_limit, all the remaining keys are returned with status Abort without further finding their values. By default the value_size_soft_limit is std::numeric_limits<uint64_t>::max().
* Enable SST file ingestion with file checksum information when calling IngestExternalFiles(const std::vector<IngestExternalFileArg>& args). Added files_checksums and files_checksum_func_names to IngestExternalFileArg such that user can ingest the sst files with their file checksum information. Added verify_file_checksum to IngestExternalFileOptions (default is True). To be backward compatible, if DB does not enable file checksum or user does not provide checksum information (vectors of files_checksums and files_checksum_func_names are both empty), verification of file checksum is always sucessful. If DB enables file checksum, DB will always generate the checksum for each ingested SST file during Prepare stage of ingestion and store the checksum in Manifest, unless verify_file_checksum is False and checksum information is provided by the application. In this case, we only verify the checksum function name and directly store the ingested checksum in Manifest. If verify_file_checksum is set to True, DB will verify the ingested checksum and function name with the genrated ones. Any mismatch will fail the ingestion. Note that, if IngestExternalFileOptions::write_global_seqno is True, the seqno will be changed in the ingested file. Therefore, the checksum of the file will be changed. In this case, a new checksum will be generated after the seqno is updated and be stored in the Manifest.

### Performance Improvements
* Eliminate redundant key comparisons during random access in block-based tables.

## 6.10 (2020-05-02)
### Bug Fixes
* Fix wrong result being read from ingested file. May happen when a key in the file happen to be prefix of another key also in the file. The issue can further cause more data corruption. The issue exists with rocksdb >= 5.0.0 since DB::IngestExternalFile() was introduced.
* Finish implementation of BlockBasedTableOptions::IndexType::kBinarySearchWithFirstKey. It's now ready for use. Significantly reduces read amplification in some setups, especially for iterator seeks.
* Fix a bug by updating CURRENT file so that it points to the correct MANIFEST file after best-efforts recovery.
* Fixed a bug where ColumnFamilyHandle objects were not cleaned up in case an error happened during BlobDB's open after the base DB had been opened.
* Fix a potential undefined behavior caused by trying to dereference nullable pointer (timestamp argument) in DB::MultiGet.
* Fix a bug caused by not including user timestamp in MultiGet LookupKey construction. This can lead to wrong query result since the trailing bytes of a user key, if not shorter than timestamp, will be mistaken for user timestamp.
* Fix a bug caused by using wrong compare function when sorting the input keys of MultiGet with timestamps.
* Upgraded version of bzip library (1.0.6 -> 1.0.8) used with RocksJava to address potential vulnerabilities if an attacker can manipulate compressed data saved and loaded by RocksDB (not normal). See issue #6703.

### Public API Change
* Add a ConfigOptions argument to the APIs dealing with converting options to and from strings and files.  The ConfigOptions is meant to replace some of the options (such as input_strings_escaped and ignore_unknown_options) and allow for more parameters to be passed in the future without changing the function signature.
* Add NewFileChecksumGenCrc32cFactory to the file checksum public API, such that the builtin Crc32c based file checksum generator factory can be used by applications.
* Add IsDirectory to Env and FS to indicate if a path is a directory.

### New Features
* Added support for pipelined & parallel compression optimization for `BlockBasedTableBuilder`. This optimization makes block building, block compression and block appending a pipeline, and uses multiple threads to accelerate block compression. Users can set `CompressionOptions::parallel_threads` greater than 1 to enable compression parallelism. This feature is experimental for now.
* Provide an allocator for memkind to be used with block cache. This is to work with memory technologies (Intel DCPMM is one such technology currently available) that require different libraries for allocation and management (such as PMDK and memkind). The high capacities available make it possible to provision large caches (up to several TBs in size) beyond what is achievable with DRAM.
* Option `max_background_flushes` can be set dynamically using DB::SetDBOptions().
* Added functionality in sst_dump tool to check the compressed file size for different compression levels and print the time spent on compressing files with each compression type. Added arguments `--compression_level_from` and `--compression_level_to` to report size of all compression levels and one compression_type must be specified with it so that it will report compressed sizes of one compression type with different levels.
* Added statistics for redundant insertions into block cache: rocksdb.block.cache.*add.redundant. (There is currently no coordination to ensure that only one thread loads a table block when many threads are trying to access that same table block.)

### Bug Fixes
* Fix a bug when making options.bottommost_compression, options.compression_opts and options.bottommost_compression_opts dynamically changeable: the modified values are not written to option files or returned back to users when being queried.
* Fix a bug where index key comparisons were unaccounted in `PerfContext::user_key_comparison_count` for lookups in files written with `format_version >= 3`.
* Fix many bloom.filter statistics not being updated in batch MultiGet.

### Performance Improvements
* Improve performance of batch MultiGet with partitioned filters, by sharing block cache lookups to applicable filter blocks.
* Reduced memory copies when fetching and uncompressing compressed blocks from sst files.

## 6.9.0 (2020-03-29)
### Behavior changes
* Since RocksDB 6.8, ttl-based FIFO compaction can drop a file whose oldest key becomes older than options.ttl while others have not. This fix reverts this and makes ttl-based FIFO compaction use the file's flush time as the criterion. This fix also requires that max_open_files = -1 and compaction_options_fifo.allow_compaction = false to function properly.

### Public API Change
* Fix spelling so that API now has correctly spelled transaction state name `COMMITTED`, while the old misspelled `COMMITED` is still available as an alias.
* Updated default format_version in BlockBasedTableOptions from 2 to 4. SST files generated with the new default can be read by RocksDB versions 5.16 and newer, and use more efficient encoding of keys in index blocks.
* A new parameter `CreateBackupOptions` is added to both `BackupEngine::CreateNewBackup` and `BackupEngine::CreateNewBackupWithMetadata`, you can decrease CPU priority of `BackupEngine`'s background threads by setting `decrease_background_thread_cpu_priority` and `background_thread_cpu_priority` in `CreateBackupOptions`.
* Updated the public API of SST file checksum. Introduce the FileChecksumGenFactory to create the FileChecksumGenerator for each SST file, such that the FileChecksumGenerator is not shared and it can be more general for checksum implementations. Changed the FileChecksumGenerator interface from Value, Extend, and GetChecksum to Update, Finalize, and GetChecksum. Finalize should be only called once after all data is processed to generate the final checksum. Temproal data should be maintained by the FileChecksumGenerator object itself and finally it can return the checksum string.

### Bug Fixes
* Fix a bug where range tombstone blocks in ingested files were cached incorrectly during ingestion. If range tombstones were read from those incorrectly cached blocks, the keys they covered would be exposed.
* Fix a data race that might cause crash when calling DB::GetCreationTimeOfOldestFile() by a small chance. The bug was introduced in 6.6 Release.
* Fix a bug where a boolean value optimize_filters_for_hits was for max threads when calling load table handles after a flush or compaction. The value is correct to 1. The bug should not cause user visible problems.
* Fix a bug which might crash the service when write buffer manager fails to insert the dummy handle to the block cache.

### Performance Improvements
* In CompactRange, for levels starting from 0, if the level does not have any file with any key falling in the specified range, the level is skipped. So instead of always compacting from level 0, the compaction starts from the first level with keys in the specified range until the last such level.
* Reduced memory copy when reading sst footer and blobdb in direct IO mode.
* When restarting a database with large numbers of sst files, large amount of CPU time is spent on getting logical block size of the sst files, which slows down the starting progress, this inefficiency is optimized away with an internal cache for the logical block sizes.

### New Features
* Basic support for user timestamp in iterator. Seek/SeekToFirst/Next and lower/upper bounds are supported. Reverse iteration is not supported. Merge is not considered.
* When file lock failure when the lock is held by the current process, return acquiring time and thread ID in the error message.
* Added a new option, best_efforts_recovery (default: false), to allow database to open in a db dir with missing table files. During best efforts recovery, missing table files are ignored, and database recovers to the most recent state without missing table file. Cross-column-family consistency is not guaranteed even if WAL is enabled.
* options.bottommost_compression, options.compression_opts and options.bottommost_compression_opts are now dynamically changeable.

## 6.8.0 (2020-02-24)
### Java API Changes
* Major breaking changes to Java comparators, toward standardizing on ByteBuffer for performant, locale-neutral operations on keys (#6252).
* Added overloads of common API methods using direct ByteBuffers for keys and values (#2283).

### Bug Fixes
* Fix incorrect results while block-based table uses kHashSearch, together with Prev()/SeekForPrev().
* Fix a bug that prevents opening a DB after two consecutive crash with TransactionDB, where the first crash recovers from a corrupted WAL with kPointInTimeRecovery but the second cannot.
* Fixed issue #6316 that can cause a corruption of the MANIFEST file in the middle when writing to it fails due to no disk space.
* Add DBOptions::skip_checking_sst_file_sizes_on_db_open. It disables potentially expensive checking of all sst file sizes in DB::Open().
* BlobDB now ignores trivially moved files when updating the mapping between blob files and SSTs. This should mitigate issue #6338 where out of order flush/compaction notifications could trigger an assertion with the earlier code.
* Batched MultiGet() ignores IO errors while reading data blocks, causing it to potentially continue looking for a key and returning stale results.
* `WriteBatchWithIndex::DeleteRange` returns `Status::NotSupported`. Previously it returned success even though reads on the batch did not account for range tombstones. The corresponding language bindings now cannot be used. In C, that includes `rocksdb_writebatch_wi_delete_range`, `rocksdb_writebatch_wi_delete_range_cf`, `rocksdb_writebatch_wi_delete_rangev`, and `rocksdb_writebatch_wi_delete_rangev_cf`. In Java, that includes `WriteBatchWithIndex::deleteRange`.
* Assign new MANIFEST file number when caller tries to create a new MANIFEST by calling LogAndApply(..., new_descriptor_log=true). This bug can cause MANIFEST being overwritten during recovery if options.write_dbid_to_manifest = true and there are WAL file(s).

### Performance Improvements
* Perfom readahead when reading from option files. Inside DB, options.log_readahead_size will be used as the readahead size. In other cases, a default 512KB is used.

### Public API Change
* The BlobDB garbage collector now emits the statistics `BLOB_DB_GC_NUM_FILES` (number of blob files obsoleted during GC), `BLOB_DB_GC_NUM_NEW_FILES` (number of new blob files generated during GC), `BLOB_DB_GC_FAILURES` (number of failed GC passes), `BLOB_DB_GC_NUM_KEYS_RELOCATED` (number of blobs relocated during GC), and `BLOB_DB_GC_BYTES_RELOCATED` (total size of blobs relocated during GC). On the other hand, the following statistics, which are not relevant for the new GC implementation, are now deprecated: `BLOB_DB_GC_NUM_KEYS_OVERWRITTEN`, `BLOB_DB_GC_NUM_KEYS_EXPIRED`, `BLOB_DB_GC_BYTES_OVERWRITTEN`, `BLOB_DB_GC_BYTES_EXPIRED`, and `BLOB_DB_GC_MICROS`.
* Disable recycle_log_file_num when an inconsistent recovery modes are requested: kPointInTimeRecovery and kAbsoluteConsistency

### New Features
* Added the checksum for each SST file generated by Flush or Compaction. Added sst_file_checksum_func to Options such that user can plugin their own SST file checksum function via override the FileChecksumFunc class. If user does not set the sst_file_checksum_func, SST file checksum calculation will not be enabled. The checksum information inlcuding uint32_t checksum value and a checksum function name (string). The checksum information is stored in FileMetadata in version store and also logged to MANIFEST. A new tool is added to LDB such that user can dump out a list of file checksum information from MANIFEST (stored in an unordered_map).
* `db_bench` now supports `value_size_distribution_type`, `value_size_min`, `value_size_max` options for generating random variable sized value. Added `blob_db_compression_type` option for BlobDB to enable blob compression.
* Replace RocksDB namespace "rocksdb" with flag "ROCKSDB_NAMESPACE" which if is not defined, defined as "rocksdb" in header file rocksdb_namespace.h.

## 6.7.0 (2020-01-21)
### Public API Change
* Added a rocksdb::FileSystem class in include/rocksdb/file_system.h to encapsulate file creation/read/write operations, and an option DBOptions::file_system to allow a user to pass in an instance of rocksdb::FileSystem. If its a non-null value, this will take precendence over DBOptions::env for file operations. A new API rocksdb::FileSystem::Default() returns a platform default object. The DBOptions::env option and Env::Default() API will continue to be used for threading and other OS related functions, and where DBOptions::file_system is not specified, for file operations. For storage developers who are accustomed to rocksdb::Env, the interface in rocksdb::FileSystem is new and will probably undergo some changes as more storage systems are ported to it from rocksdb::Env. As of now, no env other than Posix has been ported to the new interface.
* A new rocksdb::NewSstFileManager() API that allows the caller to pass in separate Env and FileSystem objects.
* Changed Java API for RocksDB.keyMayExist functions to use Holder<byte[]> instead of StringBuilder, so that retrieved values need not decode to Strings.
* A new `OptimisticTransactionDBOptions` Option that allows users to configure occ validation policy. The default policy changes from kValidateSerial to kValidateParallel to reduce mutex contention.

### Bug Fixes
* Fix a bug that can cause unnecessary bg thread to be scheduled(#6104).
* Fix crash caused by concurrent CF iterations and drops(#6147).
* Fix a race condition for cfd->log_number_ between manifest switch and memtable switch (PR 6249) when number of column families is greater than 1.
* Fix a bug on fractional cascading index when multiple files at the same level contain the same smallest user key, and those user keys are for merge operands. In this case, Get() the exact key may miss some merge operands.
* Delcare kHashSearch index type feature-incompatible with index_block_restart_interval larger than 1.
* Fixed an issue where the thread pools were not resized upon setting `max_background_jobs` dynamically through the `SetDBOptions` interface.
* Fix a bug that can cause write threads to hang when a slowdown/stall happens and there is a mix of writers with WriteOptions::no_slowdown set/unset.
* Fixed an issue where an incorrect "number of input records" value was used to compute the "records dropped" statistics for compactions.
* Fix a regression bug that causes segfault when hash is used, max_open_files != -1 and total order seek is used and switched back.

### New Features
* It is now possible to enable periodic compactions for the base DB when using BlobDB.
* BlobDB now garbage collects non-TTL blobs when `enable_garbage_collection` is set to `true` in `BlobDBOptions`. Garbage collection is performed during compaction: any valid blobs located in the oldest N files (where N is the number of non-TTL blob files multiplied by the value of `BlobDBOptions::garbage_collection_cutoff`) encountered during compaction get relocated to new blob files, and old blob files are dropped once they are no longer needed. Note: we recommend enabling periodic compactions for the base DB when using this feature to deal with the case when some old blob files are kept alive by SSTs that otherwise do not get picked for compaction.
* `db_bench` now supports the `garbage_collection_cutoff` option for BlobDB.
* Introduce ReadOptions.auto_prefix_mode. When set to true, iterator will return the same result as total order seek, but may choose to use prefix seek internally based on seek key and iterator upper bound.
* MultiGet() can use IO Uring to parallelize read from the same SST file. This featuer is by default disabled. It can be enabled with environment variable ROCKSDB_USE_IO_URING.

## 6.6.2 (2020-01-13)
### Bug Fixes
* Fixed a bug where non-L0 compaction input files were not considered to compute the `creation_time` of new compaction outputs.

## 6.6.1 (2020-01-02)
### Bug Fixes
* Fix a bug in WriteBatchWithIndex::MultiGetFromBatchAndDB, which is called by Transaction::MultiGet, that causes due to stale pointer access when the number of keys is > 32
* Fixed two performance issues related to memtable history trimming. First, a new SuperVersion is now created only if some memtables were actually trimmed. Second, trimming is only scheduled if there is at least one flushed memtable that is kept in memory for the purposes of transaction conflict checking.
* BlobDB no longer updates the SST to blob file mapping upon failed compactions.
* Fix a bug in which a snapshot read through an iterator could be affected by a DeleteRange after the snapshot (#6062).
* Fixed a bug where BlobDB was comparing the `ColumnFamilyHandle` pointers themselves instead of only the column family IDs when checking whether an API call uses the default column family or not.
* Delete superversions in BackgroundCallPurge.
* Fix use-after-free and double-deleting files in BackgroundCallPurge().

## 6.6.0 (2019-11-25)
### Bug Fixes
* Fix data corruption caused by output of intra-L0 compaction on ingested file not being placed in correct order in L0.
* Fix a data race between Version::GetColumnFamilyMetaData() and Compaction::MarkFilesBeingCompacted() for access to being_compacted (#6056). The current fix acquires the db mutex during Version::GetColumnFamilyMetaData(), which may cause regression.
* Fix a bug in DBIter that is_blob_ state isn't updated when iterating backward using seek.
* Fix a bug when format_version=3, partitioned filters, and prefix search are used in conjunction. The bug could result into Seek::(prefix) returning NotFound for an existing prefix.
* Revert the feature "Merging iterator to avoid child iterator reseek for some cases (#5286)" since it might cause strong results when reseek happens with a different iterator upper bound.
* Fix a bug causing a crash during ingest external file when background compaction cause severe error (file not found).
* Fix a bug when partitioned filters and prefix search are used in conjunction, ::SeekForPrev could return invalid for an existing prefix. ::SeekForPrev might be called by the user, or internally on ::Prev, or within ::Seek if the return value involves Delete or a Merge operand.
* Fix OnFlushCompleted fired before flush result persisted in MANIFEST when there's concurrent flush job. The bug exists since OnFlushCompleted was introduced in rocksdb 3.8.
* Fixed an sst_dump crash on some plain table SST files.
* Fixed a memory leak in some error cases of opening plain table SST files.
* Fix a bug when a crash happens while calling WriteLevel0TableForRecovery for multiple column families, leading to a column family's log number greater than the first corrutped log number when the DB is being opened in PointInTime recovery mode during next recovery attempt (#5856).

### New Features
* Universal compaction to support options.periodic_compaction_seconds. A full compaction will be triggered if any file is over the threshold.
* `GetLiveFilesMetaData` and `GetColumnFamilyMetaData` now expose the file number of SST files as well as the oldest blob file referenced by each SST.
* A batched MultiGet API (DB::MultiGet()) that supports retrieving keys from multiple column families.
* Full and partitioned filters in the block-based table use an improved Bloom filter implementation, enabled with format_version 5 (or above) because previous releases cannot read this filter. This replacement is faster and more accurate, especially for high bits per key or millions of keys in a single (full) filter. For example, the new Bloom filter has the same false positive rate at 9.55 bits per key as the old one at 10 bits per key, and a lower false positive rate at 16 bits per key than the old one at 100 bits per key.
* Added AVX2 instructions to USE_SSE builds to accelerate the new Bloom filter and XXH3-based hash function on compatible x86_64 platforms (Haswell and later, ~2014).
* Support options.ttl or options.periodic_compaction_seconds with options.max_open_files = -1. File's oldest ancester time and file creation time will be written to manifest. If it is availalbe, this information will be used instead of creation_time and file_creation_time in table properties.
* Setting options.ttl for universal compaction now has the same meaning as setting periodic_compaction_seconds.
* SstFileMetaData also returns file creation time and oldest ancester time.
* The `sst_dump` command line tool `recompress` command now displays how many blocks were compressed and how many were not, in particular how many were not compressed because the compression ratio was not met (12.5% threshold for GoodCompressionRatio), as seen in the `number.block.not_compressed` counter stat since version 6.0.0.
* The block cache usage is now takes into account the overhead of metadata per each entry. This results into more accurate management of memory. A side-effect of this feature is that less items are fit into the block cache of the same size, which would result to higher cache miss rates. This can be remedied by increasing the block cache size or passing kDontChargeCacheMetadata to its constuctor to restore the old behavior.
* When using BlobDB, a mapping is maintained and persisted in the MANIFEST between each SST file and the oldest non-TTL blob file it references.
* `db_bench` now supports and by default issues non-TTL Puts to BlobDB. TTL Puts can be enabled by specifying a non-zero value for the `blob_db_max_ttl_range` command line parameter explicitly.
* `sst_dump` now supports printing BlobDB blob indexes in a human-readable format. This can be enabled by specifying the `decode_blob_index` flag on the command line.
* A number of new information elements are now exposed through the EventListener interface. For flushes, the file numbers of the new SST file and the oldest blob file referenced by the SST are propagated. For compactions, the level, file number, and the oldest blob file referenced are passed to the client for each compaction input and output file.

### Public API Change
* RocksDB release 4.1 or older will not be able to open DB generated by the new release. 4.2 was released on Feb 23, 2016.
* TTL Compactions in Level compaction style now initiate successive cascading compactions on a key range so that it reaches the bottom level quickly on TTL expiry. `creation_time` table property for compaction output files is now set to the minimum of the creation times of all compaction inputs.
* With FIFO compaction style, options.periodic_compaction_seconds will have the same meaning as options.ttl. Whichever stricter will be used. With the default options.periodic_compaction_seconds value with options.ttl's default of 0, RocksDB will give a default of 30 days.
* Added an API GetCreationTimeOfOldestFile(uint64_t* creation_time) to get the file_creation_time of the oldest SST file in the DB.
* FilterPolicy now exposes additional API to make it possible to choose filter configurations based on context, such as table level and compaction style. See `LevelAndStyleCustomFilterPolicy` in db_bloom_filter_test.cc. While most existing custom implementations of FilterPolicy should continue to work as before, those wrapping the return of NewBloomFilterPolicy will require overriding new function `GetBuilderWithContext()`, because calling `GetFilterBitsBuilder()` on the FilterPolicy returned by NewBloomFilterPolicy is no longer supported.
* An unlikely usage of FilterPolicy is no longer supported. Calling GetFilterBitsBuilder() on the FilterPolicy returned by NewBloomFilterPolicy will now cause an assertion violation in debug builds, because RocksDB has internally migrated to a more elaborate interface that is expected to evolve further. Custom implementations of FilterPolicy should work as before, except those wrapping the return of NewBloomFilterPolicy, which will require a new override of a protected function in FilterPolicy.
* NewBloomFilterPolicy now takes bits_per_key as a double instead of an int. This permits finer control over the memory vs. accuracy trade-off in the new Bloom filter implementation and should not change source code compatibility.
* The option BackupableDBOptions::max_valid_backups_to_open is now only used when opening BackupEngineReadOnly. When opening a read/write BackupEngine, anything but the default value logs a warning and is treated as the default. This change ensures that backup deletion has proper accounting of shared files to ensure they are deleted when no longer referenced by a backup.
* Deprecate `snap_refresh_nanos` option.
* Added DisableManualCompaction/EnableManualCompaction to stop and resume manual compaction.
* Add TryCatchUpWithPrimary() to StackableDB in non-LITE mode.
* Add a new Env::LoadEnv() overloaded function to return a shared_ptr to Env.
* Flush sets file name to "(nil)" for OnTableFileCreationCompleted() if the flush does not produce any L0. This can happen if the file is empty thus delete by RocksDB.

### Default Option Changes
* Changed the default value of periodic_compaction_seconds to `UINT64_MAX - 1` which allows RocksDB to auto-tune periodic compaction scheduling. When using the default value, periodic compactions are now auto-enabled if a compaction filter is used. A value of `0` will turn off the feature completely.
* Changed the default value of ttl to `UINT64_MAX - 1` which allows RocksDB to auto-tune ttl value. When using the default value, TTL will be auto-enabled to 30 days, when the feature is supported. To revert the old behavior, you can explicitly set it to 0.

### Performance Improvements
* For 64-bit hashing, RocksDB is standardizing on a slightly modified preview version of XXH3. This function is now used for many non-persisted hashes, along with fastrange64() in place of the modulus operator, and some benchmarks show a slight improvement.
* Level iterator to invlidate the iterator more often in prefix seek and the level is filtered out by prefix bloom.

## 6.5.2 (2019-11-15)
### Bug Fixes
* Fix a assertion failure in MultiGet() when BlockBasedTableOptions::no_block_cache is true and there is no compressed block cache
* Fix a buffer overrun problem in BlockBasedTable::MultiGet() when compression is enabled and no compressed block cache is configured.
* If a call to BackupEngine::PurgeOldBackups or BackupEngine::DeleteBackup suffered a crash, power failure, or I/O error, files could be left over from old backups that could only be purged with a call to GarbageCollect. Any call to PurgeOldBackups, DeleteBackup, or GarbageCollect should now suffice to purge such files.

## 6.5.1 (2019-10-16)
### Bug Fixes
* Revert the feature "Merging iterator to avoid child iterator reseek for some cases (#5286)" since it might cause strange results when reseek happens with a different iterator upper bound.
* Fix a bug in BlockBasedTableIterator that might return incorrect results when reseek happens with a different iterator upper bound.
* Fix a bug when partitioned filters and prefix search are used in conjunction, ::SeekForPrev could return invalid for an existing prefix. ::SeekForPrev might be called by the user, or internally on ::Prev, or within ::Seek if the return value involves Delete or a Merge operand.

## 6.5.0 (2019-09-13)
### Bug Fixes
* Fixed a number of data races in BlobDB.
* Fix a bug where the compaction snapshot refresh feature is not disabled as advertised when `snap_refresh_nanos` is set to 0..
* Fix bloom filter lookups by the MultiGet batching API when BlockBasedTableOptions::whole_key_filtering is false, by checking that a key is in the perfix_extractor domain and extracting the prefix before looking up.
* Fix a bug in file ingestion caused by incorrect file number allocation when the number of column families involved in the ingestion exceeds 2.

### New Features
* Introduced DBOptions::max_write_batch_group_size_bytes to configure maximum limit on number of bytes that are written in a single batch of WAL or memtable write. It is followed when the leader write size is larger than 1/8 of this limit.
* VerifyChecksum() by default will issue readahead. Allow ReadOptions to be passed in to those functions to override the readhead size. For checksum verifying before external SST file ingestion, a new option IngestExternalFileOptions.verify_checksums_readahead_size, is added for this readahead setting.
* When user uses options.force_consistency_check in RocksDb, instead of crashing the process, we now pass the error back to the users without killing the process.
* Add an option `memtable_insert_hint_per_batch` to WriteOptions. If it is true, each WriteBatch will maintain its own insert hints for each memtable in concurrent write. See include/rocksdb/options.h for more details.

### Public API Change
* Added max_write_buffer_size_to_maintain option to better control memory usage of immutable memtables.
* Added a lightweight API GetCurrentWalFile() to get last live WAL filename and size. Meant to be used as a helper for backup/restore tooling in a larger ecosystem such as MySQL with a MyRocks storage engine.
* The MemTable Bloom filter, when enabled, now always uses cache locality. Options::bloom_locality now only affects the PlainTable SST format.

### Performance Improvements
* Improve the speed of the MemTable Bloom filter, reducing the write overhead of enabling it by 1/3 to 1/2, with similar benefit to read performance.

## 6.4.0 (2019-07-30)
### Default Option Change
* LRUCacheOptions.high_pri_pool_ratio is set to 0.5 (previously 0.0) by default, which means that by default midpoint insertion is enabled. The same change is made for the default value of high_pri_pool_ratio argument in NewLRUCache(). When block cache is not explicitly created, the small block cache created by BlockBasedTable will still has this option to be 0.0.
* Change BlockBasedTableOptions.cache_index_and_filter_blocks_with_high_priority's default value from false to true.

### Public API Change
* Filter and compression dictionary blocks are now handled similarly to data blocks with regards to the block cache: instead of storing objects in the cache, only the blocks themselves are cached. In addition, filter and compression dictionary blocks (as well as filter partitions) no longer get evicted from the cache when a table is closed.
* Due to the above refactoring, block cache eviction statistics for filter and compression dictionary blocks are temporarily broken. We plan to reintroduce them in a later phase.
* The semantics of the per-block-type block read counts in the performance context now match those of the generic block_read_count.
* Errors related to the retrieval of the compression dictionary are now propagated to the user.
* db_bench adds a "benchmark" stats_history, which prints out the whole stats history.
* Overload GetAllKeyVersions() to support non-default column family.
* Added new APIs ExportColumnFamily() and CreateColumnFamilyWithImport() to support export and import of a Column Family. https://github.com/facebook/rocksdb/issues/3469
* ldb sometimes uses a string-append merge operator if no merge operator is passed in. This is to allow users to print keys from a DB with a merge operator.
* Replaces old Registra with ObjectRegistry to allow user to create custom object from string, also add LoadEnv() to Env.
* Added new overload of GetApproximateSizes which gets SizeApproximationOptions object and returns a Status. The older overloads are redirecting their calls to this new method and no longer assert if the include_flags doesn't have either of INCLUDE_MEMTABLES or INCLUDE_FILES bits set. It's recommended to use the new method only, as it is more type safe and returns a meaningful status in case of errors.
* LDBCommandRunner::RunCommand() to return the status code as an integer, rather than call exit() using the code.

### New Features
* Add argument `--secondary_path` to ldb to open the database as the secondary instance. This would keep the original DB intact.
* Compression dictionary blocks are now prefetched and pinned in the cache (based on the customer's settings) the same way as index and filter blocks.
* Added DBOptions::log_readahead_size which specifies the number of bytes to prefetch when reading the log. This is mostly useful for reading a remotely located log, as it can save the number of round-trips. If 0 (default), then the prefetching is disabled.
* Added new option in SizeApproximationOptions used with DB::GetApproximateSizes. When approximating the files total size that is used to store a keys range, allow approximation with an error margin of up to total_files_size * files_size_error_margin. This allows to take some shortcuts in files size approximation, resulting in better performance, while guaranteeing the resulting error is within a reasonable margin.
* Support loading custom objects in unit tests. In the affected unit tests, RocksDB will create custom Env objects based on environment variable TEST_ENV_URI. Users need to make sure custom object types are properly registered. For example, a static library should expose a `RegisterCustomObjects` function. By linking the unit test binary with the static library, the unit test can execute this function.

### Performance Improvements
* Reduce iterator key comparison for upper/lower bound check.
* Improve performance of row_cache: make reads with newer snapshots than data in an SST file share the same cache key, except in some transaction cases.
* The compression dictionary is no longer copied to a new object upon retrieval.

### Bug Fixes
* Fix ingested file and directory not being fsync.
* Return TryAgain status in place of Corruption when new tail is not visible to TransactionLogIterator.
* Fixed a regression where the fill_cache read option also affected index blocks.
* Fixed an issue where using cache_index_and_filter_blocks==false affected partitions of partitioned indexes/filters as well.

## 6.3.2 (2019-08-15)
### Public API Change
* The semantics of the per-block-type block read counts in the performance context now match those of the generic block_read_count.

### Bug Fixes
* Fixed a regression where the fill_cache read option also affected index blocks.
* Fixed an issue where using cache_index_and_filter_blocks==false affected partitions of partitioned indexes as well.

## 6.3.1 (2019-07-24)
### Bug Fixes
* Fix auto rolling bug introduced in 6.3.0, which causes segfault if log file creation fails.

## 6.3.0 (2019-06-18)
### Public API Change
* Now DB::Close() will return Aborted() error when there is unreleased snapshot. Users can retry after all snapshots are released.
* Index blocks are now handled similarly to data blocks with regards to the block cache: instead of storing objects in the cache, only the blocks themselves are cached. In addition, index blocks no longer get evicted from the cache when a table is closed, can now use the compressed block cache (if any), and can be shared among multiple table readers.
* Partitions of partitioned indexes no longer affect the read amplification statistics.
* Due to the above refactoring, block cache eviction statistics for indexes are temporarily broken. We plan to reintroduce them in a later phase.
* options.keep_log_file_num will be enforced strictly all the time. File names of all log files will be tracked, which may take significantly amount of memory if options.keep_log_file_num is large and either of options.max_log_file_size or options.log_file_time_to_roll is set.
* Add initial support for Get/Put with user timestamps. Users can specify timestamps via ReadOptions and WriteOptions when calling DB::Get and DB::Put.
* Accessing a partition of a partitioned filter or index through a pinned reference is no longer considered a cache hit.
* Add C bindings for secondary instance, i.e. DBImplSecondary.
* Rate limited deletion of WALs is only enabled if DBOptions::wal_dir is not set, or explicitly set to db_name passed to DB::Open and DBOptions::db_paths is empty, or same as db_paths[0].path

### New Features
* Add an option `snap_refresh_nanos` (default to 0) to periodically refresh the snapshot list in compaction jobs. Assign to 0 to disable the feature.
* Add an option `unordered_write` which trades snapshot guarantees with higher write throughput. When used with WRITE_PREPARED transactions with two_write_queues=true, it offers higher throughput with however no compromise on guarantees.
* Allow DBImplSecondary to remove memtables with obsolete data after replaying MANIFEST and WAL.
* Add an option `failed_move_fall_back_to_copy` (default is true) for external SST ingestion. When `move_files` is true and hard link fails, ingestion falls back to copy if `failed_move_fall_back_to_copy` is true. Otherwise, ingestion reports an error.
* Add command `list_file_range_deletes` in ldb, which prints out tombstones in SST files.

### Performance Improvements
* Reduce binary search when iterator reseek into the same data block.
* DBIter::Next() can skip user key checking if previous entry's seqnum is 0.
* Merging iterator to avoid child iterator reseek for some cases
* Log Writer will flush after finishing the whole record, rather than a fragment.
* Lower MultiGet batching API latency by reading data blocks from disk in parallel

### General Improvements
* Added new status code kColumnFamilyDropped to distinguish between Column Family Dropped and DB Shutdown in progress.
* Improve ColumnFamilyOptions validation when creating a new column family.

### Bug Fixes
* Fix a bug in WAL replay of secondary instance by skipping write batches with older sequence numbers than the current last sequence number.
* Fix flush's/compaction's merge processing logic which allowed `Put`s covered by range tombstones to reappear. Note `Put`s may exist even if the user only ever called `Merge()` due to an internal conversion during compaction to the bottommost level.
* Fix/improve memtable earliest sequence assignment and WAL replay so that WAL entries of unflushed column families will not be skipped after replaying the MANIFEST and increasing db sequence due to another flushed/compacted column family.
* Fix a bug caused by secondary not skipping the beginning of new MANIFEST.
* On DB open, delete WAL trash files left behind in wal_dir

## 6.2.0 (2019-04-30)
### New Features
* Add an option `strict_bytes_per_sync` that causes a file-writing thread to block rather than exceed the limit on bytes pending writeback specified by `bytes_per_sync` or `wal_bytes_per_sync`.
* Improve range scan performance by avoiding per-key upper bound check in BlockBasedTableIterator.
* Introduce Periodic Compaction for Level style compaction. Files are re-compacted periodically and put in the same level.
* Block-based table index now contains exact highest key in the file, rather than an upper bound. This may improve Get() and iterator Seek() performance in some situations, especially when direct IO is enabled and block cache is disabled. A setting BlockBasedTableOptions::index_shortening is introduced to control this behavior. Set it to kShortenSeparatorsAndSuccessor to get the old behavior.
* When reading from option file/string/map, customized envs can be filled according to object registry.
* Improve range scan performance when using explicit user readahead by not creating new table readers for every iterator.
* Add index type BlockBasedTableOptions::IndexType::kBinarySearchWithFirstKey. It significantly reduces read amplification in some setups, especially for iterator seeks. It's not fully implemented yet: IO errors are not handled right.

### Public API Change
* Change the behavior of OptimizeForPointLookup(): move away from hash-based block-based-table index, and use whole key memtable filtering.
* Change the behavior of OptimizeForSmallDb(): use a 16MB block cache, put index and filter blocks into it, and cost the memtable size to it. DBOptions.OptimizeForSmallDb() and ColumnFamilyOptions.OptimizeForSmallDb() start to take an optional cache object.
* Added BottommostLevelCompaction::kForceOptimized to avoid double compacting newly compacted files in the bottommost level compaction of manual compaction. Note this option may prohibit the manual compaction to produce a single file in the bottommost level.

### Bug Fixes
* Adjust WriteBufferManager's dummy entry size to block cache from 1MB to 256KB.
* Fix a race condition between WritePrepared::Get and ::Put with duplicate keys.
* Fix crash when memtable prefix bloom is enabled and read/write a key out of domain of prefix extractor.
* Close a WAL file before another thread deletes it.
* Fix an assertion failure `IsFlushPending() == true` caused by one bg thread releasing the db mutex in ~ColumnFamilyData and another thread clearing `flush_requested_` flag.

## 6.1.1 (2019-04-09)
### New Features
* When reading from option file/string/map, customized comparators and/or merge operators can be filled according to object registry.

### Public API Change

### Bug Fixes
* Fix a bug in 2PC where a sequence of txn prepare, memtable flush, and crash could result in losing the prepared transaction.
* Fix a bug in Encryption Env which could cause encrypted files to be read beyond file boundaries.

## 6.1.0 (2019-03-27)
### New Features
* Introduce two more stats levels, kExceptHistogramOrTimers and kExceptTimers.
* Added a feature to perform data-block sampling for compressibility, and report stats to user.
* Add support for trace filtering.
* Add DBOptions.avoid_unnecessary_blocking_io. If true, we avoid file deletion when destroying ColumnFamilyHandle and Iterator. Instead, a job is scheduled to delete the files in background.

### Public API Change
* Remove bundled fbson library.
* statistics.stats_level_ becomes atomic. It is preferred to use statistics.set_stats_level() and statistics.get_stats_level() to access it.
* Introduce a new IOError subcode, PathNotFound, to indicate trying to open a nonexistent file or directory for read.
* Add initial support for multiple db instances sharing the same data in single-writer, multi-reader mode.
* Removed some "using std::xxx" from public headers.

### Bug Fixes
* Fix JEMALLOC_CXX_THROW macro missing from older Jemalloc versions, causing build failures on some platforms.
* Fix SstFileReader not able to open file ingested with write_glbal_seqno=true.

## 6.0.0 (2019-02-19)
### New Features
* Enabled checkpoint on readonly db (DBImplReadOnly).
* Make DB ignore dropped column families while committing results of atomic flush.
* RocksDB may choose to preopen some files even if options.max_open_files != -1. This may make DB open slightly longer.
* For users of dictionary compression with ZSTD v0.7.0+, we now reuse the same digested dictionary when compressing each of an SST file's data blocks for faster compression speeds.
* For all users of dictionary compression who set `cache_index_and_filter_blocks == true`, we now store dictionary data used for decompression in the block cache for better control over memory usage. For users of ZSTD v1.1.4+ who compile with -DZSTD_STATIC_LINKING_ONLY, this includes a digested dictionary, which is used to increase decompression speed.
* Add support for block checksums verification for external SST files before ingestion.
* Introduce stats history which periodically saves Statistics snapshots and added `GetStatsHistory` API to retrieve these snapshots.
* Add a place holder in manifest which indicate a record from future that can be safely ignored.
* Add support for trace sampling.
* Enable properties block checksum verification for block-based tables.
* For all users of dictionary compression, we now generate a separate dictionary for compressing each bottom-level SST file. Previously we reused a single dictionary for a whole compaction to bottom level. The new approach achieves better compression ratios; however, it uses more memory and CPU for buffering/sampling data blocks and training dictionaries.
* Add whole key bloom filter support in memtable.
* Files written by `SstFileWriter` will now use dictionary compression if it is configured in the file writer's `CompressionOptions`.

### Public API Change
* Disallow CompactionFilter::IgnoreSnapshots() = false, because it is not very useful and the behavior is confusing. The filter will filter everything if there is no snapshot declared by the time the compaction starts. However, users can define a snapshot after the compaction starts and before it finishes and this new snapshot won't be repeatable, because after the compaction finishes, some keys may be dropped.
* CompactionPri = kMinOverlappingRatio also uses compensated file size, which boosts file with lots of tombstones to be compacted first.
* Transaction::GetForUpdate is extended with a do_validate parameter with default value of true. If false it skips validating the snapshot before doing the read. Similarly ::Merge, ::Put, ::Delete, and ::SingleDelete are extended with assume_tracked with default value of false. If true it indicates that call is assumed to be after a ::GetForUpdate.
* `TableProperties::num_entries` and `TableProperties::num_deletions` now also account for number of range tombstones.
* Remove geodb, spatial_db, document_db, json_document, date_tiered_db, and redis_lists.
* With "ldb ----try_load_options", when wal_dir specified by the option file doesn't exist, ignore it.
* Change time resolution in FileOperationInfo.
* Deleting Blob files also go through SStFileManager.
* Remove CuckooHash memtable.
* The counter stat `number.block.not_compressed` now also counts blocks not compressed due to poor compression ratio.
* Remove ttl option from `CompactionOptionsFIFO`. The option has been deprecated and ttl in `ColumnFamilyOptions` is used instead.
* Support SST file ingestion across multiple column families via DB::IngestExternalFiles. See the function's comment about atomicity.
* Remove Lua compaction filter.

### Bug Fixes
* Fix a deadlock caused by compaction and file ingestion waiting for each other in the event of write stalls.
* Fix a memory leak when files with range tombstones are read in mmap mode and block cache is enabled
* Fix handling of corrupt range tombstone blocks such that corruptions cannot cause deleted keys to reappear
* Lock free MultiGet
* Fix incorrect `NotFound` point lookup result when querying the endpoint of a file that has been extended by a range tombstone.
* Fix with pipelined write, write leaders's callback failure lead to the whole write group fail.

### Change Default Options
* Change options.compaction_pri's default to kMinOverlappingRatio

## 5.18.0 (2018-11-30)
### New Features
* Introduced `JemallocNodumpAllocator` memory allocator. When being use, block cache will be excluded from core dump.
* Introduced `PerfContextByLevel` as part of `PerfContext` which allows storing perf context at each level. Also replaced `__thread` with `thread_local` keyword for perf_context. Added per-level perf context for bloom filter and `Get` query.
* With level_compaction_dynamic_level_bytes = true, level multiplier may be adjusted automatically when Level 0 to 1 compaction is lagged behind.
* Introduced DB option `atomic_flush`. If true, RocksDB supports flushing multiple column families and atomically committing the result to MANIFEST. Useful when WAL is disabled.
* Added `num_deletions` and `num_merge_operands` members to `TableProperties`.
* Added "rocksdb.min-obsolete-sst-number-to-keep" DB property that reports the lower bound on SST file numbers that are being kept from deletion, even if the SSTs are obsolete.
* Add xxhash64 checksum support
* Introduced `MemoryAllocator`, which lets the user specify custom memory allocator for block based table.
* Improved `DeleteRange` to prevent read performance degradation. The feature is no longer marked as experimental.

### Public API Change
* `DBOptions::use_direct_reads` now affects reads issued by `BackupEngine` on the database's SSTs.
* `NO_ITERATORS` is divided into two counters `NO_ITERATOR_CREATED` and `NO_ITERATOR_DELETE`. Both of them are only increasing now, just as other counters.

### Bug Fixes
* Fix corner case where a write group leader blocked due to write stall blocks other writers in queue with WriteOptions::no_slowdown set.
* Fix in-memory range tombstone truncation to avoid erroneously covering newer keys at a lower level, and include range tombstones in compacted files whose largest key is the range tombstone's start key.
* Properly set the stop key for a truncated manual CompactRange
* Fix slow flush/compaction when DB contains many snapshots. The problem became noticeable to us in DBs with 100,000+ snapshots, though it will affect others at different thresholds.
* Fix the bug that WriteBatchWithIndex's SeekForPrev() doesn't see the entries with the same key.
* Fix the bug where user comparator was sometimes fed with InternalKey instead of the user key. The bug manifests when during GenerateBottommostFiles.
* Fix a bug in WritePrepared txns where if the number of old snapshots goes beyond the snapshot cache size (128 default) the rest will not be checked when evicting a commit entry from the commit cache.
* Fixed Get correctness bug in the presence of range tombstones where merge operands covered by a range tombstone always result in NotFound.
* Start populating `NO_FILE_CLOSES` ticker statistic, which was always zero previously.
* The default value of NewBloomFilterPolicy()'s argument use_block_based_builder is changed to false. Note that this new default may cause large temp memory usage when building very large SST files.

## 5.17.0 (2018-10-05)
### Public API Change
* `OnTableFileCreated` will now be called for empty files generated during compaction. In that case, `TableFileCreationInfo::file_path` will be "(nil)" and `TableFileCreationInfo::file_size` will be zero.
* Add `FlushOptions::allow_write_stall`, which controls whether Flush calls start working immediately, even if it causes user writes to stall, or will wait until flush can be performed without causing write stall (similar to `CompactRangeOptions::allow_write_stall`). Note that the default value is false, meaning we add delay to Flush calls until stalling can be avoided when possible. This is behavior change compared to previous RocksDB versions, where Flush calls didn't check if they might cause stall or not.
* Application using PessimisticTransactionDB is expected to rollback/commit recovered transactions before starting new ones. This assumption is used to skip concurrency control during recovery.
* Expose column family id to `OnCompactionCompleted`.

### New Features
* TransactionOptions::skip_concurrency_control allows pessimistic transactions to skip the overhead of concurrency control. Could be used for optimizing certain transactions or during recovery.

### Bug Fixes
* Avoid creating empty SSTs and subsequently deleting them in certain cases during compaction.
* Sync CURRENT file contents during checkpoint.

## 5.16.3 (2018-10-01)
### Bug Fixes
* Fix crash caused when `CompactFiles` run with `CompactionOptions::compression == CompressionType::kDisableCompressionOption`. Now that setting causes the compression type to be chosen according to the column family-wide compression options.

## 5.16.2 (2018-09-21)
### Bug Fixes
* Fix bug in partition filters with format_version=4.

## 5.16.1 (2018-09-17)
### Bug Fixes
* Remove trace_analyzer_tool from rocksdb_lib target in TARGETS file.
* Fix RocksDB Java build and tests.
* Remove sync point in Block destructor.

## 5.16.0 (2018-08-21)
### Public API Change
* The merge operands are passed to `MergeOperator::ShouldMerge` in the reversed order relative to how they were merged (passed to FullMerge or FullMergeV2) for performance reasons
* GetAllKeyVersions() to take an extra argument of `max_num_ikeys`.
* Using ZSTD dictionary trainer (i.e., setting `CompressionOptions::zstd_max_train_bytes` to a nonzero value) now requires ZSTD version 1.1.3 or later.

### New Features
* Changes the format of index blocks by delta encoding the index values, which are the block handles. This saves the encoding of BlockHandle::offset of the non-head index entries in each restart interval. The feature is backward compatible but not forward compatible. It is disabled by default unless format_version 4 or above is used.
* Add a new tool: trace_analyzer. Trace_analyzer analyzes the trace file generated by using trace_replay API. It can convert the binary format trace file to a human readable txt file, output the statistics of the analyzed query types such as access statistics and size statistics, combining the dumped whole key space file to analyze, support query correlation analyzing, and etc. Current supported query types are: Get, Put, Delete, SingleDelete, DeleteRange, Merge, Iterator (Seek, SeekForPrev only).
* Add hash index support to data blocks, which helps reducing the cpu utilization of point-lookup operations. This feature is backward compatible with the data block created without the hash index. It is disabled by default unless BlockBasedTableOptions::data_block_index_type is set to data_block_index_type = kDataBlockBinaryAndHash.

### Bug Fixes
* Fix a bug in misreporting the estimated partition index size in properties block.

## 5.15.0 (2018-07-17)
### Public API Change
* Remove managed iterator. ReadOptions.managed is not effective anymore.
* For bottommost_compression, a compatible CompressionOptions is added via `bottommost_compression_opts`. To keep backward compatible, a new boolean `enabled` is added to CompressionOptions. For compression_opts, it will be always used no matter what value of `enabled` is. For bottommost_compression_opts, it will only be used when user set `enabled=true`, otherwise, compression_opts will be used for bottommost_compression as default.
* With LRUCache, when high_pri_pool_ratio > 0, midpoint insertion strategy will be enabled to put low-pri items to the tail of low-pri list (the midpoint) when they first inserted into the cache. This is to make cache entries never get hit age out faster, improving cache efficiency when large background scan presents.
* For users of `Statistics` objects created via `CreateDBStatistics()`, the format of the string returned by its `ToString()` method has changed.
* The "rocksdb.num.entries" table property no longer counts range deletion tombstones as entries.

### New Features
* Changes the format of index blocks by storing the key in their raw form rather than converting them to InternalKey. This saves 8 bytes per index key. The feature is backward compatible but not forward compatible. It is disabled by default unless format_version 3 or above is used.
* Avoid memcpy when reading mmap files with OpenReadOnly and max_open_files==-1.
* Support dynamically changing `ColumnFamilyOptions::ttl` via `SetOptions()`.
* Add a new table property, "rocksdb.num.range-deletions", which counts the number of range deletion tombstones in the table.
* Improve the performance of iterators doing long range scans by using readahead, when using direct IO.
* pin_top_level_index_and_filter (default true) in BlockBasedTableOptions can be used in combination with cache_index_and_filter_blocks to prefetch and pin the top-level index of partitioned index and filter blocks in cache. It has no impact when cache_index_and_filter_blocks is false.
* Write properties meta-block at the end of block-based table to save read-ahead IO.

### Bug Fixes
* Fix deadlock with enable_pipelined_write=true and max_successive_merges > 0
* Check conflict at output level in CompactFiles.
* Fix corruption in non-iterator reads when mmap is used for file reads
* Fix bug with prefix search in partition filters where a shared prefix would be ignored from the later partitions. The bug could report an eixstent key as missing. The bug could be triggered if prefix_extractor is set and partition filters is enabled.
* Change default value of `bytes_max_delete_chunk` to 0 in NewSstFileManager() as it doesn't work well with checkpoints.
* Fix a bug caused by not copying the block trailer with compressed SST file, direct IO, prefetcher and no compressed block cache.
* Fix write can stuck indefinitely if enable_pipelined_write=true. The issue exists since pipelined write was introduced in 5.5.0.

## 5.14.0 (2018-05-16)
### Public API Change
* Add a BlockBasedTableOption to align uncompressed data blocks on the smaller of block size or page size boundary, to reduce flash reads by avoiding reads spanning 4K pages.
* The background thread naming convention changed (on supporting platforms) to "rocksdb:<thread pool priority><thread number>", e.g., "rocksdb:low0".
* Add a new ticker stat rocksdb.number.multiget.keys.found to count number of keys successfully read in MultiGet calls
* Touch-up to write-related counters in PerfContext. New counters added: write_scheduling_flushes_compactions_time, write_thread_wait_nanos. Counters whose behavior was fixed or modified: write_memtable_time, write_pre_and_post_process_time, write_delay_time.
* Posix Env's NewRandomRWFile() will fail if the file doesn't exist.
* Now, `DBOptions::use_direct_io_for_flush_and_compaction` only applies to background writes, and `DBOptions::use_direct_reads` applies to both user reads and background reads. This conforms with Linux's `open(2)` manpage, which advises against simultaneously reading a file in buffered and direct modes, due to possibly undefined behavior and degraded performance.
* Iterator::Valid() always returns false if !status().ok(). So, now when doing a Seek() followed by some Next()s, there's no need to check status() after every operation.
* Iterator::Seek()/SeekForPrev()/SeekToFirst()/SeekToLast() always resets status().
* Introduced `CompressionOptions::kDefaultCompressionLevel`, which is a generic way to tell RocksDB to use the compression library's default level. It is now the default value for `CompressionOptions::level`. Previously the level defaulted to -1, which gave poor compression ratios in ZSTD.

### New Features
* Introduce TTL for level compaction so that all files older than ttl go through the compaction process to get rid of old data.
* TransactionDBOptions::write_policy can be configured to enable WritePrepared 2PC transactions. Read more about them in the wiki.
* Add DB properties "rocksdb.block-cache-capacity", "rocksdb.block-cache-usage", "rocksdb.block-cache-pinned-usage" to show block cache usage.
* Add `Env::LowerThreadPoolCPUPriority(Priority)` method, which lowers the CPU priority of background (esp. compaction) threads to minimize interference with foreground tasks.
* Fsync parent directory after deleting a file in delete scheduler.
* In level-based compaction, if bottom-pri thread pool was setup via `Env::SetBackgroundThreads()`, compactions to the bottom level will be delegated to that thread pool.
* `prefix_extractor` has been moved from ImmutableCFOptions to MutableCFOptions, meaning it can be dynamically changed without a DB restart.

### Bug Fixes
* Fsync after writing global seq number to the ingestion file in ExternalSstFileIngestionJob.
* Fix WAL corruption caused by race condition between user write thread and FlushWAL when two_write_queue is not set.
* Fix `BackupableDBOptions::max_valid_backups_to_open` to not delete backup files when refcount cannot be accurately determined.
* Fix memory leak when pin_l0_filter_and_index_blocks_in_cache is used with partitioned filters
* Disable rollback of merge operands in WritePrepared transactions to work around an issue in MyRocks. It can be enabled back by setting TransactionDBOptions::rollback_merge_operands to true.
* Fix wrong results by ReverseBytewiseComparator::FindShortSuccessor()

### Java API Changes
* Add `BlockBasedTableConfig.setBlockCache` to allow sharing a block cache across DB instances.
* Added SstFileManager to the Java API to allow managing SST files across DB instances.

## 5.13.0 (2018-03-20)
### Public API Change
* RocksDBOptionsParser::Parse()'s `ignore_unknown_options` argument will only be effective if the option file shows it is generated using a higher version of RocksDB than the current version.
* Remove CompactionEventListener.

### New Features
* SstFileManager now can cancel compactions if they will result in max space errors. SstFileManager users can also use SetCompactionBufferSize to specify how much space must be leftover during a compaction for auxiliary file functions such as logging and flushing.
* Avoid unnecessarily flushing in `CompactRange()` when the range specified by the user does not overlap unflushed memtables.
* If `ColumnFamilyOptions::max_subcompactions` is set greater than one, we now parallelize large manual level-based compactions.
* Add "rocksdb.live-sst-files-size" DB property to return total bytes of all SST files belong to the latest LSM tree.
* NewSstFileManager to add an argument bytes_max_delete_chunk with default 64MB. With this argument, a file larger than 64MB will be ftruncated multiple times based on this size.

### Bug Fixes
* Fix a leak in prepared_section_completed_ where the zeroed entries would not removed from the map.
* Fix WAL corruption caused by race condition between user write thread and backup/checkpoint thread.

## 5.12.0 (2018-02-14)
### Public API Change
* Iterator::SeekForPrev is now a pure virtual method. This is to prevent user who implement the Iterator interface fail to implement SeekForPrev by mistake.
* Add `include_end` option to make the range end exclusive when `include_end == false` in `DeleteFilesInRange()`.
* Add `CompactRangeOptions::allow_write_stall`, which makes `CompactRange` start working immediately, even if it causes user writes to stall. The default value is false, meaning we add delay to `CompactRange` calls until stalling can be avoided when possible. Note this delay is not present in previous RocksDB versions.
* Creating checkpoint with empty directory now returns `Status::InvalidArgument`; previously, it returned `Status::IOError`.
* Adds a BlockBasedTableOption to turn off index block compression.
* Close() method now returns a status when closing a db.

### New Features
* Improve the performance of iterators doing long range scans by using readahead.
* Add new function `DeleteFilesInRanges()` to delete files in multiple ranges at once for better performance.
* FreeBSD build support for RocksDB and RocksJava.
* Improved performance of long range scans with readahead.
* Updated to and now continuously tested in Visual Studio 2017.

### Bug Fixes
* Fix `DisableFileDeletions()` followed by `GetSortedWalFiles()` to not return obsolete WAL files that `PurgeObsoleteFiles()` is going to delete.
* Fix Handle error return from WriteBuffer() during WAL file close and DB close.
* Fix advance reservation of arena block addresses.
* Fix handling of empty string as checkpoint directory.

## 5.11.0 (2018-01-08)
### Public API Change
* Add `autoTune` and `getBytesPerSecond()` to RocksJava RateLimiter

### New Features
* Add a new histogram stat called rocksdb.db.flush.micros for memtable flush.
* Add "--use_txn" option to use transactional API in db_stress.
* Disable onboard cache for compaction output in Windows platform.
* Improve the performance of iterators doing long range scans by using readahead.

### Bug Fixes
* Fix a stack-use-after-scope bug in ForwardIterator.
* Fix builds on platforms including Linux, Windows, and PowerPC.
* Fix buffer overrun in backup engine for DBs with huge number of files.
* Fix a mislabel bug for bottom-pri compaction threads.
* Fix DB::Flush() keep waiting after flush finish under certain condition.

## 5.10.0 (2017-12-11)
### Public API Change
* When running `make` with environment variable `USE_SSE` set and `PORTABLE` unset, will use all machine features available locally. Previously this combination only compiled SSE-related features.

### New Features
* Provide lifetime hints when writing files on Linux. This reduces hardware write-amp on storage devices supporting multiple streams.
* Add a DB stat, `NUMBER_ITER_SKIP`, which returns how many internal keys were skipped during iterations (e.g., due to being tombstones or duplicate versions of a key).
* Add PerfContext counters, `key_lock_wait_count` and `key_lock_wait_time`, which measure the number of times transactions wait on key locks and total amount of time waiting.

### Bug Fixes
* Fix IOError on WAL write doesn't propagate to write group follower
* Make iterator invalid on merge error.
* Fix performance issue in `IngestExternalFile()` affecting databases with large number of SST files.
* Fix possible corruption to LSM structure when `DeleteFilesInRange()` deletes a subset of files spanned by a `DeleteRange()` marker.

## 5.9.0 (2017-11-01)
### Public API Change
* `BackupableDBOptions::max_valid_backups_to_open == 0` now means no backups will be opened during BackupEngine initialization. Previously this condition disabled limiting backups opened.
* `DBOptions::preserve_deletes` is a new option that allows one to specify that DB should not drop tombstones for regular deletes if they have sequence number larger than what was set by the new API call `DB::SetPreserveDeletesSequenceNumber(SequenceNumber seqnum)`. Disabled by default.
* API call `DB::SetPreserveDeletesSequenceNumber(SequenceNumber seqnum)` was added, users who wish to preserve deletes are expected to periodically call this function to advance the cutoff seqnum (all deletes made before this seqnum can be dropped by DB). It's user responsibility to figure out how to advance the seqnum in the way so the tombstones are kept for the desired period of time, yet are eventually processed in time and don't eat up too much space.
* `ReadOptions::iter_start_seqnum` was added;
if set to something > 0 user will see 2 changes in iterators behavior 1) only keys written with sequence larger than this parameter would be returned and 2) the `Slice` returned by iter->key() now points to the memory that keep User-oriented representation of the internal key, rather than user key. New struct `FullKey` was added to represent internal keys, along with a new helper function `ParseFullKey(const Slice& internal_key, FullKey* result);`.
* Deprecate trash_dir param in NewSstFileManager, right now we will rename deleted files to <name>.trash instead of moving them to trash directory
* Allow setting a custom trash/DB size ratio limit in the SstFileManager, after which files that are to be scheduled for deletion are deleted immediately, regardless of any delete ratelimit.
* Return an error on write if write_options.sync = true and write_options.disableWAL = true to warn user of inconsistent options. Previously we will not write to WAL and not respecting the sync options in this case.

### New Features
* CRC32C is now using the 3-way pipelined SSE algorithm `crc32c_3way` on supported platforms to improve performance. The system will choose to use this algorithm on supported platforms automatically whenever possible. If PCLMULQDQ is not supported it will fall back to the old Fast_CRC32 algorithm.
* `DBOptions::writable_file_max_buffer_size` can now be changed dynamically.
* `DBOptions::bytes_per_sync`, `DBOptions::compaction_readahead_size`, and `DBOptions::wal_bytes_per_sync` can now be changed dynamically, `DBOptions::wal_bytes_per_sync` will flush all memtables and switch to a new WAL file.
* Support dynamic adjustment of rate limit according to demand for background I/O. It can be enabled by passing `true` to the `auto_tuned` parameter in `NewGenericRateLimiter()`. The value passed as `rate_bytes_per_sec` will still be respected as an upper-bound.
* Support dynamically changing `ColumnFamilyOptions::compaction_options_fifo`.
* Introduce `EventListener::OnStallConditionsChanged()` callback. Users can implement it to be notified when user writes are stalled, stopped, or resumed.
* Add a new db property "rocksdb.estimate-oldest-key-time" to return oldest data timestamp. The property is available only for FIFO compaction with compaction_options_fifo.allow_compaction = false.
* Upon snapshot release, recompact bottommost files containing deleted/overwritten keys that previously could not be dropped due to the snapshot. This alleviates space-amp caused by long-held snapshots.
* Support lower bound on iterators specified via `ReadOptions::iterate_lower_bound`.
* Support for differential snapshots (via iterator emitting the sequence of key-values representing the difference between DB state at two different sequence numbers). Supports preserving and emitting puts and regular deletes, doesn't support SingleDeletes, MergeOperator, Blobs and Range Deletes.

### Bug Fixes
* Fix a potential data inconsistency issue during point-in-time recovery. `DB:Open()` will abort if column family inconsistency is found during PIT recovery.
* Fix possible metadata corruption in databases using `DeleteRange()`.

## 5.8.0 (2017-08-30)
### Public API Change
* Users of `Statistics::getHistogramString()` will see fewer histogram buckets and different bucket endpoints.
* `Slice::compare` and BytewiseComparator `Compare` no longer accept `Slice`s containing nullptr.
* `Transaction::Get` and `Transaction::GetForUpdate` variants with `PinnableSlice` added.

### New Features
* Add Iterator::Refresh(), which allows users to update the iterator state so that they can avoid some initialization costs of recreating iterators.
* Replace dynamic_cast<> (except unit test) so people can choose to build with RTTI off. With make, release mode is by default built with -fno-rtti and debug mode is built without it. Users can override it by setting USE_RTTI=0 or 1.
* Universal compactions including the bottom level can be executed in a dedicated thread pool. This alleviates head-of-line blocking in the compaction queue, which cause write stalling, particularly in multi-instance use cases. Users can enable this feature via `Env::SetBackgroundThreads(N, Env::Priority::BOTTOM)`, where `N > 0`.
* Allow merge operator to be called even with a single merge operand during compactions, by appropriately overriding `MergeOperator::AllowSingleOperand`.
* Add `DB::VerifyChecksum()`, which verifies the checksums in all SST files in a running DB.
* Block-based table support for disabling checksums by setting `BlockBasedTableOptions::checksum = kNoChecksum`.

### Bug Fixes
* Fix wrong latencies in `rocksdb.db.get.micros`, `rocksdb.db.write.micros`, and `rocksdb.sst.read.micros`.
* Fix incorrect dropping of deletions during intra-L0 compaction.
* Fix transient reappearance of keys covered by range deletions when memtable prefix bloom filter is enabled.
* Fix potentially wrong file smallest key when range deletions separated by snapshot are written together.

## 5.7.0 (2017-07-13)
### Public API Change
* DB property "rocksdb.sstables" now prints keys in hex form.

### New Features
* Measure estimated number of reads per file. The information can be accessed through DB::GetColumnFamilyMetaData or "rocksdb.sstables" DB property.
* RateLimiter support for throttling background reads, or throttling the sum of background reads and writes. This can give more predictable I/O usage when compaction reads more data than it writes, e.g., due to lots of deletions.
* [Experimental] FIFO compaction with TTL support. It can be enabled by setting CompactionOptionsFIFO.ttl > 0.
* Introduce `EventListener::OnBackgroundError()` callback. Users can implement it to be notified of errors causing the DB to enter read-only mode, and optionally override them.
* Partitioned Index/Filters exiting the experimental mode. To enable partitioned indexes set index_type to kTwoLevelIndexSearch and to further enable partitioned filters set partition_filters to true. To configure the partition size set metadata_block_size.


### Bug Fixes
* Fix discarding empty compaction output files when `DeleteRange()` is used together with subcompactions.

## 5.6.0 (2017-06-06)
### Public API Change
* Scheduling flushes and compactions in the same thread pool is no longer supported by setting `max_background_flushes=0`. Instead, users can achieve this by configuring their high-pri thread pool to have zero threads.
* Replace `Options::max_background_flushes`, `Options::max_background_compactions`, and `Options::base_background_compactions` all with `Options::max_background_jobs`, which automatically decides how many threads to allocate towards flush/compaction.
* options.delayed_write_rate by default take the value of options.rate_limiter rate.
* Replace global variable `IOStatsContext iostats_context` with `IOStatsContext* get_iostats_context()`; replace global variable `PerfContext perf_context` with `PerfContext* get_perf_context()`.

### New Features
* Change ticker/histogram statistics implementations to use core-local storage. This improves aggregation speed compared to our previous thread-local approach, particularly for applications with many threads.
* Users can pass a cache object to write buffer manager, so that they can cap memory usage for memtable and block cache using one single limit.
* Flush will be triggered when 7/8 of the limit introduced by write_buffer_manager or db_write_buffer_size is triggered, so that the hard threshold is hard to hit.
* Introduce WriteOptions.low_pri. If it is true, low priority writes will be throttled if the compaction is behind.
* `DB::IngestExternalFile()` now supports ingesting files into a database containing range deletions.

### Bug Fixes
* Shouldn't ignore return value of fsync() in flush.

## 5.5.0 (2017-05-17)
### New Features
* FIFO compaction to support Intra L0 compaction too with CompactionOptionsFIFO.allow_compaction=true.
* DB::ResetStats() to reset internal stats.
* Statistics::Reset() to reset user stats.
* ldb add option --try_load_options, which will open DB with its own option file.
* Introduce WriteBatch::PopSavePoint to pop the most recent save point explicitly.
* Support dynamically change `max_open_files` option via SetDBOptions()
* Added DB::CreateColumnFamilie() and DB::DropColumnFamilies() to bulk create/drop column families.
* Add debugging function `GetAllKeyVersions` to see internal versions of a range of keys.
* Support file ingestion with universal compaction style
* Support file ingestion behind with option `allow_ingest_behind`
* New option enable_pipelined_write which may improve write throughput in case writing from multiple threads and WAL enabled.

### Bug Fixes
* Fix the bug that Direct I/O uses direct reads for non-SST file

## 5.4.0 (2017-04-11)
### Public API Change
* random_access_max_buffer_size no longer has any effect
* Removed Env::EnableReadAhead(), Env::ShouldForwardRawRequest()
* Support dynamically change `stats_dump_period_sec` option via SetDBOptions().
* Added ReadOptions::max_skippable_internal_keys to set a threshold to fail a request as incomplete when too many keys are being skipped when using iterators.
* DB::Get in place of std::string accepts PinnableSlice, which avoids the extra memcpy of value to std::string in most of cases.
    * PinnableSlice releases the pinned resources that contain the value when it is destructed or when ::Reset() is called on it.
    * The old API that accepts std::string, although discouraged, is still supported.
* Replace Options::use_direct_writes with Options::use_direct_io_for_flush_and_compaction. Read Direct IO wiki for details.
* Added CompactionEventListener and EventListener::OnFlushBegin interfaces.

### New Features
* Memtable flush can be avoided during checkpoint creation if total log file size is smaller than a threshold specified by the user.
* Introduce level-based L0->L0 compactions to reduce file count, so write delays are incurred less often.
* (Experimental) Partitioning filters which creates an index on the partitions. The feature can be enabled by setting partition_filters when using kFullFilter. Currently the feature also requires two-level indexing to be enabled. Number of partitions is the same as the number of partitions for indexes, which is controlled by metadata_block_size.

## 5.3.0 (2017-03-08)
### Public API Change
* Remove disableDataSync option.
* Remove timeout_hint_us option from WriteOptions. The option has been deprecated and has no effect since 3.13.0.
* Remove option min_partial_merge_operands. Partial merge operands will always be merged in flush or compaction if there are more than one.
* Remove option verify_checksums_in_compaction. Compaction will always verify checksum.

### Bug Fixes
* Fix the bug that iterator may skip keys

## 5.2.0 (2017-02-08)
### Public API Change
* NewLRUCache() will determine number of shard bits automatically based on capacity, if the user doesn't pass one. This also impacts the default block cache when the user doesn't explicit provide one.
* Change the default of delayed slowdown value to 16MB/s and further increase the L0 stop condition to 36 files.
* Options::use_direct_writes and Options::use_direct_reads are now ready to use.
* (Experimental) Two-level indexing that partition the index and creates a 2nd level index on the partitions. The feature can be enabled by setting kTwoLevelIndexSearch as IndexType and configuring index_per_partition.

### New Features
* Added new overloaded function GetApproximateSizes that allows to specify if memtable stats should be computed only without computing SST files' stats approximations.
* Added new function GetApproximateMemTableStats that approximates both number of records and size of memtables.
* Add Direct I/O mode for SST file I/O

### Bug Fixes
* RangeSync() should work if ROCKSDB_FALLOCATE_PRESENT is not set
* Fix wrong results in a data race case in Get()
* Some fixes related to 2PC.
* Fix bugs of data corruption in direct I/O

## 5.1.0 (2017-01-13)
* Support dynamically change `delete_obsolete_files_period_micros` option via SetDBOptions().
* Added EventListener::OnExternalFileIngested which will be called when IngestExternalFile() add a file successfully.
* BackupEngine::Open and BackupEngineReadOnly::Open now always return error statuses matching those of the backup Env.

### Bug Fixes
* Fix the bug that if 2PC is enabled, checkpoints may loss some recent transactions.
* When file copying is needed when creating checkpoints or bulk loading files, fsync the file after the file copying.

## 5.0.0 (2016-11-17)
### Public API Change
* Options::max_bytes_for_level_multiplier is now a double along with all getters and setters.
* Support dynamically change `delayed_write_rate` and `max_total_wal_size` options via SetDBOptions().
* Introduce DB::DeleteRange for optimized deletion of large ranges of contiguous keys.
* Support dynamically change `delayed_write_rate` option via SetDBOptions().
* Options::allow_concurrent_memtable_write and Options::enable_write_thread_adaptive_yield are now true by default.
* Remove Tickers::SEQUENCE_NUMBER to avoid confusion if statistics object is shared among RocksDB instance. Alternatively DB::GetLatestSequenceNumber() can be used to get the same value.
* Options.level0_stop_writes_trigger default value changes from 24 to 32.
* New compaction filter API: CompactionFilter::FilterV2(). Allows to drop ranges of keys.
* Removed flashcache support.
* DB::AddFile() is deprecated and is replaced with DB::IngestExternalFile(). DB::IngestExternalFile() remove all the restrictions that existed for DB::AddFile.

### New Features
* Add avoid_flush_during_shutdown option, which speeds up DB shutdown by not flushing unpersisted data (i.e. with disableWAL = true). Unpersisted data will be lost. The options is dynamically changeable via SetDBOptions().
* Add memtable_insert_with_hint_prefix_extractor option. The option is mean to reduce CPU usage for inserting keys into memtable, if keys can be group by prefix and insert for each prefix are sequential or almost sequential. See include/rocksdb/options.h for more details.
* Add LuaCompactionFilter in utilities.  This allows developers to write compaction filters in Lua.  To use this feature, LUA_PATH needs to be set to the root directory of Lua.
* No longer populate "LATEST_BACKUP" file in backup directory, which formerly contained the number of the latest backup. The latest backup can be determined by finding the highest numbered file in the "meta/" subdirectory.

## 4.13.0 (2016-10-18)
### Public API Change
* DB::GetOptions() reflect dynamic changed options (i.e. through DB::SetOptions()) and return copy of options instead of reference.
* Added Statistics::getAndResetTickerCount().

### New Features
* Add DB::SetDBOptions() to dynamic change base_background_compactions and max_background_compactions.
* Added Iterator::SeekForPrev(). This new API will seek to the last key that less than or equal to the target key.

## 4.12.0 (2016-09-12)
### Public API Change
* CancelAllBackgroundWork() flushes all memtables for databases containing writes that have bypassed the WAL (writes issued with WriteOptions::disableWAL=true) before shutting down background threads.
* Merge options source_compaction_factor, max_grandparent_overlap_bytes and expanded_compaction_factor into max_compaction_bytes.
* Remove ImmutableCFOptions.
* Add a compression type ZSTD, which can work with ZSTD 0.8.0 or up. Still keep ZSTDNotFinal for compatibility reasons.

### New Features
* Introduce NewClockCache, which is based on CLOCK algorithm with better concurrent performance in some cases. It can be used to replace the default LRU-based block cache and table cache. To use it, RocksDB need to be linked with TBB lib.
* Change ticker/histogram statistics implementations to accumulate data in thread-local storage, which improves CPU performance by reducing cache coherency costs. Callers of CreateDBStatistics do not need to change anything to use this feature.
* Block cache mid-point insertion, where index and filter block are inserted into LRU block cache with higher priority. The feature can be enabled by setting BlockBasedTableOptions::cache_index_and_filter_blocks_with_high_priority to true and high_pri_pool_ratio > 0 when creating NewLRUCache.

## 4.11.0 (2016-08-01)
### Public API Change
* options.memtable_prefix_bloom_huge_page_tlb_size => memtable_huge_page_size. When it is set, RocksDB will try to allocate memory from huge page for memtable too, rather than just memtable bloom filter.

### New Features
* A tool to migrate DB after options change. See include/rocksdb/utilities/option_change_migration.h.
* Add ReadOptions.background_purge_on_iterator_cleanup. If true, we avoid file deletion when destroying iterators.

## 4.10.0 (2016-07-05)
### Public API Change
* options.memtable_prefix_bloom_bits changes to options.memtable_prefix_bloom_bits_ratio and deprecate options.memtable_prefix_bloom_probes
* enum type CompressionType and PerfLevel changes from char to unsigned char. Value of all PerfLevel shift by one.
* Deprecate options.filter_deletes.

### New Features
* Add avoid_flush_during_recovery option.
* Add a read option background_purge_on_iterator_cleanup to avoid deleting files in foreground when destroying iterators. Instead, a job is scheduled in high priority queue and would be executed in a separate background thread.
* RepairDB support for column families. RepairDB now associates data with non-default column families using information embedded in the SST/WAL files (4.7 or later). For data written by 4.6 or earlier, RepairDB associates it with the default column family.
* Add options.write_buffer_manager which allows users to control total memtable sizes across multiple DB instances.

## 4.9.0 (2016-06-09)
### Public API changes
* Add bottommost_compression option, This option can be used to set a specific compression algorithm for the bottommost level (Last level containing files in the DB).
* Introduce CompactionJobInfo::compression, This field state the compression algorithm used to generate the output files of the compaction.
* Deprecate BlockBaseTableOptions.hash_index_allow_collision=false
* Deprecate options builder (GetOptions()).

### New Features
* Introduce NewSimCache() in rocksdb/utilities/sim_cache.h. This function creates a block cache that is able to give simulation results (mainly hit rate) of simulating block behavior with a configurable cache size.

## 4.8.0 (2016-05-02)
### Public API Change
* Allow preset compression dictionary for improved compression of block-based tables. This is supported for zlib, zstd, and lz4. The compression dictionary's size is configurable via CompressionOptions::max_dict_bytes.
* Delete deprecated classes for creating backups (BackupableDB) and restoring from backups (RestoreBackupableDB). Now, BackupEngine should be used for creating backups, and BackupEngineReadOnly should be used for restorations. For more details, see https://github.com/facebook/rocksdb/wiki/How-to-backup-RocksDB%3F
* Expose estimate of per-level compression ratio via DB property: "rocksdb.compression-ratio-at-levelN".
* Added EventListener::OnTableFileCreationStarted. EventListener::OnTableFileCreated will be called on failure case. User can check creation status via TableFileCreationInfo::status.

### New Features
* Add ReadOptions::readahead_size. If non-zero, NewIterator will create a new table reader which performs reads of the given size.

## 4.7.0 (2016-04-08)
### Public API Change
* rename options compaction_measure_io_stats to report_bg_io_stats and include flush too.
* Change some default options. Now default options will optimize for server-workloads. Also enable slowdown and full stop triggers for pending compaction bytes. These changes may cause sub-optimal performance or significant increase of resource usage. To avoid these risks, users can open existing RocksDB with options extracted from RocksDB option files. See https://github.com/facebook/rocksdb/wiki/RocksDB-Options-File for how to use RocksDB option files. Or you can call Options.OldDefaults() to recover old defaults. DEFAULT_OPTIONS_HISTORY.md will track change history of default options.

## 4.6.0 (2016-03-10)
### Public API Changes
* Change default of BlockBasedTableOptions.format_version to 2. It means default DB created by 4.6 or up cannot be opened by RocksDB version 3.9 or earlier.
* Added strict_capacity_limit option to NewLRUCache. If the flag is set to true, insert to cache will fail if no enough capacity can be free. Signature of Cache::Insert() is updated accordingly.
* Tickers [NUMBER_DB_NEXT, NUMBER_DB_PREV, NUMBER_DB_NEXT_FOUND, NUMBER_DB_PREV_FOUND, ITER_BYTES_READ] are not updated immediately. The are updated when the Iterator is deleted.
* Add monotonically increasing counter (DB property "rocksdb.current-super-version-number") that increments upon any change to the LSM tree.

### New Features
* Add CompactionPri::kMinOverlappingRatio, a compaction picking mode friendly to write amplification.
* Deprecate Iterator::IsKeyPinned() and replace it with Iterator::GetProperty() with prop_name="rocksdb.iterator.is.key.pinned"

## 4.5.0 (2016-02-05)
### Public API Changes
* Add a new perf context level between kEnableCount and kEnableTime. Level 2 now does not include timers for mutexes.
* Statistics of mutex operation durations will not be measured by default. If you want to have them enabled, you need to set Statistics::stats_level_ to kAll.
* DBOptions::delete_scheduler and NewDeleteScheduler() are removed, please use DBOptions::sst_file_manager and NewSstFileManager() instead

### New Features
* ldb tool now supports operations to non-default column families.
* Add kPersistedTier to ReadTier.  This option allows Get and MultiGet to read only the persited data and skip mem-tables if writes were done with disableWAL = true.
* Add DBOptions::sst_file_manager. Use NewSstFileManager() in include/rocksdb/sst_file_manager.h to create a SstFileManager that can be used to track the total size of SST files and control the SST files deletion rate.

## 4.4.0 (2016-01-14)
### Public API Changes
* Change names in CompactionPri and add a new one.
* Deprecate options.soft_rate_limit and add options.soft_pending_compaction_bytes_limit.
* If options.max_write_buffer_number > 3, writes will be slowed down when writing to the last write buffer to delay a full stop.
* Introduce CompactionJobInfo::compaction_reason, this field include the reason to trigger the compaction.
* After slow down is triggered, if estimated pending compaction bytes keep increasing, slowdown more.
* Increase default options.delayed_write_rate to 2MB/s.
* Added a new parameter --path to ldb tool. --path accepts the name of either MANIFEST, SST or a WAL file. Either --db or --path can be used when calling ldb.

## 4.3.0 (2015-12-08)
### New Features
* CompactionFilter has new member function called IgnoreSnapshots which allows CompactionFilter to be called even if there are snapshots later than the key.
* RocksDB will now persist options under the same directory as the RocksDB database on successful DB::Open, CreateColumnFamily, DropColumnFamily, and SetOptions.
* Introduce LoadLatestOptions() in rocksdb/utilities/options_util.h.  This function can construct the latest DBOptions / ColumnFamilyOptions used by the specified RocksDB intance.
* Introduce CheckOptionsCompatibility() in rocksdb/utilities/options_util.h.  This function checks whether the input set of options is able to open the specified DB successfully.

### Public API Changes
* When options.db_write_buffer_size triggers, only the column family with the largest column family size will be flushed, not all the column families.

## 4.2.0 (2015-11-09)
### New Features
* Introduce CreateLoggerFromOptions(), this function create a Logger for provided DBOptions.
* Add GetAggregatedIntProperty(), which returns the sum of the GetIntProperty of all the column families.
* Add MemoryUtil in rocksdb/utilities/memory.h.  It currently offers a way to get the memory usage by type from a list rocksdb instances.

### Public API Changes
* CompactionFilter::Context includes information of Column Family ID
* The need-compaction hint given by TablePropertiesCollector::NeedCompact() will be persistent and recoverable after DB recovery. This introduces a breaking format change. If you use this experimental feature, including NewCompactOnDeletionCollectorFactory() in the new version, you may not be able to directly downgrade the DB back to version 4.0 or lower.
* TablePropertiesCollectorFactory::CreateTablePropertiesCollector() now takes an option Context, containing the information of column family ID for the file being written.
* Remove DefaultCompactionFilterFactory.


## 4.1.0 (2015-10-08)
### New Features
* Added single delete operation as a more efficient way to delete keys that have not been overwritten.
* Added experimental AddFile() to DB interface that allow users to add files created by SstFileWriter into an empty Database, see include/rocksdb/sst_file_writer.h and DB::AddFile() for more info.
* Added support for opening SST files with .ldb suffix which enables opening LevelDB databases.
* CompactionFilter now supports filtering of merge operands and merge results.

### Public API Changes
* Added SingleDelete() to the DB interface.
* Added AddFile() to DB interface.
* Added SstFileWriter class.
* CompactionFilter has a new method FilterMergeOperand() that RocksDB applies to every merge operand during compaction to decide whether to filter the operand.
* We removed CompactionFilterV2 interfaces from include/rocksdb/compaction_filter.h. The functionality was deprecated already in version 3.13.

## 4.0.0 (2015-09-09)
### New Features
* Added support for transactions.  See include/rocksdb/utilities/transaction.h for more info.
* DB::GetProperty() now accepts "rocksdb.aggregated-table-properties" and "rocksdb.aggregated-table-properties-at-levelN", in which case it returns aggregated table properties of the target column family, or the aggregated table properties of the specified level N if the "at-level" version is used.
* Add compression option kZSTDNotFinalCompression for people to experiment ZSTD although its format is not finalized.
* We removed the need for LATEST_BACKUP file in BackupEngine. We still keep writing it when we create new backups (because of backward compatibility), but we don't read it anymore.

### Public API Changes
* Removed class Env::RandomRWFile and Env::NewRandomRWFile().
* Renamed DBOptions.num_subcompactions to DBOptions.max_subcompactions to make the name better match the actual functionality of the option.
* Added Equal() method to the Comparator interface that can optionally be overwritten in cases where equality comparisons can be done more efficiently than three-way comparisons.
* Previous 'experimental' OptimisticTransaction class has been replaced by Transaction class.

## 3.13.0 (2015-08-06)
### New Features
* RollbackToSavePoint() in WriteBatch/WriteBatchWithIndex
* Add NewCompactOnDeletionCollectorFactory() in utilities/table_properties_collectors, which allows rocksdb to mark a SST file as need-compaction when it observes at least D deletion entries in any N consecutive entries in that SST file.  Note that this feature depends on an experimental NeedCompact() API --- the result of this API will not persist after DB restart.
* Add DBOptions::delete_scheduler. Use NewDeleteScheduler() in include/rocksdb/delete_scheduler.h to create a DeleteScheduler that can be shared among multiple RocksDB instances to control the file deletion rate of SST files that exist in the first db_path.

### Public API Changes
* Deprecated WriteOptions::timeout_hint_us. We no longer support write timeout. If you really need this option, talk to us and we might consider returning it.
* Deprecated purge_redundant_kvs_while_flush option.
* Removed BackupEngine::NewBackupEngine() and NewReadOnlyBackupEngine() that were deprecated in RocksDB 3.8. Please use BackupEngine::Open() instead.
* Deprecated Compaction Filter V2. We are not aware of any existing use-cases. If you use this filter, your compile will break with RocksDB 3.13. Please let us know if you use it and we'll put it back in RocksDB 3.14.
* Env::FileExists now returns a Status instead of a boolean
* Add statistics::getHistogramString() to print detailed distribution of a histogram metric.
* Add DBOptions::skip_stats_update_on_db_open.  When it is on, DB::Open() will run faster as it skips the random reads required for loading necessary stats from SST files to optimize compaction.

## 3.12.0 (2015-07-02)
### New Features
* Added experimental support for optimistic transactions.  See include/rocksdb/utilities/optimistic_transaction.h for more info.
* Added a new way to report QPS from db_bench (check out --report_file and --report_interval_seconds)
* Added a cache for individual rows. See DBOptions::row_cache for more info.
* Several new features on EventListener (see include/rocksdb/listener.h):
 - OnCompactionCompleted() now returns per-compaction job statistics, defined in include/rocksdb/compaction_job_stats.h.
 - Added OnTableFileCreated() and OnTableFileDeleted().
* Add compaction_options_universal.enable_trivial_move to true, to allow trivial move while performing universal compaction. Trivial move will happen only when all the input files are non overlapping.

### Public API changes
* EventListener::OnFlushCompleted() now passes FlushJobInfo instead of a list of parameters.
* DB::GetDbIdentity() is now a const function.  If this function is overridden in your application, be sure to also make GetDbIdentity() const to avoid compile error.
* Move listeners from ColumnFamilyOptions to DBOptions.
* Add max_write_buffer_number_to_maintain option
* DB::CompactRange()'s parameter reduce_level is changed to change_level, to allow users to move levels to lower levels if allowed. It can be used to migrate a DB from options.level_compaction_dynamic_level_bytes=false to options.level_compaction_dynamic_level_bytes.true.
* Change default value for options.compaction_filter_factory and options.compaction_filter_factory_v2 to nullptr instead of DefaultCompactionFilterFactory and DefaultCompactionFilterFactoryV2.
* If CancelAllBackgroundWork is called without doing a flush after doing loads with WAL disabled, the changes which haven't been flushed before the call to CancelAllBackgroundWork will be lost.
* WBWIIterator::Entry() now returns WriteEntry instead of `const WriteEntry&`
* options.hard_rate_limit is deprecated.
* When options.soft_rate_limit or options.level0_slowdown_writes_trigger is triggered, the way to slow down writes is changed to: write rate to DB is limited to to options.delayed_write_rate.
* DB::GetApproximateSizes() adds a parameter to allow the estimation to include data in mem table, with default to be not to include. It is now only supported in skip list mem table.
* DB::CompactRange() now accept CompactRangeOptions instead of multiple parameters. CompactRangeOptions is defined in include/rocksdb/options.h.
* CompactRange() will now skip bottommost level compaction for level based compaction if there is no compaction filter, bottommost_level_compaction is introduced in CompactRangeOptions to control when it's possible to skip bottommost level compaction. This mean that if you want the compaction to produce a single file you need to set bottommost_level_compaction to BottommostLevelCompaction::kForce.
* Add Cache.GetPinnedUsage() to get the size of memory occupied by entries that are in use by the system.
* DB:Open() will fail if the compression specified in Options is not linked with the binary. If you see this failure, recompile RocksDB with compression libraries present on your system. Also, previously our default compression was snappy. This behavior is now changed. Now, the default compression is snappy only if it's available on the system. If it isn't we change the default to kNoCompression.
* We changed how we account for memory used in block cache. Previously, we only counted the sum of block sizes currently present in block cache. Now, we count the actual memory usage of the blocks. For example, a block of size 4.5KB will use 8KB memory with jemalloc. This might decrease your memory usage and possibly decrease performance. Increase block cache size if you see this happening after an upgrade.
* Add BackupEngineImpl.options_.max_background_operations to specify the maximum number of operations that may be performed in parallel. Add support for parallelized backup and restore.
* Add DB::SyncWAL() that does a WAL sync without blocking writers.

## 3.11.0 (2015-05-19)
### New Features
* Added a new API Cache::SetCapacity(size_t capacity) to dynamically change the maximum configured capacity of the cache. If the new capacity is less than the existing cache usage, the implementation will try to lower the usage by evicting the necessary number of elements following a strict LRU policy.
* Added an experimental API for handling flashcache devices (blacklists background threads from caching their reads) -- NewFlashcacheAwareEnv
* If universal compaction is used and options.num_levels > 1, compact files are tried to be stored in none-L0 with smaller files based on options.target_file_size_base. The limitation of DB size when using universal compaction is greatly mitigated by using more levels. You can set num_levels = 1 to make universal compaction behave as before. If you set num_levels > 1 and want to roll back to a previous version, you need to compact all files to a big file in level 0 (by setting target_file_size_base to be large and CompactRange(<cf_handle>, nullptr, nullptr, true, 0) and reopen the DB with the same version to rewrite the manifest, and then you can open it using previous releases.
* More information about rocksdb background threads are available in Env::GetThreadList(), including the number of bytes read / written by a compaction job, mem-table size and current number of bytes written by a flush job and many more.  Check include/rocksdb/thread_status.h for more detail.

### Public API changes
* TablePropertiesCollector::AddUserKey() is added to replace TablePropertiesCollector::Add(). AddUserKey() exposes key type, sequence number and file size up to now to users.
* DBOptions::bytes_per_sync used to apply to both WAL and table files. As of 3.11 it applies only to table files. If you want to use this option to sync WAL in the background, please use wal_bytes_per_sync

## 3.10.0 (2015-03-24)
### New Features
* GetThreadStatus() is now able to report detailed thread status, including:
 - Thread Operation including flush and compaction.
 - The stage of the current thread operation.
 - The elapsed time in micros since the current thread operation started.
 More information can be found in include/rocksdb/thread_status.h.  In addition, when running db_bench with --thread_status_per_interval, db_bench will also report thread status periodically.
* Changed the LRU caching algorithm so that referenced blocks (by iterators) are never evicted. This change made parameter removeScanCountLimit obsolete. Because of that NewLRUCache doesn't take three arguments anymore. table_cache_remove_scan_limit option is also removed
* By default we now optimize the compilation for the compilation platform (using -march=native). If you want to build portable binary, use 'PORTABLE=1' before the make command.
* We now allow level-compaction to place files in different paths by
  specifying them in db_paths along with the target_size.
  Lower numbered levels will be placed earlier in the db_paths and higher
  numbered levels will be placed later in the db_paths vector.
* Potentially big performance improvements if you're using RocksDB with lots of column families (100-1000)
* Added BlockBasedTableOptions.format_version option, which allows user to specify which version of block based table he wants. As a general guideline, newer versions have more features, but might not be readable by older versions of RocksDB.
* Added new block based table format (version 2), which you can enable by setting BlockBasedTableOptions.format_version = 2. This format changes how we encode size information in compressed blocks and should help with memory allocations if you're using Zlib or BZip2 compressions.
* MemEnv (env that stores data in memory) is now available in default library build. You can create it by calling NewMemEnv().
* Add SliceTransform.SameResultWhenAppended() to help users determine it is safe to apply prefix bloom/hash.
* Block based table now makes use of prefix bloom filter if it is a full fulter.
* Block based table remembers whether a whole key or prefix based bloom filter is supported in SST files. Do a sanity check when reading the file with users' configuration.
* Fixed a bug in ReadOnlyBackupEngine that deleted corrupted backups in some cases, even though the engine was ReadOnly
* options.level_compaction_dynamic_level_bytes, a feature to allow RocksDB to pick dynamic base of bytes for levels. With this feature turned on, we will automatically adjust max bytes for each level. The goal of this feature is to have lower bound on size amplification. For more details, see comments in options.h.
* Added an abstract base class WriteBatchBase for write batches
* Fixed a bug where we start deleting files of a dropped column families even if there are still live references to it

### Public API changes
* Deprecated skip_log_error_on_recovery and table_cache_remove_scan_count_limit options.
* Logger method logv with log level parameter is now virtual

### RocksJava
* Added compression per level API.
* MemEnv is now available in RocksJava via RocksMemEnv class.
* lz4 compression is now included in rocksjava static library when running `make rocksdbjavastatic`.
* Overflowing a size_t when setting rocksdb options now throws an IllegalArgumentException, which removes the necessity for a developer to catch these Exceptions explicitly.

## 3.9.0 (2014-12-08)

### New Features
* Add rocksdb::GetThreadList(), which in the future will return the current status of all
  rocksdb-related threads.  We will have more code instruments in the following RocksDB
  releases.
* Change convert function in rocksdb/utilities/convenience.h to return Status instead of boolean.
  Also add support for nested options in convert function

### Public API changes
* New API to create a checkpoint added. Given a directory name, creates a new
  database which is an image of the existing database.
* New API LinkFile added to Env. If you implement your own Env class, an
  implementation of the API LinkFile will have to be provided.
* MemTableRep takes MemTableAllocator instead of Arena

### Improvements
* RocksDBLite library now becomes smaller and will be compiled with -fno-exceptions flag.

## 3.8.0 (2014-11-14)

### Public API changes
* BackupEngine::NewBackupEngine() was deprecated; please use BackupEngine::Open() from now on.
* BackupableDB/RestoreBackupableDB have new GarbageCollect() methods, which will clean up files from corrupt and obsolete backups.
* BackupableDB/RestoreBackupableDB have new GetCorruptedBackups() methods which list corrupt backups.

### Cleanup
* Bunch of code cleanup, some extra warnings turned on (-Wshadow, -Wshorten-64-to-32, -Wnon-virtual-dtor)

### New features
* CompactFiles and EventListener, although they are still in experimental state
* Full ColumnFamily support in RocksJava.

## 3.7.0 (2014-11-06)
### Public API changes
* Introduce SetOptions() API to allow adjusting a subset of options dynamically online
* Introduce 4 new convenient functions for converting Options from string: GetColumnFamilyOptionsFromMap(), GetColumnFamilyOptionsFromString(), GetDBOptionsFromMap(), GetDBOptionsFromString()
* Remove WriteBatchWithIndex.Delete() overloads using SliceParts
* When opening a DB, if options.max_background_compactions is larger than the existing low pri pool of options.env, it will enlarge it. Similarly, options.max_background_flushes is larger than the existing high pri pool of options.env, it will enlarge it.

## 3.6.0 (2014-10-07)
### Disk format changes
* If you're using RocksDB on ARM platforms and you're using default bloom filter, there is a disk format change you need to be aware of. There are three steps you need to do when you convert to new release: 1. turn off filter policy, 2. compact the whole database, 3. turn on filter policy

### Behavior changes
* We have refactored our system of stalling writes.  Any stall-related statistics' meanings are changed. Instead of per-write stall counts, we now count stalls per-epoch, where epochs are periods between flushes and compactions. You'll find more information in our Tuning Perf Guide once we release RocksDB 3.6.
* When disableDataSync=true, we no longer sync the MANIFEST file.
* Add identity_as_first_hash property to CuckooTable. SST file needs to be rebuilt to be opened by reader properly.

### Public API changes
* Change target_file_size_base type to uint64_t from int.
* Remove allow_thread_local. This feature was proved to be stable, so we are turning it always-on.

## 3.5.0 (2014-09-03)
### New Features
* Add include/utilities/write_batch_with_index.h, providing a utility class to query data out of WriteBatch when building it.
* Move BlockBasedTable related options to BlockBasedTableOptions from Options. Change corresponding JNI interface. Options affected include:
  no_block_cache, block_cache, block_cache_compressed, block_size, block_size_deviation, block_restart_interval, filter_policy, whole_key_filtering. filter_policy is changed to shared_ptr from a raw pointer.
* Remove deprecated options: disable_seek_compaction and db_stats_log_interval
* OptimizeForPointLookup() takes one parameter for block cache size. It now builds hash index, bloom filter, and block cache.

### Public API changes
* The Prefix Extractor used with V2 compaction filters is now passed user key to SliceTransform::Transform instead of unparsed RocksDB key.

## 3.4.0 (2014-08-18)
### New Features
* Support Multiple DB paths in universal style compactions
* Add feature of storing plain table index and bloom filter in SST file.
* CompactRange() will never output compacted files to level 0. This used to be the case when all the compaction input files were at level 0.
* Added iterate_upper_bound to define the extent upto which the forward iterator will return entries. This will prevent iterating over delete markers and overwritten entries for edge cases where you want to break out the iterator anyways. This may improve performance in case there are a large number of delete markers or overwritten entries.

### Public API changes
* DBOptions.db_paths now is a vector of a DBPath structure which indicates both of path and target size
* NewPlainTableFactory instead of bunch of parameters now accepts PlainTableOptions, which is defined in include/rocksdb/table.h
* Moved include/utilities/*.h to include/rocksdb/utilities/*.h
* Statistics APIs now take uint32_t as type instead of Tickers. Also make two access functions getTickerCount and histogramData const
* Add DB property rocksdb.estimate-num-keys, estimated number of live keys in DB.
* Add DB::GetIntProperty(), which returns DB properties that are integer as uint64_t.
* The Prefix Extractor used with V2 compaction filters is now passed user key to SliceTransform::Transform instead of unparsed RocksDB key.

## 3.3.0 (2014-07-10)
### New Features
* Added JSON API prototype.
* HashLinklist reduces performance outlier caused by skewed bucket by switching data in the bucket from linked list to skip list. Add parameter threshold_use_skiplist in NewHashLinkListRepFactory().
* RocksDB is now able to reclaim storage space more effectively during the compaction process.  This is done by compensating the size of each deletion entry by the 2X average value size, which makes compaction to be triggered by deletion entries more easily.
* Add TimeOut API to write.  Now WriteOptions have a variable called timeout_hint_us.  With timeout_hint_us set to non-zero, any write associated with this timeout_hint_us may be aborted when it runs longer than the specified timeout_hint_us, and it is guaranteed that any write completes earlier than the specified time-out will not be aborted due to the time-out condition.
* Add a rate_limiter option, which controls total throughput of flush and compaction. The throughput is specified in bytes/sec. Flush always has precedence over compaction when available bandwidth is constrained.

### Public API changes
* Removed NewTotalOrderPlainTableFactory because it is not used and implemented semantically incorrect.

## 3.2.0 (2014-06-20)

### Public API changes
* We removed seek compaction as a concept from RocksDB because:
1) It makes more sense for spinning disk workloads, while RocksDB is primarily designed for flash and memory,
2) It added some complexity to the important code-paths,
3) None of our internal customers were really using it.
Because of that, Options::disable_seek_compaction is now obsolete. It is still a parameter in Options, so it does not break the build, but it does not have any effect. We plan to completely remove it at some point, so we ask users to please remove this option from your code base.
* Add two parameters to NewHashLinkListRepFactory() for logging on too many entries in a hash bucket when flushing.
* Added new option BlockBasedTableOptions::hash_index_allow_collision. When enabled, prefix hash index for block-based table will not store prefix and allow hash collision, reducing memory consumption.

### New Features
* PlainTable now supports a new key encoding: for keys of the same prefix, the prefix is only written once. It can be enabled through encoding_type parameter of NewPlainTableFactory()
* Add AdaptiveTableFactory, which is used to convert from a DB of PlainTable to BlockBasedTabe, or vise versa. It can be created using NewAdaptiveTableFactory()

### Performance Improvements
* Tailing Iterator re-implemeted with ForwardIterator + Cascading Search Hint , see ~20% throughput improvement.

## 3.1.0 (2014-05-21)

### Public API changes
* Replaced ColumnFamilyOptions::table_properties_collectors with ColumnFamilyOptions::table_properties_collector_factories

### New Features
* Hash index for block-based table will be materialized and reconstructed more efficiently. Previously hash index is constructed by scanning the whole table during every table open.
* FIFO compaction style

## 3.0.0 (2014-05-05)

### Public API changes
* Added _LEVEL to all InfoLogLevel enums
* Deprecated ReadOptions.prefix and ReadOptions.prefix_seek. Seek() defaults to prefix-based seek when Options.prefix_extractor is supplied. More detail is documented in https://github.com/facebook/rocksdb/wiki/Prefix-Seek-API-Changes
* MemTableRepFactory::CreateMemTableRep() takes info logger as an extra parameter.

### New Features
* Column family support
* Added an option to use different checksum functions in BlockBasedTableOptions
* Added ApplyToAllCacheEntries() function to Cache

## 2.8.0 (2014-04-04)

* Removed arena.h from public header files.
* By default, checksums are verified on every read from database
* Change default value of several options, including: paranoid_checks=true, max_open_files=5000, level0_slowdown_writes_trigger=20, level0_stop_writes_trigger=24, disable_seek_compaction=true, max_background_flushes=1 and allow_mmap_writes=false
* Added is_manual_compaction to CompactionFilter::Context
* Added "virtual void WaitForJoin()" in class Env. Default operation is no-op.
* Removed BackupEngine::DeleteBackupsNewerThan() function
* Added new option -- verify_checksums_in_compaction
* Changed Options.prefix_extractor from raw pointer to shared_ptr (take ownership)
  Changed HashSkipListRepFactory and HashLinkListRepFactory constructor to not take SliceTransform object (use Options.prefix_extractor implicitly)
* Added Env::GetThreadPoolQueueLen(), which returns the waiting queue length of thread pools
* Added a command "checkconsistency" in ldb tool, which checks
  if file system state matches DB state (file existence and file sizes)
* Separate options related to block based table to a new struct BlockBasedTableOptions.
* WriteBatch has a new function Count() to return total size in the batch, and Data() now returns a reference instead of a copy
* Add more counters to perf context.
* Supports several more DB properties: compaction-pending, background-errors and cur-size-active-mem-table.

### New Features
* If we find one truncated record at the end of the MANIFEST or WAL files,
  we will ignore it. We assume that writers of these records were interrupted
  and that we can safely ignore it.
* A new SST format "PlainTable" is added, which is optimized for memory-only workloads. It can be created through NewPlainTableFactory() or NewTotalOrderPlainTableFactory().
* A new mem table implementation hash linked list optimizing for the case that there are only few keys for each prefix, which can be created through NewHashLinkListRepFactory().
* Merge operator supports a new function PartialMergeMulti() to allow users to do partial merges against multiple operands.
* Now compaction filter has a V2 interface. It buffers the kv-pairs sharing the same key prefix, process them in batches, and return the batched results back to DB. The new interface uses a new structure CompactionFilterContext for the same purpose as CompactionFilter::Context in V1.
* Geo-spatial support for locations and radial-search.

## 2.7.0 (2014-01-28)

### Public API changes

* Renamed `StackableDB::GetRawDB()` to `StackableDB::GetBaseDB()`.
* Renamed `WriteBatch::Data()` `const std::string& Data() const`.
* Renamed class `TableStats` to `TableProperties`.
* Deleted class `PrefixHashRepFactory`. Please use `NewHashSkipListRepFactory()` instead.
* Supported multi-threaded `EnableFileDeletions()` and `DisableFileDeletions()`.
* Added `DB::GetOptions()`.
* Added `DB::GetDbIdentity()`.

### New Features

* Added [BackupableDB](https://github.com/facebook/rocksdb/wiki/How-to-backup-RocksDB%3F)
* Implemented [TailingIterator](https://github.com/facebook/rocksdb/wiki/Tailing-Iterator), a special type of iterator that
  doesn't create a snapshot (can be used to read newly inserted data)
  and is optimized for doing sequential reads.
* Added property block for table, which allows (1) a table to store
  its metadata and (2) end user to collect and store properties they
  are interested in.
* Enabled caching index and filter block in block cache (turned off by default).
* Supported error report when doing manual compaction.
* Supported additional Linux platform flavors and Mac OS.
* Put with `SliceParts` - Variant of `Put()` that gathers output like `writev(2)`
* Bug fixes and code refactor for compatibility with upcoming Column
  Family feature.

### Performance Improvements

* Huge benchmark performance improvements by multiple efforts. For example, increase in readonly QPS from about 530k in 2.6 release to 1.1 million in 2.7 [1]
* Speeding up a way RocksDB deleted obsolete files - no longer listing the whole directory under a lock -- decrease in p99
* Use raw pointer instead of shared pointer for statistics: [5b825d](https://github.com/facebook/rocksdb/commit/5b825d6964e26ec3b4bb6faa708ebb1787f1d7bd) -- huge increase in performance -- shared pointers are slow
* Optimized locking for `Get()` -- [1fdb3f](https://github.com/facebook/rocksdb/commit/1fdb3f7dc60e96394e3e5b69a46ede5d67fb976c) -- 1.5x QPS increase for some workloads
* Cache speedup - [e8d40c3](https://github.com/facebook/rocksdb/commit/e8d40c31b3cca0c3e1ae9abe9b9003b1288026a9)
* Implemented autovector, which allocates first N elements on stack. Most of vectors in RocksDB are small. Also, we never want to allocate heap objects while holding a mutex. -- [c01676e4](https://github.com/facebook/rocksdb/commit/c01676e46d3be08c3c140361ef1f5884f47d3b3c)
* Lots of efforts to move malloc, memcpy and IO outside of locks<|MERGE_RESOLUTION|>--- conflicted
+++ resolved
@@ -6,11 +6,8 @@
 * CI: add a workflow for building and publishing jar to maven central (#507)
 * LOG: Compaction job traces - report cf name and job id (#511)
 * db_stress: Add cost_write_buffer_to_cache flag (#513)
-<<<<<<< HEAD
 * LOG: Display cf names in rolled logs with their options (#419)
-=======
 * Log Improvement: Report the name of cf-s whose options are skipped in the log (#520)
->>>>>>> df8962b6
 
 ### Bug Fix
 * CI: fix sanity check to use clang-format 10
