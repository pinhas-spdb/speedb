# Speedb Change Log 

## Unreleased

### Enhancements
* db_bench: add estimate-table-readers-mem benchmark which prints these stats.

### Bug Fixes
* unit tests: fix GlobalWriteControllerTest.GlobalAndWBMSetupDelay by waiting for the memtable memory release.
* spdb memtable: use_seek_parallel_threshold option parameter mishandled (#570)
<<<<<<< HEAD
* unit tests: fix DBCompactionTest.DisableMultiManualCompaction by blocking all bg compaction threads which increased by default to 8 in #194. 
=======
* build: Plug memtable global switch memtable stuck fix.  (#606)
* build: Windows compilation fix (#568).
* Logger: fix Block cache stats trace by spacing it from the last trace (#578).
* WriteController: move the class to public interface which should have been done under #346.
>>>>>>> ba1ce97b

## Fig v2.5.0 (06/14/2023)
Based on RocksDB 8.1.1

### New Features
* Delay writes gradually based on memory usage of the WriteBufferManager (WBM).
Before this PR, setting allow_stall in the WBM's constructor meant that writes are completely stopped when the WBM's memory usage exceeds its quota. The goal here is to gradually decrease
the users write speed before that threshold is reached in order to gain stability.
To use this feature, pass allow_stall = true to the ctor of WBM and the db needs to be opened with options.use_dynamic_delay = true. The WBM will setup delay requests starting from (start_delay_percent * _buffer_size) / 100 (default value is 70) (start_delay_percent is another WBM ctor parameter).
Changes to the WBM's memory are tracked in WriteBufferManager::ReserveMem and FreeMem.
Once the WBM reached its capacity, if allow_stall == true, writes will be stopped using the old ShouldStall() and WBMStallWrites(). (#423)

* Prevent flush entry followed delete operations
currently during memtable flush ,  if key has a match key in the
delete range table and this record has no snapshot related to it,
we still write it with its value to SST file.
This feature keeps only the delete record and reduce SST size for later compaction.
(#411)

### Enhancements
* CI: add a workflow for building and publishing jar to maven central (#507)
* LOG: Compaction job traces - report cf name and job id (#511)
* db_stress: Add cost_write_buffer_to_cache flag (#513)
* LOG: Display cf names in rolled logs with their options (#419)
* Log Improvement: Report the name of cf-s whose options are skipped in the log (#520)

### Bug Fixes
* CI: fix sanity check to use clang-format 10
* CI: run sanity only once on PRs
* Makefile: Remove pycache artifacts after running gtest-parallel (#495)
* AVX512: fix disabling other optimizations (#489)
* stress test: fix decoding error (#498)
* db_bench and stress: fix WBM initiation (#510)
* Sanitize max_num_parallel_flushes in WBM if 0 (#460)
* WriteController: fix for stop while shutting down (#499)
Also switch to waiting a sec on the CV each time. This is required since a bg error doesn't signal the CV in the WriteController.
* fix UnlockWALStallCleared test in utilities/transactions/transaction_test.cc (#514)
* Always assume optimize_filters_for_memory=false when creating a paired bloom filter (#488)
* spdb memtable use after free bug (#501)
* db_bench: Create a WBM once for all db-s regardless of their use in different groups (#550)
* Tompstone unit test faiure (#560)
* build: Remove unused variables in unit tests (#581)

### Miscellaneous
* disable failing unit tests and paired bloom filter stress testing
* version: update Speedb patch version to 2.4.1 (#503)

## Speedb v2.4.1 ( 04/19/2023)
### Enhancements
* Add the ability to create any Filter Policy in java (including ribbon filter and the Speedb paired bloom filter) by @mrambacher in #387

### Bug Fixes
* Write Flow: Reduce debug log size. Note: the write flow is still experimental in this release (#461) by @ayulas in #472

## Ephedra v2.4.0 (04/05/2023)
### New Features
* New beezcli: Interactive CLI that offers data access and admin commands by @ofriedma in #427
* Global delayed write rate: manage the delayed write rate across multiple CFs/databases by @Yuval-Ariel in #392
* New write flow: Major improvement of writing while reading. Note: This feature is experimental and it consumes slightly more memory in this release by @ayulas in #445

### Enhancements
* Skip expired object while using DBWithTtl by @ofriedma in #403

### Bug Fixes
* Dynamic delay writes: fix pending bytes rate calculation by @Yuval-Ariel in #451
* Global delay write: check again credits under mutex by @Yuval-Ariel in #438

### Miscellaneous
* Add back accidental revert in DropRandomUnsyncedData by @mrambacher in #402
* Add speedb licenses to code by @ofriedma in #409
* Enforce writing licenses inside a source file by @ofriedma in #410
* Makefile: Use speedb libs in build_size target by @AmnonHanuhov in #399
* Replace uint with unsinged int (Windows Build Failure) (#420) by @udi-speedb in #421
* crashtest: dont reroll skip_list or HashSpdRepFactory by @Yuval-Ariel in #452
* Options: Forward declare WriteBufferManager by @AmnonHanuhov in #433

## Dragon Fruit v2.3.0 (02/15/2023)
Based on RocksDB 7.7.8

### New Features
* New Live configuration changes: support changing immutable options on the fly by @mrambacher in #294

### Enhancements
* Improved performance while using the sorted-hash memtable (#298) by @ayulas in #299
* Added prints and query option of Index size per CF - LRU Cache Only (#338) by @udi-speedb in #368
* Add F_BARRIERFSYNC for Sync operations on MacOS (addresses the issue raised in rocksdb#11035) by @mrambacher in #319
* Paired-Bloom-Filter: Balancing rounding to batches between the bottom-most level and other levels by @noamhaham in #371
* db_bench: recreate only specified DBs in a group of benchmarks by @andy-byers in #370
* Use a NoSyncFileSystem to skip Sync/FSync to reduce test times ( based on RocksDB PR 9545) by @mrambacher in #380

### Bug Fixes
* Delayed Writes: fix L0 calc bug by @Yuval-Ariel in #311
* util: Fixed compilation failure on Fedora 35 with gcc 11.2.1 and gflag 2.2.2  by @AmnonHanuhov in #396
* Fixed compilation failure on windows  by @ayulas in #384
* Fixed compilation issues on Mac by @mrambacher in #393
* Use the Test Name for the dbname when running unit tests by @mrambacher in #353

### Miscellaneous
* Added Speedb is awesome example to the getting started section by @RoyBenMoshe in #382
* unit tests: fix CompactionServiceTest.RemoteEventListener (#314) by @Yuval-Ariel in #354
* Artifacts check tool - readme file was updated by @RoyBenMoshe in #293
* Don't use AVX512 with asan by @Yuval-Ariel in #398


## Speedb v2.2.1 (01/30/2023)
Based on RocksDB 7.7.8

### Bug Fixes
* Delayed Writes: fixed L0 calculation bug by @Yuval-Ariel in #311

### Miscellaneous
* Added WBM's cache info to the log (#312) by @udi-speedb in #313
* db_bench: set db_bench defaults to Speedb (#61) by @Yuval-Ariel in #322
* build: remove the dependency on GNU Parallel for running unit tests by @AmnonHanuhov in #243

## Coconut v2.2.0 (12/22/2022)
Based on RocksDB 7.7.3

### New Features
* Proactive flushes for better resources utilization by @udi-speedb #185
* Dynamic delayed write mechanism for consistent performance by @Yuval-Ariel in #281

### Enhancements 
* Paired block bloom: Removed the bits-per-key limitation for better results by @udi-speedb in #163
* Allow running multiple benchmark, each with its own configuration by @udi-speedb in #250
* db_bench: Support '--groups' in addition to '-groups' (#283) by @udi-speedb in #295
* db_stress enhancement: Support control over WBM's allow_stall by @udi-speedb in #289
* Shorten latency while switch generic memtable by @ayulas in #297

### Bug Fixes
* db_bench: bug fix inserted in #200 (#263) by @Yuval-Ariel in #265
* db_bench: ErrorExit from static func bug (#277) by @Yuval-Ariel in #278
* Proactive Flushes: compilation warnings fix (#304) by @Yuval-Ariel in #307

### Miscellaneous
Added info to the log file for artifact testing by @RoyBenMoshe in #286
Disable LoadCustomizableTest.LoadMemTableRepFactoryTest (#303) by @ayulas in #305

## Speedb v2.1.1 (11/15/2022)
### Bug Fixes
* Shorten latency while switch memtable (#14)
* Fixed a crash that occurred when using the hash memtable. (#98)
* memtable_list: avoid rolling back memtable flush on CF drop (#144)
* crashtest: fix 0 value of data_block_hash_table_util_ratio (#214)
* deletefile_test: fix breakage caused by the compaction threads change (#218)
* cmake: clean up on successful runs and randomise test scheduling (#202)
* build: add a version build-tag for non-release builds (#156)
* build: support ccache and sccache in the Makefile build (#170)
* docs: fix instructions for building Speedb in README.md and INSTALL.md
* readme typo fix by @azmisaquib (#223)
* build_version: apply the build tag to the Speedb version string (#231)
* build: correctly handle merge commits when calculating a build tag (#207)
* db_test2: fix BackgroundPurgeTest (#236)
* Update HISTORY.md (#239)
* db_bench: Fix a bug when destructing a Benchmark with multiple db-s (#234)
* db_bench: add benchmark - seektodeletedranges (#201)


## Blueberry v2.1.0 (10/26/2022) 
Based on RocksDB 7.2.2
### New Features
* Added new Paired bloom filter that reduces false positive rate with the same performance and memory. In some configurations, the memory consumption is even reduced by up to 30%.
Note: Paired bloom filter is recommended to use when the number of bits per key is larger than 10. (#54)
* Added Plugin Tests to builds (#143)

### Enhancements
* The default value for the number of compaction threads has changed to 8 (#194)
* An infrastructure addition for a future feature: added API to retrieve the amount of immutable memory that can be freed. (#113)
* cmake: allow running the tests in parallel like in the Makefile (#103)
* build: fix the java test target dependencies (#129)
* flush_job: do not roll back memtable flush on CF drop and DB shutdown (#127)
* When background purges are used, set their priority to low instead of high, (#151)
* Added db_bench option to change the parameter: avoid_unnecessary_blocking_io (#184)
* Allow construction of Filter Policy from uri to the tools (#83)

### Miscellaneous
* Remove the GPL as an alternative license (#119)
* Fix shell tab-completions in makefile (#148)
* Added Speedb change-log to the HISTORY.md file (#189)
* makefile: rework the dependency graph for faster test runs startup (#175)
* Change the name of the output artifacts to Speedb (#66)


## Apricot v2.0.0 (08/04/2022)
Based on RocksDB 7.2.2 
### New Features
* Added a new hash based memtable that supports concurrent reads and writes
* Added ability to create MemTableFactory from URI/string to tools

### Bug Fixes
* Avoid comparing Status using == as it compares only status codes. The comparison breaks when comparing against status::NoSpace() since it has a status code of `Code::kIOError` and only a subcode of `SubCode::kNoSpace`
* Fixed snapshots leak in optimistic_transaction_example: whenever the example is run under ASan, snapshots are acquired but not released, resulting in a memory leak error.
* ldb: fix get to print the entire value
* db_bench: fix Rocksdb bug of last_ref assertion. Test fails to delete multi-dbs correctly.
* db_bench: fix SeekRandom and ReadRandomWriteRandom to work on all CFs instead of the default
* db_bench to report accurate response time when using rate limit 
* db_test: add test for - forward the incomplete status on no_io (https://github.com/facebook/rocksdb/pull/8485) 
* CMake: use the old plugin infra and add support for *_FUNC* registration

## Miscellaneous
* LOG: Print write_buffer_manager size to LOG
* LOG: change log header to Speedb
* LOG & db_bench: metadata_cache_options - print to LOG and support its configuration in db_bench
* db_impl: use unique_ptr in DBImpl::Open for nicer memory management
* Explicitly compare the SuperVersion pointer in column_family
* Rename rocksdb threads to speedb
* Add a version number to Speedb builds
* Clang-Format: Do not include third-party code as any changes are either version updates or fixes.
* Git: add clangd cache to .gitignore


# Rocksdb Change Log
## 8.1.1 (04/06/2023)
### Bug Fixes
* In the DB::VerifyFileChecksums API, ensure that file system reads of SST files are equal to the readahead_size in ReadOptions, if specified. Previously, each read was 2x the readahead_size.

## 8.1.0 (03/18/2023)
### Behavior changes
* Compaction output file cutting logic now considers range tombstone start keys. For example, SST partitioner now may receive ParitionRequest for range tombstone start keys.
* If the async_io ReadOption is specified for MultiGet or NewIterator on a platform that doesn't support IO uring, the option is ignored and synchronous IO is used.

### Bug Fixes
* Fixed an issue for backward iteration when user defined timestamp is enabled in combination with BlobDB.
* Fixed a couple of cases where a Merge operand encountered during iteration wasn't reflected in the `internal_merge_count` PerfContext counter.
* Fixed a bug in CreateColumnFamilyWithImport()/ExportColumnFamily() which did not support range tombstones (#11252).
* Fixed a bug where an excluded column family from an atomic flush contains unflushed data that should've been included in this atomic flush (i.e, data of seqno less than the max seqno of this atomic flush), leading to potential data loss in this excluded column family when `WriteOptions::disableWAL == true` (#11148).

### New Features
* Add statistics rocksdb.secondary.cache.filter.hits, rocksdb.secondary.cache.index.hits, and rocksdb.secondary.cache.filter.hits
* Added a new PerfContext counter `internal_merge_point_lookup_count` which tracks the number of Merge operands applied while serving point lookup queries.
* Add new statistics rocksdb.table.open.prefetch.tail.read.bytes, rocksdb.table.open.prefetch.tail.{miss|hit}
* Add support for SecondaryCache with HyperClockCache (`HyperClockCacheOptions` inherits `secondary_cache` option from `ShardedCacheOptions`)
* Add new db properties `rocksdb.cf-write-stall-stats`, `rocksdb.db-write-stall-stats`and APIs to examine them in a structured way. In particular, users of `GetMapProperty()` with property `kCFWriteStallStats`/`kDBWriteStallStats` can now use the functions in `WriteStallStatsMapKeys` to find stats in the map.

### Public API Changes
* Changed various functions and features in `Cache` that are mostly relevant to custom implementations or wrappers. Especially, asychronous lookup functionality is moved from `Lookup()` to a new `StartAsyncLookup()` function.

## 8.0.0 (02/19/2023)
### Behavior changes
* `ReadOptions::verify_checksums=false` disables checksum verification for more reads of non-`CacheEntryRole::kDataBlock` blocks.
* In case of scan with async_io enabled, if posix doesn't support IOUring, Status::NotSupported error will be returned to the users. Initially that error was swallowed and reads were switched to synchronous reads.

### Bug Fixes
* Fixed a data race on `ColumnFamilyData::flush_reason` caused by concurrent flushes.
* Fixed an issue in `Get` and `MultiGet` when user-defined timestamps is enabled in combination with BlobDB.
* Fixed some atypical behaviors for `LockWAL()` such as allowing concurrent/recursive use and not expecting `UnlockWAL()` after non-OK result. See API comments.
* Fixed a feature interaction bug where for blobs `GetEntity` would expose the blob reference instead of the blob value.
* Fixed `DisableManualCompaction()` and `CompactRangeOptions::canceled` to cancel compactions even when they are waiting on conflicting compactions to finish
* Fixed a bug in which a successful `GetMergeOperands()` could transiently return `Status::MergeInProgress()`
* Return the correct error (Status::NotSupported()) to MultiGet caller when ReadOptions::async_io flag is true and IO uring is not enabled. Previously, Status::Corruption() was being returned when the actual failure was lack of async IO support.
* Fixed a bug in DB open/recovery from a compressed WAL that was caused due to incorrect handling of certain record fragments with the same offset within a WAL block.

### Feature Removal
* Remove RocksDB Lite.
* The feature block_cache_compressed is removed. Statistics related to it are removed too.
* Remove deprecated Env::LoadEnv(). Use Env::CreateFromString() instead.
* Remove deprecated FileSystem::Load(). Use FileSystem::CreateFromString() instead.
* Removed the deprecated version of these utility functions and the corresponding Java bindings: `LoadOptionsFromFile`, `LoadLatestOptions`, `CheckOptionsCompatibility`.
* Remove the FactoryFunc from the LoadObject method from the Customizable helper methods.

### Public API Changes
* Moved rarely-needed Cache class definition to new advanced_cache.h, and added a CacheWrapper class to advanced_cache.h. Minor changes to SimCache API definitions.
* Completely removed the following deprecated/obsolete statistics: the tickers `BLOCK_CACHE_INDEX_BYTES_EVICT`, `BLOCK_CACHE_FILTER_BYTES_EVICT`, `BLOOM_FILTER_MICROS`, `NO_FILE_CLOSES`, `STALL_L0_SLOWDOWN_MICROS`, `STALL_MEMTABLE_COMPACTION_MICROS`, `STALL_L0_NUM_FILES_MICROS`, `RATE_LIMIT_DELAY_MILLIS`, `NO_ITERATORS`, `NUMBER_FILTERED_DELETES`, `WRITE_TIMEDOUT`, `BLOB_DB_GC_NUM_KEYS_OVERWRITTEN`, `BLOB_DB_GC_NUM_KEYS_EXPIRED`, `BLOB_DB_GC_BYTES_OVERWRITTEN`, `BLOB_DB_GC_BYTES_EXPIRED`, `BLOCK_CACHE_COMPRESSION_DICT_BYTES_EVICT` as well as the histograms `STALL_L0_SLOWDOWN_COUNT`, `STALL_MEMTABLE_COMPACTION_COUNT`, `STALL_L0_NUM_FILES_COUNT`, `HARD_RATE_LIMIT_DELAY_COUNT`, `SOFT_RATE_LIMIT_DELAY_COUNT`, `BLOB_DB_GC_MICROS`, and `NUM_DATA_BLOCKS_READ_PER_LEVEL`. Note that as a result, the C++ enum values of the still supported statistics have changed. Developers are advised to not rely on the actual numeric values.
* Deprecated IngestExternalFileOptions::write_global_seqno and change default to false. This option only needs to be set to true to generate a DB compatible with RocksDB versions before 5.16.0.
* Remove deprecated APIs `GetColumnFamilyOptionsFrom{Map|String}(const ColumnFamilyOptions&, ..)`, `GetDBOptionsFrom{Map|String}(const DBOptions&, ..)`, `GetBlockBasedTableOptionsFrom{Map|String}(const BlockBasedTableOptions& table_options, ..)` and ` GetPlainTableOptionsFrom{Map|String}(const PlainTableOptions& table_options,..)`.
* Added a subcode of `Status::Corruption`, `Status::SubCode::kMergeOperatorFailed`, for users to identify corruption failures originating in the merge operator, as opposed to RocksDB's internally identified data corruptions

### Build Changes
* The `make` build now builds a shared library by default instead of a static library. Use `LIB_MODE=static` to override.

### New Features
* Compaction filters are now supported for wide-column entities by means of the `FilterV3` API. See the comment of the API for more details.
* Added `do_not_compress_roles` to `CompressedSecondaryCacheOptions` to disable compression on certain kinds of block. Filter blocks are now not compressed by CompressedSecondaryCache by default.
* Added a new `MultiGetEntity` API that enables batched wide-column point lookups. See the API comments for more details.

## 7.10.0 (01/23/2023)
### Behavior changes
* Make best-efforts recovery verify SST unique ID before Version construction (#10962)
* Introduce `epoch_number` and sort L0 files by `epoch_number` instead of `largest_seqno`. `epoch_number` represents the order of a file being flushed or ingested/imported. Compaction output file will be assigned with the minimum `epoch_number` among input files'. For L0, larger `epoch_number` indicates newer L0 file.

### Bug Fixes
* Fixed a regression in iterator where range tombstones after `iterate_upper_bound` is processed.
* Fixed a memory leak in MultiGet with async_io read option, caused by IO errors during table file open
* Fixed a bug that multi-level FIFO compaction deletes one file in non-L0 even when `CompactionOptionsFIFO::max_table_files_size` is no exceeded since #10348 or 7.8.0.
* Fixed a bug caused by `DB::SyncWAL()` affecting `track_and_verify_wals_in_manifest`. Without the fix, application may see "open error: Corruption: Missing WAL with log number" while trying to open the db. The corruption is a false alarm but prevents DB open (#10892).
* Fixed a BackupEngine bug in which RestoreDBFromLatestBackup would fail if the latest backup was deleted and there is another valid backup available.
* Fix L0 file misorder corruption caused by ingesting files of overlapping seqnos with memtable entries' through introducing `epoch_number`. Before the fix, `force_consistency_checks=true` may catch the corruption before it's exposed to readers, in which case writes returning `Status::Corruption` would be expected. Also replace the previous incomplete fix (#5958) to the same corruption with this new and more complete fix.
* Fixed a bug in LockWAL() leading to re-locking mutex (#11020).
* Fixed a heap use after free bug in async scan prefetching when the scan thread and another thread try to read and load the same seek block into cache.
* Fixed a heap use after free in async scan prefetching if dictionary compression is enabled, in which case sync read of the compression dictionary gets mixed with async prefetching
* Fixed a data race bug of `CompactRange()` under `change_level=true` acts on overlapping range with an ongoing file ingestion for level compaction. This will either result in overlapping file ranges corruption at a certain level caught by `force_consistency_checks=true` or protentially two same keys both with seqno 0 in two different levels (i.e, new data ends up in lower/older level). The latter will be caught by assertion in debug build but go silently and result in read returning wrong result in release build. This fix is general so it also replaced previous fixes to a similar problem for `CompactFiles()` (#4665), general `CompactRange()` and auto compaction (commit 5c64fb6 and 87dfc1d).
* Fixed a bug in compaction output cutting where small output files were produced due to TTL file cutting states were not being updated (#11075).

### New Features
* When an SstPartitionerFactory is configured, CompactRange() now automatically selects for compaction any files overlapping a partition boundary that is in the compaction range, even if no actual entries are in the requested compaction range. With this feature, manual compaction can be used to (re-)establish SST partition points when SstPartitioner changes, without a full compaction.
* Add BackupEngine feature to exclude files from backup that are known to be backed up elsewhere, using `CreateBackupOptions::exclude_files_callback`. To restore the DB, the excluded files must be provided in alternative backup directories using `RestoreOptions::alternate_dirs`.

### Public API Changes
* Substantial changes have been made to the Cache class to support internal development goals. Direct use of Cache class members is discouraged and further breaking modifications are expected in the future. SecondaryCache has some related changes and implementations will need to be updated. (Unlike Cache, SecondaryCache is still intended to support user implementations, and disruptive changes will be avoided.) (#10975)
* Add `MergeOperationOutput::op_failure_scope` for merge operator users to control the blast radius of merge operator failures. Existing merge operator users do not need to make any change to preserve the old behavior

### Performance Improvements
* Updated xxHash source code, which should improve kXXH3 checksum speed, at least on ARM (#11098).
* Improved CPU efficiency of DB reads, from block cache access improvements (#10975).

## 7.9.0 (11/21/2022)
### Performance Improvements
* Fixed an iterator performance regression for delete range users when scanning through a consecutive sequence of range tombstones (#10877).

### Bug Fixes
* Fix memory corruption error in scans if async_io is enabled. Memory corruption happened if there is IOError while reading the data leading to empty buffer and other buffer already in progress of async read goes again for reading.
* Fix failed memtable flush retry bug that could cause wrongly ordered updates, which would surface to writers as `Status::Corruption` in case of `force_consistency_checks=true` (default). It affects use cases that enable both parallel flush (`max_background_flushes > 1` or `max_background_jobs >= 8`) and non-default memtable count (`max_write_buffer_number > 2`).
* Fixed an issue where the `READ_NUM_MERGE_OPERANDS` ticker was not updated when the base key-value or tombstone was read from an SST file.
* Fixed a memory safety bug when using a SecondaryCache with `block_cache_compressed`. `block_cache_compressed` no longer attempts to use SecondaryCache features.
* Fixed a regression in scan for async_io. During seek, valid buffers were getting cleared causing a regression.
* Tiered Storage: fixed excessive keys written to penultimate level in non-debug builds.

### New Features
* Add basic support for user-defined timestamp to Merge (#10819).
* Add stats for ReadAsync time spent and async read errors.
* Basic support for the wide-column data model is now available. Wide-column entities can be stored using the `PutEntity` API, and retrieved using `GetEntity` and the new `columns` API of iterator. For compatibility, the classic APIs `Get` and `MultiGet`, as well as iterator's `value` API return the value of the anonymous default column of wide-column entities; also, `GetEntity` and iterator's `columns` return any plain key-values in the form of an entity which only has the anonymous default column. `Merge` (and `GetMergeOperands`) currently also apply to the default column; any other columns of entities are unaffected by `Merge` operations. Note that some features like compaction filters, transactions, user-defined timestamps, and the SST file writer do not yet support wide-column entities; also, there is currently no `MultiGet`-like API to retrieve multiple entities at once. We plan to gradually close the above gaps and also implement new features like column-level operations (e.g. updating or querying only certain columns of an entity).
* Marked HyperClockCache as a production-ready alternative to LRUCache for the block cache. HyperClockCache greatly improves hot-path CPU efficiency under high parallel load or high contention, with some documented caveats and limitations. As much as 4.5x higher ops/sec vs. LRUCache has been seen in db_bench under high parallel load.
* Add periodic diagnostics to info_log (LOG file) for HyperClockCache block cache if performance is degraded by bad `estimated_entry_charge` option.

### Public API Changes
* Marked `block_cache_compressed` as a deprecated feature. Use SecondaryCache instead.
* Added a `SecondaryCache::InsertSaved()` API, with default implementation depending on `Insert()`. Some implementations might need to add a custom implementation of `InsertSaved()`. (Details in API comments.)

## 7.8.0 (10/22/2022)
### New Features
* `DeleteRange()` now supports user-defined timestamp.
* Provide support for async_io with tailing iterators when ReadOptions.tailing is enabled during scans.
* Tiered Storage: allow data moving up from the last level to the penultimate level if the input level is penultimate level or above.
* Added `DB::Properties::kFastBlockCacheEntryStats`, which is similar to `DB::Properties::kBlockCacheEntryStats`, except returns cached (stale) values in more cases to reduce overhead.
* FIFO compaction now supports migrating from a multi-level DB via DB::Open(). During the migration phase, FIFO compaction picker will:
* picks the sst file with the smallest starting key in the bottom-most non-empty level.
* Note that during the migration phase, the file purge order will only be an approximation of "FIFO" as files in lower-level might sometime contain newer keys than files in upper-level.
* Added an option `ignore_max_compaction_bytes_for_input` to ignore max_compaction_bytes limit when adding files to be compacted from input level. This should help reduce write amplification. The option is enabled by default.
* Tiered Storage: allow data moving up from the last level even if it's a last level only compaction, as long as the penultimate level is empty.
* Add a new option IOOptions.do_not_recurse that can be used by underlying file systems to skip recursing through sub directories and list only files in GetChildren API.
* Add option `preserve_internal_time_seconds` to preserve the time information for the latest data. Which can be used to determine the age of data when `preclude_last_level_data_seconds` is enabled. The time information is attached with SST in table property `rocksdb.seqno.time.map` which can be parsed by tool ldb or sst_dump.

### Bug Fixes
* Fix a bug in io_uring_prep_cancel in AbortIO API for posix which expects sqe->addr to match with read request submitted and wrong paramter was being passed.
* Fixed a regression in iterator performance when the entire DB is a single memtable introduced in #10449. The fix is in #10705 and #10716.
* Fixed an optimistic transaction validation bug caused by DBImpl::GetLatestSequenceForKey() returning non-latest seq for merge (#10724).
* Fixed a bug in iterator refresh which could segfault for DeleteRange users (#10739).
* Fixed a bug causing manual flush with `flush_opts.wait=false` to stall when database has stopped all writes (#10001).
* Fixed a bug in iterator refresh that was not freeing up SuperVersion, which could cause excessive resource pinniung (#10770).
* Fixed a bug where RocksDB could be doing compaction endlessly when allow_ingest_behind is true and the bottommost level is not filled (#10767).
* Fixed a memory safety bug in experimental HyperClockCache (#10768)
* Fixed some cases where `ldb update_manifest` and `ldb unsafe_remove_sst_file` are not usable because they were requiring the DB files to match the existing manifest state (before updating the manifest to match a desired state).

### Performance Improvements
* Try to align the compaction output file boundaries to the next level ones, which can reduce more than 10% compaction load for the default level compaction. The feature is enabled by default, to disable, set `AdvancedColumnFamilyOptions.level_compaction_dynamic_file_size` to false. As a side effect, it can create SSTs larger than the target_file_size (capped at 2x target_file_size) or smaller files.
* Improve RoundRobin TTL compaction, which is going to be the same as normal RoundRobin compaction to move the compaction cursor.
* Fix a small CPU regression caused by a change that UserComparatorWrapper was made Customizable, because Customizable itself has small CPU overhead for initialization.

### Behavior Changes
* Sanitize min_write_buffer_number_to_merge to 1 if atomic flush is enabled to prevent unexpected data loss when WAL is disabled in a multi-column-family setting (#10773).
* With periodic stat dumper waits up every options.stats_dump_period_sec seconds, it won't dump stats for a CF if it has no change in the period, unless 7 periods have been skipped.
* Only periodic stats dumper triggered by options.stats_dump_period_sec will update stats interval. Ones triggered by DB::GetProperty() will not update stats interval and will report based on an interval since the last time stats dump period.

### Public API changes
* Make kXXH3 checksum the new default, because it is faster on common hardware, especially with kCRC32c affected by a performance bug in some versions of clang (https://github.com/facebook/rocksdb/issues/9891). DBs written with this new setting can be read by RocksDB 6.27 and newer.
* Refactor the classes, APIs and data structures for block cache tracing to allow a user provided trace writer to be used. Introduced an abstract BlockCacheTraceWriter class that takes a structured BlockCacheTraceRecord. The BlockCacheTraceWriter implementation can then format and log the record in whatever way it sees fit. The default BlockCacheTraceWriterImpl does file tracing using a user provided TraceWriter. More details in rocksdb/includb/block_cache_trace_writer.h.

## 7.7.0 (09/18/2022)
### Bug Fixes
* Fixed a hang when an operation such as `GetLiveFiles` or `CreateNewBackup` is asked to trigger and wait for memtable flush on a read-only DB. Such indirect requests for memtable flush are now ignored on a read-only DB.
* Fixed bug where `FlushWAL(true /* sync */)` (used by `GetLiveFilesStorageInfo()`, which is used by checkpoint and backup) could cause parallel writes at the tail of a WAL file to never be synced.
* Fix periodic_task unable to re-register the same task type, which may cause `SetOptions()` fail to update periodical_task time like: `stats_dump_period_sec`, `stats_persist_period_sec`.
* Fixed a bug in the rocksdb.prefetched.bytes.discarded stat. It was counting the prefetch buffer size, rather than the actual number of bytes discarded from the buffer.
* Fix bug where the directory containing CURRENT can left unsynced after CURRENT is updated to point to the latest MANIFEST, which leads to risk of unsync data loss of CURRENT.
* Update rocksdb.multiget.io.batch.size stat in non-async MultiGet as well.
* Fix a bug in key range overlap checking with concurrent compactions when user-defined timestamp is enabled. User-defined timestamps should be EXCLUDED when checking if two ranges overlap.
* Fixed a bug where the blob cache prepopulating logic did not consider the secondary cache (see #10603).
* Fixed the rocksdb.num.sst.read.per.level, rocksdb.num.index.and.filter.blocks.read.per.level and rocksdb.num.level.read.per.multiget stats in the MultiGet coroutines

### Public API changes
* Add `rocksdb_column_family_handle_get_id`, `rocksdb_column_family_handle_get_name` to get name, id of column family in C API
* Add a new stat rocksdb.async.prefetch.abort.micros to measure time spent waiting for async prefetch reads to abort

### Java API Changes
* Add CompactionPriority.RoundRobin.
* Revert to using the default metadata charge policy when creating an LRU cache via the Java API.

### Behavior Change
* DBOptions::verify_sst_unique_id_in_manifest is now an on-by-default feature that verifies SST file identity whenever they are opened by a DB, rather than only at DB::Open time.
* Right now, when the option migration tool (OptionChangeMigration()) migrates to FIFO compaction, it compacts all the data into one single SST file and move to L0. This might create a problem for some users: the giant file may be soon deleted to satisfy max_table_files_size, and might cayse the DB to be almost empty. We change the behavior so that the files are cut to be smaller, but these files might not follow the data insertion order. With the change, after the migration, migrated data might not be dropped by insertion order by FIFO compaction.
* When a block is firstly found from `CompressedSecondaryCache`, we just insert a dummy block into the primary cache and don’t erase the block from `CompressedSecondaryCache`. A standalone handle is returned to the caller. Only if the block is found again from `CompressedSecondaryCache` before the dummy block is evicted, we erase the block from `CompressedSecondaryCache` and insert it into the primary cache.
* When a block is firstly evicted from the primary cache to `CompressedSecondaryCache`, we just insert a dummy block in `CompressedSecondaryCache`. Only if it is evicted again before the dummy block is evicted from the cache, it is treated as a hot block and is inserted into `CompressedSecondaryCache`.
* Improved the estimation of memory used by cached blobs by taking into account the size of the object owning the blob value and also the allocator overhead if `malloc_usable_size` is available (see #10583).
* Blob values now have their own category in the cache occupancy statistics, as opposed to being lumped into the "Misc" bucket (see #10601).
* Change the optimize_multiget_for_io experimental ReadOptions flag to default on.

### New Features
*  RocksDB does internal auto prefetching if it notices 2 sequential reads if readahead_size is not specified. New option `num_file_reads_for_auto_readahead` is added in BlockBasedTableOptions which indicates after how many sequential reads internal auto prefetching should be start (default is 2).
* Added new perf context counters `block_cache_standalone_handle_count`, `block_cache_real_handle_count`,`compressed_sec_cache_insert_real_count`, `compressed_sec_cache_insert_dummy_count`, `compressed_sec_cache_uncompressed_bytes`, and `compressed_sec_cache_compressed_bytes`.
* Memory for blobs which are to be inserted into the blob cache is now allocated using the cache's allocator (see #10628 and #10647).
* HyperClockCache is an experimental, lock-free Cache alternative for block cache that offers much improved CPU efficiency under high parallel load or high contention, with some caveats. As much as 4.5x higher ops/sec vs. LRUCache has been seen in db_bench under high parallel load.
* `CompressedSecondaryCacheOptions::enable_custom_split_merge` is added for enabling the custom split and merge feature, which split the compressed value into chunks so that they may better fit jemalloc bins.

### Performance Improvements
* Iterator performance is improved for `DeleteRange()` users. Internally, iterator will skip to the end of a range tombstone when possible, instead of looping through each key and check individually if a key is range deleted.
* Eliminated some allocations and copies in the blob read path. Also, `PinnableSlice` now only points to the blob value and pins the backing resource (cache entry or buffer) in all cases, instead of containing a copy of the blob value. See #10625 and #10647.
* In case of scans with async_io enabled, few optimizations have been added to issue more asynchronous requests in parallel in order to avoid synchronous prefetching.
* `DeleteRange()` users should see improvement in get/iterator performance from mutable memtable (see #10547).

## 7.6.0 (08/19/2022)
### New Features
* Added `prepopulate_blob_cache` to ColumnFamilyOptions. If enabled, prepopulate warm/hot blobs which are already in memory into blob cache at the time of flush. On a flush, the blob that is in memory (in memtables) get flushed to the device. If using Direct IO, additional IO is incurred to read this blob back into memory again, which is avoided by enabling this option. This further helps if the workload exhibits high temporal locality, where most of the reads go to recently written data. This also helps in case of the remote file system since it involves network traffic and higher latencies.
* Support using secondary cache with the blob cache. When creating a blob cache, the user can set a secondary blob cache by configuring `secondary_cache` in LRUCacheOptions.
* Charge memory usage of blob cache when the backing cache of the blob cache and the block cache are different. If an operation reserving memory for blob cache exceeds the avaible space left in the block cache at some point (i.e, causing a cache full under `LRUCacheOptions::strict_capacity_limit` = true), creation will fail with `Status::MemoryLimit()`. To opt in this feature, enable charging `CacheEntryRole::kBlobCache` in `BlockBasedTableOptions::cache_usage_options`.
* Improve subcompaction range partition so that it is likely to be more even. More evenly distribution of subcompaction will improve compaction throughput for some workloads. All input files' index blocks to sample some anchor key points from which we pick positions to partition the input range. This would introduce some CPU overhead in compaction preparation phase, if subcompaction is enabled, but it should be a small fraction of the CPU usage of the whole compaction process. This also brings a behavier change: subcompaction number is much more likely to maxed out than before.
* Add CompactionPri::kRoundRobin, a compaction picking mode that cycles through all the files with a compact cursor in a round-robin manner. This feature is available since 7.5.
* Provide support for subcompactions for user_defined_timestamp.
* Added an option `memtable_protection_bytes_per_key` that turns on memtable per key-value checksum protection. Each memtable entry will be suffixed by a checksum that is computed during writes, and verified in reads/compaction. Detected corruption will be logged and with corruption status returned to user.
* Added a blob-specific cache priority level - bottom level. Blobs are typically lower-value targets for caching than data blocks, since 1) with BlobDB, data blocks containing blob references conceptually form an index structure which has to be consulted before we can read the blob value, and 2) cached blobs represent only a single key-value, while cached data blocks generally contain multiple KVs. The user can specify the new option `low_pri_pool_ratio` in `LRUCacheOptions` to configure the ratio of capacity reserved for low priority cache entries (and therefore the remaining ratio is the space reserved for the bottom level), or configuring the new argument `low_pri_pool_ratio` in `NewLRUCache()` to achieve the same effect.

### Public API changes
* Removed Customizable support for RateLimiter and removed its CreateFromString() and Type() functions.
* `CompactRangeOptions::exclusive_manual_compaction` is now false by default. This ensures RocksDB does not introduce artificial parallelism limitations by default.
* Tiered Storage: change `bottommost_temperture` to `last_level_temperture`. The old option name is kept only for migration, please use the new option. The behavior is changed to apply temperature for the `last_level` SST files only.
* Added a new experimental ReadOption flag called optimize_multiget_for_io, which when set attempts to reduce MultiGet latency by spawning coroutines for keys in multiple levels.

### Bug Fixes
* Fix a bug starting in 7.4.0 in which some fsync operations might be skipped in a DB after any DropColumnFamily on that DB, until it is re-opened. This can lead to data loss on power loss. (For custom FileSystem implementations, this could lead to `FSDirectory::Fsync` or `FSDirectory::Close` after the first `FSDirectory::Close`; Also, valgrind could report call to `close()` with `fd=-1`.)
* Fix a bug where `GenericRateLimiter` could revert the bandwidth set dynamically using `SetBytesPerSecond()` when a user configures a structure enclosing it, e.g., using `GetOptionsFromString()` to configure an `Options` that references an existing `RateLimiter` object.
* Fix race conditions in `GenericRateLimiter`.
* Fix a bug in `FIFOCompactionPicker::PickTTLCompaction` where total_size calculating might cause underflow
* Fix data race bug in hash linked list memtable. With this bug, read request might temporarily miss an old record in the memtable in a race condition to the hash bucket.
* Fix a bug that `best_efforts_recovery` may fail to open the db with mmap read.
* Fixed a bug where blobs read during compaction would pollute the cache.
* Fixed a data race in LRUCache when used with a secondary_cache.
* Fixed a bug where blobs read by iterators would be inserted into the cache even with the `fill_cache` read option set to false.
* Fixed the segfault caused by `AllocateData()` in `CompressedSecondaryCache::SplitValueIntoChunks()` and `MergeChunksIntoValueTest`.
* Fixed a bug in BlobDB where a mix of inlined and blob values could result in an incorrect value being passed to the compaction filter (see #10391).
* Fixed a memory leak bug in stress tests caused by `FaultInjectionSecondaryCache`.

### Behavior Change
* Added checksum handshake during the copying of decompressed WAL fragment. This together with #9875, #10037, #10212, #10114 and #10319 provides end-to-end integrity protection for write batch during recovery.
* To minimize the internal fragmentation caused by the variable size of the compressed blocks in `CompressedSecondaryCache`, the original block is split according to the jemalloc bin size in `Insert()` and then merged back in `Lookup()`.
* PosixLogger is removed and by default EnvLogger will be used for info logging. The behavior of the two loggers should be very similar when using the default Posix Env.
* Remove [min|max]_timestamp from VersionEdit for now since they are not tracked in MANIFEST anyway but consume two empty std::string (up to 64 bytes) for each file. Should they be added back in the future, we should store them more compactly.
* Improve universal tiered storage compaction picker to avoid extra major compaction triggered by size amplification. If `preclude_last_level_data_seconds` is enabled, the size amplification is calculated within non last_level data only which skip the last level and use the penultimate level as the size base.
* If an error is hit when writing to a file (append, sync, etc), RocksDB is more strict with not issuing more operations to it, except closing the file, with exceptions of some WAL file operations in error recovery path.
* A `WriteBufferManager` constructed with `allow_stall == false` will no longer trigger write stall implicitly by thrashing until memtable count limit is reached. Instead, a column family can continue accumulating writes while that CF is flushing, which means memory may increase. Users who prefer stalling writes must now explicitly set `allow_stall == true`.
* Add `CompressedSecondaryCache` into the stress tests.
* Block cache keys have changed, which will cause any persistent caches to miss between versions.

### Performance Improvements
* Instead of constructing `FragmentedRangeTombstoneList` during every read operation, it is now constructed once and stored in immutable memtables. This improves speed of querying range tombstones from immutable memtables.
* When using iterators with the integrated BlobDB implementation, blob cache handles are now released immediately when the iterator's position changes.
* MultiGet can now do more IO in parallel by reading data blocks from SST files in multiple levels, if the optimize_multiget_for_io ReadOption flag is set.

## 7.5.0 (07/15/2022)
### New Features
* Mempurge option flag `experimental_mempurge_threshold` is now a ColumnFamilyOptions and can now be dynamically configured using `SetOptions()`.
* Support backward iteration when `ReadOptions::iter_start_ts` is set.
* Provide support for ReadOptions.async_io with direct_io to improve Seek latency by using async IO to parallelize child iterator seek and doing asynchronous prefetching on sequential scans.
* Added support for blob caching in order to cache frequently used blobs for BlobDB.
  * User can configure the new ColumnFamilyOptions `blob_cache` to enable/disable blob caching.
  * Either sharing the backend cache with the block cache or using a completely separate cache is supported.
  * A new abstraction interface called `BlobSource` for blob read logic gives all users access to blobs, whether they are in the blob cache, secondary cache, or (remote) storage. Blobs can be potentially read both while handling user reads (`Get`, `MultiGet`, or iterator) and during compaction (while dealing with compaction filters, Merges, or garbage collection) but eventually all blob reads go through `Version::GetBlob` or, for MultiGet, `Version::MultiGetBlob` (and then get dispatched to the interface -- `BlobSource`).
* Add experimental tiered compaction feature `AdvancedColumnFamilyOptions::preclude_last_level_data_seconds`, which makes sure the new data inserted within preclude_last_level_data_seconds won't be placed on cold tier (the feature is not complete).

### Public API changes
* Add metadata related structs and functions in C API, including
  * `rocksdb_get_column_family_metadata()` and `rocksdb_get_column_family_metadata_cf()` to obtain `rocksdb_column_family_metadata_t`.
  * `rocksdb_column_family_metadata_t` and its get functions & destroy function.
  * `rocksdb_level_metadata_t` and its and its get functions & destroy function.
  * `rocksdb_file_metadata_t` and its and get functions & destroy functions.
* Add suggest_compact_range() and suggest_compact_range_cf() to C API.
* When using block cache strict capacity limit (`LRUCache` with `strict_capacity_limit=true`), DB operations now fail with Status code `kAborted` subcode `kMemoryLimit` (`IsMemoryLimit()`) instead of `kIncomplete` (`IsIncomplete()`) when the capacity limit is reached, because Incomplete can mean other specific things for some operations. In more detail, `Cache::Insert()` now returns the updated Status code and this usually propagates through RocksDB to the user on failure.
* NewClockCache calls temporarily return an LRUCache (with similar characteristics as the desired ClockCache). This is because ClockCache is being replaced by a new version (the old one had unknown bugs) but this is still under development.
* Add two functions `int ReserveThreads(int threads_to_be_reserved)` and `int ReleaseThreads(threads_to_be_released)` into `Env` class. In the default implementation, both return 0. Newly added `xxxEnv` class that inherits `Env` should implement these two functions for thread reservation/releasing features.
* Add `rocksdb_options_get_prepopulate_blob_cache` and `rocksdb_options_set_prepopulate_blob_cache` to C API.
* Add `prepopulateBlobCache` and `setPrepopulateBlobCache` to Java API.

### Bug Fixes
* Fix a bug in which backup/checkpoint can include a WAL deleted by RocksDB.
* Fix a bug where concurrent compactions might cause unnecessary further write stalling. In some cases, this might cause write rate to drop to minimum.
* Fix a bug in Logger where if dbname and db_log_dir are on different filesystems, dbname creation would fail wrt to db_log_dir path returning an error and fails to open the DB.
* Fix a CPU and memory efficiency issue introduce by https://github.com/facebook/rocksdb/pull/8336 which made InternalKeyComparator configurable as an unintended side effect.

## Behavior Change
* In leveled compaction with dynamic levelling, level multiplier is not anymore adjusted due to oversized L0. Instead, compaction score is adjusted by increasing size level target by adding incoming bytes from upper levels. This would deprioritize compactions from upper levels if more data from L0 is coming. This is to fix some unnecessary full stalling due to drastic change of level targets, while not wasting write bandwidth for compaction while writes are overloaded.
* For track_and_verify_wals_in_manifest, revert to the original behavior before #10087: syncing of live WAL file is not tracked, and we track only the synced sizes of **closed** WALs. (PR #10330).
* WAL compression now computes/verifies checksum during compression/decompression.

### Performance Improvements
* Rather than doing total sort against all files in a level, SortFileByOverlappingRatio() to only find the top 50 files based on score. This can improve write throughput for the use cases where data is loaded in increasing key order and there are a lot of files in one LSM-tree, where applying compaction results is the bottleneck.
* In leveled compaction, L0->L1 trivial move will allow more than one file to be moved in one compaction. This would allow L0 files to be moved down faster when data is loaded in sequential order, making slowdown or stop condition harder to hit. Also seek L0->L1 trivial move when only some files qualify.
* In leveled compaction, try to trivial move more than one files if possible, up to 4 files or max_compaction_bytes. This is to allow higher write throughput for some use cases where data is loaded in sequential order, where appying compaction results is the bottleneck.

## 7.4.0 (06/19/2022)
### Bug Fixes
* Fixed a bug in calculating key-value integrity protection for users of in-place memtable updates. In particular, the affected users would be those who configure `protection_bytes_per_key > 0` on `WriteBatch` or `WriteOptions`, and configure `inplace_callback != nullptr`.
* Fixed a bug where a snapshot taken during SST file ingestion would be unstable.
* Fixed a bug for non-TransactionDB with avoid_flush_during_recovery = true and TransactionDB where in case of crash, min_log_number_to_keep may not change on recovery and persisting a new MANIFEST with advanced log_numbers for some column families, results in "column family inconsistency" error on second recovery. As a solution, RocksDB will persist the new MANIFEST after successfully syncing the new WAL. If a future recovery starts from the new MANIFEST, then it means the new WAL is successfully synced. Due to the sentinel empty write batch at the beginning, kPointInTimeRecovery of WAL is guaranteed to go after this point. If future recovery starts from the old MANIFEST, it means the writing the new MANIFEST failed. We won't have the "SST ahead of WAL" error.
* Fixed a bug where RocksDB DB::Open() may creates and writes to two new MANIFEST files even before recovery succeeds. Now writes to MANIFEST are persisted only after recovery is successful.
* Fix a race condition in WAL size tracking which is caused by an unsafe iterator access after container is changed.
* Fix unprotected concurrent accesses to `WritableFileWriter::filesize_` by `DB::SyncWAL()` and `DB::Put()` in two write queue mode.
* Fix a bug in WAL tracking. Before this PR (#10087), calling `SyncWAL()` on the only WAL file of the db will not log the event in MANIFEST, thus allowing a subsequent `DB::Open` even if the WAL file is missing or corrupted.
* Fix a bug that could return wrong results with `index_type=kHashSearch` and using `SetOptions` to change the `prefix_extractor`.
* Fixed a bug in WAL tracking with wal_compression. WAL compression writes a kSetCompressionType record which is not associated with any sequence number. As result, WalManager::GetSortedWalsOfType() will skip these WALs and not return them to caller, e.g. Checkpoint, Backup, causing the operations to fail.
* Avoid a crash if the IDENTITY file is accidentally truncated to empty. A new DB ID will be written and generated on Open.
* Fixed a possible corruption for users of `manual_wal_flush` and/or `FlushWAL(true /* sync */)`, together with `track_and_verify_wals_in_manifest == true`. For those users, losing unsynced data (e.g., due to power loss) could make future DB opens fail with a `Status::Corruption` complaining about missing WAL data.
* Fixed a bug in `WriteBatchInternal::Append()` where WAL termination point in write batch was not considered and the function appends an incorrect number of checksums.
* Fixed a crash bug introduced in 7.3.0 affecting users of MultiGet with `kDataBlockBinaryAndHash`.

### Public API changes
* Add new API GetUnixTime in Snapshot class which returns the unix time at which Snapshot is taken.
* Add transaction `get_pinned` and `multi_get` to C API.
* Add two-phase commit support to C API.
* Add `rocksdb_transaction_get_writebatch_wi` and `rocksdb_transaction_rebuild_from_writebatch` to C API.
* Add `rocksdb_options_get_blob_file_starting_level` and `rocksdb_options_set_blob_file_starting_level` to C API.
* Add `blobFileStartingLevel` and `setBlobFileStartingLevel` to Java API.
* Add SingleDelete for DB in C API
* Add User Defined Timestamp in C API.
  * `rocksdb_comparator_with_ts_create` to create timestamp aware comparator
  * Put, Get, Delete, SingleDelete, MultiGet APIs has corresponding timestamp aware APIs with suffix `with_ts`
  * And Add C API's for Transaction, SstFileWriter, Compaction as mentioned [here](https://github.com/facebook/rocksdb/wiki/User-defined-Timestamp-(Experimental))
* The contract for implementations of Comparator::IsSameLengthImmediateSuccessor has been updated to work around a design bug in `auto_prefix_mode`.
* The API documentation for `auto_prefix_mode` now notes some corner cases in which it returns different results than `total_order_seek`, due to design bugs that are not easily fixed. Users using built-in comparators and keys at least the size of a fixed prefix length are not affected.
* Obsoleted the NUM_DATA_BLOCKS_READ_PER_LEVEL stat and introduced the NUM_LEVEL_READ_PER_MULTIGET and MULTIGET_COROUTINE_COUNT stats
* Introduced `WriteOptions::protection_bytes_per_key`, which can be used to enable key-value integrity protection for live updates.

### New Features
* Add FileSystem::ReadAsync API in io_tracing
* Add blob garbage collection parameters `blob_garbage_collection_policy` and `blob_garbage_collection_age_cutoff` to both force-enable and force-disable GC, as well as selectively override age cutoff when using CompactRange.
* Add an extra sanity check in `GetSortedWalFiles()` (also used by `GetLiveFilesStorageInfo()`, `BackupEngine`, and `Checkpoint`) to reduce risk of successfully created backup or checkpoint failing to open because of missing WAL file.
* Add a new column family option `blob_file_starting_level` to enable writing blob files during flushes and compactions starting from the specified LSM tree level.
* Add support for timestamped snapshots (#9879)
* Provide support for AbortIO in posix to cancel submitted asynchronous requests using io_uring.
* Add support for rate-limiting batched `MultiGet()` APIs
* Added several new tickers, perf context statistics, and DB properties to BlobDB
  * Added new DB properties "rocksdb.blob-cache-capacity", "rocksdb.blob-cache-usage", "rocksdb.blob-cache-pinned-usage" to show blob cache usage.
  * Added new perf context statistics `blob_cache_hit_count`, `blob_read_count`, `blob_read_byte`, `blob_read_time`, `blob_checksum_time` and `blob_decompress_time`.
  * Added new tickers `BLOB_DB_CACHE_MISS`, `BLOB_DB_CACHE_HIT`, `BLOB_DB_CACHE_ADD`, `BLOB_DB_CACHE_ADD_FAILURES`, `BLOB_DB_CACHE_BYTES_READ` and `BLOB_DB_CACHE_BYTES_WRITE`.

### Behavior changes
* DB::Open(), DB::OpenAsSecondary() will fail if a Logger cannot be created (#9984)
* DB::Write does not hold global `mutex_` if this db instance does not need to switch wal and mem-table (#7516).
* Removed support for reading Bloom filters using obsolete block-based filter format. (Support for writing such filters was dropped in 7.0.) For good read performance on old DBs using these filters, a full compaction is required.
* Per KV checksum in write batch is verified before a write batch is written to WAL to detect any corruption to the write batch (#10114).

### Performance Improvements
* When compiled with folly (Meta-internal integration; experimental in open source build), improve the locking performance (CPU efficiency) of LRUCache by using folly DistributedMutex in place of standard mutex.

## 7.3.0 (05/20/2022)
### Bug Fixes
* Fixed a bug where manual flush would block forever even though flush options had wait=false.
* Fixed a bug where RocksDB could corrupt DBs with `avoid_flush_during_recovery == true` by removing valid WALs, leading to `Status::Corruption` with message like "SST file is ahead of WALs" when attempting to reopen.
* Fixed a bug in async_io path where incorrect length of data is read by FilePrefetchBuffer if data is consumed from two populated buffers and request for more data is sent.
* Fixed a CompactionFilter bug. Compaction filter used to use `Delete` to remove keys, even if the keys should be removed with `SingleDelete`. Mixing `Delete` and `SingleDelete` may cause undefined behavior.
* Fixed a bug in `WritableFileWriter::WriteDirect` and `WritableFileWriter::WriteDirectWithChecksum`. The rate_limiter_priority specified in ReadOptions was not passed to the RateLimiter when requesting a token.
* Fixed a bug which might cause process crash when I/O error happens when reading an index block in MultiGet().

### New Features
* DB::GetLiveFilesStorageInfo is ready for production use.
* Add new stats PREFETCHED_BYTES_DISCARDED which records number of prefetched bytes discarded by RocksDB FilePrefetchBuffer on destruction and POLL_WAIT_MICROS records wait time for FS::Poll API completion.
* RemoteCompaction supports table_properties_collector_factories override on compaction worker.
* Start tracking SST unique id in MANIFEST, which will be used to verify with SST properties during DB open to make sure the SST file is not overwritten or misplaced. A db option `verify_sst_unique_id_in_manifest` is introduced to enable/disable the verification, if enabled all SST files will be opened during DB-open to verify the unique id (default is false), so it's recommended to use it with `max_open_files = -1` to pre-open the files.
* Added the ability to concurrently read data blocks from multiple files in a level in batched MultiGet. This can be enabled by setting the async_io option in ReadOptions. Using this feature requires a FileSystem that supports ReadAsync (PosixFileSystem is not supported yet for this), and for RocksDB to be compiled with folly and c++20.
* Charge memory usage of file metadata. RocksDB holds one file metadata structure in-memory per on-disk table file. If an operation reserving memory for file metadata exceeds the avaible space left in the block
cache at some point (i.e, causing a cache full under `LRUCacheOptions::strict_capacity_limit` = true), creation will fail with `Status::MemoryLimit()`. To opt in this feature,  enable charging `CacheEntryRole::kFileMetadata` in `BlockBasedTableOptions::cache_usage_options`.

### Public API changes
* Add rollback_deletion_type_callback to TransactionDBOptions so that write-prepared transactions know whether to issue a Delete or SingleDelete to cancel a previous key written during prior prepare phase. The PR aims to prevent mixing SingleDeletes and Deletes for the same key that can lead to undefined behaviors for write-prepared transactions.
* EXPERIMENTAL: Add new API AbortIO in file_system to abort the read requests submitted asynchronously.
* CompactionFilter::Decision has a new value: kRemoveWithSingleDelete. If CompactionFilter returns this decision, then CompactionIterator will use `SingleDelete` to mark a key as removed.
* Renamed CompactionFilter::Decision::kRemoveWithSingleDelete to kPurge since the latter sounds more general and hides the implementation details of how compaction iterator handles keys.
* Added ability to specify functions for Prepare and Validate to OptionsTypeInfo.  Added methods to OptionTypeInfo to set the functions via an API.  These methods are intended for RocksDB plugin developers for configuration management.
* Added a new immutable db options, enforce_single_del_contracts. If set to false (default is true), compaction will NOT fail due to a single delete followed by a delete for the same key. The purpose of this temporay option is to help existing use cases migrate.
* Introduce `BlockBasedTableOptions::cache_usage_options` and use that to replace `BlockBasedTableOptions::reserve_table_builder_memory` and  `BlockBasedTableOptions::reserve_table_reader_memory`.
* Changed `GetUniqueIdFromTableProperties` to return a 128-bit unique identifier, which will be the standard size now. The old functionality (192-bit) is available from `GetExtendedUniqueIdFromTableProperties`. Both functions are no longer "experimental" and are ready for production use.
* In IOOptions, mark `prio` as deprecated for future removal.
* In `file_system.h`, mark `IOPriority` as deprecated for future removal.
* Add an option, `CompressionOptions::use_zstd_dict_trainer`, to indicate whether zstd dictionary trainer should be used for generating zstd compression dictionaries. The default value of this option is true for backward compatibility. When this option is set to false, zstd API `ZDICT_finalizeDictionary` is used to generate compression dictionaries.
* Seek API which positions itself every LevelIterator on the correct data block in the correct SST file which can be parallelized if ReadOptions.async_io option is enabled.
* Add new stat number_async_seek in PerfContext that indicates number of async calls made by seek to prefetch data.
* Add support for user-defined timestamps to read only DB.

### Bug Fixes
* RocksDB calls FileSystem::Poll API during FilePrefetchBuffer destruction which impacts performance as it waits for read requets completion which is not needed anymore. Calling FileSystem::AbortIO to abort those requests instead fixes that performance issue.
* Fixed unnecessary block cache contention when queries within a MultiGet batch and across parallel batches access the same data block, which previously could cause severely degraded performance in this unusual case. (In more typical MultiGet cases, this fix is expected to yield a small or negligible performance improvement.)

### Behavior changes
* Enforce the existing contract of SingleDelete so that SingleDelete cannot be mixed with Delete because it leads to undefined behavior. Fix a number of unit tests that violate the contract but happen to pass.
* ldb `--try_load_options` default to true if `--db` is specified and not creating a new DB, the user can still explicitly disable that by `--try_load_options=false` (or explicitly enable that by `--try_load_options`).
* During Flush write or Compaction write/read, the WriteController is used to determine whether DB writes are stalled or slowed down. The priority (Env::IOPriority) can then be determined accordingly and be passed in IOOptions to the file system.

### Performance Improvements
* Avoid calling malloc_usable_size() in LRU Cache's mutex.
* Reduce DB mutex holding time when finding obsolete files to delete. When a file is trivial moved to another level, the internal files will be referenced twice internally and sometimes opened twice too. If a deletion candidate file is not the last reference, we need to destroy the reference and close the file but not deleting the file. Right now we determine it by building a set of all live files. With the improvement, we check the file against all live LSM-tree versions instead.

## 7.2.0 (04/15/2022)
### Bug Fixes
* Fixed bug which caused rocksdb failure in the situation when rocksdb was accessible using UNC path
* Fixed a race condition when 2PC is disabled and WAL tracking in the MANIFEST is enabled. The race condition is between two background flush threads trying to install flush results, causing a WAL deletion not tracked in the MANIFEST. A future DB open may fail.
* Fixed a heap use-after-free race with DropColumnFamily.
* Fixed a bug that `rocksdb.read.block.compaction.micros` cannot track compaction stats (#9722).
* Fixed `file_type`, `relative_filename` and `directory` fields returned by `GetLiveFilesMetaData()`, which were added in inheriting from `FileStorageInfo`.
* Fixed a bug affecting `track_and_verify_wals_in_manifest`. Without the fix, application may see "open error: Corruption: Missing WAL with log number" while trying to open the db. The corruption is a false alarm but prevents DB open (#9766).
* Fix segfault in FilePrefetchBuffer with async_io as it doesn't wait for pending jobs to complete on destruction.
* Fix ERROR_HANDLER_AUTORESUME_RETRY_COUNT stat whose value was set wrong in portal.h
* Fixed a bug for non-TransactionDB with avoid_flush_during_recovery = true and TransactionDB where in case of crash, min_log_number_to_keep may not change on recovery and persisting a new MANIFEST with advanced log_numbers for some column families, results in "column family inconsistency" error on second recovery. As a solution the corrupted WALs whose numbers are larger than the corrupted wal and smaller than the new WAL will be moved to archive folder.
* Fixed a bug in RocksDB DB::Open() which may creates and writes to two new MANIFEST files even before recovery succeeds. Now writes to MANIFEST are persisted only after recovery is successful.

### New Features
* For db_bench when --seed=0 or --seed is not set then it uses the current time as the seed value. Previously it used the value 1000.
* For db_bench when --benchmark lists multiple tests and each test uses a seed for a RNG then the seeds across tests will no longer be repeated.
* Added an option to dynamically charge an updating estimated memory usage of block-based table reader to block cache if block cache available. To enable this feature, set `BlockBasedTableOptions::reserve_table_reader_memory = true`.
* Add new stat ASYNC_READ_BYTES that calculates number of bytes read during async read call and users can check if async code path is being called by RocksDB internal automatic prefetching for sequential reads.
* Enable async prefetching if ReadOptions.readahead_size is set along with ReadOptions.async_io in FilePrefetchBuffer.
* Add event listener support on remote compaction compactor side.
* Added a dedicated integer DB property `rocksdb.live-blob-file-garbage-size` that exposes the total amount of garbage in the blob files in the current version.
* RocksDB does internal auto prefetching if it notices sequential reads. It starts with readahead size `initial_auto_readahead_size` which now can be configured through BlockBasedTableOptions.
* Add a merge operator that allows users to register specific aggregation function so that they can does aggregation using different aggregation types for different keys. See comments in include/rocksdb/utilities/agg_merge.h for actual usage. The feature is experimental and the format is subject to change and we won't provide a migration tool.
* Meta-internal / Experimental: Improve CPU performance by replacing many uses of std::unordered_map with folly::F14FastMap when RocksDB is compiled together with Folly.
* Experimental: Add CompressedSecondaryCache, a concrete implementation of rocksdb::SecondaryCache, that integrates with compression libraries (e.g. LZ4) to hold compressed blocks.

### Behavior changes
* Disallow usage of commit-time-write-batch for write-prepared/write-unprepared transactions if TransactionOptions::use_only_the_last_commit_time_batch_for_recovery is false to prevent two (or more) uncommitted versions of the same key in the database. Otherwise, bottommost compaction may violate the internal key uniqueness invariant of SSTs if the sequence numbers of both internal keys are zeroed out (#9794).
* Make DB::GetUpdatesSince() return NotSupported early for write-prepared/write-unprepared transactions, as the API contract indicates.

### Public API changes
* Exposed APIs to examine results of block cache stats collections in a structured way. In particular, users of `GetMapProperty()` with property `kBlockCacheEntryStats` can now use the functions in `BlockCacheEntryStatsMapKeys` to find stats in the map.
* Add `fail_if_not_bottommost_level` to IngestExternalFileOptions so that ingestion will fail if the file(s) cannot be ingested to the bottommost level.
* Add output parameter `is_in_sec_cache` to `SecondaryCache::Lookup()`. It is to indicate whether the handle is possibly erased from the secondary cache after the Lookup.

## 7.1.0 (03/23/2022)
### New Features
* Allow WriteBatchWithIndex to index a WriteBatch that includes keys with user-defined timestamps. The index itself does not have timestamp.
* Add support for user-defined timestamps to write-committed transaction without API change. The `TransactionDB` layer APIs do not allow timestamps because we require that all user-defined-timestamps-aware operations go through the `Transaction` APIs.
* Added BlobDB options to `ldb`
* `BlockBasedTableOptions::detect_filter_construct_corruption` can now be dynamically configured using `DB::SetOptions`.
* Automatically recover from retryable read IO errors during backgorund flush/compaction.
* Experimental support for preserving file Temperatures through backup and restore, and for updating DB metadata for outside changes to file Temperature (`UpdateManifestForFilesState` or `ldb update_manifest --update_temperatures`).
* Experimental support for async_io in ReadOptions which is used by FilePrefetchBuffer to prefetch some of the data asynchronously,  if reads are sequential and auto readahead is enabled by rocksdb internally.

### Bug Fixes
* Fixed a major performance bug in which Bloom filters generated by pre-7.0 releases are not read by early 7.0.x releases (and vice-versa) due to changes to FilterPolicy::Name() in #9590. This can severely impact read performance and read I/O on upgrade or downgrade with existing DB, but not data correctness.
* Fixed a data race on `versions_` between `DBImpl::ResumeImpl()` and threads waiting for recovery to complete (#9496)
* Fixed a bug caused by race among flush, incoming writes and taking snapshots. Queries to snapshots created with these race condition can return incorrect result, e.g. resurfacing deleted data.
* Fixed a bug that DB flush uses `options.compression` even `options.compression_per_level` is set.
* Fixed a bug that DisableManualCompaction may assert when disable an unscheduled manual compaction.
* Fix a race condition when cancel manual compaction with `DisableManualCompaction`. Also DB close can cancel the manual compaction thread.
* Fixed a potential timer crash when open close DB concurrently.
* Fixed a race condition for `alive_log_files_` in non-two-write-queues mode. The race is between the write_thread_ in WriteToWAL() and another thread executing `FindObsoleteFiles()`. The race condition will be caught if `__glibcxx_requires_nonempty` is enabled.
* Fixed a bug that `Iterator::Refresh()` reads stale keys after DeleteRange() performed.
* Fixed a race condition when disable and re-enable manual compaction.
* Fixed automatic error recovery failure in atomic flush.
* Fixed a race condition when mmaping a WritableFile on POSIX.

### Public API changes
* Added pure virtual FilterPolicy::CompatibilityName(), which is needed for fixing major performance bug involving FilterPolicy naming in SST metadata without affecting Customizable aspect of FilterPolicy. This change only affects those with their own custom or wrapper FilterPolicy classes.
* `options.compression_per_level` is dynamically changeable with `SetOptions()`.
* Added `WriteOptions::rate_limiter_priority`. When set to something other than `Env::IO_TOTAL`, the internal rate limiter (`DBOptions::rate_limiter`) will be charged at the specified priority for writes associated with the API to which the `WriteOptions` was provided. Currently the support covers automatic WAL flushes, which happen during live updates (`Put()`, `Write()`, `Delete()`, etc.) when `WriteOptions::disableWAL == false` and `DBOptions::manual_wal_flush == false`.
* Add DB::OpenAndTrimHistory API. This API will open DB and trim data to the timestamp specified by trim_ts (The data with timestamp larger than specified trim bound will be removed). This API should only be used at a timestamp-enabled column families recovery. If the column family doesn't have timestamp enabled, this API won't trim any data on that column family. This API is not compatible with avoid_flush_during_recovery option.
* Remove BlockBasedTableOptions.hash_index_allow_collision which already takes no effect.

## 7.0.0 (02/20/2022)
### Bug Fixes
* Fixed a major bug in which batched MultiGet could return old values for keys deleted by DeleteRange when memtable Bloom filter is enabled (memtable_prefix_bloom_size_ratio > 0). (The fix includes a substantial MultiGet performance improvement in the unusual case of both memtable_whole_key_filtering and prefix_extractor.)
* Fixed more cases of EventListener::OnTableFileCreated called with OK status, file_size==0, and no SST file kept. Now the status is Aborted.
* Fixed a read-after-free bug in `DB::GetMergeOperands()`.
* Fix a data loss bug for 2PC write-committed transaction caused by concurrent transaction commit and memtable switch (#9571).
* Fixed NUM_INDEX_AND_FILTER_BLOCKS_READ_PER_LEVEL, NUM_DATA_BLOCKS_READ_PER_LEVEL, and NUM_SST_READ_PER_LEVEL stats to be reported once per MultiGet batch per level.

### Performance Improvements
* Mitigated the overhead of building the file location hash table used by the online LSM tree consistency checks, which can improve performance for certain workloads (see #9351).
* Switched to using a sorted `std::vector` instead of `std::map` for storing the metadata objects for blob files, which can improve performance for certain workloads, especially when the number of blob files is high.
* DisableManualCompaction() doesn't have to wait scheduled manual compaction to be executed in thread-pool to cancel the job.

### Public API changes
* Require C++17 compatible compiler (GCC >= 7, Clang >= 5, Visual Studio >= 2017) for compiling RocksDB and any code using RocksDB headers. See #9388.
* Added `ReadOptions::rate_limiter_priority`. When set to something other than `Env::IO_TOTAL`, the internal rate limiter (`DBOptions::rate_limiter`) will be charged at the specified priority for file reads associated with the API to which the `ReadOptions` was provided.
* Remove HDFS support from main repo.
* Remove librados support from main repo.
* Remove obsolete backupable_db.h and type alias `BackupableDBOptions`. Use backup_engine.h and `BackupEngineOptions`. Similar renamings are in the C and Java APIs.
* Removed obsolete utility_db.h and `UtilityDB::OpenTtlDB`. Use db_ttl.h and `DBWithTTL::Open`.
* Remove deprecated API DB::AddFile from main repo.
* Remove deprecated API ObjectLibrary::Register() and the (now obsolete) Regex public API. Use ObjectLibrary::AddFactory() with PatternEntry instead.
* Remove deprecated option DBOption::table_cache_remove_scan_count_limit.
* Remove deprecated API AdvancedColumnFamilyOptions::soft_rate_limit.
* Remove deprecated API AdvancedColumnFamilyOptions::hard_rate_limit.
* Remove deprecated API DBOption::base_background_compactions.
* Remove deprecated API DBOptions::purge_redundant_kvs_while_flush.
* Remove deprecated overloads of API DB::CompactRange.
* Remove deprecated option DBOptions::skip_log_error_on_recovery.
* Remove ReadOptions::iter_start_seqnum which has been deprecated.
* Remove DBOptions::preserved_deletes and DB::SetPreserveDeletesSequenceNumber().
* Remove deprecated API AdvancedColumnFamilyOptions::rate_limit_delay_max_milliseconds.
* Removed timestamp from WriteOptions. Accordingly, added to DB APIs Put, Delete, SingleDelete, etc. accepting an additional argument 'timestamp'. Added Put, Delete, SingleDelete, etc to WriteBatch accepting an additional argument 'timestamp'. Removed WriteBatch::AssignTimestamps(vector<Slice>) API. Renamed WriteBatch::AssignTimestamp() to WriteBatch::UpdateTimestamps() with clarified comments.
* Changed type of cache buffer passed to `Cache::CreateCallback` from `void*` to `const void*`.
* Significant updates to FilterPolicy-related APIs and configuration:
  * Remove public API support for deprecated, inefficient block-based filter (use_block_based_builder=true).
    * Old code and configuration strings that would enable it now quietly enable full filters instead, though any built-in FilterPolicy can still read block-based filters. This includes changing the longstanding default behavior of the Java API.
    * Remove deprecated FilterPolicy::CreateFilter() and FilterPolicy::KeyMayMatch()
    * Remove `rocksdb_filterpolicy_create()` from C API, as the only C API support for custom filter policies is now obsolete.
    * If temporary memory usage in full filter creation is a problem, consider using partitioned filters, smaller SST files, or setting reserve_table_builder_memory=true.
  * Remove support for "filter_policy=experimental_ribbon" configuration
  string. Use something like "filter_policy=ribbonfilter:10" instead.
  * Allow configuration string like "filter_policy=bloomfilter:10" without
  bool, to minimize acknowledgement of obsolete block-based filter.
  * Made FilterPolicy Customizable. Configuration of filter_policy is now accurately saved in OPTIONS file and can be loaded with LoadOptionsFromFile. (Loading an OPTIONS file generated by a previous version only enables reading and using existing filters, not generating new filters. Previously, no filter_policy would be configured from a saved OPTIONS file.)
  * Change meaning of nullptr return from GetBuilderWithContext() from "use
    block-based filter" to "generate no filter in this case."
    * Also, when user specifies bits_per_key < 0.5, we now round this down
    to "no filter" because we expect a filter with >= 80% FP rate is
    unlikely to be worth the CPU cost of accessing it (esp with
    cache_index_and_filter_blocks=1 or partition_filters=1).
    * bits_per_key >= 0.5 and < 1.0 is still rounded up to 1.0 (for 62% FP
    rate)
  * Remove class definitions for FilterBitsBuilder and FilterBitsReader from
    public API, so these can evolve more easily as implementation details.
    Custom FilterPolicy can still decide what kind of built-in filter to use
    under what conditions.
  * Also removed deprecated functions
    * FilterPolicy::GetFilterBitsBuilder()
    * NewExperimentalRibbonFilterPolicy()
  * Remove default implementations of
    * FilterPolicy::GetBuilderWithContext()
* Remove default implementation of Name() from FileSystemWrapper.
* Rename `SizeApproximationOptions.include_memtabtles` to `SizeApproximationOptions.include_memtables`.
* Remove deprecated option DBOptions::max_mem_compaction_level.
* Return Status::InvalidArgument from ObjectRegistry::NewObject if a factory exists but the object ould not be created (returns NotFound if the factory is missing).
* Remove deprecated overloads of API DB::GetApproximateSizes.
* Remove deprecated option DBOptions::new_table_reader_for_compaction_inputs.
* Add Transaction::SetReadTimestampForValidation() and Transaction::SetCommitTimestamp(). Default impl returns NotSupported().
* Add support for decimal patterns to ObjectLibrary::PatternEntry
* Remove deprecated remote compaction APIs `CompactionService::Start()` and `CompactionService::WaitForComplete()`. Please use `CompactionService::StartV2()`, `CompactionService::WaitForCompleteV2()` instead, which provides the same information plus extra data like priority, db_id, etc.
* `ColumnFamilyOptions::OldDefaults` and `DBOptions::OldDefaults` are marked deprecated, as they are no longer maintained.
* Add subcompaction callback APIs: `OnSubcompactionBegin()` and `OnSubcompactionCompleted()`.
* Add file Temperature information to `FileOperationInfo` in event listener API.
* Change the type of SizeApproximationFlags from enum to enum class. Also update the signature of DB::GetApproximateSizes API from uint8_t to SizeApproximationFlags.
* Add Temperature hints information from RocksDB in API `NewSequentialFile()`. backup and checkpoint operations need to open the source files with `NewSequentialFile()`, which will have the temperature hints. Other operations are not covered.

### Behavior Changes
* Disallow the combination of DBOptions.use_direct_io_for_flush_and_compaction == true and DBOptions.writable_file_max_buffer_size == 0. This combination can cause WritableFileWriter::Append() to loop forever, and it does not make much sense in direct IO.
* `ReadOptions::total_order_seek` no longer affects `DB::Get()`. The original motivation for this interaction has been obsolete since RocksDB has been able to detect whether the current prefix extractor is compatible with that used to generate table files, probably RocksDB 5.14.0.

## New Features
* Introduced an option `BlockBasedTableOptions::detect_filter_construct_corruption` for detecting corruption during Bloom Filter (format_version >= 5) and Ribbon Filter construction.
* Improved the SstDumpTool to read the comparator from table properties and use it to read the SST File.
* Extended the column family statistics in the info log so the total amount of garbage in the blob files and the blob file space amplification factor are also logged. Also exposed the blob file space amp via the `rocksdb.blob-stats` DB property.
* Introduced the API rocksdb_create_dir_if_missing in c.h that calls underlying file system's CreateDirIfMissing API to create the directory.
* Added last level and non-last level read statistics: `LAST_LEVEL_READ_*`, `NON_LAST_LEVEL_READ_*`.
* Experimental: Add support for new APIs ReadAsync in FSRandomAccessFile that reads the data asynchronously and Poll API in FileSystem that checks if requested read request has completed or not. ReadAsync takes a callback function. Poll API checks for completion of read IO requests and  should call callback functions to indicate completion of read requests.

## 6.29.0 (01/21/2022)
Note: The next release will be major release 7.0. See https://github.com/facebook/rocksdb/issues/9390 for more info.
### Public API change
* Added values to `TraceFilterType`: `kTraceFilterIteratorSeek`, `kTraceFilterIteratorSeekForPrev`, and `kTraceFilterMultiGet`. They can be set in `TraceOptions` to filter out the operation types after which they are named.
* Added `TraceOptions::preserve_write_order`. When enabled it  guarantees write records are traced in the same order they are logged to WAL and applied to the DB. By default it is disabled (false) to match the legacy behavior and prevent regression.
* Made the Env class extend the Customizable class.  Implementations need to be registered with the ObjectRegistry and to implement a Name() method in order to be created via this method.
* `Options::OldDefaults` is marked deprecated, as it is no longer maintained.
* Add ObjectLibrary::AddFactory and ObjectLibrary::PatternEntry classes.  This method and associated class are the preferred mechanism for registering factories with the ObjectLibrary going forward.  The ObjectLibrary::Register method, which uses regular expressions and may be problematic, is deprecated and will be in a future release.
* Changed `BlockBasedTableOptions::block_size` from `size_t` to `uint64_t`.
* Added API warning against using `Iterator::Refresh()` together with `DB::DeleteRange()`, which are incompatible and have always risked causing the refreshed iterator to return incorrect results.
* Made `AdvancedColumnFamilyOptions.bottommost_temperature` dynamically changeable with `SetOptions()`.

### Behavior Changes
* `DB::DestroyColumnFamilyHandle()` will return Status::InvalidArgument() if called with `DB::DefaultColumnFamily()`.
* On 32-bit platforms, mmap reads are no longer quietly disabled, just discouraged.

### New Features
* Added `Options::DisableExtraChecks()` that can be used to improve peak write performance by disabling checks that should not be necessary in the absence of software logic errors or CPU+memory hardware errors. (Default options are slowly moving toward some performance overheads for extra correctness checking.)

### Performance Improvements
* Improved read performance when a prefix extractor is used (Seek, Get, MultiGet), even compared to version 6.25 baseline (see bug fix below), by optimizing the common case of prefix extractor compatible with table file and unchanging.

### Bug Fixes
* Fix a bug that FlushMemTable may return ok even flush not succeed.
* Fixed a bug of Sync() and Fsync() not using `fcntl(F_FULLFSYNC)` on OS X and iOS.
* Fixed a significant performance regression in version 6.26 when a prefix extractor is used on the read path (Seek, Get, MultiGet). (Excessive time was spent in SliceTransform::AsString().)
* Fixed a race condition in SstFileManagerImpl error recovery code that can cause a crash during process shutdown.

### New Features
* Added RocksJava support for MacOS universal binary (ARM+x86)

## 6.28.0 (2021-12-17)
### New Features
* Introduced 'CommitWithTimestamp' as a new tag. Currently, there is no API for user to trigger a write with this tag to the WAL. This is part of the efforts to support write-commited transactions with user-defined timestamps.
* Introduce SimulatedHybridFileSystem which can help simulating HDD latency in db_bench. Tiered Storage latency simulation can be enabled using -simulate_hybrid_fs_file (note that it doesn't work if db_bench is interrupted in the middle). -simulate_hdd can also be used to simulate all files on HDD.

### Bug Fixes
* Fixed a bug in rocksdb automatic implicit prefetching which got broken because of new feature adaptive_readahead and internal prefetching got disabled when iterator moves from one file to next.
* Fixed a bug in TableOptions.prepopulate_block_cache which causes segmentation fault when used with TableOptions.partition_filters = true and TableOptions.cache_index_and_filter_blocks = true.
* Fixed a bug affecting custom memtable factories which are not registered with the `ObjectRegistry`. The bug could result in failure to save the OPTIONS file.
* Fixed a bug causing two duplicate entries to be appended to a file opened in non-direct mode and tracked by `FaultInjectionTestFS`.
* Fixed a bug in TableOptions.prepopulate_block_cache to support block-based filters also.
* Block cache keys no longer use `FSRandomAccessFile::GetUniqueId()` (previously used when available), so a filesystem recycling unique ids can no longer lead to incorrect result or crash (#7405). For files generated by RocksDB >= 6.24, the cache keys are stable across DB::Open and DB directory move / copy / import / export / migration, etc. Although collisions are still theoretically possible, they are (a) impossible in many common cases, (b) not dependent on environmental factors, and (c) much less likely than a CPU miscalculation while executing RocksDB.
* Fixed a bug in C bindings causing iterator to return incorrect result (#9343).

### Behavior Changes
* MemTableList::TrimHistory now use allocated bytes when max_write_buffer_size_to_maintain > 0(default in TrasactionDB, introduced in PR#5022) Fix #8371.

### Public API change
* Extend WriteBatch::AssignTimestamp and AssignTimestamps API so that both functions can accept an optional `checker` argument that performs additional checking on timestamp sizes.
* Introduce a new EventListener callback that will be called upon the end of automatic error recovery.
* Add IncreaseFullHistoryTsLow API so users can advance each column family's full_history_ts_low seperately.
* Add GetFullHistoryTsLow API so users can query current full_history_low value of specified column family.

### Performance Improvements
* Replaced map property `TableProperties::properties_offsets`  with uint64_t property `external_sst_file_global_seqno_offset` to save table properties's memory.
* Block cache accesses are faster by RocksDB using cache keys of fixed size (16 bytes).

### Java API Changes
* Removed Java API `TableProperties.getPropertiesOffsets()` as it exposed internal details to external users.

## 6.27.0 (2021-11-19)
### New Features
* Added new ChecksumType kXXH3 which is faster than kCRC32c on almost all x86\_64 hardware.
* Added a new online consistency check for BlobDB which validates that the number/total size of garbage blobs does not exceed the number/total size of all blobs in any given blob file.
* Provided support for tracking per-sst user-defined timestamp information in MANIFEST.
* Added new option "adaptive_readahead" in ReadOptions. For iterators, RocksDB does auto-readahead on noticing sequential reads and by enabling this option, readahead_size of current file (if reads are sequential) will be carried forward to next file instead of starting from the scratch at each level (except L0 level files). If reads are not sequential it will fall back to 8KB. This option is applicable only for RocksDB internal prefetch buffer and isn't supported with underlying file system prefetching.
* Added the read count and read bytes related stats to Statistics for tiered storage hot, warm, and cold file reads.
* Added an option to dynamically charge an updating estimated memory usage of block-based table building to block cache if block cache available. It currently only includes charging memory usage of constructing (new) Bloom Filter and Ribbon Filter to block cache. To enable this feature, set `BlockBasedTableOptions::reserve_table_builder_memory = true`.
* Add a new API OnIOError in listener.h that notifies listeners when an IO error occurs during FileSystem operation along with filename, status etc.
* Added compaction readahead support for blob files to the integrated BlobDB implementation, which can improve compaction performance when the database resides on higher-latency storage like HDDs or remote filesystems. Readahead can be configured using the column family option `blob_compaction_readahead_size`.

### Bug Fixes
* Prevent a `CompactRange()` with `CompactRangeOptions::change_level == true` from possibly causing corruption to the LSM state (overlapping files within a level) when run in parallel with another manual compaction. Note that setting `force_consistency_checks == true` (the default) would cause the DB to enter read-only mode in this scenario and return `Status::Corruption`, rather than committing any corruption.
* Fixed a bug in CompactionIterator when write-prepared transaction is used. A released earliest write conflict snapshot may cause assertion failure in dbg mode and unexpected key in opt mode.
* Fix ticker WRITE_WITH_WAL("rocksdb.write.wal"), this bug is caused by a bad extra `RecordTick(stats_, WRITE_WITH_WAL)` (at 2 place), this fix remove the extra `RecordTick`s and fix the corresponding test case.
* EventListener::OnTableFileCreated was previously called with OK status and file_size==0 in cases of no SST file contents written (because there was no content to add) and the empty file deleted before calling the listener. Now the status is Aborted.
* Fixed a bug in CompactionIterator when write-preared transaction is used. Releasing earliest_snapshot during compaction may cause a SingleDelete to be output after a PUT of the same user key whose seq has been zeroed.
* Added input sanitization on negative bytes passed into `GenericRateLimiter::Request`.
* Fixed an assertion failure in CompactionIterator when write-prepared transaction is used. We prove that certain operations can lead to a Delete being followed by a SingleDelete (same user key). We can drop the SingleDelete.
* Fixed a bug of timestamp-based GC which can cause all versions of a key under full_history_ts_low to be dropped. This bug will be triggered when some of the ikeys' timestamps are lower than full_history_ts_low, while others are newer.
* In some cases outside of the DB read and compaction paths, SST block checksums are now checked where they were not before.
* Explicitly check for and disallow the `BlockBasedTableOptions` if insertion into one of {`block_cache`, `block_cache_compressed`, `persistent_cache`} can show up in another of these. (RocksDB expects to be able to use the same key for different physical data among tiers.)
* Users who configured a dedicated thread pool for bottommost compactions by explicitly adding threads to the `Env::Priority::BOTTOM` pool will no longer see RocksDB schedule automatic compactions exceeding the DB's compaction concurrency limit. For details on per-DB compaction concurrency limit, see API docs of `max_background_compactions` and `max_background_jobs`.
* Fixed a bug of background flush thread picking more memtables to flush and prematurely advancing column family's log_number.
* Fixed an assertion failure in ManifestTailer.
* Fixed a bug that could, with WAL enabled, cause backups, checkpoints, and `GetSortedWalFiles()` to fail randomly with an error like `IO error: 001234.log: No such file or directory`

### Behavior Changes
* `NUM_FILES_IN_SINGLE_COMPACTION` was only counting the first input level files, now it's including all input files.
* `TransactionUtil::CheckKeyForConflicts` can also perform conflict-checking based on user-defined timestamps in addition to sequence numbers.
* Removed `GenericRateLimiter`'s minimum refill bytes per period previously enforced.

### Public API change
* When options.ttl is used with leveled compaction with compactinon priority kMinOverlappingRatio, files exceeding half of TTL value will be prioritized more, so that by the time TTL is reached, fewer extra compactions will be scheduled to clear them up. At the same time, when compacting files with data older than half of TTL, output files may be cut off based on those files' boundaries, in order for the early TTL compaction to work properly.
* Made FileSystem and RateLimiter extend the Customizable class and added a CreateFromString method.  Implementations need to be registered with the ObjectRegistry and to implement a Name() method in order to be created via this method.
* Clarified in API comments that RocksDB is not exception safe for callbacks and custom extensions. An exception propagating into RocksDB can lead to undefined behavior, including data loss, unreported corruption, deadlocks, and more.
* Marked `WriteBufferManager` as `final` because it is not intended for extension.
* Removed unimportant implementation details from table_properties.h
* Add API `FSDirectory::FsyncWithDirOptions()`, which provides extra information like directory fsync reason in `DirFsyncOptions`. File system like btrfs is using that to skip directory fsync for creating a new file, or when renaming a file, fsync the target file instead of the directory, which improves the `DB::Open()` speed by ~20%.
* `DB::Open()` is not going be blocked by obsolete file purge if `DBOptions::avoid_unnecessary_blocking_io` is set to true.
* In builds where glibc provides `gettid()`, info log ("LOG" file) lines now print a system-wide thread ID from `gettid()` instead of the process-local `pthread_self()`. For all users, the thread ID format is changed from hexadecimal to decimal integer.
* In builds where glibc provides `pthread_setname_np()`, the background thread names no longer contain an ID suffix. For example, "rocksdb:bottom7" (and all other threads in the `Env::Priority::BOTTOM` pool) are now named "rocksdb:bottom". Previously large thread pools could breach the name size limit (e.g., naming "rocksdb:bottom10" would fail).
* Deprecating `ReadOptions::iter_start_seqnum` and `DBOptions::preserve_deletes`, please try using user defined timestamp feature instead. The options will be removed in a future release, currently it logs a warning message when using.

### Performance Improvements
* Released some memory related to filter construction earlier in `BlockBasedTableBuilder` for `FullFilter` and `PartitionedFilter` case (#9070)

### Behavior Changes
* `NUM_FILES_IN_SINGLE_COMPACTION` was only counting the first input level files, now it's including all input files.

## 6.26.0 (2021-10-20)
### Bug Fixes
* Fixes a bug in directed IO mode when calling MultiGet() for blobs in the same blob file. The bug is caused by not sorting the blob read requests by file offsets.
* Fix the incorrect disabling of SST rate limited deletion when the WAL and DB are in different directories. Only WAL rate limited deletion should be disabled if its in a different directory.
* Fix `DisableManualCompaction()` to cancel compactions even when they are waiting on automatic compactions to drain due to `CompactRangeOptions::exclusive_manual_compactions == true`.
* Fix contract of `Env::ReopenWritableFile()` and `FileSystem::ReopenWritableFile()` to specify any existing file must not be deleted or truncated.
* Fixed bug in calls to `IngestExternalFiles()` with files for multiple column families. The bug could have introduced a delay in ingested file keys becoming visible after `IngestExternalFiles()` returned. Furthermore, mutations to ingested file keys while they were invisible could have been dropped (not necessarily immediately).
* Fixed a possible race condition impacting users of `WriteBufferManager` who constructed it with `allow_stall == true`. The race condition led to undefined behavior (in our experience, typically a process crash).
* Fixed a bug where stalled writes would remain stalled forever after the user calls `WriteBufferManager::SetBufferSize()` with `new_size == 0` to dynamically disable memory limiting.
* Make `DB::close()` thread-safe.
* Fix a bug in atomic flush where one bg flush thread will wait forever for a preceding bg flush thread to commit its result to MANIFEST but encounters an error which is mapped to a soft error (DB not stopped).
* Fix a bug in `BackupEngine` where some internal callers of `GenericRateLimiter::Request()` do not honor `bytes <= GetSingleBurstBytes()`.

### New Features
* Print information about blob files when using "ldb list_live_files_metadata"
* Provided support for SingleDelete with user defined timestamp.
* Experimental new function DB::GetLiveFilesStorageInfo offers essentially a unified version of other functions like GetLiveFiles, GetLiveFilesChecksumInfo, and GetSortedWalFiles. Checkpoints and backups could show small behavioral changes and/or improved performance as they now use this new API.
* Add remote compaction read/write bytes statistics: `REMOTE_COMPACT_READ_BYTES`, `REMOTE_COMPACT_WRITE_BYTES`.
* Introduce an experimental feature to dump out the blocks from block cache and insert them to the secondary cache to reduce the cache warmup time (e.g., used while migrating DB instance). More information are in `class CacheDumper` and `CacheDumpedLoader` at `rocksdb/utilities/cache_dump_load.h` Note that, this feature is subject to the potential change in the future, it is still experimental.
* Introduced a new BlobDB configuration option `blob_garbage_collection_force_threshold`, which can be used to trigger compactions targeting the SST files which reference the oldest blob files when the ratio of garbage in those blob files meets or exceeds the specified threshold. This can reduce space amplification with skewed workloads where the affected SST files might not otherwise get picked up for compaction.
* Added EXPERIMENTAL support for table file (SST) unique identifiers that are stable and universally unique, available with new function `GetUniqueIdFromTableProperties`. Only SST files from RocksDB >= 6.24 support unique IDs.
* Added `GetMapProperty()` support for "rocksdb.dbstats" (`DB::Properties::kDBStats`). As a map property, it includes DB-level internal stats accumulated over the DB's lifetime, such as user write related stats and uptime.

### Public API change
* Made SystemClock extend the Customizable class and added a CreateFromString method.  Implementations need to be registered with the ObjectRegistry and to implement a Name() method in order to be created via this method.
* Made SliceTransform extend the Customizable class and added a CreateFromString method.  Implementations need to be registered with the ObjectRegistry and to implement a Name() method in order to be created via this method.  The Capped and Prefixed transform classes return a short name (no length); use GetId for the fully qualified name.
* Made FileChecksumGenFactory, SstPartitionerFactory, TablePropertiesCollectorFactory, and WalFilter extend the Customizable class and added a CreateFromString method.
* Some fields of SstFileMetaData are deprecated for compatibility with new base class FileStorageInfo.
* Add `file_temperature` to `IngestExternalFileArg` such that when ingesting SST files, we are able to indicate the temperature of the this batch of files.
* If `DB::Close()` failed with a non aborted status, calling `DB::Close()` again will return the original status instead of Status::OK.
* Add CacheTier to advanced_options.h to describe the cache tier we used. Add a `lowest_used_cache_tier` option to `DBOptions` (immutable) and pass it to BlockBasedTableReader. By default it is `CacheTier::kNonVolatileBlockTier`, which means, we always use both block cache (kVolatileTier) and secondary cache (kNonVolatileBlockTier). By set it to `CacheTier::kVolatileTier`, the DB will not use the secondary cache.
* Even when options.max_compaction_bytes is hit, compaction output files are only cut when it aligns with grandparent files' boundaries. options.max_compaction_bytes could be slightly violated with the change, but the violation is no more than one target SST file size, which is usually much smaller.

### Performance Improvements
* Improved CPU efficiency of building block-based table (SST) files (#9039 and #9040).

### Java API Changes
* Add Java API bindings for new integrated BlobDB options
* `keyMayExist()` supports ByteBuffer.
* Fix multiget throwing Null Pointer Exception for num of keys > 70k (https://github.com/facebook/rocksdb/issues/8039).

## 6.25.0 (2021-09-20)
### Bug Fixes
* Allow secondary instance to refresh iterator. Assign read seq after referencing SuperVersion.
* Fixed a bug of secondary instance's last_sequence going backward, and reads on the secondary fail to see recent updates from the primary.
* Fixed a bug that could lead to duplicate DB ID or DB session ID in POSIX environments without /proc/sys/kernel/random/uuid.
* Fix a race in DumpStats() with column family destruction due to not taking a Ref on each entry while iterating the ColumnFamilySet.
* Fix a race in item ref counting in LRUCache when promoting an item from the SecondaryCache.
* Fix a race in BackupEngine if RateLimiter is reconfigured during concurrent Restore operations.
* Fix a bug on POSIX in which failure to create a lock file (e.g. out of space) can prevent future LockFile attempts in the same process on the same file from succeeding.
* Fix a bug that backup_rate_limiter and restore_rate_limiter in BackupEngine could not limit read rates.
* Fix the implementation of `prepopulate_block_cache = kFlushOnly` to only apply to flushes rather than to all generated files.
* Fix WAL log data corruption when using DBOptions.manual_wal_flush(true) and WriteOptions.sync(true) together. The sync WAL should work with locked log_write_mutex_.
* Add checks for validity of the IO uring completion queue entries, and fail the BlockBasedTableReader MultiGet sub-batch if there's an invalid completion
* Add an interface RocksDbIOUringEnable() that, if defined by the user, will allow them to enable/disable the use of IO uring by RocksDB
* Fix the bug that when direct I/O is used and MultiRead() returns a short result, RandomAccessFileReader::MultiRead() still returns full size buffer, with returned short value together with some data in original buffer. This bug is unlikely cause incorrect results, because (1) since FileSystem layer is expected to retry on short result, returning short results is only possible when asking more bytes in the end of the file, which RocksDB doesn't do when using MultiRead(); (2) checksum is unlikely to match.

### New Features
* RemoteCompaction's interface now includes `db_name`, `db_id`, `session_id`, which could help the user uniquely identify compaction job between db instances and sessions.
* Added a ticker statistic, "rocksdb.verify_checksum.read.bytes", reporting how many bytes were read from file to serve `VerifyChecksum()` and `VerifyFileChecksums()` queries.
* Added ticker statistics, "rocksdb.backup.read.bytes" and "rocksdb.backup.write.bytes", reporting how many bytes were read and written during backup.
* Added properties for BlobDB: `rocksdb.num-blob-files`, `rocksdb.blob-stats`, `rocksdb.total-blob-file-size`, and `rocksdb.live-blob-file-size`. The existing property `rocksdb.estimate_live-data-size` was also extended to include live bytes residing in blob files.
* Added two new RateLimiter IOPriorities: `Env::IO_USER`,`Env::IO_MID`. `Env::IO_USER` will have superior priority over all other RateLimiter IOPriorities without being subject to fair scheduling constraint.
* `SstFileWriter` now supports `Put`s and `Delete`s with user-defined timestamps. Note that the ingestion logic itself is not timestamp-aware yet.
* Allow a single write batch to include keys from multiple column families whose timestamps' formats can differ. For example, some column families may disable timestamp, while others enable timestamp.
* Add compaction priority information in RemoteCompaction, which can be used to schedule high priority job first.
* Added new callback APIs `OnBlobFileCreationStarted`,`OnBlobFileCreated`and `OnBlobFileDeleted` in `EventListener` class of listener.h. It notifies listeners during creation/deletion of individual blob files in Integrated BlobDB. It also log blob file creation finished event and deletion event in LOG file.
* Batch blob read requests for `DB::MultiGet` using `MultiRead`.
* Add support for fallback to local compaction, the user can return `CompactionServiceJobStatus::kUseLocal` to instruct RocksDB to run the compaction locally instead of waiting for the remote compaction result.
* Add built-in rate limiter's implementation of `RateLimiter::GetTotalPendingRequest(int64_t* total_pending_requests, const Env::IOPriority pri)` for the total number of requests that are pending for bytes in the rate limiter.
* Charge memory usage during data buffering, from which training samples are gathered for dictionary compression, to block cache. Unbuffering data can now be triggered if the block cache becomes full and `strict_capacity_limit=true` for the block cache, in addition to existing conditions that can trigger unbuffering.

### Public API change
* Remove obsolete implementation details FullKey and ParseFullKey from public API
* Change `SstFileMetaData::size` from `size_t` to `uint64_t`.
* Made Statistics extend the Customizable class and added a CreateFromString method.  Implementations of Statistics need to be registered with the ObjectRegistry and to implement a Name() method in order to be created via this method.
* Extended `FlushJobInfo` and `CompactionJobInfo` in listener.h to provide information about the blob files generated by a flush/compaction and garbage collected during compaction in Integrated BlobDB. Added struct members `blob_file_addition_infos` and `blob_file_garbage_infos` that contain this information.
* Extended parameter `output_file_names` of `CompactFiles` API to also include paths of the blob files generated by the compaction in Integrated BlobDB.
* Most `BackupEngine` functions now return `IOStatus` instead of `Status`. Most existing code should be compatible with this change but some calls might need to be updated.
* Add a new field `level_at_creation` in `TablePropertiesCollectorFactory::Context` to capture the level at creating the SST file (i.e, table), of which the properties are being collected.

### Miscellaneous
* Add a paranoid check where in case FileSystem layer doesn't fill the buffer but returns succeed, checksum is unlikely to match even if buffer contains a previous block. The byte modified is not useful anyway, so it isn't expected to change any behavior when FileSystem is satisfying its contract.

## 6.24.0 (2021-08-20)
### Bug Fixes
* If the primary's CURRENT file is missing or inaccessible, the secondary instance should not hang repeatedly trying to switch to a new MANIFEST. It should instead return the error code encountered while accessing the file.
* Restoring backups with BackupEngine is now a logically atomic operation, so that if a restore operation is interrupted, DB::Open on it will fail. Using BackupEngineOptions::sync (default) ensures atomicity even in case of power loss or OS crash.
* Fixed a race related to the destruction of `ColumnFamilyData` objects. The earlier logic unlocked the DB mutex before destroying the thread-local `SuperVersion` pointers, which could result in a process crash if another thread managed to get a reference to the `ColumnFamilyData` object.
* Removed a call to `RenameFile()` on a non-existent info log file ("LOG") when opening a new DB. Such a call was guaranteed to fail though did not impact applications since we swallowed the error. Now we also stopped swallowing errors in renaming "LOG" file.
* Fixed an issue where `OnFlushCompleted` was not called for atomic flush.
* Fixed a bug affecting the batched `MultiGet` API when used with keys spanning multiple column families and `sorted_input == false`.
* Fixed a potential incorrect result in opt mode and assertion failures caused by releasing snapshot(s) during compaction.
* Fixed passing of BlobFileCompletionCallback to Compaction job and Atomic flush job which was default paramter (nullptr). BlobFileCompletitionCallback is internal callback that manages addition of blob files to SSTFileManager.
* Fixed MultiGet not updating the block_read_count and block_read_byte PerfContext counters.

### New Features
* Made the EventListener extend the Customizable class.
* EventListeners that have a non-empty Name() and that are registered with the ObjectRegistry can now be serialized to/from the OPTIONS file.
* Insert warm blocks (data blocks, uncompressed dict blocks, index and filter blocks) in Block cache during flush under option BlockBasedTableOptions.prepopulate_block_cache. Previously it was enabled for only data blocks.
* BlockBasedTableOptions.prepopulate_block_cache can be dynamically configured using DB::SetOptions.
* Add CompactionOptionsFIFO.age_for_warm, which allows RocksDB to move old files to warm tier in FIFO compactions. Note that file temperature is still an experimental feature.
* Add a comment to suggest btrfs user to disable file preallocation by setting `options.allow_fallocate=false`.
* Fast forward option in Trace replay changed to double type to allow replaying at a lower speed, by settings the value between 0 and 1. This option can be set via `ReplayOptions` in `Replayer::Replay()`, or via `--trace_replay_fast_forward` in db_bench.
* Add property `LiveSstFilesSizeAtTemperature` to retrieve sst file size at different temperature.
* Added a stat rocksdb.secondary.cache.hits.
* Added a PerfContext counter secondary_cache_hit_count.
* The integrated BlobDB implementation now supports the tickers `BLOB_DB_BLOB_FILE_BYTES_READ`, `BLOB_DB_GC_NUM_KEYS_RELOCATED`, and `BLOB_DB_GC_BYTES_RELOCATED`, as well as the histograms `BLOB_DB_COMPRESSION_MICROS` and `BLOB_DB_DECOMPRESSION_MICROS`.
* Added hybrid configuration of Ribbon filter and Bloom filter where some LSM levels use Ribbon for memory space efficiency and some use Bloom for speed. See NewRibbonFilterPolicy. This also changes the default behavior of NewRibbonFilterPolicy to use Bloom for flushes under Leveled and Universal compaction and Ribbon otherwise. The C API function `rocksdb_filterpolicy_create_ribbon` is unchanged but adds new `rocksdb_filterpolicy_create_ribbon_hybrid`.

### Public API change
* Added APIs to decode and replay trace file via Replayer class. Added `DB::NewDefaultReplayer()` to create a default Replayer instance. Added `TraceReader::Reset()` to restart reading a trace file. Created trace_record.h, trace_record_result.h and utilities/replayer.h files to access the decoded Trace records, replay them, and query the actual operation results.
* Added Configurable::GetOptionsMap to the public API for use in creating new Customizable classes.
* Generalized bits_per_key parameters in C API from int to double for greater configurability. Although this is a compatible change for existing C source code, anything depending on C API signatures, such as foreign function interfaces, will need to be updated.

### Performance Improvements
* Try to avoid updating DBOptions if `SetDBOptions()` does not change any option value.

### Behavior Changes
* `StringAppendOperator` additionally accepts a string as the delimiter.
* BackupEngineOptions::sync (default true) now applies to restoring backups in addition to creating backups. This could slow down restores, but ensures they are fully persisted before returning OK. (Consider increasing max_background_operations to improve performance.)

## 6.23.0 (2021-07-16)
### Behavior Changes
* Obsolete keys in the bottommost level that were preserved for a snapshot will now be cleaned upon snapshot release in all cases. This form of compaction (snapshot release triggered compaction) previously had an artificial limitation that multiple tombstones needed to be present.
### Bug Fixes
* Blob file checksums are now printed in hexadecimal format when using the `manifest_dump` `ldb` command.
* `GetLiveFilesMetaData()` now populates the `temperature`, `oldest_ancester_time`, and `file_creation_time` fields of its `LiveFileMetaData` results when the information is available. Previously these fields always contained zero indicating unknown.
* Fix mismatches of OnCompaction{Begin,Completed} in case of DisableManualCompaction().
* Fix continuous logging of an existing background error on every user write
* Fix a bug that `Get()` return Status::OK() and an empty value for non-existent key when `read_options.read_tier = kBlockCacheTier`.
* Fix a bug that stat in `get_context` didn't accumulate to statistics when query is failed.
* Fixed handling of DBOptions::wal_dir with LoadLatestOptions() or ldb --try_load_options on a copied or moved DB. Previously, when the WAL directory is same as DB directory (default), a copied or moved DB would reference the old path of the DB as the WAL directory, potentially corrupting both copies. Under this change, the wal_dir from DB::GetOptions() or LoadLatestOptions() may now be empty, indicating that the current DB directory is used for WALs. This is also a subtle API change.

### New Features
* ldb has a new feature, `list_live_files_metadata`, that shows the live SST files, as well as their LSM storage level and the column family they belong to.
* The new BlobDB implementation now tracks the amount of garbage in each blob file in the MANIFEST.
* Integrated BlobDB now supports Merge with base values (Put/Delete etc.).
* RemoteCompaction supports sub-compaction, the job_id in the user interface is changed from `int` to `uint64_t` to support sub-compaction id.
* Expose statistics option in RemoteCompaction worker.

### Public API change
* Added APIs to the Customizable class to allow developers to create their own Customizable classes.  Created the utilities/customizable_util.h file to contain helper methods for developing new Customizable classes.
* Change signature of SecondaryCache::Name().  Make SecondaryCache customizable and add SecondaryCache::CreateFromString method.

## 6.22.0 (2021-06-18)
### Behavior Changes
* Added two additional tickers, MEMTABLE_PAYLOAD_BYTES_AT_FLUSH and MEMTABLE_GARBAGE_BYTES_AT_FLUSH. These stats can be used to estimate the ratio of "garbage" (outdated) bytes in the memtable that are discarded at flush time.
* Added API comments clarifying safe usage of Disable/EnableManualCompaction and EventListener callbacks for compaction.
### Bug Fixes
* fs_posix.cc GetFreeSpace() always report disk space available to root even when running as non-root.  Linux defaults often have disk mounts with 5 to 10 percent of total space reserved only for root.  Out of space could result for non-root users.
* Subcompactions are now disabled when user-defined timestamps are used, since the subcompaction boundary picking logic is currently not timestamp-aware, which could lead to incorrect results when different subcompactions process keys that only differ by timestamp.
* Fix an issue that `DeleteFilesInRange()` may cause ongoing compaction reports corruption exception, or ASSERT for debug build. There's no actual data loss or corruption that we find.
* Fixed confusingly duplicated output in LOG for periodic stats ("DUMPING STATS"), including "Compaction Stats" and "File Read Latency Histogram By Level".
* Fixed performance bugs in background gathering of block cache entry statistics, that could consume a lot of CPU when there are many column families with a shared block cache.

### New Features
* Marked the Ribbon filter and optimize_filters_for_memory features as production-ready, each enabling memory savings for Bloom-like filters. Use `NewRibbonFilterPolicy` in place of `NewBloomFilterPolicy` to use Ribbon filters instead of Bloom, or `ribbonfilter` in place of `bloomfilter` in configuration string.
* Allow `DBWithTTL` to use `DeleteRange` api just like other DBs. `DeleteRangeCF()` which executes `WriteBatchInternal::DeleteRange()` has been added to the handler in `DBWithTTLImpl::Write()` to implement it.
* Add BlockBasedTableOptions.prepopulate_block_cache.  If enabled, it prepopulate warm/hot data blocks which are already in memory into block cache at the time of flush. On a flush, the data block that is in memory (in memtables) get flushed to the device. If using Direct IO, additional IO is incurred to read this data back into memory again, which is avoided by enabling this option and it also helps with Distributed FileSystem. More details in include/rocksdb/table.h.
* Added a `cancel` field to `CompactRangeOptions`, allowing individual in-process manual range compactions to be cancelled.

### New Features
* Added BlobMetaData to the ColumnFamilyMetaData to return information about blob files

### Public API change
* Added GetAllColumnFamilyMetaData API to retrieve the ColumnFamilyMetaData about all column families.

## 6.21.0 (2021-05-21)
### Bug Fixes
* Fixed a bug in handling file rename error in distributed/network file systems when the server succeeds but client returns error. The bug can cause CURRENT file to point to non-existing MANIFEST file, thus DB cannot be opened.
* Fixed a bug where ingested files were written with incorrect boundary key metadata. In rare cases this could have led to a level's files being wrongly ordered and queries for the boundary keys returning wrong results.
* Fixed a data race between insertion into memtables and the retrieval of the DB properties `rocksdb.cur-size-active-mem-table`, `rocksdb.cur-size-all-mem-tables`, and `rocksdb.size-all-mem-tables`.
* Fixed the false-positive alert when recovering from the WAL file. Avoid reporting "SST file is ahead of WAL" on a newly created empty column family, if the previous WAL file is corrupted.
* Fixed a bug where `GetLiveFiles()` output included a non-existent file called "OPTIONS-000000". Backups and checkpoints, which use `GetLiveFiles()`, failed on DBs impacted by this bug. Read-write DBs were impacted when the latest OPTIONS file failed to write and `fail_if_options_file_error == false`. Read-only DBs were impacted when no OPTIONS files existed.
* Handle return code by io_uring_submit_and_wait() and io_uring_wait_cqe().
* In the IngestExternalFile() API, only try to sync the ingested file if the file is linked and the FileSystem/Env supports reopening a writable file.
* Fixed a bug that `AdvancedColumnFamilyOptions.max_compaction_bytes` is under-calculated for manual compaction (`CompactRange()`). Manual compaction is split to multiple compactions if the compaction size exceed the `max_compaction_bytes`. The bug creates much larger compaction which size exceed the user setting. On the other hand, larger manual compaction size can increase the subcompaction parallelism, you can tune that by setting `max_compaction_bytes`.

### Behavior Changes
* Due to the fix of false-postive alert of "SST file is ahead of WAL", all the CFs with no SST file (CF empty) will bypass the consistency check. We fixed a false-positive, but introduced a very rare true-negative which will be triggered in the following conditions: A CF with some delete operations in the last a few queries which will result in an empty CF (those are flushed to SST file and a compaction triggered which combines this file and all other SST files and generates an empty CF, or there is another reason to write a manifest entry for this CF after a flush that generates no SST file from an empty CF). The deletion entries are logged in a WAL and this WAL was corrupted, while the CF's log number points to the next WAL (due to the flush). Therefore, the DB can only recover to the point without these trailing deletions and cause the inconsistent DB status.

### New Features
* Add new option allow_stall passed during instance creation of WriteBufferManager. When allow_stall is set, WriteBufferManager will stall all writers shared across multiple DBs and columns if memory usage goes beyond specified WriteBufferManager::buffer_size (soft limit). Stall will be cleared when memory is freed after flush and memory usage goes down below buffer_size.
* Allow `CompactionFilter`s to apply in more table file creation scenarios such as flush and recovery. For compatibility, `CompactionFilter`s by default apply during compaction. Users can customize this behavior by overriding `CompactionFilterFactory::ShouldFilterTableFileCreation()`.
* Added more fields to FilterBuildingContext with LSM details, for custom filter policies that vary behavior based on where they are in the LSM-tree.
* Added DB::Properties::kBlockCacheEntryStats for querying statistics on what percentage of block cache is used by various kinds of blocks, etc. using DB::GetProperty and DB::GetMapProperty. The same information is now dumped to info LOG periodically according to `stats_dump_period_sec`.
* Add an experimental Remote Compaction feature, which allows the user to run Compaction on a different host or process. The feature is still under development, currently only works on some basic use cases. The interface will be changed without backward/forward compatibility support.
* RocksDB would validate total entries read in flush, and compare with counter inserted into it. If flush_verify_memtable_count = true (default), flush will fail. Otherwise, only log to info logs.
* Add `TableProperties::num_filter_entries`, which can be used with `TableProperties::filter_size` to calculate the effective bits per filter entry (unique user key or prefix) for a table file.

### Performance Improvements
* BlockPrefetcher is used by iterators to prefetch data if they anticipate more data to be used in future. It is enabled implicitly by rocksdb. Added change to take in account read pattern if reads are sequential. This would disable prefetching for random reads in MultiGet and iterators as readahead_size is increased exponential doing large prefetches.

### Public API change
* Removed a parameter from TableFactory::NewTableBuilder, which should not be called by user code because TableBuilder is not a public API.
* Removed unused structure `CompactionFilterContext`.
* The `skip_filters` parameter to SstFileWriter is now considered deprecated. Use `BlockBasedTableOptions::filter_policy` to control generation of filters.
* ClockCache is known to have bugs that could lead to crash or corruption, so should not be used until fixed. Use NewLRUCache instead.
* Added a new pure virtual function `ApplyToAllEntries` to `Cache`, to replace `ApplyToAllCacheEntries`. Custom `Cache` implementations must add an implementation. Because this function is for gathering statistics, an empty implementation could be acceptable for some applications.
* Added the ObjectRegistry to the ConfigOptions class.  This registry instance will be used to find any customizable loadable objects during initialization.
* Expanded the ObjectRegistry functionality to allow nested ObjectRegistry instances.  Added methods to register a set of functions with the registry/library as a group.
* Deprecated backupable_db.h and BackupableDBOptions in favor of new versions with appropriate names: backup_engine.h and BackupEngineOptions. Old API compatibility is preserved.

### Default Option Change
* When options.arena_block_size <= 0 (default value 0), still use writer_buffer_size / 8 but cap to 1MB. Too large alloation size might not be friendly to allocator and might cause performance issues in extreme cases.

### Build
* By default, try to build with liburing. For make, if ROCKSDB_USE_IO_URING is not set, treat as enable, which means RocksDB will try to build with liburing. Users can disable it with ROCKSDB_USE_IO_URING=0. For cmake, add WITH_LIBURING to control it, with default on.

## 6.20.0 (2021-04-16)
### Behavior Changes
* `ColumnFamilyOptions::sample_for_compression` now takes effect for creation of all block-based tables. Previously it only took effect for block-based tables created by flush.
* `CompactFiles()` can no longer compact files from lower level to up level, which has the risk to corrupt DB (details: #8063). The validation is also added to all compactions.
* Fixed some cases in which DB::OpenForReadOnly() could write to the filesystem. If you want a Logger with a read-only DB, you must now set DBOptions::info_log yourself, such as using CreateLoggerFromOptions().
* get_iostats_context() will never return nullptr. If thread-local support is not available, and user does not opt-out iostats context, then compilation will fail. The same applies to perf context as well.
* Added support for WriteBatchWithIndex::NewIteratorWithBase when overwrite_key=false.  Previously, this combination was not supported and would assert or return nullptr.
* Improve the behavior of WriteBatchWithIndex for Merge operations.  Now more operations may be stored in order to return the correct merged result.

### Bug Fixes
* Use thread-safe `strerror_r()` to get error messages.
* Fixed a potential hang in shutdown for a DB whose `Env` has high-pri thread pool disabled (`Env::GetBackgroundThreads(Env::Priority::HIGH) == 0`)
* Made BackupEngine thread-safe and added documentation comments to clarify what is safe for multiple BackupEngine objects accessing the same backup directory.
* Fixed crash (divide by zero) when compression dictionary is applied to a file containing only range tombstones.
* Fixed a backward iteration bug with partitioned filter enabled: not including the prefix of the last key of the previous filter partition in current filter partition can cause wrong iteration result.
* Fixed a bug that allowed `DBOptions::max_open_files` to be set with a non-negative integer with `ColumnFamilyOptions::compaction_style = kCompactionStyleFIFO`.

### Performance Improvements
* On ARM platform, use `yield` instead of `wfe` to relax cpu to gain better performance.

### Public API change
* Added `TableProperties::slow_compression_estimated_data_size` and `TableProperties::fast_compression_estimated_data_size`. When `ColumnFamilyOptions::sample_for_compression > 0`, they estimate what `TableProperties::data_size` would have been if the "fast" or "slow" (see `ColumnFamilyOptions::sample_for_compression` API doc for definitions) compression had been used instead.
* Update DB::StartIOTrace and remove Env object from the arguments as its redundant and DB already has Env object that is passed down to IOTracer::StartIOTrace
* Added `FlushReason::kWalFull`, which is reported when a memtable is flushed due to the WAL reaching its size limit; those flushes were previously reported as `FlushReason::kWriteBufferManager`. Also, changed the reason for flushes triggered by the write buffer manager to `FlushReason::kWriteBufferManager`; they were previously reported as `FlushReason::kWriteBufferFull`.
* Extend file_checksum_dump ldb command and DB::GetLiveFilesChecksumInfo API for IntegratedBlobDB and get checksum of blob files along with SST files.

### New Features
* Added the ability to open BackupEngine backups as read-only DBs, using BackupInfo::name_for_open and env_for_open provided by BackupEngine::GetBackupInfo() with include_file_details=true.
* Added BackupEngine support for integrated BlobDB, with blob files shared between backups when table files are shared. Because of current limitations, blob files always use the kLegacyCrc32cAndFileSize naming scheme, and incremental backups must read and checksum all blob files in a DB, even for files that are already backed up.
* Added an optional output parameter to BackupEngine::CreateNewBackup(WithMetadata) to return the BackupID of the new backup.
* Added BackupEngine::GetBackupInfo / GetLatestBackupInfo for querying individual backups.
* Made the Ribbon filter a long-term supported feature in terms of the SST schema(compatible with version >= 6.15.0) though the API for enabling it is expected to change.

## 6.19.0 (2021-03-21)
### Bug Fixes
* Fixed the truncation error found in APIs/tools when dumping block-based SST files in a human-readable format. After fix, the block-based table can be fully dumped as a readable file.
* When hitting a write slowdown condition, no write delay (previously 1 millisecond) is imposed until `delayed_write_rate` is actually exceeded, with an initial burst allowance of 1 millisecond worth of bytes. Also, beyond the initial burst allowance, `delayed_write_rate` is now more strictly enforced, especially with multiple column families.

### Public API change
* Changed default `BackupableDBOptions::share_files_with_checksum` to `true` and deprecated `false` because of potential for data loss. Note that accepting this change in behavior can temporarily increase backup data usage because files are not shared between backups using the two different settings. Also removed obsolete option kFlagMatchInterimNaming.
* Add a new option BlockBasedTableOptions::max_auto_readahead_size. RocksDB does auto-readahead for iterators on noticing more than two reads for a table file if user doesn't provide readahead_size. The readahead starts at 8KB and doubles on every additional read upto max_auto_readahead_size and now max_auto_readahead_size can be configured dynamically as well. Found that 256 KB readahead size provides the best performance, based on experiments, for auto readahead. Experiment data is in PR #3282. If value is set 0 then no automatic prefetching will be done by rocksdb. Also changing the value will only affect files opened after the change.
* Add suppport to extend DB::VerifyFileChecksums API to also verify blob files checksum.
* When using the new BlobDB, the amount of data written by flushes/compactions is now broken down into table files and blob files in the compaction statistics; namely, Write(GB) denotes the amount of data written to table files, while Wblob(GB) means the amount of data written to blob files.
* New default BlockBasedTableOptions::format_version=5 to enable new Bloom filter implementation by default, compatible with RocksDB versions >= 6.6.0.
* Add new SetBufferSize API to WriteBufferManager to allow dynamic management of memory allotted to all write buffers.  This allows user code to adjust memory monitoring provided by WriteBufferManager as process memory needs change datasets grow and shrink.
* Clarified the required semantics of Read() functions in FileSystem and Env APIs. Please ensure any custom implementations are compliant.
* For the new integrated BlobDB implementation, compaction statistics now include the amount of data read from blob files during compaction (due to garbage collection or compaction filters). Write amplification metrics have also been extended to account for data read from blob files.
* Add EqualWithoutTimestamp() to Comparator.
* Extend support to track blob files in SSTFileManager whenever a blob file is created/deleted. Blob files will be scheduled to delete via SSTFileManager and SStFileManager will now take blob files in account while calculating size and space limits along with SST files.
* Add new Append and PositionedAppend API with checksum handoff to legacy Env.

### New Features
* Support compaction filters for the new implementation of BlobDB. Add `FilterBlobByKey()` to `CompactionFilter`. Subclasses can override this method so that compaction filters can determine whether the actual blob value has to be read during compaction. Use a new `kUndetermined` in `CompactionFilter::Decision` to indicated that further action is necessary for compaction filter to make a decision.
* Add support to extend retrieval of checksums for blob files from the MANIFEST when checkpointing. During backup, rocksdb can detect corruption in blob files  during file copies.
* Add new options for db_bench --benchmarks: flush, waitforcompaction, compact0, compact1.
* Add an option to BackupEngine::GetBackupInfo to include the name and size of each backed-up file. Especially in the presence of file sharing among backups, this offers detailed insight into backup space usage.
* Enable backward iteration on keys with user-defined timestamps.
* Add statistics and info log for error handler: counters for bg error, bg io error, bg retryable io error, auto resume count, auto resume total retry number, and auto resume sucess; Histogram for auto resume retry count in each recovery call. Note that, each auto resume attempt will have one or multiple retries.

### Behavior Changes
* During flush, only WAL sync retryable IO error is mapped to hard error, which will stall the writes. When WAL is used but only SST file write has retryable IO error, it will be mapped to soft error and write will not be affected.

## 6.18.0 (2021-02-19)
### Behavior Changes
* When retryable IO error occurs during compaction, it is mapped to soft error and set the BG error. However, auto resume is not called to clean the soft error since compaction will reschedule by itself. In this change, When retryable IO error occurs during compaction, BG error is not set. User will be informed the error via EventHelper.
* Introduce a new trace file format for query tracing and replay and trace file version is bump up to 0.2. A payload map is added as the first portion of the payload. We will not have backward compatible issues when adding new entries to trace records. Added the iterator_upper_bound and iterator_lower_bound in Seek and SeekForPrev tracing function. Added them as the new payload member for iterator tracing.

### New Features
* Add support for key-value integrity protection in live updates from the user buffers provided to `WriteBatch` through the write to RocksDB's in-memory update buffer (memtable). This is intended to detect some cases of in-memory data corruption, due to either software or hardware errors. Users can enable protection by constructing their `WriteBatch` with `protection_bytes_per_key == 8`.
* Add support for updating `full_history_ts_low` option in manual compaction, which is for old timestamp data GC.
* Add a mechanism for using Makefile to build external plugin code into the RocksDB libraries/binaries. This intends to simplify compatibility and distribution for plugins (e.g., special-purpose `FileSystem`s) whose source code resides outside the RocksDB repo. See "plugin/README.md" for developer details, and "PLUGINS.md" for a listing of available plugins.
* Added memory pre-fetching for experimental Ribbon filter, which especially optimizes performance with batched MultiGet.
* A new, experimental version of BlobDB (key-value separation) is now available. The new implementation is integrated into the RocksDB core, i.e. it is accessible via the usual `rocksdb::DB` API, as opposed to the separate `rocksdb::blob_db::BlobDB` interface used by the earlier version, and can be configured on a per-column family basis using the configuration options `enable_blob_files`, `min_blob_size`, `blob_file_size`, `blob_compression_type`, `enable_blob_garbage_collection`, and `blob_garbage_collection_age_cutoff`. It extends RocksDB's consistency guarantees to blobs, and offers more features and better performance. Note that some features, most notably `Merge`, compaction filters, and backup/restore are not yet supported, and there is no support for migrating a database created by the old implementation.

### Bug Fixes
* Since 6.15.0, `TransactionDB` returns error `Status`es from calls to `DeleteRange()` and calls to `Write()` where the `WriteBatch` contains a range deletion. Previously such operations may have succeeded while not providing the expected transactional guarantees. There are certain cases where range deletion can still be used on such DBs; see the API doc on `TransactionDB::DeleteRange()` for details.
* `OptimisticTransactionDB` now returns error `Status`es from calls to `DeleteRange()` and calls to `Write()` where the `WriteBatch` contains a range deletion. Previously such operations may have succeeded while not providing the expected transactional guarantees.
* Fix `WRITE_PREPARED`, `WRITE_UNPREPARED` TransactionDB `MultiGet()` may return uncommitted data with snapshot.
* In DB::OpenForReadOnly, if any error happens while checking Manifest file path, it was overridden by Status::NotFound. It has been fixed and now actual error is returned.

### Public API Change
* Added a "only_mutable_options" flag to the ConfigOptions.  When this flag is "true", the Configurable functions and convenience methods (such as GetDBOptionsFromString) will only deal with options that are marked as mutable.  When this flag is true, only options marked as mutable can be configured (a Status::InvalidArgument will be returned) and options not marked as mutable will not be returned or compared.  The default is "false", meaning to compare all options.
* Add new Append and PositionedAppend APIs to FileSystem to bring the data verification information (data checksum information) from upper layer (e.g., WritableFileWriter) to the storage layer. In this way, the customized FileSystem is able to verify the correctness of data being written to the storage on time. Add checksum_handoff_file_types to DBOptions. User can use this option to control which file types (Currently supported file tyes: kWALFile, kTableFile, kDescriptorFile.) should use the new Append and PositionedAppend APIs to handoff the verification information. Currently, RocksDB only use crc32c to calculate the checksum for write handoff.
* Add an option, `CompressionOptions::max_dict_buffer_bytes`, to limit the in-memory buffering for selecting samples for generating/training a dictionary. The limit is currently loosely adhered to.


## 6.17.0 (2021-01-15)
### Behavior Changes
* When verifying full file checksum with `DB::VerifyFileChecksums()`, we now fail with `Status::InvalidArgument` if the name of the checksum generator used for verification does not match the name of the checksum generator used for protecting the file when it was created.
* Since RocksDB does not continue write the same file if a file write fails for any reason, the file scope write IO error is treated the same as retryable IO error. More information about error handling of file scope IO error is included in `ErrorHandler::SetBGError`.

### Bug Fixes
* Version older than 6.15 cannot decode VersionEdits `WalAddition` and `WalDeletion`, fixed this by changing the encoded format of them to be ignorable by older versions.
* Fix a race condition between DB startups and shutdowns in managing the periodic background worker threads. One effect of this race condition could be the process being terminated.

### Public API Change
* Add a public API WriteBufferManager::dummy_entries_in_cache_usage() which reports the size of dummy entries stored in cache (passed to WriteBufferManager). Dummy entries are used to account for DataBlocks.
* Add a SystemClock class that contains the time-related methods from Env.  The original methods in Env may be deprecated in a future release.  This class will allow easier testing, development, and expansion of time-related features.
* Add a public API GetRocksBuildProperties and GetRocksBuildInfoAsString to get properties about the current build.  These properties may include settings related to the GIT settings (branch, timestamp).  This change also sets the "build date" based on the GIT properties, rather than the actual build time, thereby enabling more reproducible builds.

## 6.16.0 (2020-12-18)
### Behavior Changes
* Attempting to write a merge operand without explicitly configuring `merge_operator` now fails immediately, causing the DB to enter read-only mode. Previously, failure was deferred until the `merge_operator` was needed by a user read or a background operation.

### Bug Fixes
* Truncated WALs ending in incomplete records can no longer produce gaps in the recovered data when `WALRecoveryMode::kPointInTimeRecovery` is used. Gaps are still possible when WALs are truncated exactly on record boundaries; for complete protection, users should enable `track_and_verify_wals_in_manifest`.
* Fix a bug where compressed blocks read by MultiGet are not inserted into the compressed block cache when use_direct_reads = true.
* Fixed the issue of full scanning on obsolete files when there are too many outstanding compactions with ConcurrentTaskLimiter enabled.
* Fixed the logic of populating native data structure for `read_amp_bytes_per_bit` during OPTIONS file parsing on big-endian architecture. Without this fix, original code introduced in PR7659, when running on big-endian machine, can mistakenly store read_amp_bytes_per_bit (an uint32) in little endian format. Future access to `read_amp_bytes_per_bit` will give wrong values. Little endian architecture is not affected.
* Fixed prefix extractor with timestamp issues.
* Fixed a bug in atomic flush: in two-phase commit mode, the minimum WAL log number to keep is incorrect.
* Fixed a bug related to checkpoint in PR7789: if there are multiple column families, and the checkpoint is not opened as read only, then in rare cases, data loss may happen in the checkpoint. Since backup engine relies on checkpoint, it may also be affected.
* When ldb --try_load_options is used with the --column_family option, the ColumnFamilyOptions for the specified column family was not loaded from the OPTIONS file. Fix it so its loaded from OPTIONS and then overridden with command line overrides.

### New Features
* User defined timestamp feature supports `CompactRange` and `GetApproximateSizes`.
* Support getting aggregated table properties (kAggregatedTableProperties and kAggregatedTablePropertiesAtLevel) with DB::GetMapProperty, for easier access to the data in a structured format.
* Experimental option BlockBasedTableOptions::optimize_filters_for_memory now works with experimental Ribbon filter (as well as Bloom filter).

### Public API Change
* Deprecated public but rarely-used FilterBitsBuilder::CalculateNumEntry, which is replaced with ApproximateNumEntries taking a size_t parameter and returning size_t.
* To improve portability the functions `Env::GetChildren` and `Env::GetChildrenFileAttributes` will no longer return entries for the special directories `.` or `..`.
* Added a new option `track_and_verify_wals_in_manifest`. If `true`, the log numbers and sizes of the synced WALs are tracked in MANIFEST, then during DB recovery, if a synced WAL is missing from disk, or the WAL's size does not match the recorded size in MANIFEST, an error will be reported and the recovery will be aborted. Note that this option does not work with secondary instance.
* `rocksdb_approximate_sizes` and `rocksdb_approximate_sizes_cf` in the C API now requires an error pointer (`char** errptr`) for receiving any error.
* All overloads of DB::GetApproximateSizes now return Status, so that any failure to obtain the sizes is indicated to the caller.

## 6.15.0 (2020-11-13)
### Bug Fixes
* Fixed a bug in the following combination of features: indexes with user keys (`format_version >= 3`), indexes are partitioned (`index_type == kTwoLevelIndexSearch`), and some index partitions are pinned in memory (`BlockBasedTableOptions::pin_l0_filter_and_index_blocks_in_cache`). The bug could cause keys to be truncated when read from the index leading to wrong read results or other unexpected behavior.
* Fixed a bug when indexes are partitioned (`index_type == kTwoLevelIndexSearch`), some index partitions are pinned in memory (`BlockBasedTableOptions::pin_l0_filter_and_index_blocks_in_cache`), and partitions reads could be mixed between block cache and directly from the file (e.g., with `enable_index_compression == 1` and `mmap_read == 1`, partitions that were stored uncompressed due to poor compression ratio would be read directly from the file via mmap, while partitions that were stored compressed would be read from block cache). The bug could cause index partitions to be mistakenly considered empty during reads leading to wrong read results.
* Since 6.12, memtable lookup should report unrecognized value_type as corruption (#7121).
* Since 6.14, fix false positive flush/compaction `Status::Corruption` failure when `paranoid_file_checks == true` and range tombstones were written to the compaction output files.
* Since 6.14, fix a bug that could cause a stalled write to crash with mixed of slowdown and no_slowdown writes (`WriteOptions.no_slowdown=true`).
* Fixed a bug which causes hang in closing DB when refit level is set in opt build. It was because ContinueBackgroundWork() was called in assert statement which is a no op. It was introduced in 6.14.
* Fixed a bug which causes Get() to return incorrect result when a key's merge operand is applied twice. This can occur if the thread performing Get() runs concurrently with a background flush thread and another thread writing to the MANIFEST file (PR6069).
* Reverted a behavior change silently introduced in 6.14.2, in which the effects of the `ignore_unknown_options` flag (used in option parsing/loading functions) changed.
* Reverted a behavior change silently introduced in 6.14, in which options parsing/loading functions began returning `NotFound` instead of `InvalidArgument` for option names not available in the present version.
* Fixed MultiGet bugs it doesn't return valid data with user defined timestamp.
* Fixed a potential bug caused by evaluating `TableBuilder::NeedCompact()` before `TableBuilder::Finish()` in compaction job. For example, the `NeedCompact()` method of `CompactOnDeletionCollector` returned by built-in `CompactOnDeletionCollectorFactory` requires `BlockBasedTable::Finish()` to return the correct result. The bug can cause a compaction-generated file not to be marked for future compaction based on deletion ratio.
* Fixed a seek issue with prefix extractor and timestamp.
* Fixed a bug of encoding and parsing BlockBasedTableOptions::read_amp_bytes_per_bit as a 64-bit integer.
* Fixed a bug of a recovery corner case, details in PR7621.

### Public API Change
* Deprecate `BlockBasedTableOptions::pin_l0_filter_and_index_blocks_in_cache` and `BlockBasedTableOptions::pin_top_level_index_and_filter`. These options still take effect until users migrate to the replacement APIs in `BlockBasedTableOptions::metadata_cache_options`. Migration guidance can be found in the API comments on the deprecated options.
* Add new API `DB::VerifyFileChecksums` to verify SST file checksum with corresponding entries in the MANIFEST if present. Current implementation requires scanning and recomputing file checksums.

### Behavior Changes
* The dictionary compression settings specified in `ColumnFamilyOptions::compression_opts` now additionally affect files generated by flush and compaction to non-bottommost level. Previously those settings at most affected files generated by compaction to bottommost level, depending on whether `ColumnFamilyOptions::bottommost_compression_opts` overrode them. Users who relied on dictionary compression settings in `ColumnFamilyOptions::compression_opts` affecting only the bottommost level can keep the behavior by moving their dictionary settings to `ColumnFamilyOptions::bottommost_compression_opts` and setting its `enabled` flag.
* When the `enabled` flag is set in `ColumnFamilyOptions::bottommost_compression_opts`, those compression options now take effect regardless of the value in `ColumnFamilyOptions::bottommost_compression`. Previously, those compression options only took effect when `ColumnFamilyOptions::bottommost_compression != kDisableCompressionOption`. Now, they additionally take effect when `ColumnFamilyOptions::bottommost_compression == kDisableCompressionOption` (such a setting causes bottommost compression type to fall back to `ColumnFamilyOptions::compression_per_level` if configured, and otherwise fall back to `ColumnFamilyOptions::compression`).

### New Features
* An EXPERIMENTAL new Bloom alternative that saves about 30% space compared to Bloom filters, with about 3-4x construction time and similar query times is available using NewExperimentalRibbonFilterPolicy.

## 6.14 (2020-10-09)
### Bug fixes
* Fixed a bug after a `CompactRange()` with `CompactRangeOptions::change_level` set fails due to a conflict in the level change step, which caused all subsequent calls to `CompactRange()` with `CompactRangeOptions::change_level` set to incorrectly fail with a `Status::NotSupported("another thread is refitting")` error.
* Fixed a bug that the bottom most level compaction could still be a trivial move even if `BottommostLevelCompaction.kForce` or `kForceOptimized` is set.

### Public API Change
* The methods to create and manage EncrypedEnv have been changed.  The EncryptionProvider is now passed to NewEncryptedEnv as a shared pointer, rather than a raw pointer.  Comparably, the CTREncryptedProvider now takes a shared pointer, rather than a reference, to a BlockCipher.  CreateFromString methods have been added to BlockCipher and EncryptionProvider to provide a single API by which different ciphers and providers can be created, respectively.
* The internal classes (CTREncryptionProvider, ROT13BlockCipher, CTRCipherStream) associated with the EncryptedEnv have been moved out of the public API.  To create a CTREncryptionProvider, one can either use EncryptionProvider::NewCTRProvider, or EncryptionProvider::CreateFromString("CTR").  To create a new ROT13BlockCipher, one can either use BlockCipher::NewROT13Cipher or BlockCipher::CreateFromString("ROT13").
* The EncryptionProvider::AddCipher method has been added to allow keys to be added to an EncryptionProvider.  This API will allow future providers to support multiple cipher keys.
* Add a new option "allow_data_in_errors". When this new option is set by users, it allows users to opt-in to get error messages containing corrupted keys/values. Corrupt keys, values will be logged in the messages, logs, status etc. that will help users with the useful information regarding affected data. By default value of this option is set false to prevent users data to be exposed in the messages so currently, data will be redacted from logs, messages, status by default.
* AdvancedColumnFamilyOptions::force_consistency_checks is now true by default, for more proactive DB corruption detection at virtually no cost (estimated two extra CPU cycles per million on a major production workload). Corruptions reported by these checks now mention "force_consistency_checks" in case a false positive corruption report is suspected and the option needs to be disabled (unlikely). Since existing column families have a saved setting for force_consistency_checks, only new column families will pick up the new default.

### General Improvements
* The settings of the DBOptions and ColumnFamilyOptions are now managed by Configurable objects (see New Features).  The same convenience methods to configure these options still exist but the backend implementation has been unified under a common implementation.

### New Features

* Methods to configure serialize, and compare -- such as TableFactory -- are exposed directly through the Configurable base class (from which these objects inherit).  This change will allow for better and more thorough configuration management and retrieval in the future.  The options for a Configurable object can be set via the ConfigureFromMap, ConfigureFromString, or ConfigureOption method.  The serialized version of the options of an object can be retrieved via the GetOptionString, ToString, or GetOption methods.  The list of options supported by an object can be obtained via the GetOptionNames method.  The "raw" object (such as the BlockBasedTableOption) for an option may be retrieved via the GetOptions method.  Configurable options can be compared via the AreEquivalent method.  The settings within a Configurable object may be validated via the ValidateOptions method.  The object may be intialized (at which point only mutable options may be updated) via the PrepareOptions method.
* Introduce options.check_flush_compaction_key_order with default value to be true. With this option, during flush and compaction, key order will be checked when writing to each SST file. If the order is violated, the flush or compaction will fail.
* Added is_full_compaction to CompactionJobStats, so that the information is available through the EventListener interface.
* Add more stats for MultiGet in Histogram to get number of data blocks, index blocks, filter blocks and sst files read from file system per level.
* SST files have a new table property called db_host_id, which is set to the hostname by default. A new option in DBOptions, db_host_id, allows the property value to be overridden with a user specified string, or disable it completely by making the option string empty.
* Methods to create customizable extensions -- such as TableFactory -- are exposed directly through the Customizable base class (from which these objects inherit).  This change will allow these Customizable classes to be loaded and configured in a standard way (via CreateFromString).  More information on how to write and use Customizable classes is in the customizable.h header file.

## 6.13 (2020-09-12)
### Bug fixes
* Fix a performance regression introduced in 6.4 that makes a upper bound check for every Next() even if keys are within a data block that is within the upper bound.
* Fix a possible corruption to the LSM state (overlapping files within a level) when a `CompactRange()` for refitting levels (`CompactRangeOptions::change_level == true`) and another manual compaction are executed in parallel.
* Sanitize `recycle_log_file_num` to zero when the user attempts to enable it in combination with `WALRecoveryMode::kTolerateCorruptedTailRecords`. Previously the two features were allowed together, which compromised the user's configured crash-recovery guarantees.
* Fix a bug where a level refitting in CompactRange() might race with an automatic compaction that puts the data to the target level of the refitting. The bug has been there for years.
* Fixed a bug in version 6.12 in which BackupEngine::CreateNewBackup could fail intermittently with non-OK status when backing up a read-write DB configured with a DBOptions::file_checksum_gen_factory.
* Fix useless no-op compactions scheduled upon snapshot release when options.disable-auto-compactions = true.
* Fix a bug when max_write_buffer_size_to_maintain is set, immutable flushed memtable destruction is delayed until the next super version is installed. A memtable is not added to delete list because of its reference hold by super version and super version doesn't switch because of empt delete list. So memory usage keeps on increasing beyond write_buffer_size + max_write_buffer_size_to_maintain.
* Avoid converting MERGES to PUTS when allow_ingest_behind is true.
* Fix compression dictionary sampling together with `SstFileWriter`. Previously, the dictionary would be trained/finalized immediately with zero samples. Now, the whole `SstFileWriter` file is buffered in memory and then sampled.
* Fix a bug with `avoid_unnecessary_blocking_io=1` and creating backups (BackupEngine::CreateNewBackup) or checkpoints (Checkpoint::Create). With this setting and WAL enabled, these operations could randomly fail with non-OK status.
* Fix a bug in which bottommost compaction continues to advance the underlying InternalIterator to skip tombstones even after shutdown.

### New Features
* A new field `std::string requested_checksum_func_name` is added to `FileChecksumGenContext`, which enables the checksum factory to create generators for a suite of different functions.
* Added a new subcommand, `ldb unsafe_remove_sst_file`, which removes a lost or corrupt SST file from a DB's metadata. This command involves data loss and must not be used on a live DB.

### Performance Improvements
* Reduce thread number for multiple DB instances by re-using one global thread for statistics dumping and persisting.
* Reduce write-amp in heavy write bursts in `kCompactionStyleLevel` compaction style with `level_compaction_dynamic_level_bytes` set.
* BackupEngine incremental backups no longer read DB table files that are already saved to a shared part of the backup directory, unless `share_files_with_checksum` is used with `kLegacyCrc32cAndFileSize` naming (discouraged).
  * For `share_files_with_checksum`, we are confident there is no regression (vs. pre-6.12) in detecting DB or backup corruption at backup creation time, mostly because the old design did not leverage this extra checksum computation for detecting inconsistencies at backup creation time.
  * For `share_table_files` without "checksum" (not recommended), there is a regression in detecting fundamentally unsafe use of the option, greatly mitigated by file size checking (under "Behavior Changes"). Almost no reason to use `share_files_with_checksum=false` should remain.
  * `DB::VerifyChecksum` and `BackupEngine::VerifyBackup` with checksum checking are still able to catch corruptions that `CreateNewBackup` does not.

### Public API Change
* Expose kTypeDeleteWithTimestamp in EntryType and update GetEntryType() accordingly.
* Added file_checksum and file_checksum_func_name to TableFileCreationInfo, which can pass the table file checksum information through the OnTableFileCreated callback during flush and compaction.
* A warning is added to `DB::DeleteFile()` API describing its known problems and deprecation plan.
* Add a new stats level, i.e. StatsLevel::kExceptTickers (PR7329) to exclude tickers even if application passes a non-null Statistics object.
* Added a new status code IOStatus::IOFenced() for the Env/FileSystem to indicate that writes from this instance are fenced off. Like any other background error, this error is returned to the user in Put/Merge/Delete/Flush calls and can be checked using Status::IsIOFenced().

### Behavior Changes
* File abstraction `FSRandomAccessFile.Prefetch()` default return status is changed from `OK` to `NotSupported`. If the user inherited file doesn't implement prefetch, RocksDB will create internal prefetch buffer to improve read performance.
* When retryabel IO error happens during Flush (manifest write error is excluded) and WAL is disabled, originally it is mapped to kHardError. Now,it is mapped to soft error. So DB will not stall the writes unless the memtable is full. At the same time, when auto resume is triggered to recover the retryable IO error during Flush, SwitchMemtable is not called to avoid generating to many small immutable memtables. If WAL is enabled, no behavior changes.
* When considering whether a table file is already backed up in a shared part of backup directory, BackupEngine would already query the sizes of source (DB) and pre-existing destination (backup) files. BackupEngine now uses these file sizes to detect corruption, as at least one of (a) old backup, (b) backup in progress, or (c) current DB is corrupt if there's a size mismatch.

### Others
* Error in prefetching partitioned index blocks will not be swallowed. It will fail the query and return the IOError users.

## 6.12 (2020-07-28)
### Public API Change
* Encryption file classes now exposed for inheritance in env_encryption.h
* File I/O listener is extended to cover more I/O operations. Now class `EventListener` in listener.h contains new callback functions: `OnFileFlushFinish()`, `OnFileSyncFinish()`, `OnFileRangeSyncFinish()`, `OnFileTruncateFinish()`, and ``OnFileCloseFinish()``.
* `FileOperationInfo` now reports `duration` measured by `std::chrono::steady_clock` and `start_ts` measured by `std::chrono::system_clock` instead of start and finish timestamps measured by `system_clock`. Note that `system_clock` is called before `steady_clock` in program order at operation starts.
* `DB::GetDbSessionId(std::string& session_id)` is added. `session_id` stores a unique identifier that gets reset every time the DB is opened. This DB session ID should be unique among all open DB instances on all hosts, and should be unique among re-openings of the same or other DBs. This identifier is recorded in the LOG file on the line starting with "DB Session ID:".
* `DB::OpenForReadOnly()` now returns `Status::NotFound` when the specified DB directory does not exist. Previously the error returned depended on the underlying `Env`. This change is available in all 6.11 releases as well.
* A parameter `verify_with_checksum` is added to `BackupEngine::VerifyBackup`, which is false by default. If it is ture, `BackupEngine::VerifyBackup` verifies checksums and file sizes of backup files. Pass `false` for `verify_with_checksum` to maintain the previous behavior and performance of `BackupEngine::VerifyBackup`, by only verifying sizes of backup files.

### Behavior Changes
* Best-efforts recovery ignores CURRENT file completely. If CURRENT file is missing during recovery, best-efforts recovery still proceeds with MANIFEST file(s).
* In best-efforts recovery, an error that is not Corruption or IOError::kNotFound or IOError::kPathNotFound will be overwritten silently. Fix this by checking all non-ok cases and return early.
* When `file_checksum_gen_factory` is set to `GetFileChecksumGenCrc32cFactory()`, BackupEngine will compare the crc32c checksums of table files computed when creating a backup to the expected checksums stored in the DB manifest, and will fail `CreateNewBackup()` on mismatch (corruption). If the `file_checksum_gen_factory` is not set or set to any other customized factory, there is no checksum verification to detect if SST files in a DB are corrupt when read, copied, and independently checksummed by BackupEngine.
* When a DB sets `stats_dump_period_sec > 0`, either as the initial value for DB open or as a dynamic option change, the first stats dump is staggered in the following X seconds, where X is an integer in `[0, stats_dump_period_sec)`. Subsequent stats dumps are still spaced `stats_dump_period_sec` seconds apart.
* When the paranoid_file_checks option is true, a hash is generated of all keys and values are generated when the SST file is written, and then the values are read back in to validate the file.  A corruption is signaled if the two hashes do not match.

### Bug fixes
* Compressed block cache was automatically disabled with read-only DBs by mistake. Now it is fixed: compressed block cache will be in effective with read-only DB too.
* Fix a bug of wrong iterator result if another thread finishes an update and a DB flush between two statement.
* Disable file deletion after MANIFEST write/sync failure until db re-open or Resume() so that subsequent re-open will not see MANIFEST referencing deleted SSTs.
* Fix a bug when index_type == kTwoLevelIndexSearch in PartitionedIndexBuilder to update FlushPolicy to point to internal key partitioner when it changes from user-key mode to internal-key mode in index partition.
* Make compaction report InternalKey corruption while iterating over the input.
* Fix a bug which may cause MultiGet to be slow because it may read more data than requested, but this won't affect correctness. The bug was introduced in 6.10 release.
* Fail recovery and report once hitting a physical log record checksum mismatch, while reading MANIFEST. RocksDB should not continue processing the MANIFEST any further.
* Fixed a bug in size-amp-triggered and periodic-triggered universal compaction, where the compression settings for the first input level were used rather than the compression settings for the output (bottom) level.

### New Features
* DB identity (`db_id`) and DB session identity (`db_session_id`) are added to table properties and stored in SST files. SST files generated from SstFileWriter and Repairer have DB identity “SST Writer” and “DB Repairer”, respectively. Their DB session IDs are generated in the same way as `DB::GetDbSessionId`. The session ID for SstFileWriter (resp., Repairer) resets every time `SstFileWriter::Open` (resp., `Repairer::Run`) is called.
* Added experimental option BlockBasedTableOptions::optimize_filters_for_memory for reducing allocated memory size of Bloom filters (~10% savings with Jemalloc) while preserving the same general accuracy. To have an effect, the option requires format_version=5 and malloc_usable_size. Enabling this option is forward and backward compatible with existing format_version=5.
* `BackupableDBOptions::share_files_with_checksum_naming` is added with new default behavior for naming backup files with `share_files_with_checksum`, to address performance and backup integrity issues. See API comments for details.
* Added auto resume function to automatically recover the DB from background Retryable IO Error. When retryable IOError happens during flush and WAL write, the error is mapped to Hard Error and DB will be in read mode. When retryable IO Error happens during compaction, the error will be mapped to Soft Error. DB is still in write/read mode. Autoresume function will create a thread for a DB to call DB->ResumeImpl() to try the recover for Retryable IO Error during flush and WAL write. Compaction will be rescheduled by itself if retryable IO Error happens. Auto resume may also cause other Retryable IO Error during the recovery, so the recovery will fail. Retry the auto resume may solve the issue, so we use max_bgerror_resume_count to decide how many resume cycles will be tried in total. If it is <=0, auto resume retryable IO Error is disabled. Default is INT_MAX, which will lead to a infinit auto resume. bgerror_resume_retry_interval decides the time interval between two auto resumes.
* Option `max_subcompactions` can be set dynamically using DB::SetDBOptions().
* Added experimental ColumnFamilyOptions::sst_partitioner_factory to define determine the partitioning of sst files. This helps compaction to split the files on interesting boundaries (key prefixes) to make propagation of sst files less write amplifying (covering the whole key space).

### Performance Improvements
* Eliminate key copies for internal comparisons while accessing ingested block-based tables.
* Reduce key comparisons during random access in all block-based tables.
* BackupEngine avoids unnecessary repeated checksum computation for backing up a table file to the `shared_checksum` directory when using `share_files_with_checksum_naming = kUseDbSessionId` (new default), except on SST files generated before this version of RocksDB, which fall back on using `kLegacyCrc32cAndFileSize`.

## 6.11 (2020-06-12)
### Bug Fixes
* Fix consistency checking error swallowing in some cases when options.force_consistency_checks = true.
* Fix possible false NotFound status from batched MultiGet using index type kHashSearch.
* Fix corruption caused by enabling delete triggered compaction (NewCompactOnDeletionCollectorFactory) in universal compaction mode, along with parallel compactions. The bug can result in two parallel compactions picking the same input files, resulting in the DB resurrecting older and deleted versions of some keys.
* Fix a use-after-free bug in best-efforts recovery. column_family_memtables_ needs to point to valid ColumnFamilySet.
* Let best-efforts recovery ignore corrupted files during table loading.
* Fix corrupt key read from ingested file when iterator direction switches from reverse to forward at a key that is a prefix of another key in the same file. It is only possible in files with a non-zero global seqno.
* Fix abnormally large estimate from GetApproximateSizes when a range starts near the end of one SST file and near the beginning of another. Now GetApproximateSizes consistently and fairly includes the size of SST metadata in addition to data blocks, attributing metadata proportionally among the data blocks based on their size.
* Fix potential file descriptor leakage in PosixEnv's IsDirectory() and NewRandomAccessFile().
* Fix false negative from the VerifyChecksum() API when there is a checksum mismatch in an index partition block in a BlockBasedTable format table file (index_type is kTwoLevelIndexSearch).
* Fix sst_dump to return non-zero exit code if the specified file is not a recognized SST file or fails requested checks.
* Fix incorrect results from batched MultiGet for duplicate keys, when the duplicate key matches the largest key of an SST file and the value type for the key in the file is a merge value.

### Public API Change
* Flush(..., column_family) may return Status::ColumnFamilyDropped() instead of Status::InvalidArgument() if column_family is dropped while processing the flush request.
* BlobDB now explicitly disallows using the default column family's storage directories as blob directory.
* DeleteRange now returns `Status::InvalidArgument` if the range's end key comes before its start key according to the user comparator. Previously the behavior was undefined.
* ldb now uses options.force_consistency_checks = true by default and "--disable_consistency_checks" is added to disable it.
* DB::OpenForReadOnly no longer creates files or directories if the named DB does not exist, unless create_if_missing is set to true.
* The consistency checks that validate LSM state changes (table file additions/deletions during flushes and compactions) are now stricter, more efficient, and no longer optional, i.e. they are performed even if `force_consistency_checks` is `false`.
* Disable delete triggered compaction (NewCompactOnDeletionCollectorFactory) in universal compaction mode and num_levels = 1 in order to avoid a corruption bug.
* `pin_l0_filter_and_index_blocks_in_cache` no longer applies to L0 files larger than `1.5 * write_buffer_size` to give more predictable memory usage. Such L0 files may exist due to intra-L0 compaction, external file ingestion, or user dynamically changing `write_buffer_size` (note, however, that files that are already pinned will continue being pinned, even after such a dynamic change).
* In point-in-time wal recovery mode, fail database recovery in case of IOError while reading the WAL to avoid data loss.
* A new method `Env::LowerThreadPoolCPUPriority(Priority, CpuPriority)` is added to `Env` to be able to lower to a specific priority such as `CpuPriority::kIdle`.

### New Features
* sst_dump to add a new --readahead_size argument. Users can specify read size when scanning the data. Sst_dump also tries to prefetch tail part of the SST files so usually some number of I/Os are saved there too.
* Generate file checksum in SstFileWriter if Options.file_checksum_gen_factory is set. The checksum and checksum function name are stored in ExternalSstFileInfo after the sst file write is finished.
* Add a value_size_soft_limit in read options which limits the cumulative value size of keys read in batches in MultiGet. Once the cumulative value size of found keys exceeds read_options.value_size_soft_limit, all the remaining keys are returned with status Abort without further finding their values. By default the value_size_soft_limit is std::numeric_limits<uint64_t>::max().
* Enable SST file ingestion with file checksum information when calling IngestExternalFiles(const std::vector<IngestExternalFileArg>& args). Added files_checksums and files_checksum_func_names to IngestExternalFileArg such that user can ingest the sst files with their file checksum information. Added verify_file_checksum to IngestExternalFileOptions (default is True). To be backward compatible, if DB does not enable file checksum or user does not provide checksum information (vectors of files_checksums and files_checksum_func_names are both empty), verification of file checksum is always sucessful. If DB enables file checksum, DB will always generate the checksum for each ingested SST file during Prepare stage of ingestion and store the checksum in Manifest, unless verify_file_checksum is False and checksum information is provided by the application. In this case, we only verify the checksum function name and directly store the ingested checksum in Manifest. If verify_file_checksum is set to True, DB will verify the ingested checksum and function name with the genrated ones. Any mismatch will fail the ingestion. Note that, if IngestExternalFileOptions::write_global_seqno is True, the seqno will be changed in the ingested file. Therefore, the checksum of the file will be changed. In this case, a new checksum will be generated after the seqno is updated and be stored in the Manifest.

### Performance Improvements
* Eliminate redundant key comparisons during random access in block-based tables.

## 6.10 (2020-05-02)
### Bug Fixes
* Fix wrong result being read from ingested file. May happen when a key in the file happen to be prefix of another key also in the file. The issue can further cause more data corruption. The issue exists with rocksdb >= 5.0.0 since DB::IngestExternalFile() was introduced.
* Finish implementation of BlockBasedTableOptions::IndexType::kBinarySearchWithFirstKey. It's now ready for use. Significantly reduces read amplification in some setups, especially for iterator seeks.
* Fix a bug by updating CURRENT file so that it points to the correct MANIFEST file after best-efforts recovery.
* Fixed a bug where ColumnFamilyHandle objects were not cleaned up in case an error happened during BlobDB's open after the base DB had been opened.
* Fix a potential undefined behavior caused by trying to dereference nullable pointer (timestamp argument) in DB::MultiGet.
* Fix a bug caused by not including user timestamp in MultiGet LookupKey construction. This can lead to wrong query result since the trailing bytes of a user key, if not shorter than timestamp, will be mistaken for user timestamp.
* Fix a bug caused by using wrong compare function when sorting the input keys of MultiGet with timestamps.
* Upgraded version of bzip library (1.0.6 -> 1.0.8) used with RocksJava to address potential vulnerabilities if an attacker can manipulate compressed data saved and loaded by RocksDB (not normal). See issue #6703.

### Public API Change
* Add a ConfigOptions argument to the APIs dealing with converting options to and from strings and files.  The ConfigOptions is meant to replace some of the options (such as input_strings_escaped and ignore_unknown_options) and allow for more parameters to be passed in the future without changing the function signature.
* Add NewFileChecksumGenCrc32cFactory to the file checksum public API, such that the builtin Crc32c based file checksum generator factory can be used by applications.
* Add IsDirectory to Env and FS to indicate if a path is a directory.

### New Features
* Added support for pipelined & parallel compression optimization for `BlockBasedTableBuilder`. This optimization makes block building, block compression and block appending a pipeline, and uses multiple threads to accelerate block compression. Users can set `CompressionOptions::parallel_threads` greater than 1 to enable compression parallelism. This feature is experimental for now.
* Provide an allocator for memkind to be used with block cache. This is to work with memory technologies (Intel DCPMM is one such technology currently available) that require different libraries for allocation and management (such as PMDK and memkind). The high capacities available make it possible to provision large caches (up to several TBs in size) beyond what is achievable with DRAM.
* Option `max_background_flushes` can be set dynamically using DB::SetDBOptions().
* Added functionality in sst_dump tool to check the compressed file size for different compression levels and print the time spent on compressing files with each compression type. Added arguments `--compression_level_from` and `--compression_level_to` to report size of all compression levels and one compression_type must be specified with it so that it will report compressed sizes of one compression type with different levels.
* Added statistics for redundant insertions into block cache: rocksdb.block.cache.*add.redundant. (There is currently no coordination to ensure that only one thread loads a table block when many threads are trying to access that same table block.)

### Bug Fixes
* Fix a bug when making options.bottommost_compression, options.compression_opts and options.bottommost_compression_opts dynamically changeable: the modified values are not written to option files or returned back to users when being queried.
* Fix a bug where index key comparisons were unaccounted in `PerfContext::user_key_comparison_count` for lookups in files written with `format_version >= 3`.
* Fix many bloom.filter statistics not being updated in batch MultiGet.

### Performance Improvements
* Improve performance of batch MultiGet with partitioned filters, by sharing block cache lookups to applicable filter blocks.
* Reduced memory copies when fetching and uncompressing compressed blocks from sst files.

## 6.9.0 (2020-03-29)
### Behavior changes
* Since RocksDB 6.8, ttl-based FIFO compaction can drop a file whose oldest key becomes older than options.ttl while others have not. This fix reverts this and makes ttl-based FIFO compaction use the file's flush time as the criterion. This fix also requires that max_open_files = -1 and compaction_options_fifo.allow_compaction = false to function properly.

### Public API Change
* Fix spelling so that API now has correctly spelled transaction state name `COMMITTED`, while the old misspelled `COMMITED` is still available as an alias.
* Updated default format_version in BlockBasedTableOptions from 2 to 4. SST files generated with the new default can be read by RocksDB versions 5.16 and newer, and use more efficient encoding of keys in index blocks.
* A new parameter `CreateBackupOptions` is added to both `BackupEngine::CreateNewBackup` and `BackupEngine::CreateNewBackupWithMetadata`, you can decrease CPU priority of `BackupEngine`'s background threads by setting `decrease_background_thread_cpu_priority` and `background_thread_cpu_priority` in `CreateBackupOptions`.
* Updated the public API of SST file checksum. Introduce the FileChecksumGenFactory to create the FileChecksumGenerator for each SST file, such that the FileChecksumGenerator is not shared and it can be more general for checksum implementations. Changed the FileChecksumGenerator interface from Value, Extend, and GetChecksum to Update, Finalize, and GetChecksum. Finalize should be only called once after all data is processed to generate the final checksum. Temproal data should be maintained by the FileChecksumGenerator object itself and finally it can return the checksum string.

### Bug Fixes
* Fix a bug where range tombstone blocks in ingested files were cached incorrectly during ingestion. If range tombstones were read from those incorrectly cached blocks, the keys they covered would be exposed.
* Fix a data race that might cause crash when calling DB::GetCreationTimeOfOldestFile() by a small chance. The bug was introduced in 6.6 Release.
* Fix a bug where a boolean value optimize_filters_for_hits was for max threads when calling load table handles after a flush or compaction. The value is correct to 1. The bug should not cause user visible problems.
* Fix a bug which might crash the service when write buffer manager fails to insert the dummy handle to the block cache.

### Performance Improvements
* In CompactRange, for levels starting from 0, if the level does not have any file with any key falling in the specified range, the level is skipped. So instead of always compacting from level 0, the compaction starts from the first level with keys in the specified range until the last such level.
* Reduced memory copy when reading sst footer and blobdb in direct IO mode.
* When restarting a database with large numbers of sst files, large amount of CPU time is spent on getting logical block size of the sst files, which slows down the starting progress, this inefficiency is optimized away with an internal cache for the logical block sizes.

### New Features
* Basic support for user timestamp in iterator. Seek/SeekToFirst/Next and lower/upper bounds are supported. Reverse iteration is not supported. Merge is not considered.
* When file lock failure when the lock is held by the current process, return acquiring time and thread ID in the error message.
* Added a new option, best_efforts_recovery (default: false), to allow database to open in a db dir with missing table files. During best efforts recovery, missing table files are ignored, and database recovers to the most recent state without missing table file. Cross-column-family consistency is not guaranteed even if WAL is enabled.
* options.bottommost_compression, options.compression_opts and options.bottommost_compression_opts are now dynamically changeable.

## 6.8.0 (2020-02-24)
### Java API Changes
* Major breaking changes to Java comparators, toward standardizing on ByteBuffer for performant, locale-neutral operations on keys (#6252).
* Added overloads of common API methods using direct ByteBuffers for keys and values (#2283).

### Bug Fixes
* Fix incorrect results while block-based table uses kHashSearch, together with Prev()/SeekForPrev().
* Fix a bug that prevents opening a DB after two consecutive crash with TransactionDB, where the first crash recovers from a corrupted WAL with kPointInTimeRecovery but the second cannot.
* Fixed issue #6316 that can cause a corruption of the MANIFEST file in the middle when writing to it fails due to no disk space.
* Add DBOptions::skip_checking_sst_file_sizes_on_db_open. It disables potentially expensive checking of all sst file sizes in DB::Open().
* BlobDB now ignores trivially moved files when updating the mapping between blob files and SSTs. This should mitigate issue #6338 where out of order flush/compaction notifications could trigger an assertion with the earlier code.
* Batched MultiGet() ignores IO errors while reading data blocks, causing it to potentially continue looking for a key and returning stale results.
* `WriteBatchWithIndex::DeleteRange` returns `Status::NotSupported`. Previously it returned success even though reads on the batch did not account for range tombstones. The corresponding language bindings now cannot be used. In C, that includes `rocksdb_writebatch_wi_delete_range`, `rocksdb_writebatch_wi_delete_range_cf`, `rocksdb_writebatch_wi_delete_rangev`, and `rocksdb_writebatch_wi_delete_rangev_cf`. In Java, that includes `WriteBatchWithIndex::deleteRange`.
* Assign new MANIFEST file number when caller tries to create a new MANIFEST by calling LogAndApply(..., new_descriptor_log=true). This bug can cause MANIFEST being overwritten during recovery if options.write_dbid_to_manifest = true and there are WAL file(s).

### Performance Improvements
* Perfom readahead when reading from option files. Inside DB, options.log_readahead_size will be used as the readahead size. In other cases, a default 512KB is used.

### Public API Change
* The BlobDB garbage collector now emits the statistics `BLOB_DB_GC_NUM_FILES` (number of blob files obsoleted during GC), `BLOB_DB_GC_NUM_NEW_FILES` (number of new blob files generated during GC), `BLOB_DB_GC_FAILURES` (number of failed GC passes), `BLOB_DB_GC_NUM_KEYS_RELOCATED` (number of blobs relocated during GC), and `BLOB_DB_GC_BYTES_RELOCATED` (total size of blobs relocated during GC). On the other hand, the following statistics, which are not relevant for the new GC implementation, are now deprecated: `BLOB_DB_GC_NUM_KEYS_OVERWRITTEN`, `BLOB_DB_GC_NUM_KEYS_EXPIRED`, `BLOB_DB_GC_BYTES_OVERWRITTEN`, `BLOB_DB_GC_BYTES_EXPIRED`, and `BLOB_DB_GC_MICROS`.
* Disable recycle_log_file_num when an inconsistent recovery modes are requested: kPointInTimeRecovery and kAbsoluteConsistency

### New Features
* Added the checksum for each SST file generated by Flush or Compaction. Added sst_file_checksum_func to Options such that user can plugin their own SST file checksum function via override the FileChecksumFunc class. If user does not set the sst_file_checksum_func, SST file checksum calculation will not be enabled. The checksum information inlcuding uint32_t checksum value and a checksum function name (string). The checksum information is stored in FileMetadata in version store and also logged to MANIFEST. A new tool is added to LDB such that user can dump out a list of file checksum information from MANIFEST (stored in an unordered_map).
* `db_bench` now supports `value_size_distribution_type`, `value_size_min`, `value_size_max` options for generating random variable sized value. Added `blob_db_compression_type` option for BlobDB to enable blob compression.
* Replace RocksDB namespace "rocksdb" with flag "ROCKSDB_NAMESPACE" which if is not defined, defined as "rocksdb" in header file rocksdb_namespace.h.

## 6.7.0 (2020-01-21)
### Public API Change
* Added a rocksdb::FileSystem class in include/rocksdb/file_system.h to encapsulate file creation/read/write operations, and an option DBOptions::file_system to allow a user to pass in an instance of rocksdb::FileSystem. If its a non-null value, this will take precendence over DBOptions::env for file operations. A new API rocksdb::FileSystem::Default() returns a platform default object. The DBOptions::env option and Env::Default() API will continue to be used for threading and other OS related functions, and where DBOptions::file_system is not specified, for file operations. For storage developers who are accustomed to rocksdb::Env, the interface in rocksdb::FileSystem is new and will probably undergo some changes as more storage systems are ported to it from rocksdb::Env. As of now, no env other than Posix has been ported to the new interface.
* A new rocksdb::NewSstFileManager() API that allows the caller to pass in separate Env and FileSystem objects.
* Changed Java API for RocksDB.keyMayExist functions to use Holder<byte[]> instead of StringBuilder, so that retrieved values need not decode to Strings.
* A new `OptimisticTransactionDBOptions` Option that allows users to configure occ validation policy. The default policy changes from kValidateSerial to kValidateParallel to reduce mutex contention.

### Bug Fixes
* Fix a bug that can cause unnecessary bg thread to be scheduled(#6104).
* Fix crash caused by concurrent CF iterations and drops(#6147).
* Fix a race condition for cfd->log_number_ between manifest switch and memtable switch (PR 6249) when number of column families is greater than 1.
* Fix a bug on fractional cascading index when multiple files at the same level contain the same smallest user key, and those user keys are for merge operands. In this case, Get() the exact key may miss some merge operands.
* Delcare kHashSearch index type feature-incompatible with index_block_restart_interval larger than 1.
* Fixed an issue where the thread pools were not resized upon setting `max_background_jobs` dynamically through the `SetDBOptions` interface.
* Fix a bug that can cause write threads to hang when a slowdown/stall happens and there is a mix of writers with WriteOptions::no_slowdown set/unset.
* Fixed an issue where an incorrect "number of input records" value was used to compute the "records dropped" statistics for compactions.
* Fix a regression bug that causes segfault when hash is used, max_open_files != -1 and total order seek is used and switched back.

### New Features
* It is now possible to enable periodic compactions for the base DB when using BlobDB.
* BlobDB now garbage collects non-TTL blobs when `enable_garbage_collection` is set to `true` in `BlobDBOptions`. Garbage collection is performed during compaction: any valid blobs located in the oldest N files (where N is the number of non-TTL blob files multiplied by the value of `BlobDBOptions::garbage_collection_cutoff`) encountered during compaction get relocated to new blob files, and old blob files are dropped once they are no longer needed. Note: we recommend enabling periodic compactions for the base DB when using this feature to deal with the case when some old blob files are kept alive by SSTs that otherwise do not get picked for compaction.
* `db_bench` now supports the `garbage_collection_cutoff` option for BlobDB.
* Introduce ReadOptions.auto_prefix_mode. When set to true, iterator will return the same result as total order seek, but may choose to use prefix seek internally based on seek key and iterator upper bound.
* MultiGet() can use IO Uring to parallelize read from the same SST file. This featuer is by default disabled. It can be enabled with environment variable ROCKSDB_USE_IO_URING.

## 6.6.2 (2020-01-13)
### Bug Fixes
* Fixed a bug where non-L0 compaction input files were not considered to compute the `creation_time` of new compaction outputs.

## 6.6.1 (2020-01-02)
### Bug Fixes
* Fix a bug in WriteBatchWithIndex::MultiGetFromBatchAndDB, which is called by Transaction::MultiGet, that causes due to stale pointer access when the number of keys is > 32
* Fixed two performance issues related to memtable history trimming. First, a new SuperVersion is now created only if some memtables were actually trimmed. Second, trimming is only scheduled if there is at least one flushed memtable that is kept in memory for the purposes of transaction conflict checking.
* BlobDB no longer updates the SST to blob file mapping upon failed compactions.
* Fix a bug in which a snapshot read through an iterator could be affected by a DeleteRange after the snapshot (#6062).
* Fixed a bug where BlobDB was comparing the `ColumnFamilyHandle` pointers themselves instead of only the column family IDs when checking whether an API call uses the default column family or not.
* Delete superversions in BackgroundCallPurge.
* Fix use-after-free and double-deleting files in BackgroundCallPurge().

## 6.6.0 (2019-11-25)
### Bug Fixes
* Fix data corruption caused by output of intra-L0 compaction on ingested file not being placed in correct order in L0.
* Fix a data race between Version::GetColumnFamilyMetaData() and Compaction::MarkFilesBeingCompacted() for access to being_compacted (#6056). The current fix acquires the db mutex during Version::GetColumnFamilyMetaData(), which may cause regression.
* Fix a bug in DBIter that is_blob_ state isn't updated when iterating backward using seek.
* Fix a bug when format_version=3, partitioned filters, and prefix search are used in conjunction. The bug could result into Seek::(prefix) returning NotFound for an existing prefix.
* Revert the feature "Merging iterator to avoid child iterator reseek for some cases (#5286)" since it might cause strong results when reseek happens with a different iterator upper bound.
* Fix a bug causing a crash during ingest external file when background compaction cause severe error (file not found).
* Fix a bug when partitioned filters and prefix search are used in conjunction, ::SeekForPrev could return invalid for an existing prefix. ::SeekForPrev might be called by the user, or internally on ::Prev, or within ::Seek if the return value involves Delete or a Merge operand.
* Fix OnFlushCompleted fired before flush result persisted in MANIFEST when there's concurrent flush job. The bug exists since OnFlushCompleted was introduced in rocksdb 3.8.
* Fixed an sst_dump crash on some plain table SST files.
* Fixed a memory leak in some error cases of opening plain table SST files.
* Fix a bug when a crash happens while calling WriteLevel0TableForRecovery for multiple column families, leading to a column family's log number greater than the first corrutped log number when the DB is being opened in PointInTime recovery mode during next recovery attempt (#5856).

### New Features
* Universal compaction to support options.periodic_compaction_seconds. A full compaction will be triggered if any file is over the threshold.
* `GetLiveFilesMetaData` and `GetColumnFamilyMetaData` now expose the file number of SST files as well as the oldest blob file referenced by each SST.
* A batched MultiGet API (DB::MultiGet()) that supports retrieving keys from multiple column families.
* Full and partitioned filters in the block-based table use an improved Bloom filter implementation, enabled with format_version 5 (or above) because previous releases cannot read this filter. This replacement is faster and more accurate, especially for high bits per key or millions of keys in a single (full) filter. For example, the new Bloom filter has the same false positive rate at 9.55 bits per key as the old one at 10 bits per key, and a lower false positive rate at 16 bits per key than the old one at 100 bits per key.
* Added AVX2 instructions to USE_SSE builds to accelerate the new Bloom filter and XXH3-based hash function on compatible x86_64 platforms (Haswell and later, ~2014).
* Support options.ttl or options.periodic_compaction_seconds with options.max_open_files = -1. File's oldest ancester time and file creation time will be written to manifest. If it is availalbe, this information will be used instead of creation_time and file_creation_time in table properties.
* Setting options.ttl for universal compaction now has the same meaning as setting periodic_compaction_seconds.
* SstFileMetaData also returns file creation time and oldest ancester time.
* The `sst_dump` command line tool `recompress` command now displays how many blocks were compressed and how many were not, in particular how many were not compressed because the compression ratio was not met (12.5% threshold for GoodCompressionRatio), as seen in the `number.block.not_compressed` counter stat since version 6.0.0.
* The block cache usage is now takes into account the overhead of metadata per each entry. This results into more accurate management of memory. A side-effect of this feature is that less items are fit into the block cache of the same size, which would result to higher cache miss rates. This can be remedied by increasing the block cache size or passing kDontChargeCacheMetadata to its constuctor to restore the old behavior.
* When using BlobDB, a mapping is maintained and persisted in the MANIFEST between each SST file and the oldest non-TTL blob file it references.
* `db_bench` now supports and by default issues non-TTL Puts to BlobDB. TTL Puts can be enabled by specifying a non-zero value for the `blob_db_max_ttl_range` command line parameter explicitly.
* `sst_dump` now supports printing BlobDB blob indexes in a human-readable format. This can be enabled by specifying the `decode_blob_index` flag on the command line.
* A number of new information elements are now exposed through the EventListener interface. For flushes, the file numbers of the new SST file and the oldest blob file referenced by the SST are propagated. For compactions, the level, file number, and the oldest blob file referenced are passed to the client for each compaction input and output file.

### Public API Change
* RocksDB release 4.1 or older will not be able to open DB generated by the new release. 4.2 was released on Feb 23, 2016.
* TTL Compactions in Level compaction style now initiate successive cascading compactions on a key range so that it reaches the bottom level quickly on TTL expiry. `creation_time` table property for compaction output files is now set to the minimum of the creation times of all compaction inputs.
* With FIFO compaction style, options.periodic_compaction_seconds will have the same meaning as options.ttl. Whichever stricter will be used. With the default options.periodic_compaction_seconds value with options.ttl's default of 0, RocksDB will give a default of 30 days.
* Added an API GetCreationTimeOfOldestFile(uint64_t* creation_time) to get the file_creation_time of the oldest SST file in the DB.
* FilterPolicy now exposes additional API to make it possible to choose filter configurations based on context, such as table level and compaction style. See `LevelAndStyleCustomFilterPolicy` in db_bloom_filter_test.cc. While most existing custom implementations of FilterPolicy should continue to work as before, those wrapping the return of NewBloomFilterPolicy will require overriding new function `GetBuilderWithContext()`, because calling `GetFilterBitsBuilder()` on the FilterPolicy returned by NewBloomFilterPolicy is no longer supported.
* An unlikely usage of FilterPolicy is no longer supported. Calling GetFilterBitsBuilder() on the FilterPolicy returned by NewBloomFilterPolicy will now cause an assertion violation in debug builds, because RocksDB has internally migrated to a more elaborate interface that is expected to evolve further. Custom implementations of FilterPolicy should work as before, except those wrapping the return of NewBloomFilterPolicy, which will require a new override of a protected function in FilterPolicy.
* NewBloomFilterPolicy now takes bits_per_key as a double instead of an int. This permits finer control over the memory vs. accuracy trade-off in the new Bloom filter implementation and should not change source code compatibility.
* The option BackupableDBOptions::max_valid_backups_to_open is now only used when opening BackupEngineReadOnly. When opening a read/write BackupEngine, anything but the default value logs a warning and is treated as the default. This change ensures that backup deletion has proper accounting of shared files to ensure they are deleted when no longer referenced by a backup.
* Deprecate `snap_refresh_nanos` option.
* Added DisableManualCompaction/EnableManualCompaction to stop and resume manual compaction.
* Add TryCatchUpWithPrimary() to StackableDB in non-LITE mode.
* Add a new Env::LoadEnv() overloaded function to return a shared_ptr to Env.
* Flush sets file name to "(nil)" for OnTableFileCreationCompleted() if the flush does not produce any L0. This can happen if the file is empty thus delete by RocksDB.

### Default Option Changes
* Changed the default value of periodic_compaction_seconds to `UINT64_MAX - 1` which allows RocksDB to auto-tune periodic compaction scheduling. When using the default value, periodic compactions are now auto-enabled if a compaction filter is used. A value of `0` will turn off the feature completely.
* Changed the default value of ttl to `UINT64_MAX - 1` which allows RocksDB to auto-tune ttl value. When using the default value, TTL will be auto-enabled to 30 days, when the feature is supported. To revert the old behavior, you can explicitly set it to 0.

### Performance Improvements
* For 64-bit hashing, RocksDB is standardizing on a slightly modified preview version of XXH3. This function is now used for many non-persisted hashes, along with fastrange64() in place of the modulus operator, and some benchmarks show a slight improvement.
* Level iterator to invlidate the iterator more often in prefix seek and the level is filtered out by prefix bloom.

## 6.5.2 (2019-11-15)
### Bug Fixes
* Fix a assertion failure in MultiGet() when BlockBasedTableOptions::no_block_cache is true and there is no compressed block cache
* Fix a buffer overrun problem in BlockBasedTable::MultiGet() when compression is enabled and no compressed block cache is configured.
* If a call to BackupEngine::PurgeOldBackups or BackupEngine::DeleteBackup suffered a crash, power failure, or I/O error, files could be left over from old backups that could only be purged with a call to GarbageCollect. Any call to PurgeOldBackups, DeleteBackup, or GarbageCollect should now suffice to purge such files.

## 6.5.1 (2019-10-16)
### Bug Fixes
* Revert the feature "Merging iterator to avoid child iterator reseek for some cases (#5286)" since it might cause strange results when reseek happens with a different iterator upper bound.
* Fix a bug in BlockBasedTableIterator that might return incorrect results when reseek happens with a different iterator upper bound.
* Fix a bug when partitioned filters and prefix search are used in conjunction, ::SeekForPrev could return invalid for an existing prefix. ::SeekForPrev might be called by the user, or internally on ::Prev, or within ::Seek if the return value involves Delete or a Merge operand.

## 6.5.0 (2019-09-13)
### Bug Fixes
* Fixed a number of data races in BlobDB.
* Fix a bug where the compaction snapshot refresh feature is not disabled as advertised when `snap_refresh_nanos` is set to 0..
* Fix bloom filter lookups by the MultiGet batching API when BlockBasedTableOptions::whole_key_filtering is false, by checking that a key is in the perfix_extractor domain and extracting the prefix before looking up.
* Fix a bug in file ingestion caused by incorrect file number allocation when the number of column families involved in the ingestion exceeds 2.

### New Features
* Introduced DBOptions::max_write_batch_group_size_bytes to configure maximum limit on number of bytes that are written in a single batch of WAL or memtable write. It is followed when the leader write size is larger than 1/8 of this limit.
* VerifyChecksum() by default will issue readahead. Allow ReadOptions to be passed in to those functions to override the readhead size. For checksum verifying before external SST file ingestion, a new option IngestExternalFileOptions.verify_checksums_readahead_size, is added for this readahead setting.
* When user uses options.force_consistency_check in RocksDb, instead of crashing the process, we now pass the error back to the users without killing the process.
* Add an option `memtable_insert_hint_per_batch` to WriteOptions. If it is true, each WriteBatch will maintain its own insert hints for each memtable in concurrent write. See include/rocksdb/options.h for more details.

### Public API Change
* Added max_write_buffer_size_to_maintain option to better control memory usage of immutable memtables.
* Added a lightweight API GetCurrentWalFile() to get last live WAL filename and size. Meant to be used as a helper for backup/restore tooling in a larger ecosystem such as MySQL with a MyRocks storage engine.
* The MemTable Bloom filter, when enabled, now always uses cache locality. Options::bloom_locality now only affects the PlainTable SST format.

### Performance Improvements
* Improve the speed of the MemTable Bloom filter, reducing the write overhead of enabling it by 1/3 to 1/2, with similar benefit to read performance.

## 6.4.0 (2019-07-30)
### Default Option Change
* LRUCacheOptions.high_pri_pool_ratio is set to 0.5 (previously 0.0) by default, which means that by default midpoint insertion is enabled. The same change is made for the default value of high_pri_pool_ratio argument in NewLRUCache(). When block cache is not explicitly created, the small block cache created by BlockBasedTable will still has this option to be 0.0.
* Change BlockBasedTableOptions.cache_index_and_filter_blocks_with_high_priority's default value from false to true.

### Public API Change
* Filter and compression dictionary blocks are now handled similarly to data blocks with regards to the block cache: instead of storing objects in the cache, only the blocks themselves are cached. In addition, filter and compression dictionary blocks (as well as filter partitions) no longer get evicted from the cache when a table is closed.
* Due to the above refactoring, block cache eviction statistics for filter and compression dictionary blocks are temporarily broken. We plan to reintroduce them in a later phase.
* The semantics of the per-block-type block read counts in the performance context now match those of the generic block_read_count.
* Errors related to the retrieval of the compression dictionary are now propagated to the user.
* db_bench adds a "benchmark" stats_history, which prints out the whole stats history.
* Overload GetAllKeyVersions() to support non-default column family.
* Added new APIs ExportColumnFamily() and CreateColumnFamilyWithImport() to support export and import of a Column Family. https://github.com/facebook/rocksdb/issues/3469
* ldb sometimes uses a string-append merge operator if no merge operator is passed in. This is to allow users to print keys from a DB with a merge operator.
* Replaces old Registra with ObjectRegistry to allow user to create custom object from string, also add LoadEnv() to Env.
* Added new overload of GetApproximateSizes which gets SizeApproximationOptions object and returns a Status. The older overloads are redirecting their calls to this new method and no longer assert if the include_flags doesn't have either of INCLUDE_MEMTABLES or INCLUDE_FILES bits set. It's recommended to use the new method only, as it is more type safe and returns a meaningful status in case of errors.
* LDBCommandRunner::RunCommand() to return the status code as an integer, rather than call exit() using the code.

### New Features
* Add argument `--secondary_path` to ldb to open the database as the secondary instance. This would keep the original DB intact.
* Compression dictionary blocks are now prefetched and pinned in the cache (based on the customer's settings) the same way as index and filter blocks.
* Added DBOptions::log_readahead_size which specifies the number of bytes to prefetch when reading the log. This is mostly useful for reading a remotely located log, as it can save the number of round-trips. If 0 (default), then the prefetching is disabled.
* Added new option in SizeApproximationOptions used with DB::GetApproximateSizes. When approximating the files total size that is used to store a keys range, allow approximation with an error margin of up to total_files_size * files_size_error_margin. This allows to take some shortcuts in files size approximation, resulting in better performance, while guaranteeing the resulting error is within a reasonable margin.
* Support loading custom objects in unit tests. In the affected unit tests, RocksDB will create custom Env objects based on environment variable TEST_ENV_URI. Users need to make sure custom object types are properly registered. For example, a static library should expose a `RegisterCustomObjects` function. By linking the unit test binary with the static library, the unit test can execute this function.

### Performance Improvements
* Reduce iterator key comparison for upper/lower bound check.
* Improve performance of row_cache: make reads with newer snapshots than data in an SST file share the same cache key, except in some transaction cases.
* The compression dictionary is no longer copied to a new object upon retrieval.

### Bug Fixes
* Fix ingested file and directory not being fsync.
* Return TryAgain status in place of Corruption when new tail is not visible to TransactionLogIterator.
* Fixed a regression where the fill_cache read option also affected index blocks.
* Fixed an issue where using cache_index_and_filter_blocks==false affected partitions of partitioned indexes/filters as well.

## 6.3.2 (2019-08-15)
### Public API Change
* The semantics of the per-block-type block read counts in the performance context now match those of the generic block_read_count.

### Bug Fixes
* Fixed a regression where the fill_cache read option also affected index blocks.
* Fixed an issue where using cache_index_and_filter_blocks==false affected partitions of partitioned indexes as well.

## 6.3.1 (2019-07-24)
### Bug Fixes
* Fix auto rolling bug introduced in 6.3.0, which causes segfault if log file creation fails.

## 6.3.0 (2019-06-18)
### Public API Change
* Now DB::Close() will return Aborted() error when there is unreleased snapshot. Users can retry after all snapshots are released.
* Index blocks are now handled similarly to data blocks with regards to the block cache: instead of storing objects in the cache, only the blocks themselves are cached. In addition, index blocks no longer get evicted from the cache when a table is closed, can now use the compressed block cache (if any), and can be shared among multiple table readers.
* Partitions of partitioned indexes no longer affect the read amplification statistics.
* Due to the above refactoring, block cache eviction statistics for indexes are temporarily broken. We plan to reintroduce them in a later phase.
* options.keep_log_file_num will be enforced strictly all the time. File names of all log files will be tracked, which may take significantly amount of memory if options.keep_log_file_num is large and either of options.max_log_file_size or options.log_file_time_to_roll is set.
* Add initial support for Get/Put with user timestamps. Users can specify timestamps via ReadOptions and WriteOptions when calling DB::Get and DB::Put.
* Accessing a partition of a partitioned filter or index through a pinned reference is no longer considered a cache hit.
* Add C bindings for secondary instance, i.e. DBImplSecondary.
* Rate limited deletion of WALs is only enabled if DBOptions::wal_dir is not set, or explicitly set to db_name passed to DB::Open and DBOptions::db_paths is empty, or same as db_paths[0].path

### New Features
* Add an option `snap_refresh_nanos` (default to 0) to periodically refresh the snapshot list in compaction jobs. Assign to 0 to disable the feature.
* Add an option `unordered_write` which trades snapshot guarantees with higher write throughput. When used with WRITE_PREPARED transactions with two_write_queues=true, it offers higher throughput with however no compromise on guarantees.
* Allow DBImplSecondary to remove memtables with obsolete data after replaying MANIFEST and WAL.
* Add an option `failed_move_fall_back_to_copy` (default is true) for external SST ingestion. When `move_files` is true and hard link fails, ingestion falls back to copy if `failed_move_fall_back_to_copy` is true. Otherwise, ingestion reports an error.
* Add command `list_file_range_deletes` in ldb, which prints out tombstones in SST files.

### Performance Improvements
* Reduce binary search when iterator reseek into the same data block.
* DBIter::Next() can skip user key checking if previous entry's seqnum is 0.
* Merging iterator to avoid child iterator reseek for some cases
* Log Writer will flush after finishing the whole record, rather than a fragment.
* Lower MultiGet batching API latency by reading data blocks from disk in parallel

### General Improvements
* Added new status code kColumnFamilyDropped to distinguish between Column Family Dropped and DB Shutdown in progress.
* Improve ColumnFamilyOptions validation when creating a new column family.

### Bug Fixes
* Fix a bug in WAL replay of secondary instance by skipping write batches with older sequence numbers than the current last sequence number.
* Fix flush's/compaction's merge processing logic which allowed `Put`s covered by range tombstones to reappear. Note `Put`s may exist even if the user only ever called `Merge()` due to an internal conversion during compaction to the bottommost level.
* Fix/improve memtable earliest sequence assignment and WAL replay so that WAL entries of unflushed column families will not be skipped after replaying the MANIFEST and increasing db sequence due to another flushed/compacted column family.
* Fix a bug caused by secondary not skipping the beginning of new MANIFEST.
* On DB open, delete WAL trash files left behind in wal_dir

## 6.2.0 (2019-04-30)
### New Features
* Add an option `strict_bytes_per_sync` that causes a file-writing thread to block rather than exceed the limit on bytes pending writeback specified by `bytes_per_sync` or `wal_bytes_per_sync`.
* Improve range scan performance by avoiding per-key upper bound check in BlockBasedTableIterator.
* Introduce Periodic Compaction for Level style compaction. Files are re-compacted periodically and put in the same level.
* Block-based table index now contains exact highest key in the file, rather than an upper bound. This may improve Get() and iterator Seek() performance in some situations, especially when direct IO is enabled and block cache is disabled. A setting BlockBasedTableOptions::index_shortening is introduced to control this behavior. Set it to kShortenSeparatorsAndSuccessor to get the old behavior.
* When reading from option file/string/map, customized envs can be filled according to object registry.
* Improve range scan performance when using explicit user readahead by not creating new table readers for every iterator.
* Add index type BlockBasedTableOptions::IndexType::kBinarySearchWithFirstKey. It significantly reduces read amplification in some setups, especially for iterator seeks. It's not fully implemented yet: IO errors are not handled right.

### Public API Change
* Change the behavior of OptimizeForPointLookup(): move away from hash-based block-based-table index, and use whole key memtable filtering.
* Change the behavior of OptimizeForSmallDb(): use a 16MB block cache, put index and filter blocks into it, and cost the memtable size to it. DBOptions.OptimizeForSmallDb() and ColumnFamilyOptions.OptimizeForSmallDb() start to take an optional cache object.
* Added BottommostLevelCompaction::kForceOptimized to avoid double compacting newly compacted files in the bottommost level compaction of manual compaction. Note this option may prohibit the manual compaction to produce a single file in the bottommost level.

### Bug Fixes
* Adjust WriteBufferManager's dummy entry size to block cache from 1MB to 256KB.
* Fix a race condition between WritePrepared::Get and ::Put with duplicate keys.
* Fix crash when memtable prefix bloom is enabled and read/write a key out of domain of prefix extractor.
* Close a WAL file before another thread deletes it.
* Fix an assertion failure `IsFlushPending() == true` caused by one bg thread releasing the db mutex in ~ColumnFamilyData and another thread clearing `flush_requested_` flag.

## 6.1.1 (2019-04-09)
### New Features
* When reading from option file/string/map, customized comparators and/or merge operators can be filled according to object registry.

### Public API Change

### Bug Fixes
* Fix a bug in 2PC where a sequence of txn prepare, memtable flush, and crash could result in losing the prepared transaction.
* Fix a bug in Encryption Env which could cause encrypted files to be read beyond file boundaries.

## 6.1.0 (2019-03-27)
### New Features
* Introduce two more stats levels, kExceptHistogramOrTimers and kExceptTimers.
* Added a feature to perform data-block sampling for compressibility, and report stats to user.
* Add support for trace filtering.
* Add DBOptions.avoid_unnecessary_blocking_io. If true, we avoid file deletion when destroying ColumnFamilyHandle and Iterator. Instead, a job is scheduled to delete the files in background.

### Public API Change
* Remove bundled fbson library.
* statistics.stats_level_ becomes atomic. It is preferred to use statistics.set_stats_level() and statistics.get_stats_level() to access it.
* Introduce a new IOError subcode, PathNotFound, to indicate trying to open a nonexistent file or directory for read.
* Add initial support for multiple db instances sharing the same data in single-writer, multi-reader mode.
* Removed some "using std::xxx" from public headers.

### Bug Fixes
* Fix JEMALLOC_CXX_THROW macro missing from older Jemalloc versions, causing build failures on some platforms.
* Fix SstFileReader not able to open file ingested with write_glbal_seqno=true.

## 6.0.0 (2019-02-19)
### New Features
* Enabled checkpoint on readonly db (DBImplReadOnly).
* Make DB ignore dropped column families while committing results of atomic flush.
* RocksDB may choose to preopen some files even if options.max_open_files != -1. This may make DB open slightly longer.
* For users of dictionary compression with ZSTD v0.7.0+, we now reuse the same digested dictionary when compressing each of an SST file's data blocks for faster compression speeds.
* For all users of dictionary compression who set `cache_index_and_filter_blocks == true`, we now store dictionary data used for decompression in the block cache for better control over memory usage. For users of ZSTD v1.1.4+ who compile with -DZSTD_STATIC_LINKING_ONLY, this includes a digested dictionary, which is used to increase decompression speed.
* Add support for block checksums verification for external SST files before ingestion.
* Introduce stats history which periodically saves Statistics snapshots and added `GetStatsHistory` API to retrieve these snapshots.
* Add a place holder in manifest which indicate a record from future that can be safely ignored.
* Add support for trace sampling.
* Enable properties block checksum verification for block-based tables.
* For all users of dictionary compression, we now generate a separate dictionary for compressing each bottom-level SST file. Previously we reused a single dictionary for a whole compaction to bottom level. The new approach achieves better compression ratios; however, it uses more memory and CPU for buffering/sampling data blocks and training dictionaries.
* Add whole key bloom filter support in memtable.
* Files written by `SstFileWriter` will now use dictionary compression if it is configured in the file writer's `CompressionOptions`.

### Public API Change
* Disallow CompactionFilter::IgnoreSnapshots() = false, because it is not very useful and the behavior is confusing. The filter will filter everything if there is no snapshot declared by the time the compaction starts. However, users can define a snapshot after the compaction starts and before it finishes and this new snapshot won't be repeatable, because after the compaction finishes, some keys may be dropped.
* CompactionPri = kMinOverlappingRatio also uses compensated file size, which boosts file with lots of tombstones to be compacted first.
* Transaction::GetForUpdate is extended with a do_validate parameter with default value of true. If false it skips validating the snapshot before doing the read. Similarly ::Merge, ::Put, ::Delete, and ::SingleDelete are extended with assume_tracked with default value of false. If true it indicates that call is assumed to be after a ::GetForUpdate.
* `TableProperties::num_entries` and `TableProperties::num_deletions` now also account for number of range tombstones.
* Remove geodb, spatial_db, document_db, json_document, date_tiered_db, and redis_lists.
* With "ldb ----try_load_options", when wal_dir specified by the option file doesn't exist, ignore it.
* Change time resolution in FileOperationInfo.
* Deleting Blob files also go through SStFileManager.
* Remove CuckooHash memtable.
* The counter stat `number.block.not_compressed` now also counts blocks not compressed due to poor compression ratio.
* Remove ttl option from `CompactionOptionsFIFO`. The option has been deprecated and ttl in `ColumnFamilyOptions` is used instead.
* Support SST file ingestion across multiple column families via DB::IngestExternalFiles. See the function's comment about atomicity.
* Remove Lua compaction filter.

### Bug Fixes
* Fix a deadlock caused by compaction and file ingestion waiting for each other in the event of write stalls.
* Fix a memory leak when files with range tombstones are read in mmap mode and block cache is enabled
* Fix handling of corrupt range tombstone blocks such that corruptions cannot cause deleted keys to reappear
* Lock free MultiGet
* Fix incorrect `NotFound` point lookup result when querying the endpoint of a file that has been extended by a range tombstone.
* Fix with pipelined write, write leaders's callback failure lead to the whole write group fail.

### Change Default Options
* Change options.compaction_pri's default to kMinOverlappingRatio

## 5.18.0 (2018-11-30)
### New Features
* Introduced `JemallocNodumpAllocator` memory allocator. When being use, block cache will be excluded from core dump.
* Introduced `PerfContextByLevel` as part of `PerfContext` which allows storing perf context at each level. Also replaced `__thread` with `thread_local` keyword for perf_context. Added per-level perf context for bloom filter and `Get` query.
* With level_compaction_dynamic_level_bytes = true, level multiplier may be adjusted automatically when Level 0 to 1 compaction is lagged behind.
* Introduced DB option `atomic_flush`. If true, RocksDB supports flushing multiple column families and atomically committing the result to MANIFEST. Useful when WAL is disabled.
* Added `num_deletions` and `num_merge_operands` members to `TableProperties`.
* Added "rocksdb.min-obsolete-sst-number-to-keep" DB property that reports the lower bound on SST file numbers that are being kept from deletion, even if the SSTs are obsolete.
* Add xxhash64 checksum support
* Introduced `MemoryAllocator`, which lets the user specify custom memory allocator for block based table.
* Improved `DeleteRange` to prevent read performance degradation. The feature is no longer marked as experimental.

### Public API Change
* `DBOptions::use_direct_reads` now affects reads issued by `BackupEngine` on the database's SSTs.
* `NO_ITERATORS` is divided into two counters `NO_ITERATOR_CREATED` and `NO_ITERATOR_DELETE`. Both of them are only increasing now, just as other counters.

### Bug Fixes
* Fix corner case where a write group leader blocked due to write stall blocks other writers in queue with WriteOptions::no_slowdown set.
* Fix in-memory range tombstone truncation to avoid erroneously covering newer keys at a lower level, and include range tombstones in compacted files whose largest key is the range tombstone's start key.
* Properly set the stop key for a truncated manual CompactRange
* Fix slow flush/compaction when DB contains many snapshots. The problem became noticeable to us in DBs with 100,000+ snapshots, though it will affect others at different thresholds.
* Fix the bug that WriteBatchWithIndex's SeekForPrev() doesn't see the entries with the same key.
* Fix the bug where user comparator was sometimes fed with InternalKey instead of the user key. The bug manifests when during GenerateBottommostFiles.
* Fix a bug in WritePrepared txns where if the number of old snapshots goes beyond the snapshot cache size (128 default) the rest will not be checked when evicting a commit entry from the commit cache.
* Fixed Get correctness bug in the presence of range tombstones where merge operands covered by a range tombstone always result in NotFound.
* Start populating `NO_FILE_CLOSES` ticker statistic, which was always zero previously.
* The default value of NewBloomFilterPolicy()'s argument use_block_based_builder is changed to false. Note that this new default may cause large temp memory usage when building very large SST files.

## 5.17.0 (2018-10-05)
### Public API Change
* `OnTableFileCreated` will now be called for empty files generated during compaction. In that case, `TableFileCreationInfo::file_path` will be "(nil)" and `TableFileCreationInfo::file_size` will be zero.
* Add `FlushOptions::allow_write_stall`, which controls whether Flush calls start working immediately, even if it causes user writes to stall, or will wait until flush can be performed without causing write stall (similar to `CompactRangeOptions::allow_write_stall`). Note that the default value is false, meaning we add delay to Flush calls until stalling can be avoided when possible. This is behavior change compared to previous RocksDB versions, where Flush calls didn't check if they might cause stall or not.
* Application using PessimisticTransactionDB is expected to rollback/commit recovered transactions before starting new ones. This assumption is used to skip concurrency control during recovery.
* Expose column family id to `OnCompactionCompleted`.

### New Features
* TransactionOptions::skip_concurrency_control allows pessimistic transactions to skip the overhead of concurrency control. Could be used for optimizing certain transactions or during recovery.

### Bug Fixes
* Avoid creating empty SSTs and subsequently deleting them in certain cases during compaction.
* Sync CURRENT file contents during checkpoint.

## 5.16.3 (2018-10-01)
### Bug Fixes
* Fix crash caused when `CompactFiles` run with `CompactionOptions::compression == CompressionType::kDisableCompressionOption`. Now that setting causes the compression type to be chosen according to the column family-wide compression options.

## 5.16.2 (2018-09-21)
### Bug Fixes
* Fix bug in partition filters with format_version=4.

## 5.16.1 (2018-09-17)
### Bug Fixes
* Remove trace_analyzer_tool from rocksdb_lib target in TARGETS file.
* Fix RocksDB Java build and tests.
* Remove sync point in Block destructor.

## 5.16.0 (2018-08-21)
### Public API Change
* The merge operands are passed to `MergeOperator::ShouldMerge` in the reversed order relative to how they were merged (passed to FullMerge or FullMergeV2) for performance reasons
* GetAllKeyVersions() to take an extra argument of `max_num_ikeys`.
* Using ZSTD dictionary trainer (i.e., setting `CompressionOptions::zstd_max_train_bytes` to a nonzero value) now requires ZSTD version 1.1.3 or later.

### New Features
* Changes the format of index blocks by delta encoding the index values, which are the block handles. This saves the encoding of BlockHandle::offset of the non-head index entries in each restart interval. The feature is backward compatible but not forward compatible. It is disabled by default unless format_version 4 or above is used.
* Add a new tool: trace_analyzer. Trace_analyzer analyzes the trace file generated by using trace_replay API. It can convert the binary format trace file to a human readable txt file, output the statistics of the analyzed query types such as access statistics and size statistics, combining the dumped whole key space file to analyze, support query correlation analyzing, and etc. Current supported query types are: Get, Put, Delete, SingleDelete, DeleteRange, Merge, Iterator (Seek, SeekForPrev only).
* Add hash index support to data blocks, which helps reducing the cpu utilization of point-lookup operations. This feature is backward compatible with the data block created without the hash index. It is disabled by default unless BlockBasedTableOptions::data_block_index_type is set to data_block_index_type = kDataBlockBinaryAndHash.

### Bug Fixes
* Fix a bug in misreporting the estimated partition index size in properties block.

## 5.15.0 (2018-07-17)
### Public API Change
* Remove managed iterator. ReadOptions.managed is not effective anymore.
* For bottommost_compression, a compatible CompressionOptions is added via `bottommost_compression_opts`. To keep backward compatible, a new boolean `enabled` is added to CompressionOptions. For compression_opts, it will be always used no matter what value of `enabled` is. For bottommost_compression_opts, it will only be used when user set `enabled=true`, otherwise, compression_opts will be used for bottommost_compression as default.
* With LRUCache, when high_pri_pool_ratio > 0, midpoint insertion strategy will be enabled to put low-pri items to the tail of low-pri list (the midpoint) when they first inserted into the cache. This is to make cache entries never get hit age out faster, improving cache efficiency when large background scan presents.
* For users of `Statistics` objects created via `CreateDBStatistics()`, the format of the string returned by its `ToString()` method has changed.
* The "rocksdb.num.entries" table property no longer counts range deletion tombstones as entries.

### New Features
* Changes the format of index blocks by storing the key in their raw form rather than converting them to InternalKey. This saves 8 bytes per index key. The feature is backward compatible but not forward compatible. It is disabled by default unless format_version 3 or above is used.
* Avoid memcpy when reading mmap files with OpenReadOnly and max_open_files==-1.
* Support dynamically changing `ColumnFamilyOptions::ttl` via `SetOptions()`.
* Add a new table property, "rocksdb.num.range-deletions", which counts the number of range deletion tombstones in the table.
* Improve the performance of iterators doing long range scans by using readahead, when using direct IO.
* pin_top_level_index_and_filter (default true) in BlockBasedTableOptions can be used in combination with cache_index_and_filter_blocks to prefetch and pin the top-level index of partitioned index and filter blocks in cache. It has no impact when cache_index_and_filter_blocks is false.
* Write properties meta-block at the end of block-based table to save read-ahead IO.

### Bug Fixes
* Fix deadlock with enable_pipelined_write=true and max_successive_merges > 0
* Check conflict at output level in CompactFiles.
* Fix corruption in non-iterator reads when mmap is used for file reads
* Fix bug with prefix search in partition filters where a shared prefix would be ignored from the later partitions. The bug could report an eixstent key as missing. The bug could be triggered if prefix_extractor is set and partition filters is enabled.
* Change default value of `bytes_max_delete_chunk` to 0 in NewSstFileManager() as it doesn't work well with checkpoints.
* Fix a bug caused by not copying the block trailer with compressed SST file, direct IO, prefetcher and no compressed block cache.
* Fix write can stuck indefinitely if enable_pipelined_write=true. The issue exists since pipelined write was introduced in 5.5.0.

## 5.14.0 (2018-05-16)
### Public API Change
* Add a BlockBasedTableOption to align uncompressed data blocks on the smaller of block size or page size boundary, to reduce flash reads by avoiding reads spanning 4K pages.
* The background thread naming convention changed (on supporting platforms) to "rocksdb:<thread pool priority><thread number>", e.g., "rocksdb:low0".
* Add a new ticker stat rocksdb.number.multiget.keys.found to count number of keys successfully read in MultiGet calls
* Touch-up to write-related counters in PerfContext. New counters added: write_scheduling_flushes_compactions_time, write_thread_wait_nanos. Counters whose behavior was fixed or modified: write_memtable_time, write_pre_and_post_process_time, write_delay_time.
* Posix Env's NewRandomRWFile() will fail if the file doesn't exist.
* Now, `DBOptions::use_direct_io_for_flush_and_compaction` only applies to background writes, and `DBOptions::use_direct_reads` applies to both user reads and background reads. This conforms with Linux's `open(2)` manpage, which advises against simultaneously reading a file in buffered and direct modes, due to possibly undefined behavior and degraded performance.
* Iterator::Valid() always returns false if !status().ok(). So, now when doing a Seek() followed by some Next()s, there's no need to check status() after every operation.
* Iterator::Seek()/SeekForPrev()/SeekToFirst()/SeekToLast() always resets status().
* Introduced `CompressionOptions::kDefaultCompressionLevel`, which is a generic way to tell RocksDB to use the compression library's default level. It is now the default value for `CompressionOptions::level`. Previously the level defaulted to -1, which gave poor compression ratios in ZSTD.

### New Features
* Introduce TTL for level compaction so that all files older than ttl go through the compaction process to get rid of old data.
* TransactionDBOptions::write_policy can be configured to enable WritePrepared 2PC transactions. Read more about them in the wiki.
* Add DB properties "rocksdb.block-cache-capacity", "rocksdb.block-cache-usage", "rocksdb.block-cache-pinned-usage" to show block cache usage.
* Add `Env::LowerThreadPoolCPUPriority(Priority)` method, which lowers the CPU priority of background (esp. compaction) threads to minimize interference with foreground tasks.
* Fsync parent directory after deleting a file in delete scheduler.
* In level-based compaction, if bottom-pri thread pool was setup via `Env::SetBackgroundThreads()`, compactions to the bottom level will be delegated to that thread pool.
* `prefix_extractor` has been moved from ImmutableCFOptions to MutableCFOptions, meaning it can be dynamically changed without a DB restart.

### Bug Fixes
* Fsync after writing global seq number to the ingestion file in ExternalSstFileIngestionJob.
* Fix WAL corruption caused by race condition between user write thread and FlushWAL when two_write_queue is not set.
* Fix `BackupableDBOptions::max_valid_backups_to_open` to not delete backup files when refcount cannot be accurately determined.
* Fix memory leak when pin_l0_filter_and_index_blocks_in_cache is used with partitioned filters
* Disable rollback of merge operands in WritePrepared transactions to work around an issue in MyRocks. It can be enabled back by setting TransactionDBOptions::rollback_merge_operands to true.
* Fix wrong results by ReverseBytewiseComparator::FindShortSuccessor()

### Java API Changes
* Add `BlockBasedTableConfig.setBlockCache` to allow sharing a block cache across DB instances.
* Added SstFileManager to the Java API to allow managing SST files across DB instances.

## 5.13.0 (2018-03-20)
### Public API Change
* RocksDBOptionsParser::Parse()'s `ignore_unknown_options` argument will only be effective if the option file shows it is generated using a higher version of RocksDB than the current version.
* Remove CompactionEventListener.

### New Features
* SstFileManager now can cancel compactions if they will result in max space errors. SstFileManager users can also use SetCompactionBufferSize to specify how much space must be leftover during a compaction for auxiliary file functions such as logging and flushing.
* Avoid unnecessarily flushing in `CompactRange()` when the range specified by the user does not overlap unflushed memtables.
* If `ColumnFamilyOptions::max_subcompactions` is set greater than one, we now parallelize large manual level-based compactions.
* Add "rocksdb.live-sst-files-size" DB property to return total bytes of all SST files belong to the latest LSM tree.
* NewSstFileManager to add an argument bytes_max_delete_chunk with default 64MB. With this argument, a file larger than 64MB will be ftruncated multiple times based on this size.

### Bug Fixes
* Fix a leak in prepared_section_completed_ where the zeroed entries would not removed from the map.
* Fix WAL corruption caused by race condition between user write thread and backup/checkpoint thread.

## 5.12.0 (2018-02-14)
### Public API Change
* Iterator::SeekForPrev is now a pure virtual method. This is to prevent user who implement the Iterator interface fail to implement SeekForPrev by mistake.
* Add `include_end` option to make the range end exclusive when `include_end == false` in `DeleteFilesInRange()`.
* Add `CompactRangeOptions::allow_write_stall`, which makes `CompactRange` start working immediately, even if it causes user writes to stall. The default value is false, meaning we add delay to `CompactRange` calls until stalling can be avoided when possible. Note this delay is not present in previous RocksDB versions.
* Creating checkpoint with empty directory now returns `Status::InvalidArgument`; previously, it returned `Status::IOError`.
* Adds a BlockBasedTableOption to turn off index block compression.
* Close() method now returns a status when closing a db.

### New Features
* Improve the performance of iterators doing long range scans by using readahead.
* Add new function `DeleteFilesInRanges()` to delete files in multiple ranges at once for better performance.
* FreeBSD build support for RocksDB and RocksJava.
* Improved performance of long range scans with readahead.
* Updated to and now continuously tested in Visual Studio 2017.

### Bug Fixes
* Fix `DisableFileDeletions()` followed by `GetSortedWalFiles()` to not return obsolete WAL files that `PurgeObsoleteFiles()` is going to delete.
* Fix Handle error return from WriteBuffer() during WAL file close and DB close.
* Fix advance reservation of arena block addresses.
* Fix handling of empty string as checkpoint directory.

## 5.11.0 (2018-01-08)
### Public API Change
* Add `autoTune` and `getBytesPerSecond()` to RocksJava RateLimiter

### New Features
* Add a new histogram stat called rocksdb.db.flush.micros for memtable flush.
* Add "--use_txn" option to use transactional API in db_stress.
* Disable onboard cache for compaction output in Windows platform.
* Improve the performance of iterators doing long range scans by using readahead.

### Bug Fixes
* Fix a stack-use-after-scope bug in ForwardIterator.
* Fix builds on platforms including Linux, Windows, and PowerPC.
* Fix buffer overrun in backup engine for DBs with huge number of files.
* Fix a mislabel bug for bottom-pri compaction threads.
* Fix DB::Flush() keep waiting after flush finish under certain condition.

## 5.10.0 (2017-12-11)
### Public API Change
* When running `make` with environment variable `USE_SSE` set and `PORTABLE` unset, will use all machine features available locally. Previously this combination only compiled SSE-related features.

### New Features
* Provide lifetime hints when writing files on Linux. This reduces hardware write-amp on storage devices supporting multiple streams.
* Add a DB stat, `NUMBER_ITER_SKIP`, which returns how many internal keys were skipped during iterations (e.g., due to being tombstones or duplicate versions of a key).
* Add PerfContext counters, `key_lock_wait_count` and `key_lock_wait_time`, which measure the number of times transactions wait on key locks and total amount of time waiting.

### Bug Fixes
* Fix IOError on WAL write doesn't propagate to write group follower
* Make iterator invalid on merge error.
* Fix performance issue in `IngestExternalFile()` affecting databases with large number of SST files.
* Fix possible corruption to LSM structure when `DeleteFilesInRange()` deletes a subset of files spanned by a `DeleteRange()` marker.

## 5.9.0 (2017-11-01)
### Public API Change
* `BackupableDBOptions::max_valid_backups_to_open == 0` now means no backups will be opened during BackupEngine initialization. Previously this condition disabled limiting backups opened.
* `DBOptions::preserve_deletes` is a new option that allows one to specify that DB should not drop tombstones for regular deletes if they have sequence number larger than what was set by the new API call `DB::SetPreserveDeletesSequenceNumber(SequenceNumber seqnum)`. Disabled by default.
* API call `DB::SetPreserveDeletesSequenceNumber(SequenceNumber seqnum)` was added, users who wish to preserve deletes are expected to periodically call this function to advance the cutoff seqnum (all deletes made before this seqnum can be dropped by DB). It's user responsibility to figure out how to advance the seqnum in the way so the tombstones are kept for the desired period of time, yet are eventually processed in time and don't eat up too much space.
* `ReadOptions::iter_start_seqnum` was added;
if set to something > 0 user will see 2 changes in iterators behavior 1) only keys written with sequence larger than this parameter would be returned and 2) the `Slice` returned by iter->key() now points to the memory that keep User-oriented representation of the internal key, rather than user key. New struct `FullKey` was added to represent internal keys, along with a new helper function `ParseFullKey(const Slice& internal_key, FullKey* result);`.
* Deprecate trash_dir param in NewSstFileManager, right now we will rename deleted files to <name>.trash instead of moving them to trash directory
* Allow setting a custom trash/DB size ratio limit in the SstFileManager, after which files that are to be scheduled for deletion are deleted immediately, regardless of any delete ratelimit.
* Return an error on write if write_options.sync = true and write_options.disableWAL = true to warn user of inconsistent options. Previously we will not write to WAL and not respecting the sync options in this case.

### New Features
* CRC32C is now using the 3-way pipelined SSE algorithm `crc32c_3way` on supported platforms to improve performance. The system will choose to use this algorithm on supported platforms automatically whenever possible. If PCLMULQDQ is not supported it will fall back to the old Fast_CRC32 algorithm.
* `DBOptions::writable_file_max_buffer_size` can now be changed dynamically.
* `DBOptions::bytes_per_sync`, `DBOptions::compaction_readahead_size`, and `DBOptions::wal_bytes_per_sync` can now be changed dynamically, `DBOptions::wal_bytes_per_sync` will flush all memtables and switch to a new WAL file.
* Support dynamic adjustment of rate limit according to demand for background I/O. It can be enabled by passing `true` to the `auto_tuned` parameter in `NewGenericRateLimiter()`. The value passed as `rate_bytes_per_sec` will still be respected as an upper-bound.
* Support dynamically changing `ColumnFamilyOptions::compaction_options_fifo`.
* Introduce `EventListener::OnStallConditionsChanged()` callback. Users can implement it to be notified when user writes are stalled, stopped, or resumed.
* Add a new db property "rocksdb.estimate-oldest-key-time" to return oldest data timestamp. The property is available only for FIFO compaction with compaction_options_fifo.allow_compaction = false.
* Upon snapshot release, recompact bottommost files containing deleted/overwritten keys that previously could not be dropped due to the snapshot. This alleviates space-amp caused by long-held snapshots.
* Support lower bound on iterators specified via `ReadOptions::iterate_lower_bound`.
* Support for differential snapshots (via iterator emitting the sequence of key-values representing the difference between DB state at two different sequence numbers). Supports preserving and emitting puts and regular deletes, doesn't support SingleDeletes, MergeOperator, Blobs and Range Deletes.

### Bug Fixes
* Fix a potential data inconsistency issue during point-in-time recovery. `DB:Open()` will abort if column family inconsistency is found during PIT recovery.
* Fix possible metadata corruption in databases using `DeleteRange()`.

## 5.8.0 (2017-08-30)
### Public API Change
* Users of `Statistics::getHistogramString()` will see fewer histogram buckets and different bucket endpoints.
* `Slice::compare` and BytewiseComparator `Compare` no longer accept `Slice`s containing nullptr.
* `Transaction::Get` and `Transaction::GetForUpdate` variants with `PinnableSlice` added.

### New Features
* Add Iterator::Refresh(), which allows users to update the iterator state so that they can avoid some initialization costs of recreating iterators.
* Replace dynamic_cast<> (except unit test) so people can choose to build with RTTI off. With make, release mode is by default built with -fno-rtti and debug mode is built without it. Users can override it by setting USE_RTTI=0 or 1.
* Universal compactions including the bottom level can be executed in a dedicated thread pool. This alleviates head-of-line blocking in the compaction queue, which cause write stalling, particularly in multi-instance use cases. Users can enable this feature via `Env::SetBackgroundThreads(N, Env::Priority::BOTTOM)`, where `N > 0`.
* Allow merge operator to be called even with a single merge operand during compactions, by appropriately overriding `MergeOperator::AllowSingleOperand`.
* Add `DB::VerifyChecksum()`, which verifies the checksums in all SST files in a running DB.
* Block-based table support for disabling checksums by setting `BlockBasedTableOptions::checksum = kNoChecksum`.

### Bug Fixes
* Fix wrong latencies in `rocksdb.db.get.micros`, `rocksdb.db.write.micros`, and `rocksdb.sst.read.micros`.
* Fix incorrect dropping of deletions during intra-L0 compaction.
* Fix transient reappearance of keys covered by range deletions when memtable prefix bloom filter is enabled.
* Fix potentially wrong file smallest key when range deletions separated by snapshot are written together.

## 5.7.0 (2017-07-13)
### Public API Change
* DB property "rocksdb.sstables" now prints keys in hex form.

### New Features
* Measure estimated number of reads per file. The information can be accessed through DB::GetColumnFamilyMetaData or "rocksdb.sstables" DB property.
* RateLimiter support for throttling background reads, or throttling the sum of background reads and writes. This can give more predictable I/O usage when compaction reads more data than it writes, e.g., due to lots of deletions.
* [Experimental] FIFO compaction with TTL support. It can be enabled by setting CompactionOptionsFIFO.ttl > 0.
* Introduce `EventListener::OnBackgroundError()` callback. Users can implement it to be notified of errors causing the DB to enter read-only mode, and optionally override them.
* Partitioned Index/Filters exiting the experimental mode. To enable partitioned indexes set index_type to kTwoLevelIndexSearch and to further enable partitioned filters set partition_filters to true. To configure the partition size set metadata_block_size.


### Bug Fixes
* Fix discarding empty compaction output files when `DeleteRange()` is used together with subcompactions.

## 5.6.0 (2017-06-06)
### Public API Change
* Scheduling flushes and compactions in the same thread pool is no longer supported by setting `max_background_flushes=0`. Instead, users can achieve this by configuring their high-pri thread pool to have zero threads.
* Replace `Options::max_background_flushes`, `Options::max_background_compactions`, and `Options::base_background_compactions` all with `Options::max_background_jobs`, which automatically decides how many threads to allocate towards flush/compaction.
* options.delayed_write_rate by default take the value of options.rate_limiter rate.
* Replace global variable `IOStatsContext iostats_context` with `IOStatsContext* get_iostats_context()`; replace global variable `PerfContext perf_context` with `PerfContext* get_perf_context()`.

### New Features
* Change ticker/histogram statistics implementations to use core-local storage. This improves aggregation speed compared to our previous thread-local approach, particularly for applications with many threads.
* Users can pass a cache object to write buffer manager, so that they can cap memory usage for memtable and block cache using one single limit.
* Flush will be triggered when 7/8 of the limit introduced by write_buffer_manager or db_write_buffer_size is triggered, so that the hard threshold is hard to hit.
* Introduce WriteOptions.low_pri. If it is true, low priority writes will be throttled if the compaction is behind.
* `DB::IngestExternalFile()` now supports ingesting files into a database containing range deletions.

### Bug Fixes
* Shouldn't ignore return value of fsync() in flush.

## 5.5.0 (2017-05-17)
### New Features
* FIFO compaction to support Intra L0 compaction too with CompactionOptionsFIFO.allow_compaction=true.
* DB::ResetStats() to reset internal stats.
* Statistics::Reset() to reset user stats.
* ldb add option --try_load_options, which will open DB with its own option file.
* Introduce WriteBatch::PopSavePoint to pop the most recent save point explicitly.
* Support dynamically change `max_open_files` option via SetDBOptions()
* Added DB::CreateColumnFamilie() and DB::DropColumnFamilies() to bulk create/drop column families.
* Add debugging function `GetAllKeyVersions` to see internal versions of a range of keys.
* Support file ingestion with universal compaction style
* Support file ingestion behind with option `allow_ingest_behind`
* New option enable_pipelined_write which may improve write throughput in case writing from multiple threads and WAL enabled.

### Bug Fixes
* Fix the bug that Direct I/O uses direct reads for non-SST file

## 5.4.0 (2017-04-11)
### Public API Change
* random_access_max_buffer_size no longer has any effect
* Removed Env::EnableReadAhead(), Env::ShouldForwardRawRequest()
* Support dynamically change `stats_dump_period_sec` option via SetDBOptions().
* Added ReadOptions::max_skippable_internal_keys to set a threshold to fail a request as incomplete when too many keys are being skipped when using iterators.
* DB::Get in place of std::string accepts PinnableSlice, which avoids the extra memcpy of value to std::string in most of cases.
    * PinnableSlice releases the pinned resources that contain the value when it is destructed or when ::Reset() is called on it.
    * The old API that accepts std::string, although discouraged, is still supported.
* Replace Options::use_direct_writes with Options::use_direct_io_for_flush_and_compaction. Read Direct IO wiki for details.
* Added CompactionEventListener and EventListener::OnFlushBegin interfaces.

### New Features
* Memtable flush can be avoided during checkpoint creation if total log file size is smaller than a threshold specified by the user.
* Introduce level-based L0->L0 compactions to reduce file count, so write delays are incurred less often.
* (Experimental) Partitioning filters which creates an index on the partitions. The feature can be enabled by setting partition_filters when using kFullFilter. Currently the feature also requires two-level indexing to be enabled. Number of partitions is the same as the number of partitions for indexes, which is controlled by metadata_block_size.

## 5.3.0 (2017-03-08)
### Public API Change
* Remove disableDataSync option.
* Remove timeout_hint_us option from WriteOptions. The option has been deprecated and has no effect since 3.13.0.
* Remove option min_partial_merge_operands. Partial merge operands will always be merged in flush or compaction if there are more than one.
* Remove option verify_checksums_in_compaction. Compaction will always verify checksum.

### Bug Fixes
* Fix the bug that iterator may skip keys

## 5.2.0 (2017-02-08)
### Public API Change
* NewLRUCache() will determine number of shard bits automatically based on capacity, if the user doesn't pass one. This also impacts the default block cache when the user doesn't explicit provide one.
* Change the default of delayed slowdown value to 16MB/s and further increase the L0 stop condition to 36 files.
* Options::use_direct_writes and Options::use_direct_reads are now ready to use.
* (Experimental) Two-level indexing that partition the index and creates a 2nd level index on the partitions. The feature can be enabled by setting kTwoLevelIndexSearch as IndexType and configuring index_per_partition.

### New Features
* Added new overloaded function GetApproximateSizes that allows to specify if memtable stats should be computed only without computing SST files' stats approximations.
* Added new function GetApproximateMemTableStats that approximates both number of records and size of memtables.
* Add Direct I/O mode for SST file I/O

### Bug Fixes
* RangeSync() should work if ROCKSDB_FALLOCATE_PRESENT is not set
* Fix wrong results in a data race case in Get()
* Some fixes related to 2PC.
* Fix bugs of data corruption in direct I/O

## 5.1.0 (2017-01-13)
* Support dynamically change `delete_obsolete_files_period_micros` option via SetDBOptions().
* Added EventListener::OnExternalFileIngested which will be called when IngestExternalFile() add a file successfully.
* BackupEngine::Open and BackupEngineReadOnly::Open now always return error statuses matching those of the backup Env.

### Bug Fixes
* Fix the bug that if 2PC is enabled, checkpoints may loss some recent transactions.
* When file copying is needed when creating checkpoints or bulk loading files, fsync the file after the file copying.

## 5.0.0 (2016-11-17)
### Public API Change
* Options::max_bytes_for_level_multiplier is now a double along with all getters and setters.
* Support dynamically change `delayed_write_rate` and `max_total_wal_size` options via SetDBOptions().
* Introduce DB::DeleteRange for optimized deletion of large ranges of contiguous keys.
* Support dynamically change `delayed_write_rate` option via SetDBOptions().
* Options::allow_concurrent_memtable_write and Options::enable_write_thread_adaptive_yield are now true by default.
* Remove Tickers::SEQUENCE_NUMBER to avoid confusion if statistics object is shared among RocksDB instance. Alternatively DB::GetLatestSequenceNumber() can be used to get the same value.
* Options.level0_stop_writes_trigger default value changes from 24 to 32.
* New compaction filter API: CompactionFilter::FilterV2(). Allows to drop ranges of keys.
* Removed flashcache support.
* DB::AddFile() is deprecated and is replaced with DB::IngestExternalFile(). DB::IngestExternalFile() remove all the restrictions that existed for DB::AddFile.

### New Features
* Add avoid_flush_during_shutdown option, which speeds up DB shutdown by not flushing unpersisted data (i.e. with disableWAL = true). Unpersisted data will be lost. The options is dynamically changeable via SetDBOptions().
* Add memtable_insert_with_hint_prefix_extractor option. The option is mean to reduce CPU usage for inserting keys into memtable, if keys can be group by prefix and insert for each prefix are sequential or almost sequential. See include/rocksdb/options.h for more details.
* Add LuaCompactionFilter in utilities.  This allows developers to write compaction filters in Lua.  To use this feature, LUA_PATH needs to be set to the root directory of Lua.
* No longer populate "LATEST_BACKUP" file in backup directory, which formerly contained the number of the latest backup. The latest backup can be determined by finding the highest numbered file in the "meta/" subdirectory.

## 4.13.0 (2016-10-18)
### Public API Change
* DB::GetOptions() reflect dynamic changed options (i.e. through DB::SetOptions()) and return copy of options instead of reference.
* Added Statistics::getAndResetTickerCount().

### New Features
* Add DB::SetDBOptions() to dynamic change base_background_compactions and max_background_compactions.
* Added Iterator::SeekForPrev(). This new API will seek to the last key that less than or equal to the target key.

## 4.12.0 (2016-09-12)
### Public API Change
* CancelAllBackgroundWork() flushes all memtables for databases containing writes that have bypassed the WAL (writes issued with WriteOptions::disableWAL=true) before shutting down background threads.
* Merge options source_compaction_factor, max_grandparent_overlap_bytes and expanded_compaction_factor into max_compaction_bytes.
* Remove ImmutableCFOptions.
* Add a compression type ZSTD, which can work with ZSTD 0.8.0 or up. Still keep ZSTDNotFinal for compatibility reasons.

### New Features
* Introduce NewClockCache, which is based on CLOCK algorithm with better concurrent performance in some cases. It can be used to replace the default LRU-based block cache and table cache. To use it, RocksDB need to be linked with TBB lib.
* Change ticker/histogram statistics implementations to accumulate data in thread-local storage, which improves CPU performance by reducing cache coherency costs. Callers of CreateDBStatistics do not need to change anything to use this feature.
* Block cache mid-point insertion, where index and filter block are inserted into LRU block cache with higher priority. The feature can be enabled by setting BlockBasedTableOptions::cache_index_and_filter_blocks_with_high_priority to true and high_pri_pool_ratio > 0 when creating NewLRUCache.

## 4.11.0 (2016-08-01)
### Public API Change
* options.memtable_prefix_bloom_huge_page_tlb_size => memtable_huge_page_size. When it is set, RocksDB will try to allocate memory from huge page for memtable too, rather than just memtable bloom filter.

### New Features
* A tool to migrate DB after options change. See include/rocksdb/utilities/option_change_migration.h.
* Add ReadOptions.background_purge_on_iterator_cleanup. If true, we avoid file deletion when destroying iterators.

## 4.10.0 (2016-07-05)
### Public API Change
* options.memtable_prefix_bloom_bits changes to options.memtable_prefix_bloom_bits_ratio and deprecate options.memtable_prefix_bloom_probes
* enum type CompressionType and PerfLevel changes from char to unsigned char. Value of all PerfLevel shift by one.
* Deprecate options.filter_deletes.

### New Features
* Add avoid_flush_during_recovery option.
* Add a read option background_purge_on_iterator_cleanup to avoid deleting files in foreground when destroying iterators. Instead, a job is scheduled in high priority queue and would be executed in a separate background thread.
* RepairDB support for column families. RepairDB now associates data with non-default column families using information embedded in the SST/WAL files (4.7 or later). For data written by 4.6 or earlier, RepairDB associates it with the default column family.
* Add options.write_buffer_manager which allows users to control total memtable sizes across multiple DB instances.

## 4.9.0 (2016-06-09)
### Public API changes
* Add bottommost_compression option, This option can be used to set a specific compression algorithm for the bottommost level (Last level containing files in the DB).
* Introduce CompactionJobInfo::compression, This field state the compression algorithm used to generate the output files of the compaction.
* Deprecate BlockBaseTableOptions.hash_index_allow_collision=false
* Deprecate options builder (GetOptions()).

### New Features
* Introduce NewSimCache() in rocksdb/utilities/sim_cache.h. This function creates a block cache that is able to give simulation results (mainly hit rate) of simulating block behavior with a configurable cache size.

## 4.8.0 (2016-05-02)
### Public API Change
* Allow preset compression dictionary for improved compression of block-based tables. This is supported for zlib, zstd, and lz4. The compression dictionary's size is configurable via CompressionOptions::max_dict_bytes.
* Delete deprecated classes for creating backups (BackupableDB) and restoring from backups (RestoreBackupableDB). Now, BackupEngine should be used for creating backups, and BackupEngineReadOnly should be used for restorations. For more details, see https://github.com/facebook/rocksdb/wiki/How-to-backup-RocksDB%3F
* Expose estimate of per-level compression ratio via DB property: "rocksdb.compression-ratio-at-levelN".
* Added EventListener::OnTableFileCreationStarted. EventListener::OnTableFileCreated will be called on failure case. User can check creation status via TableFileCreationInfo::status.

### New Features
* Add ReadOptions::readahead_size. If non-zero, NewIterator will create a new table reader which performs reads of the given size.

## 4.7.0 (2016-04-08)
### Public API Change
* rename options compaction_measure_io_stats to report_bg_io_stats and include flush too.
* Change some default options. Now default options will optimize for server-workloads. Also enable slowdown and full stop triggers for pending compaction bytes. These changes may cause sub-optimal performance or significant increase of resource usage. To avoid these risks, users can open existing RocksDB with options extracted from RocksDB option files. See https://github.com/facebook/rocksdb/wiki/RocksDB-Options-File for how to use RocksDB option files. Or you can call Options.OldDefaults() to recover old defaults. DEFAULT_OPTIONS_HISTORY.md will track change history of default options.

## 4.6.0 (2016-03-10)
### Public API Changes
* Change default of BlockBasedTableOptions.format_version to 2. It means default DB created by 4.6 or up cannot be opened by RocksDB version 3.9 or earlier.
* Added strict_capacity_limit option to NewLRUCache. If the flag is set to true, insert to cache will fail if no enough capacity can be free. Signature of Cache::Insert() is updated accordingly.
* Tickers [NUMBER_DB_NEXT, NUMBER_DB_PREV, NUMBER_DB_NEXT_FOUND, NUMBER_DB_PREV_FOUND, ITER_BYTES_READ] are not updated immediately. The are updated when the Iterator is deleted.
* Add monotonically increasing counter (DB property "rocksdb.current-super-version-number") that increments upon any change to the LSM tree.

### New Features
* Add CompactionPri::kMinOverlappingRatio, a compaction picking mode friendly to write amplification.
* Deprecate Iterator::IsKeyPinned() and replace it with Iterator::GetProperty() with prop_name="rocksdb.iterator.is.key.pinned"

## 4.5.0 (2016-02-05)
### Public API Changes
* Add a new perf context level between kEnableCount and kEnableTime. Level 2 now does not include timers for mutexes.
* Statistics of mutex operation durations will not be measured by default. If you want to have them enabled, you need to set Statistics::stats_level_ to kAll.
* DBOptions::delete_scheduler and NewDeleteScheduler() are removed, please use DBOptions::sst_file_manager and NewSstFileManager() instead

### New Features
* ldb tool now supports operations to non-default column families.
* Add kPersistedTier to ReadTier.  This option allows Get and MultiGet to read only the persited data and skip mem-tables if writes were done with disableWAL = true.
* Add DBOptions::sst_file_manager. Use NewSstFileManager() in include/rocksdb/sst_file_manager.h to create a SstFileManager that can be used to track the total size of SST files and control the SST files deletion rate.

## 4.4.0 (2016-01-14)
### Public API Changes
* Change names in CompactionPri and add a new one.
* Deprecate options.soft_rate_limit and add options.soft_pending_compaction_bytes_limit.
* If options.max_write_buffer_number > 3, writes will be slowed down when writing to the last write buffer to delay a full stop.
* Introduce CompactionJobInfo::compaction_reason, this field include the reason to trigger the compaction.
* After slow down is triggered, if estimated pending compaction bytes keep increasing, slowdown more.
* Increase default options.delayed_write_rate to 2MB/s.
* Added a new parameter --path to ldb tool. --path accepts the name of either MANIFEST, SST or a WAL file. Either --db or --path can be used when calling ldb.

## 4.3.0 (2015-12-08)
### New Features
* CompactionFilter has new member function called IgnoreSnapshots which allows CompactionFilter to be called even if there are snapshots later than the key.
* RocksDB will now persist options under the same directory as the RocksDB database on successful DB::Open, CreateColumnFamily, DropColumnFamily, and SetOptions.
* Introduce LoadLatestOptions() in rocksdb/utilities/options_util.h.  This function can construct the latest DBOptions / ColumnFamilyOptions used by the specified RocksDB intance.
* Introduce CheckOptionsCompatibility() in rocksdb/utilities/options_util.h.  This function checks whether the input set of options is able to open the specified DB successfully.

### Public API Changes
* When options.db_write_buffer_size triggers, only the column family with the largest column family size will be flushed, not all the column families.

## 4.2.0 (2015-11-09)
### New Features
* Introduce CreateLoggerFromOptions(), this function create a Logger for provided DBOptions.
* Add GetAggregatedIntProperty(), which returns the sum of the GetIntProperty of all the column families.
* Add MemoryUtil in rocksdb/utilities/memory.h.  It currently offers a way to get the memory usage by type from a list rocksdb instances.

### Public API Changes
* CompactionFilter::Context includes information of Column Family ID
* The need-compaction hint given by TablePropertiesCollector::NeedCompact() will be persistent and recoverable after DB recovery. This introduces a breaking format change. If you use this experimental feature, including NewCompactOnDeletionCollectorFactory() in the new version, you may not be able to directly downgrade the DB back to version 4.0 or lower.
* TablePropertiesCollectorFactory::CreateTablePropertiesCollector() now takes an option Context, containing the information of column family ID for the file being written.
* Remove DefaultCompactionFilterFactory.


## 4.1.0 (2015-10-08)
### New Features
* Added single delete operation as a more efficient way to delete keys that have not been overwritten.
* Added experimental AddFile() to DB interface that allow users to add files created by SstFileWriter into an empty Database, see include/rocksdb/sst_file_writer.h and DB::AddFile() for more info.
* Added support for opening SST files with .ldb suffix which enables opening LevelDB databases.
* CompactionFilter now supports filtering of merge operands and merge results.

### Public API Changes
* Added SingleDelete() to the DB interface.
* Added AddFile() to DB interface.
* Added SstFileWriter class.
* CompactionFilter has a new method FilterMergeOperand() that RocksDB applies to every merge operand during compaction to decide whether to filter the operand.
* We removed CompactionFilterV2 interfaces from include/rocksdb/compaction_filter.h. The functionality was deprecated already in version 3.13.

## 4.0.0 (2015-09-09)
### New Features
* Added support for transactions.  See include/rocksdb/utilities/transaction.h for more info.
* DB::GetProperty() now accepts "rocksdb.aggregated-table-properties" and "rocksdb.aggregated-table-properties-at-levelN", in which case it returns aggregated table properties of the target column family, or the aggregated table properties of the specified level N if the "at-level" version is used.
* Add compression option kZSTDNotFinalCompression for people to experiment ZSTD although its format is not finalized.
* We removed the need for LATEST_BACKUP file in BackupEngine. We still keep writing it when we create new backups (because of backward compatibility), but we don't read it anymore.

### Public API Changes
* Removed class Env::RandomRWFile and Env::NewRandomRWFile().
* Renamed DBOptions.num_subcompactions to DBOptions.max_subcompactions to make the name better match the actual functionality of the option.
* Added Equal() method to the Comparator interface that can optionally be overwritten in cases where equality comparisons can be done more efficiently than three-way comparisons.
* Previous 'experimental' OptimisticTransaction class has been replaced by Transaction class.

## 3.13.0 (2015-08-06)
### New Features
* RollbackToSavePoint() in WriteBatch/WriteBatchWithIndex
* Add NewCompactOnDeletionCollectorFactory() in utilities/table_properties_collectors, which allows rocksdb to mark a SST file as need-compaction when it observes at least D deletion entries in any N consecutive entries in that SST file.  Note that this feature depends on an experimental NeedCompact() API --- the result of this API will not persist after DB restart.
* Add DBOptions::delete_scheduler. Use NewDeleteScheduler() in include/rocksdb/delete_scheduler.h to create a DeleteScheduler that can be shared among multiple RocksDB instances to control the file deletion rate of SST files that exist in the first db_path.

### Public API Changes
* Deprecated WriteOptions::timeout_hint_us. We no longer support write timeout. If you really need this option, talk to us and we might consider returning it.
* Deprecated purge_redundant_kvs_while_flush option.
* Removed BackupEngine::NewBackupEngine() and NewReadOnlyBackupEngine() that were deprecated in RocksDB 3.8. Please use BackupEngine::Open() instead.
* Deprecated Compaction Filter V2. We are not aware of any existing use-cases. If you use this filter, your compile will break with RocksDB 3.13. Please let us know if you use it and we'll put it back in RocksDB 3.14.
* Env::FileExists now returns a Status instead of a boolean
* Add statistics::getHistogramString() to print detailed distribution of a histogram metric.
* Add DBOptions::skip_stats_update_on_db_open.  When it is on, DB::Open() will run faster as it skips the random reads required for loading necessary stats from SST files to optimize compaction.

## 3.12.0 (2015-07-02)
### New Features
* Added experimental support for optimistic transactions.  See include/rocksdb/utilities/optimistic_transaction.h for more info.
* Added a new way to report QPS from db_bench (check out --report_file and --report_interval_seconds)
* Added a cache for individual rows. See DBOptions::row_cache for more info.
* Several new features on EventListener (see include/rocksdb/listener.h):
 - OnCompactionCompleted() now returns per-compaction job statistics, defined in include/rocksdb/compaction_job_stats.h.
 - Added OnTableFileCreated() and OnTableFileDeleted().
* Add compaction_options_universal.enable_trivial_move to true, to allow trivial move while performing universal compaction. Trivial move will happen only when all the input files are non overlapping.

### Public API changes
* EventListener::OnFlushCompleted() now passes FlushJobInfo instead of a list of parameters.
* DB::GetDbIdentity() is now a const function.  If this function is overridden in your application, be sure to also make GetDbIdentity() const to avoid compile error.
* Move listeners from ColumnFamilyOptions to DBOptions.
* Add max_write_buffer_number_to_maintain option
* DB::CompactRange()'s parameter reduce_level is changed to change_level, to allow users to move levels to lower levels if allowed. It can be used to migrate a DB from options.level_compaction_dynamic_level_bytes=false to options.level_compaction_dynamic_level_bytes.true.
* Change default value for options.compaction_filter_factory and options.compaction_filter_factory_v2 to nullptr instead of DefaultCompactionFilterFactory and DefaultCompactionFilterFactoryV2.
* If CancelAllBackgroundWork is called without doing a flush after doing loads with WAL disabled, the changes which haven't been flushed before the call to CancelAllBackgroundWork will be lost.
* WBWIIterator::Entry() now returns WriteEntry instead of `const WriteEntry&`
* options.hard_rate_limit is deprecated.
* When options.soft_rate_limit or options.level0_slowdown_writes_trigger is triggered, the way to slow down writes is changed to: write rate to DB is limited to to options.delayed_write_rate.
* DB::GetApproximateSizes() adds a parameter to allow the estimation to include data in mem table, with default to be not to include. It is now only supported in skip list mem table.
* DB::CompactRange() now accept CompactRangeOptions instead of multiple parameters. CompactRangeOptions is defined in include/rocksdb/options.h.
* CompactRange() will now skip bottommost level compaction for level based compaction if there is no compaction filter, bottommost_level_compaction is introduced in CompactRangeOptions to control when it's possible to skip bottommost level compaction. This mean that if you want the compaction to produce a single file you need to set bottommost_level_compaction to BottommostLevelCompaction::kForce.
* Add Cache.GetPinnedUsage() to get the size of memory occupied by entries that are in use by the system.
* DB:Open() will fail if the compression specified in Options is not linked with the binary. If you see this failure, recompile RocksDB with compression libraries present on your system. Also, previously our default compression was snappy. This behavior is now changed. Now, the default compression is snappy only if it's available on the system. If it isn't we change the default to kNoCompression.
* We changed how we account for memory used in block cache. Previously, we only counted the sum of block sizes currently present in block cache. Now, we count the actual memory usage of the blocks. For example, a block of size 4.5KB will use 8KB memory with jemalloc. This might decrease your memory usage and possibly decrease performance. Increase block cache size if you see this happening after an upgrade.
* Add BackupEngineImpl.options_.max_background_operations to specify the maximum number of operations that may be performed in parallel. Add support for parallelized backup and restore.
* Add DB::SyncWAL() that does a WAL sync without blocking writers.

## 3.11.0 (2015-05-19)
### New Features
* Added a new API Cache::SetCapacity(size_t capacity) to dynamically change the maximum configured capacity of the cache. If the new capacity is less than the existing cache usage, the implementation will try to lower the usage by evicting the necessary number of elements following a strict LRU policy.
* Added an experimental API for handling flashcache devices (blacklists background threads from caching their reads) -- NewFlashcacheAwareEnv
* If universal compaction is used and options.num_levels > 1, compact files are tried to be stored in none-L0 with smaller files based on options.target_file_size_base. The limitation of DB size when using universal compaction is greatly mitigated by using more levels. You can set num_levels = 1 to make universal compaction behave as before. If you set num_levels > 1 and want to roll back to a previous version, you need to compact all files to a big file in level 0 (by setting target_file_size_base to be large and CompactRange(<cf_handle>, nullptr, nullptr, true, 0) and reopen the DB with the same version to rewrite the manifest, and then you can open it using previous releases.
* More information about rocksdb background threads are available in Env::GetThreadList(), including the number of bytes read / written by a compaction job, mem-table size and current number of bytes written by a flush job and many more.  Check include/rocksdb/thread_status.h for more detail.

### Public API changes
* TablePropertiesCollector::AddUserKey() is added to replace TablePropertiesCollector::Add(). AddUserKey() exposes key type, sequence number and file size up to now to users.
* DBOptions::bytes_per_sync used to apply to both WAL and table files. As of 3.11 it applies only to table files. If you want to use this option to sync WAL in the background, please use wal_bytes_per_sync

## 3.10.0 (2015-03-24)
### New Features
* GetThreadStatus() is now able to report detailed thread status, including:
 - Thread Operation including flush and compaction.
 - The stage of the current thread operation.
 - The elapsed time in micros since the current thread operation started.
 More information can be found in include/rocksdb/thread_status.h.  In addition, when running db_bench with --thread_status_per_interval, db_bench will also report thread status periodically.
* Changed the LRU caching algorithm so that referenced blocks (by iterators) are never evicted. This change made parameter removeScanCountLimit obsolete. Because of that NewLRUCache doesn't take three arguments anymore. table_cache_remove_scan_limit option is also removed
* By default we now optimize the compilation for the compilation platform (using -march=native). If you want to build portable binary, use 'PORTABLE=1' before the make command.
* We now allow level-compaction to place files in different paths by
  specifying them in db_paths along with the target_size.
  Lower numbered levels will be placed earlier in the db_paths and higher
  numbered levels will be placed later in the db_paths vector.
* Potentially big performance improvements if you're using RocksDB with lots of column families (100-1000)
* Added BlockBasedTableOptions.format_version option, which allows user to specify which version of block based table he wants. As a general guideline, newer versions have more features, but might not be readable by older versions of RocksDB.
* Added new block based table format (version 2), which you can enable by setting BlockBasedTableOptions.format_version = 2. This format changes how we encode size information in compressed blocks and should help with memory allocations if you're using Zlib or BZip2 compressions.
* MemEnv (env that stores data in memory) is now available in default library build. You can create it by calling NewMemEnv().
* Add SliceTransform.SameResultWhenAppended() to help users determine it is safe to apply prefix bloom/hash.
* Block based table now makes use of prefix bloom filter if it is a full fulter.
* Block based table remembers whether a whole key or prefix based bloom filter is supported in SST files. Do a sanity check when reading the file with users' configuration.
* Fixed a bug in ReadOnlyBackupEngine that deleted corrupted backups in some cases, even though the engine was ReadOnly
* options.level_compaction_dynamic_level_bytes, a feature to allow RocksDB to pick dynamic base of bytes for levels. With this feature turned on, we will automatically adjust max bytes for each level. The goal of this feature is to have lower bound on size amplification. For more details, see comments in options.h.
* Added an abstract base class WriteBatchBase for write batches
* Fixed a bug where we start deleting files of a dropped column families even if there are still live references to it

### Public API changes
* Deprecated skip_log_error_on_recovery and table_cache_remove_scan_count_limit options.
* Logger method logv with log level parameter is now virtual

### RocksJava
* Added compression per level API.
* MemEnv is now available in RocksJava via RocksMemEnv class.
* lz4 compression is now included in rocksjava static library when running `make rocksdbjavastatic`.
* Overflowing a size_t when setting rocksdb options now throws an IllegalArgumentException, which removes the necessity for a developer to catch these Exceptions explicitly.

## 3.9.0 (2014-12-08)

### New Features
* Add rocksdb::GetThreadList(), which in the future will return the current status of all
  rocksdb-related threads.  We will have more code instruments in the following RocksDB
  releases.
* Change convert function in rocksdb/utilities/convenience.h to return Status instead of boolean.
  Also add support for nested options in convert function

### Public API changes
* New API to create a checkpoint added. Given a directory name, creates a new
  database which is an image of the existing database.
* New API LinkFile added to Env. If you implement your own Env class, an
  implementation of the API LinkFile will have to be provided.
* MemTableRep takes MemTableAllocator instead of Arena

### Improvements
* RocksDBLite library now becomes smaller and will be compiled with -fno-exceptions flag.

## 3.8.0 (2014-11-14)

### Public API changes
* BackupEngine::NewBackupEngine() was deprecated; please use BackupEngine::Open() from now on.
* BackupableDB/RestoreBackupableDB have new GarbageCollect() methods, which will clean up files from corrupt and obsolete backups.
* BackupableDB/RestoreBackupableDB have new GetCorruptedBackups() methods which list corrupt backups.

### Cleanup
* Bunch of code cleanup, some extra warnings turned on (-Wshadow, -Wshorten-64-to-32, -Wnon-virtual-dtor)

### New features
* CompactFiles and EventListener, although they are still in experimental state
* Full ColumnFamily support in RocksJava.

## 3.7.0 (2014-11-06)
### Public API changes
* Introduce SetOptions() API to allow adjusting a subset of options dynamically online
* Introduce 4 new convenient functions for converting Options from string: GetColumnFamilyOptionsFromMap(), GetColumnFamilyOptionsFromString(), GetDBOptionsFromMap(), GetDBOptionsFromString()
* Remove WriteBatchWithIndex.Delete() overloads using SliceParts
* When opening a DB, if options.max_background_compactions is larger than the existing low pri pool of options.env, it will enlarge it. Similarly, options.max_background_flushes is larger than the existing high pri pool of options.env, it will enlarge it.

## 3.6.0 (2014-10-07)
### Disk format changes
* If you're using RocksDB on ARM platforms and you're using default bloom filter, there is a disk format change you need to be aware of. There are three steps you need to do when you convert to new release: 1. turn off filter policy, 2. compact the whole database, 3. turn on filter policy

### Behavior changes
* We have refactored our system of stalling writes.  Any stall-related statistics' meanings are changed. Instead of per-write stall counts, we now count stalls per-epoch, where epochs are periods between flushes and compactions. You'll find more information in our Tuning Perf Guide once we release RocksDB 3.6.
* When disableDataSync=true, we no longer sync the MANIFEST file.
* Add identity_as_first_hash property to CuckooTable. SST file needs to be rebuilt to be opened by reader properly.

### Public API changes
* Change target_file_size_base type to uint64_t from int.
* Remove allow_thread_local. This feature was proved to be stable, so we are turning it always-on.

## 3.5.0 (2014-09-03)
### New Features
* Add include/utilities/write_batch_with_index.h, providing a utility class to query data out of WriteBatch when building it.
* Move BlockBasedTable related options to BlockBasedTableOptions from Options. Change corresponding JNI interface. Options affected include:
  no_block_cache, block_cache, block_cache_compressed, block_size, block_size_deviation, block_restart_interval, filter_policy, whole_key_filtering. filter_policy is changed to shared_ptr from a raw pointer.
* Remove deprecated options: disable_seek_compaction and db_stats_log_interval
* OptimizeForPointLookup() takes one parameter for block cache size. It now builds hash index, bloom filter, and block cache.

### Public API changes
* The Prefix Extractor used with V2 compaction filters is now passed user key to SliceTransform::Transform instead of unparsed RocksDB key.

## 3.4.0 (2014-08-18)
### New Features
* Support Multiple DB paths in universal style compactions
* Add feature of storing plain table index and bloom filter in SST file.
* CompactRange() will never output compacted files to level 0. This used to be the case when all the compaction input files were at level 0.
* Added iterate_upper_bound to define the extent upto which the forward iterator will return entries. This will prevent iterating over delete markers and overwritten entries for edge cases where you want to break out the iterator anyways. This may improve performance in case there are a large number of delete markers or overwritten entries.

### Public API changes
* DBOptions.db_paths now is a vector of a DBPath structure which indicates both of path and target size
* NewPlainTableFactory instead of bunch of parameters now accepts PlainTableOptions, which is defined in include/rocksdb/table.h
* Moved include/utilities/*.h to include/rocksdb/utilities/*.h
* Statistics APIs now take uint32_t as type instead of Tickers. Also make two access functions getTickerCount and histogramData const
* Add DB property rocksdb.estimate-num-keys, estimated number of live keys in DB.
* Add DB::GetIntProperty(), which returns DB properties that are integer as uint64_t.
* The Prefix Extractor used with V2 compaction filters is now passed user key to SliceTransform::Transform instead of unparsed RocksDB key.

## 3.3.0 (2014-07-10)
### New Features
* Added JSON API prototype.
* HashLinklist reduces performance outlier caused by skewed bucket by switching data in the bucket from linked list to skip list. Add parameter threshold_use_skiplist in NewHashLinkListRepFactory().
* RocksDB is now able to reclaim storage space more effectively during the compaction process.  This is done by compensating the size of each deletion entry by the 2X average value size, which makes compaction to be triggered by deletion entries more easily.
* Add TimeOut API to write.  Now WriteOptions have a variable called timeout_hint_us.  With timeout_hint_us set to non-zero, any write associated with this timeout_hint_us may be aborted when it runs longer than the specified timeout_hint_us, and it is guaranteed that any write completes earlier than the specified time-out will not be aborted due to the time-out condition.
* Add a rate_limiter option, which controls total throughput of flush and compaction. The throughput is specified in bytes/sec. Flush always has precedence over compaction when available bandwidth is constrained.

### Public API changes
* Removed NewTotalOrderPlainTableFactory because it is not used and implemented semantically incorrect.

## 3.2.0 (2014-06-20)

### Public API changes
* We removed seek compaction as a concept from RocksDB because:
1) It makes more sense for spinning disk workloads, while RocksDB is primarily designed for flash and memory,
2) It added some complexity to the important code-paths,
3) None of our internal customers were really using it.
Because of that, Options::disable_seek_compaction is now obsolete. It is still a parameter in Options, so it does not break the build, but it does not have any effect. We plan to completely remove it at some point, so we ask users to please remove this option from your code base.
* Add two parameters to NewHashLinkListRepFactory() for logging on too many entries in a hash bucket when flushing.
* Added new option BlockBasedTableOptions::hash_index_allow_collision. When enabled, prefix hash index for block-based table will not store prefix and allow hash collision, reducing memory consumption.

### New Features
* PlainTable now supports a new key encoding: for keys of the same prefix, the prefix is only written once. It can be enabled through encoding_type parameter of NewPlainTableFactory()
* Add AdaptiveTableFactory, which is used to convert from a DB of PlainTable to BlockBasedTabe, or vise versa. It can be created using NewAdaptiveTableFactory()

### Performance Improvements
* Tailing Iterator re-implemeted with ForwardIterator + Cascading Search Hint , see ~20% throughput improvement.

## 3.1.0 (2014-05-21)

### Public API changes
* Replaced ColumnFamilyOptions::table_properties_collectors with ColumnFamilyOptions::table_properties_collector_factories

### New Features
* Hash index for block-based table will be materialized and reconstructed more efficiently. Previously hash index is constructed by scanning the whole table during every table open.
* FIFO compaction style

## 3.0.0 (2014-05-05)

### Public API changes
* Added _LEVEL to all InfoLogLevel enums
* Deprecated ReadOptions.prefix and ReadOptions.prefix_seek. Seek() defaults to prefix-based seek when Options.prefix_extractor is supplied. More detail is documented in https://github.com/facebook/rocksdb/wiki/Prefix-Seek-API-Changes
* MemTableRepFactory::CreateMemTableRep() takes info logger as an extra parameter.

### New Features
* Column family support
* Added an option to use different checksum functions in BlockBasedTableOptions
* Added ApplyToAllCacheEntries() function to Cache

## 2.8.0 (2014-04-04)

* Removed arena.h from public header files.
* By default, checksums are verified on every read from database
* Change default value of several options, including: paranoid_checks=true, max_open_files=5000, level0_slowdown_writes_trigger=20, level0_stop_writes_trigger=24, disable_seek_compaction=true, max_background_flushes=1 and allow_mmap_writes=false
* Added is_manual_compaction to CompactionFilter::Context
* Added "virtual void WaitForJoin()" in class Env. Default operation is no-op.
* Removed BackupEngine::DeleteBackupsNewerThan() function
* Added new option -- verify_checksums_in_compaction
* Changed Options.prefix_extractor from raw pointer to shared_ptr (take ownership)
  Changed HashSkipListRepFactory and HashLinkListRepFactory constructor to not take SliceTransform object (use Options.prefix_extractor implicitly)
* Added Env::GetThreadPoolQueueLen(), which returns the waiting queue length of thread pools
* Added a command "checkconsistency" in ldb tool, which checks
  if file system state matches DB state (file existence and file sizes)
* Separate options related to block based table to a new struct BlockBasedTableOptions.
* WriteBatch has a new function Count() to return total size in the batch, and Data() now returns a reference instead of a copy
* Add more counters to perf context.
* Supports several more DB properties: compaction-pending, background-errors and cur-size-active-mem-table.

### New Features
* If we find one truncated record at the end of the MANIFEST or WAL files,
  we will ignore it. We assume that writers of these records were interrupted
  and that we can safely ignore it.
* A new SST format "PlainTable" is added, which is optimized for memory-only workloads. It can be created through NewPlainTableFactory() or NewTotalOrderPlainTableFactory().
* A new mem table implementation hash linked list optimizing for the case that there are only few keys for each prefix, which can be created through NewHashLinkListRepFactory().
* Merge operator supports a new function PartialMergeMulti() to allow users to do partial merges against multiple operands.
* Now compaction filter has a V2 interface. It buffers the kv-pairs sharing the same key prefix, process them in batches, and return the batched results back to DB. The new interface uses a new structure CompactionFilterContext for the same purpose as CompactionFilter::Context in V1.
* Geo-spatial support for locations and radial-search.

## 2.7.0 (2014-01-28)

### Public API changes

* Renamed `StackableDB::GetRawDB()` to `StackableDB::GetBaseDB()`.
* Renamed `WriteBatch::Data()` `const std::string& Data() const`.
* Renamed class `TableStats` to `TableProperties`.
* Deleted class `PrefixHashRepFactory`. Please use `NewHashSkipListRepFactory()` instead.
* Supported multi-threaded `EnableFileDeletions()` and `DisableFileDeletions()`.
* Added `DB::GetOptions()`.
* Added `DB::GetDbIdentity()`.

### New Features

* Added [BackupableDB](https://github.com/facebook/rocksdb/wiki/How-to-backup-RocksDB%3F)
* Implemented [TailingIterator](https://github.com/facebook/rocksdb/wiki/Tailing-Iterator), a special type of iterator that
  doesn't create a snapshot (can be used to read newly inserted data)
  and is optimized for doing sequential reads.
* Added property block for table, which allows (1) a table to store
  its metadata and (2) end user to collect and store properties they
  are interested in.
* Enabled caching index and filter block in block cache (turned off by default).
* Supported error report when doing manual compaction.
* Supported additional Linux platform flavors and Mac OS.
* Put with `SliceParts` - Variant of `Put()` that gathers output like `writev(2)`
* Bug fixes and code refactor for compatibility with upcoming Column
  Family feature.

### Performance Improvements

* Huge benchmark performance improvements by multiple efforts. For example, increase in readonly QPS from about 530k in 2.6 release to 1.1 million in 2.7 [1]
* Speeding up a way RocksDB deleted obsolete files - no longer listing the whole directory under a lock -- decrease in p99
* Use raw pointer instead of shared pointer for statistics: [5b825d](https://github.com/facebook/rocksdb/commit/5b825d6964e26ec3b4bb6faa708ebb1787f1d7bd) -- huge increase in performance -- shared pointers are slow
* Optimized locking for `Get()` -- [1fdb3f](https://github.com/facebook/rocksdb/commit/1fdb3f7dc60e96394e3e5b69a46ede5d67fb976c) -- 1.5x QPS increase for some workloads
* Cache speedup - [e8d40c3](https://github.com/facebook/rocksdb/commit/e8d40c31b3cca0c3e1ae9abe9b9003b1288026a9)
* Implemented autovector, which allocates first N elements on stack. Most of vectors in RocksDB are small. Also, we never want to allocate heap objects while holding a mutex. -- [c01676e4](https://github.com/facebook/rocksdb/commit/c01676e46d3be08c3c140361ef1f5884f47d3b3c)
* Lots of efforts to move malloc, memcpy and IO outside of locks<|MERGE_RESOLUTION|>--- conflicted
+++ resolved
@@ -8,14 +8,11 @@
 ### Bug Fixes
 * unit tests: fix GlobalWriteControllerTest.GlobalAndWBMSetupDelay by waiting for the memtable memory release.
 * spdb memtable: use_seek_parallel_threshold option parameter mishandled (#570)
-<<<<<<< HEAD
-* unit tests: fix DBCompactionTest.DisableMultiManualCompaction by blocking all bg compaction threads which increased by default to 8 in #194. 
-=======
 * build: Plug memtable global switch memtable stuck fix.  (#606)
 * build: Windows compilation fix (#568).
 * Logger: fix Block cache stats trace by spacing it from the last trace (#578).
 * WriteController: move the class to public interface which should have been done under #346.
->>>>>>> ba1ce97b
+* unit tests: fix DBCompactionTest.DisableMultiManualCompaction by blocking all bg compaction threads which increased by default to 8 in #194. 
 
 ## Fig v2.5.0 (06/14/2023)
 Based on RocksDB 8.1.1
