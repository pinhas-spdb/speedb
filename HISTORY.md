--- conflicted
+++ resolved
@@ -27,22 +27,6 @@
 
 
 # Rocksdb Change Log
-<<<<<<< HEAD
-## 7.3.2 (07/13/2022)
-### Bug Fixes
-* Avoid a crash if the IDENTITY file is accidentally truncated to empty. A new DB ID will be written and generated on Open.
-* Fixed a possible corruption for users of `manual_wal_flush` and/or `FlushWAL(true /* sync */)`, together with `track_and_verify_wals_in_manifest == true`. For those users, losing unsynced data (e.g., due to power loss) could make future DB opens fail with a `Status::Corruption` complaining about missing WAL data.
-
-### Behavior Change
-* Add an extra sanity check in `GetSortedWalFiles()` (also used by `GetLiveFilesStorageInfo()`, `BackupEngine`, and `Checkpoint`) to reduce risk of successfully created backup or checkpoint failing to open because of missing WAL file.
-* For track_and_verify_wals_in_manifest, revert to the original behavior before #10087: syncing of live WAL file is not tracked, and we track only the synced sizes of **closed** WALs. (PR #10330).
-
-## 7.3.1 (06/08/2022)
-### Bug Fixes
-* Fix a bug in WAL tracking. Before this PR (#10087), calling `SyncWAL()` on the only WAL file of the db will not log the event in MANIFEST, thus allowing a subsequent `DB::Open` even if the WAL file is missing or corrupted.
-* Fixed a bug for non-TransactionDB with avoid_flush_during_recovery = true and TransactionDB where in case of crash, min_log_number_to_keep may not change on recovery and persisting a new MANIFEST with advanced log_numbers for some column families, results in "column family inconsistency" error on second recovery. As a solution, RocksDB will persist the new MANIFEST after successfully syncing the new WAL. If a future recovery starts from the new MANIFEST, then it means the new WAL is successfully synced. Due to the sentinel empty write batch at the beginning, kPointInTimeRecovery of WAL is guaranteed to go after this point. If future recovery starts from the old MANIFEST, it means the writing the new MANIFEST failed. We won't have the "SST ahead of WAL" error.
-* Fixed a bug where RocksDB DB::Open() may creates and writes to two new MANIFEST files even before recovery succeeds. Now writes to MANIFEST are persisted only after recovery is successful.
-=======
 ## 7.7.1 (09/26/2022)
 ### Bug Fixes
 * Fixed an optimistic transaction validation bug caused by DBImpl::GetLatestSequenceForKey() returning non-latest seq for merge (#10724).
@@ -235,7 +219,6 @@
 
 ### Performance Improvements
 * When compiled with folly (Meta-internal integration; experimental in open source build), improve the locking performance (CPU efficiency) of LRUCache by using folly DistributedMutex in place of standard mutex.
->>>>>>> 7b491e42
 
 ## 7.3.0 (05/20/2022)
 ### Bug Fixes
@@ -252,12 +235,8 @@
 * RemoteCompaction supports table_properties_collector_factories override on compaction worker.
 * Start tracking SST unique id in MANIFEST, which will be used to verify with SST properties during DB open to make sure the SST file is not overwritten or misplaced. A db option `verify_sst_unique_id_in_manifest` is introduced to enable/disable the verification, if enabled all SST files will be opened during DB-open to verify the unique id (default is false), so it's recommended to use it with `max_open_files = -1` to pre-open the files.
 * Added the ability to concurrently read data blocks from multiple files in a level in batched MultiGet. This can be enabled by setting the async_io option in ReadOptions. Using this feature requires a FileSystem that supports ReadAsync (PosixFileSystem is not supported yet for this), and for RocksDB to be compiled with folly and c++20.
-<<<<<<< HEAD
-* Add FileSystem::ReadAsync API in io_tracing.
-=======
 * Charge memory usage of file metadata. RocksDB holds one file metadata structure in-memory per on-disk table file. If an operation reserving memory for file metadata exceeds the avaible space left in the block
 cache at some point (i.e, causing a cache full under `LRUCacheOptions::strict_capacity_limit` = true), creation will fail with `Status::MemoryLimit()`. To opt in this feature,  enable charging `CacheEntryRole::kFileMetadata` in `BlockBasedTableOptions::cache_usage_options`.
->>>>>>> 7b491e42
 
 ### Public API changes
 * Add rollback_deletion_type_callback to TransactionDBOptions so that write-prepared transactions know whether to issue a Delete or SingleDelete to cancel a previous key written during prior prepare phase. The PR aims to prevent mixing SingleDeletes and Deletes for the same key that can lead to undefined behaviors for write-prepared transactions.
@@ -284,13 +263,10 @@
 * ldb `--try_load_options` default to true if `--db` is specified and not creating a new DB, the user can still explicitly disable that by `--try_load_options=false` (or explicitly enable that by `--try_load_options`).
 * During Flush write or Compaction write/read, the WriteController is used to determine whether DB writes are stalled or slowed down. The priority (Env::IOPriority) can then be determined accordingly and be passed in IOOptions to the file system.
 
-<<<<<<< HEAD
-=======
 ### Performance Improvements
 * Avoid calling malloc_usable_size() in LRU Cache's mutex.
 * Reduce DB mutex holding time when finding obsolete files to delete. When a file is trivial moved to another level, the internal files will be referenced twice internally and sometimes opened twice too. If a deletion candidate file is not the last reference, we need to destroy the reference and close the file but not deleting the file. Right now we determine it by building a set of all live files. With the improvement, we check the file against all live LSM-tree versions instead.
 
->>>>>>> 7b491e42
 ## 7.2.0 (04/15/2022)
 ### Bug Fixes
 * Fixed bug which caused rocksdb failure in the situation when rocksdb was accessible using UNC path
