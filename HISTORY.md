--- conflicted
+++ resolved
@@ -15,11 +15,8 @@
 * LOG Reporting: add reporting capabilities to the WriteController and the WriteBufferManager by saving the Loggers of the dbs which are using them internally and issuing WARN msgs to these Loggers whenever the state of the WC and WBM changes in regards to delaying (#556).
 * Enable speedb features: Use Scoped Pinning Policy in Enable speedb feature (#459).
 * sst_dump: display metaindex_handle and the index_handle's offset and size in footer information (#404).
-<<<<<<< HEAD
 * Added a kUseBaseAddress flag and GetBaseOffset flag to OptionTypeInfo.  If this flag is set and a function is used for processing options, the function is passed the base address of the struct rather than the specific field (#397)
-=======
 * Static Pinning: Set the default for mid-percent capacity threshold in scoped pinning policy to 70 (#689).
->>>>>>> c09402c7
 * db_bench: Add support for individual scoped pinning policy parameters (#687).
 
 ### Bug Fixes
