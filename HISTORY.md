# Speedb Change Log 
<<<<<<< HEAD
* fix UnlockWALStallCleared test in utilities/transactions/transaction_test.cc (#514)
## Blueberry 2.1.0 (10/26/2022)
## New Features
=======
## Unreleased
Based on RocksDB 8.1.1

### Enhancement
* CI: add a workflow for building and publishing jar to maven central (#507)
* LOG: Compaction job traces - report cf name and job id (#511)
* db_stress: Add cost_write_buffer_to_cache flag (#513)
* LOG: Display cf names in rolled logs with their options (#419)
* Log Improvement: Report the name of cf-s whose options are skipped in the log (#520)

### Bug Fix
* CI: fix sanity check to use clang-format 10
* CI: run sanity only once on PRs
* Makefile: Remove pycache artifacts after running gtest-parallel (#495)
* AVX512: fix disabling other optimizations (#489)
* stress test: fix decoding error (#498)
* db_bench and stress: fix WBM initiation (#510)
* Sanitize max_num_parallel_flushes in WBM if 0 (#460)
* WriteController: fix for stop while shutting down (#499)
Also switch to waiting a sec on the CV each time. This is required since a bg error doesn't signal the CV in the WriteController.

### Miscellaneous
* disable failing unit tests and paired bloom filter stress testing
* version: update Speedb patch version to 2.4.1 (#503)

## Speedb v2.4.1 ( 04/19/2023)
### Enhancement
* Add the ability to create any Filter Policy in java (including ribbon filter and the Speedb paired bloom filter) by @mrambacher in #387

### Bug Fix
* Write Flow: Reduce debug log size. Note: the write flow is still experimental in this release (#461) by @ayulas in #472

## Ephedra v2.4.0 (04/05/2023)
### New Features
* New beezcli: Interactive CLI that offers data access and admin commands by @ofriedma in #427
* Global delayed write rate: manage the delayed write rate across multiple CFs/databases by @Yuval-Ariel in #392
* New write flow: Major improvement of writing while reading. Note: This feature is experimental and it consumes slightly more memory in this release by @ayulas in #445

### Enhancements
* Skip expired object while using DBWithTtl by @ofriedma in #403

### Bug Fixes
* Dynamic delay writes: fix pending bytes rate calculation by @Yuval-Ariel in #451
* Global delay write: check again credits under mutex by @Yuval-Ariel in #438

### Miscellaneous
* Add back accidental revert in DropRandomUnsyncedData by @mrambacher in #402
* Add speedb licenses to code by @ofriedma in #409
* Enforce writing licenses inside a source file by @ofriedma in #410
* Makefile: Use speedb libs in build_size target by @AmnonHanuhov in #399
* Replace uint with unsinged int (Windows Build Failure) (#420) by @udi-speedb in #421
* crashtest: dont reroll skip_list or HashSpdRepFactory by @Yuval-Ariel in #452
* Options: Forward declare WriteBufferManager by @AmnonHanuhov in #433

## Dragon Fruit v2.3.0 (02/15/2023)
Based on RocksDB 7.7.8

### New Features
* New Live configuration changes: support changing immutable options on the fly by @mrambacher in #294

### Enhancements
* Improved performance while using the sorted-hash memtable (#298) by @ayulas in #299
* Added prints and query option of Index size per CF - LRU Cache Only (#338) by @udi-speedb in #368
* Add F_BARRIERFSYNC for Sync operations on MacOS (addresses the issue raised in rocksdb#11035) by @mrambacher in #319
* Paired-Bloom-Filter: Balancing rounding to batches between the bottom-most level and other levels by @noamhaham in #371
* db_bench: recreate only specified DBs in a group of benchmarks by @andy-byers in #370
* Use a NoSyncFileSystem to skip Sync/FSync to reduce test times ( based on RocksDB PR 9545) by @mrambacher in #380

### Bug Fixes
* Delayed Writes: fix L0 calc bug by @Yuval-Ariel in #311
* util: Fixed compilation failure on Fedora 35 with gcc 11.2.1 and gflag 2.2.2  by @AmnonHanuhov in #396
* Fixed compilation failure on windows  by @ayulas in #384
* Fixed compilation issues on Mac by @mrambacher in #393
* Use the Test Name for the dbname when running unit tests by @mrambacher in #353

### Miscellaneous
* Added Speedb is awesome example to the getting started section by @RoyBenMoshe in #382
* unit tests: fix CompactionServiceTest.RemoteEventListener (#314) by @Yuval-Ariel in #354
* Artifacts check tool - readme file was updated by @RoyBenMoshe in #293
* Don't use AVX512 with asan by @Yuval-Ariel in #398


## Speedb v2.2.1 (01/30/2023)
Based on RocksDB 7.7.8

### Bug Fixes
* Delayed Writes: fixed L0 calculation bug by @Yuval-Ariel in #311

### Miscellaneous
* Added WBM's cache info to the log (#312) by @udi-speedb in #313
* db_bench: set db_bench defaults to Speedb (#61) by @Yuval-Ariel in #322
* build: remove the dependency on GNU Parallel for running unit tests by @AmnonHanuhov in #243

## Coconut v2.2.0 (12/22/2022)
Based on RocksDB 7.7.3

### New Features
* Proactive flushes for better resources utilization by @udi-speedb #185
* Dynamic delayed write mechanism for consistent performance by @Yuval-Ariel in #281

### Enhancements 
* Paired block bloom: Removed the bits-per-key limitation for better results by @udi-speedb in #163
* Allow running multiple benchmark, each with its own configuration by @udi-speedb in #250
* db_bench: Support '--groups' in addition to '-groups' (#283) by @udi-speedb in #295
* db_stress enhancement: Support control over WBM's allow_stall by @udi-speedb in #289
* Shorten latency while switch generic memtable by @ayulas in #297

### Bug Fixes
* db_bench: bug fix inserted in #200 (#263) by @Yuval-Ariel in #265
* db_bench: ErrorExit from static func bug (#277) by @Yuval-Ariel in #278
* Proactive Flushes: compilation warnings fix (#304) by @Yuval-Ariel in #307

### Miscellaneous
Added info to the log file for artifact testing by @RoyBenMoshe in #286
Disable LoadCustomizableTest.LoadMemTableRepFactoryTest (#303) by @ayulas in #305

## Speedb v2.1.1 (11/15/2022)
### Bug Fixes
* Shorten latency while switch memtable (#14)
* Fixed a crash that occurred when using the hash memtable. (#98)
* memtable_list: avoid rolling back memtable flush on CF drop (#144)
* crashtest: fix 0 value of data_block_hash_table_util_ratio (#214)
* deletefile_test: fix breakage caused by the compaction threads change (#218)
* cmake: clean up on successful runs and randomise test scheduling (#202)
* build: add a version build-tag for non-release builds (#156)
* build: support ccache and sccache in the Makefile build (#170)
* docs: fix instructions for building Speedb in README.md and INSTALL.md
* readme typo fix by @azmisaquib (#223)
* build_version: apply the build tag to the Speedb version string (#231)
* build: correctly handle merge commits when calculating a build tag (#207)
* db_test2: fix BackgroundPurgeTest (#236)
* Update HISTORY.md (#239)
* db_bench: Fix a bug when destructing a Benchmark with multiple db-s (#234)
* db_bench: add benchmark - seektodeletedranges (#201)


## Blueberry v2.1.0 (10/26/2022) 
Based on RocksDB 7.2.2
### New Features
>>>>>>> 5bcecf0d
* Added new Paired bloom filter that reduces false positive rate with the same performance and memory. In some configurations, the memory consumption is even reduced by up to 30%.
Note: Paired bloom filter is recommended to use when the number of bits per key is larger than 10. (#54)
* Added Plugin Tests to builds (#143)

### Enhancements
* The default value for the number of compaction threads has changed to 8 (#194)
* An infrastructure addition for a future feature: added API to retrieve the amount of immutable memory that can be freed. (#113)
* cmake: allow running the tests in parallel like in the Makefile (#103)
* build: fix the java test target dependencies (#129)
* flush_job: do not roll back memtable flush on CF drop and DB shutdown (#127)
* When background purges are used, set their priority to low instead of high, (#151)
* Added db_bench option to change the parameter: avoid_unnecessary_blocking_io (#184)
* Allow construction of Filter Policy from uri to the tools (#83)

### Miscellaneous
* Remove the GPL as an alternative license (#119)
* Fix shell tab-completions in makefile (#148)
* Added Speedb change-log to the HISTORY.md file (#189)
* makefile: rework the dependency graph for faster test runs startup (#175)
* Change the name of the output artifacts to Speedb (#66)


## Apricot v2.0.0 (08/04/2022)
Based on RocksDB 7.2.2 
### New Features
* Added a new hash based memtable that supports concurrent reads and writes
* Added ability to create MemTableFactory from URI/string to tools

### Bug Fixes
* Avoid comparing Status using == as it compares only status codes. The comparison breaks when comparing against status::NoSpace() since it has a status code of `Code::kIOError` and only a subcode of `SubCode::kNoSpace`
* Fixed snapshots leak in optimistic_transaction_example: whenever the example is run under ASan, snapshots are acquired but not released, resulting in a memory leak error.
* ldb: fix get to print the entire value
* db_bench: fix Rocksdb bug of last_ref assertion. Test fails to delete multi-dbs correctly.
* db_bench: fix SeekRandom and ReadRandomWriteRandom to work on all CFs instead of the default
* db_bench to report accurate response time when using rate limit 
* db_test: add test for - forward the incomplete status on no_io (https://github.com/facebook/rocksdb/pull/8485) 
* CMake: use the old plugin infra and add support for *_FUNC* registration

## Miscellaneous
* LOG: Print write_buffer_manager size to LOG
* LOG: change log header to SpeeDB
* LOG & db_bench: metadata_cache_options - print to LOG and support its configuration in db_bench
* db_impl: use unique_ptr in DBImpl::Open for nicer memory management
* Explicitly compare the SuperVersion pointer in column_family
* Rename rocksdb threads to speedb
* Add a version number to Speedb builds
* Clang-Format: Do not include third-party code as any changes are either version updates or fixes.
* Git: add clangd cache to .gitignore


# Rocksdb Change Log
## 8.1.1 (04/06/2023)
### Bug Fixes
* In the DB::VerifyFileChecksums API, ensure that file system reads of SST files are equal to the readahead_size in ReadOptions, if specified. Previously, each read was 2x the readahead_size.

## 8.1.0 (03/18/2023)
### Behavior changes
* Compaction output file cutting logic now considers range tombstone start keys. For example, SST partitioner now may receive ParitionRequest for range tombstone start keys.
* If the async_io ReadOption is specified for MultiGet or NewIterator on a platform that doesn't support IO uring, the option is ignored and synchronous IO is used.

### Bug Fixes
* Fixed an issue for backward iteration when user defined timestamp is enabled in combination with BlobDB.
* Fixed a couple of cases where a Merge operand encountered during iteration wasn't reflected in the `internal_merge_count` PerfContext counter.
* Fixed a bug in CreateColumnFamilyWithImport()/ExportColumnFamily() which did not support range tombstones (#11252).
* Fixed a bug where an excluded column family from an atomic flush contains unflushed data that should've been included in this atomic flush (i.e, data of seqno less than the max seqno of this atomic flush), leading to potential data loss in this excluded column family when `WriteOptions::disableWAL == true` (#11148).

### New Features
* Add statistics rocksdb.secondary.cache.filter.hits, rocksdb.secondary.cache.index.hits, and rocksdb.secondary.cache.filter.hits
* Added a new PerfContext counter `internal_merge_point_lookup_count` which tracks the number of Merge operands applied while serving point lookup queries.
* Add new statistics rocksdb.table.open.prefetch.tail.read.bytes, rocksdb.table.open.prefetch.tail.{miss|hit}
* Add support for SecondaryCache with HyperClockCache (`HyperClockCacheOptions` inherits `secondary_cache` option from `ShardedCacheOptions`)
* Add new db properties `rocksdb.cf-write-stall-stats`, `rocksdb.db-write-stall-stats`and APIs to examine them in a structured way. In particular, users of `GetMapProperty()` with property `kCFWriteStallStats`/`kDBWriteStallStats` can now use the functions in `WriteStallStatsMapKeys` to find stats in the map.

### Public API Changes
* Changed various functions and features in `Cache` that are mostly relevant to custom implementations or wrappers. Especially, asychronous lookup functionality is moved from `Lookup()` to a new `StartAsyncLookup()` function.

## 8.0.0 (02/19/2023)
### Behavior changes
* `ReadOptions::verify_checksums=false` disables checksum verification for more reads of non-`CacheEntryRole::kDataBlock` blocks.
* In case of scan with async_io enabled, if posix doesn't support IOUring, Status::NotSupported error will be returned to the users. Initially that error was swallowed and reads were switched to synchronous reads.

### Bug Fixes
* Fixed a data race on `ColumnFamilyData::flush_reason` caused by concurrent flushes.
* Fixed an issue in `Get` and `MultiGet` when user-defined timestamps is enabled in combination with BlobDB.
* Fixed some atypical behaviors for `LockWAL()` such as allowing concurrent/recursive use and not expecting `UnlockWAL()` after non-OK result. See API comments.
* Fixed a feature interaction bug where for blobs `GetEntity` would expose the blob reference instead of the blob value.
* Fixed `DisableManualCompaction()` and `CompactRangeOptions::canceled` to cancel compactions even when they are waiting on conflicting compactions to finish
* Fixed a bug in which a successful `GetMergeOperands()` could transiently return `Status::MergeInProgress()`
* Return the correct error (Status::NotSupported()) to MultiGet caller when ReadOptions::async_io flag is true and IO uring is not enabled. Previously, Status::Corruption() was being returned when the actual failure was lack of async IO support.
* Fixed a bug in DB open/recovery from a compressed WAL that was caused due to incorrect handling of certain record fragments with the same offset within a WAL block.

### Feature Removal
* Remove RocksDB Lite.
* The feature block_cache_compressed is removed. Statistics related to it are removed too.
* Remove deprecated Env::LoadEnv(). Use Env::CreateFromString() instead.
* Remove deprecated FileSystem::Load(). Use FileSystem::CreateFromString() instead.
* Removed the deprecated version of these utility functions and the corresponding Java bindings: `LoadOptionsFromFile`, `LoadLatestOptions`, `CheckOptionsCompatibility`.
* Remove the FactoryFunc from the LoadObject method from the Customizable helper methods.

### Public API Changes
* Moved rarely-needed Cache class definition to new advanced_cache.h, and added a CacheWrapper class to advanced_cache.h. Minor changes to SimCache API definitions.
* Completely removed the following deprecated/obsolete statistics: the tickers `BLOCK_CACHE_INDEX_BYTES_EVICT`, `BLOCK_CACHE_FILTER_BYTES_EVICT`, `BLOOM_FILTER_MICROS`, `NO_FILE_CLOSES`, `STALL_L0_SLOWDOWN_MICROS`, `STALL_MEMTABLE_COMPACTION_MICROS`, `STALL_L0_NUM_FILES_MICROS`, `RATE_LIMIT_DELAY_MILLIS`, `NO_ITERATORS`, `NUMBER_FILTERED_DELETES`, `WRITE_TIMEDOUT`, `BLOB_DB_GC_NUM_KEYS_OVERWRITTEN`, `BLOB_DB_GC_NUM_KEYS_EXPIRED`, `BLOB_DB_GC_BYTES_OVERWRITTEN`, `BLOB_DB_GC_BYTES_EXPIRED`, `BLOCK_CACHE_COMPRESSION_DICT_BYTES_EVICT` as well as the histograms `STALL_L0_SLOWDOWN_COUNT`, `STALL_MEMTABLE_COMPACTION_COUNT`, `STALL_L0_NUM_FILES_COUNT`, `HARD_RATE_LIMIT_DELAY_COUNT`, `SOFT_RATE_LIMIT_DELAY_COUNT`, `BLOB_DB_GC_MICROS`, and `NUM_DATA_BLOCKS_READ_PER_LEVEL`. Note that as a result, the C++ enum values of the still supported statistics have changed. Developers are advised to not rely on the actual numeric values.
* Deprecated IngestExternalFileOptions::write_global_seqno and change default to false. This option only needs to be set to true to generate a DB compatible with RocksDB versions before 5.16.0.
* Remove deprecated APIs `GetColumnFamilyOptionsFrom{Map|String}(const ColumnFamilyOptions&, ..)`, `GetDBOptionsFrom{Map|String}(const DBOptions&, ..)`, `GetBlockBasedTableOptionsFrom{Map|String}(const BlockBasedTableOptions& table_options, ..)` and ` GetPlainTableOptionsFrom{Map|String}(const PlainTableOptions& table_options,..)`.
* Added a subcode of `Status::Corruption`, `Status::SubCode::kMergeOperatorFailed`, for users to identify corruption failures originating in the merge operator, as opposed to RocksDB's internally identified data corruptions

### Build Changes
* The `make` build now builds a shared library by default instead of a static library. Use `LIB_MODE=static` to override.

### New Features
* Compaction filters are now supported for wide-column entities by means of the `FilterV3` API. See the comment of the API for more details.
* Added `do_not_compress_roles` to `CompressedSecondaryCacheOptions` to disable compression on certain kinds of block. Filter blocks are now not compressed by CompressedSecondaryCache by default.
* Added a new `MultiGetEntity` API that enables batched wide-column point lookups. See the API comments for more details.

## 7.10.0 (01/23/2023)
### Behavior changes
* Make best-efforts recovery verify SST unique ID before Version construction (#10962)
* Introduce `epoch_number` and sort L0 files by `epoch_number` instead of `largest_seqno`. `epoch_number` represents the order of a file being flushed or ingested/imported. Compaction output file will be assigned with the minimum `epoch_number` among input files'. For L0, larger `epoch_number` indicates newer L0 file.

### Bug Fixes
* Fixed a regression in iterator where range tombstones after `iterate_upper_bound` is processed.
* Fixed a memory leak in MultiGet with async_io read option, caused by IO errors during table file open
* Fixed a bug that multi-level FIFO compaction deletes one file in non-L0 even when `CompactionOptionsFIFO::max_table_files_size` is no exceeded since #10348 or 7.8.0.
* Fixed a bug caused by `DB::SyncWAL()` affecting `track_and_verify_wals_in_manifest`. Without the fix, application may see "open error: Corruption: Missing WAL with log number" while trying to open the db. The corruption is a false alarm but prevents DB open (#10892).
* Fixed a BackupEngine bug in which RestoreDBFromLatestBackup would fail if the latest backup was deleted and there is another valid backup available.
* Fix L0 file misorder corruption caused by ingesting files of overlapping seqnos with memtable entries' through introducing `epoch_number`. Before the fix, `force_consistency_checks=true` may catch the corruption before it's exposed to readers, in which case writes returning `Status::Corruption` would be expected. Also replace the previous incomplete fix (#5958) to the same corruption with this new and more complete fix.
* Fixed a bug in LockWAL() leading to re-locking mutex (#11020).
* Fixed a heap use after free bug in async scan prefetching when the scan thread and another thread try to read and load the same seek block into cache.
* Fixed a heap use after free in async scan prefetching if dictionary compression is enabled, in which case sync read of the compression dictionary gets mixed with async prefetching
* Fixed a data race bug of `CompactRange()` under `change_level=true` acts on overlapping range with an ongoing file ingestion for level compaction. This will either result in overlapping file ranges corruption at a certain level caught by `force_consistency_checks=true` or protentially two same keys both with seqno 0 in two different levels (i.e, new data ends up in lower/older level). The latter will be caught by assertion in debug build but go silently and result in read returning wrong result in release build. This fix is general so it also replaced previous fixes to a similar problem for `CompactFiles()` (#4665), general `CompactRange()` and auto compaction (commit 5c64fb6 and 87dfc1d).
* Fixed a bug in compaction output cutting where small output files were produced due to TTL file cutting states were not being updated (#11075).

### New Features
* When an SstPartitionerFactory is configured, CompactRange() now automatically selects for compaction any files overlapping a partition boundary that is in the compaction range, even if no actual entries are in the requested compaction range. With this feature, manual compaction can be used to (re-)establish SST partition points when SstPartitioner changes, without a full compaction.
* Add BackupEngine feature to exclude files from backup that are known to be backed up elsewhere, using `CreateBackupOptions::exclude_files_callback`. To restore the DB, the excluded files must be provided in alternative backup directories using `RestoreOptions::alternate_dirs`.

### Public API Changes
* Substantial changes have been made to the Cache class to support internal development goals. Direct use of Cache class members is discouraged and further breaking modifications are expected in the future. SecondaryCache has some related changes and implementations will need to be updated. (Unlike Cache, SecondaryCache is still intended to support user implementations, and disruptive changes will be avoided.) (#10975)
* Add `MergeOperationOutput::op_failure_scope` for merge operator users to control the blast radius of merge operator failures. Existing merge operator users do not need to make any change to preserve the old behavior

### Performance Improvements
* Updated xxHash source code, which should improve kXXH3 checksum speed, at least on ARM (#11098).
* Improved CPU efficiency of DB reads, from block cache access improvements (#10975).

## 7.9.0 (11/21/2022)
### Performance Improvements
* Fixed an iterator performance regression for delete range users when scanning through a consecutive sequence of range tombstones (#10877).

### Bug Fixes
* Fix memory corruption error in scans if async_io is enabled. Memory corruption happened if there is IOError while reading the data leading to empty buffer and other buffer already in progress of async read goes again for reading.
* Fix failed memtable flush retry bug that could cause wrongly ordered updates, which would surface to writers as `Status::Corruption` in case of `force_consistency_checks=true` (default). It affects use cases that enable both parallel flush (`max_background_flushes > 1` or `max_background_jobs >= 8`) and non-default memtable count (`max_write_buffer_number > 2`).
* Fixed an issue where the `READ_NUM_MERGE_OPERANDS` ticker was not updated when the base key-value or tombstone was read from an SST file.
* Fixed a memory safety bug when using a SecondaryCache with `block_cache_compressed`. `block_cache_compressed` no longer attempts to use SecondaryCache features.
* Fixed a regression in scan for async_io. During seek, valid buffers were getting cleared causing a regression.
* Tiered Storage: fixed excessive keys written to penultimate level in non-debug builds.

### New Features
* Add basic support for user-defined timestamp to Merge (#10819).
* Add stats for ReadAsync time spent and async read errors.
* Basic support for the wide-column data model is now available. Wide-column entities can be stored using the `PutEntity` API, and retrieved using `GetEntity` and the new `columns` API of iterator. For compatibility, the classic APIs `Get` and `MultiGet`, as well as iterator's `value` API return the value of the anonymous default column of wide-column entities; also, `GetEntity` and iterator's `columns` return any plain key-values in the form of an entity which only has the anonymous default column. `Merge` (and `GetMergeOperands`) currently also apply to the default column; any other columns of entities are unaffected by `Merge` operations. Note that some features like compaction filters, transactions, user-defined timestamps, and the SST file writer do not yet support wide-column entities; also, there is currently no `MultiGet`-like API to retrieve multiple entities at once. We plan to gradually close the above gaps and also implement new features like column-level operations (e.g. updating or querying only certain columns of an entity).
* Marked HyperClockCache as a production-ready alternative to LRUCache for the block cache. HyperClockCache greatly improves hot-path CPU efficiency under high parallel load or high contention, with some documented caveats and limitations. As much as 4.5x higher ops/sec vs. LRUCache has been seen in db_bench under high parallel load.
* Add periodic diagnostics to info_log (LOG file) for HyperClockCache block cache if performance is degraded by bad `estimated_entry_charge` option.

### Public API Changes
* Marked `block_cache_compressed` as a deprecated feature. Use SecondaryCache instead.
* Added a `SecondaryCache::InsertSaved()` API, with default implementation depending on `Insert()`. Some implementations might need to add a custom implementation of `InsertSaved()`. (Details in API comments.)

## 7.8.0 (10/22/2022)
### New Features
* `DeleteRange()` now supports user-defined timestamp.
* Provide support for async_io with tailing iterators when ReadOptions.tailing is enabled during scans.
* Tiered Storage: allow data moving up from the last level to the penultimate level if the input level is penultimate level or above.
* Added `DB::Properties::kFastBlockCacheEntryStats`, which is similar to `DB::Properties::kBlockCacheEntryStats`, except returns cached (stale) values in more cases to reduce overhead.
* FIFO compaction now supports migrating from a multi-level DB via DB::Open(). During the migration phase, FIFO compaction picker will:
* picks the sst file with the smallest starting key in the bottom-most non-empty level.
* Note that during the migration phase, the file purge order will only be an approximation of "FIFO" as files in lower-level might sometime contain newer keys than files in upper-level.
* Added an option `ignore_max_compaction_bytes_for_input` to ignore max_compaction_bytes limit when adding files to be compacted from input level. This should help reduce write amplification. The option is enabled by default.
* Tiered Storage: allow data moving up from the last level even if it's a last level only compaction, as long as the penultimate level is empty.
* Add a new option IOOptions.do_not_recurse that can be used by underlying file systems to skip recursing through sub directories and list only files in GetChildren API.
* Add option `preserve_internal_time_seconds` to preserve the time information for the latest data. Which can be used to determine the age of data when `preclude_last_level_data_seconds` is enabled. The time information is attached with SST in table property `rocksdb.seqno.time.map` which can be parsed by tool ldb or sst_dump.

### Bug Fixes
* Fix a bug in io_uring_prep_cancel in AbortIO API for posix which expects sqe->addr to match with read request submitted and wrong paramter was being passed.
* Fixed a regression in iterator performance when the entire DB is a single memtable introduced in #10449. The fix is in #10705 and #10716.
* Fixed an optimistic transaction validation bug caused by DBImpl::GetLatestSequenceForKey() returning non-latest seq for merge (#10724).
* Fixed a bug in iterator refresh which could segfault for DeleteRange users (#10739).
* Fixed a bug causing manual flush with `flush_opts.wait=false` to stall when database has stopped all writes (#10001).
* Fixed a bug in iterator refresh that was not freeing up SuperVersion, which could cause excessive resource pinniung (#10770).
* Fixed a bug where RocksDB could be doing compaction endlessly when allow_ingest_behind is true and the bottommost level is not filled (#10767).
* Fixed a memory safety bug in experimental HyperClockCache (#10768)
* Fixed some cases where `ldb update_manifest` and `ldb unsafe_remove_sst_file` are not usable because they were requiring the DB files to match the existing manifest state (before updating the manifest to match a desired state).

### Performance Improvements
* Try to align the compaction output file boundaries to the next level ones, which can reduce more than 10% compaction load for the default level compaction. The feature is enabled by default, to disable, set `AdvancedColumnFamilyOptions.level_compaction_dynamic_file_size` to false. As a side effect, it can create SSTs larger than the target_file_size (capped at 2x target_file_size) or smaller files.
* Improve RoundRobin TTL compaction, which is going to be the same as normal RoundRobin compaction to move the compaction cursor.
* Fix a small CPU regression caused by a change that UserComparatorWrapper was made Customizable, because Customizable itself has small CPU overhead for initialization.

### Behavior Changes
* Sanitize min_write_buffer_number_to_merge to 1 if atomic flush is enabled to prevent unexpected data loss when WAL is disabled in a multi-column-family setting (#10773).
* With periodic stat dumper waits up every options.stats_dump_period_sec seconds, it won't dump stats for a CF if it has no change in the period, unless 7 periods have been skipped.
* Only periodic stats dumper triggered by options.stats_dump_period_sec will update stats interval. Ones triggered by DB::GetProperty() will not update stats interval and will report based on an interval since the last time stats dump period.

### Public API changes
* Make kXXH3 checksum the new default, because it is faster on common hardware, especially with kCRC32c affected by a performance bug in some versions of clang (https://github.com/facebook/rocksdb/issues/9891). DBs written with this new setting can be read by RocksDB 6.27 and newer.
* Refactor the classes, APIs and data structures for block cache tracing to allow a user provided trace writer to be used. Introduced an abstract BlockCacheTraceWriter class that takes a structured BlockCacheTraceRecord. The BlockCacheTraceWriter implementation can then format and log the record in whatever way it sees fit. The default BlockCacheTraceWriterImpl does file tracing using a user provided TraceWriter. More details in rocksdb/includb/block_cache_trace_writer.h.

## 7.7.0 (09/18/2022)
### Bug Fixes
* Fixed a hang when an operation such as `GetLiveFiles` or `CreateNewBackup` is asked to trigger and wait for memtable flush on a read-only DB. Such indirect requests for memtable flush are now ignored on a read-only DB.
* Fixed bug where `FlushWAL(true /* sync */)` (used by `GetLiveFilesStorageInfo()`, which is used by checkpoint and backup) could cause parallel writes at the tail of a WAL file to never be synced.
* Fix periodic_task unable to re-register the same task type, which may cause `SetOptions()` fail to update periodical_task time like: `stats_dump_period_sec`, `stats_persist_period_sec`.
* Fixed a bug in the rocksdb.prefetched.bytes.discarded stat. It was counting the prefetch buffer size, rather than the actual number of bytes discarded from the buffer.
* Fix bug where the directory containing CURRENT can left unsynced after CURRENT is updated to point to the latest MANIFEST, which leads to risk of unsync data loss of CURRENT.
* Update rocksdb.multiget.io.batch.size stat in non-async MultiGet as well.
* Fix a bug in key range overlap checking with concurrent compactions when user-defined timestamp is enabled. User-defined timestamps should be EXCLUDED when checking if two ranges overlap.
* Fixed a bug where the blob cache prepopulating logic did not consider the secondary cache (see #10603).
* Fixed the rocksdb.num.sst.read.per.level, rocksdb.num.index.and.filter.blocks.read.per.level and rocksdb.num.level.read.per.multiget stats in the MultiGet coroutines

### Public API changes
* Add `rocksdb_column_family_handle_get_id`, `rocksdb_column_family_handle_get_name` to get name, id of column family in C API
* Add a new stat rocksdb.async.prefetch.abort.micros to measure time spent waiting for async prefetch reads to abort

### Java API Changes
* Add CompactionPriority.RoundRobin.
* Revert to using the default metadata charge policy when creating an LRU cache via the Java API.

### Behavior Change
* DBOptions::verify_sst_unique_id_in_manifest is now an on-by-default feature that verifies SST file identity whenever they are opened by a DB, rather than only at DB::Open time.
* Right now, when the option migration tool (OptionChangeMigration()) migrates to FIFO compaction, it compacts all the data into one single SST file and move to L0. This might create a problem for some users: the giant file may be soon deleted to satisfy max_table_files_size, and might cayse the DB to be almost empty. We change the behavior so that the files are cut to be smaller, but these files might not follow the data insertion order. With the change, after the migration, migrated data might not be dropped by insertion order by FIFO compaction.
* When a block is firstly found from `CompressedSecondaryCache`, we just insert a dummy block into the primary cache and don’t erase the block from `CompressedSecondaryCache`. A standalone handle is returned to the caller. Only if the block is found again from `CompressedSecondaryCache` before the dummy block is evicted, we erase the block from `CompressedSecondaryCache` and insert it into the primary cache.
* When a block is firstly evicted from the primary cache to `CompressedSecondaryCache`, we just insert a dummy block in `CompressedSecondaryCache`. Only if it is evicted again before the dummy block is evicted from the cache, it is treated as a hot block and is inserted into `CompressedSecondaryCache`.
* Improved the estimation of memory used by cached blobs by taking into account the size of the object owning the blob value and also the allocator overhead if `malloc_usable_size` is available (see #10583).
* Blob values now have their own category in the cache occupancy statistics, as opposed to being lumped into the "Misc" bucket (see #10601).
* Change the optimize_multiget_for_io experimental ReadOptions flag to default on.

### New Features
*  RocksDB does internal auto prefetching if it notices 2 sequential reads if readahead_size is not specified. New option `num_file_reads_for_auto_readahead` is added in BlockBasedTableOptions which indicates after how many sequential reads internal auto prefetching should be start (default is 2).
* Added new perf context counters `block_cache_standalone_handle_count`, `block_cache_real_handle_count`,`compressed_sec_cache_insert_real_count`, `compressed_sec_cache_insert_dummy_count`, `compressed_sec_cache_uncompressed_bytes`, and `compressed_sec_cache_compressed_bytes`.
* Memory for blobs which are to be inserted into the blob cache is now allocated using the cache's allocator (see #10628 and #10647).
* HyperClockCache is an experimental, lock-free Cache alternative for block cache that offers much improved CPU efficiency under high parallel load or high contention, with some caveats. As much as 4.5x higher ops/sec vs. LRUCache has been seen in db_bench under high parallel load.
* `CompressedSecondaryCacheOptions::enable_custom_split_merge` is added for enabling the custom split and merge feature, which split the compressed value into chunks so that they may better fit jemalloc bins.

### Performance Improvements
* Iterator performance is improved for `DeleteRange()` users. Internally, iterator will skip to the end of a range tombstone when possible, instead of looping through each key and check individually if a key is range deleted.
* Eliminated some allocations and copies in the blob read path. Also, `PinnableSlice` now only points to the blob value and pins the backing resource (cache entry or buffer) in all cases, instead of containing a copy of the blob value. See #10625 and #10647.
* In case of scans with async_io enabled, few optimizations have been added to issue more asynchronous requests in parallel in order to avoid synchronous prefetching.
* `DeleteRange()` users should see improvement in get/iterator performance from mutable memtable (see #10547).

## 7.6.0 (08/19/2022)
### New Features
* Added `prepopulate_blob_cache` to ColumnFamilyOptions. If enabled, prepopulate warm/hot blobs which are already in memory into blob cache at the time of flush. On a flush, the blob that is in memory (in memtables) get flushed to the device. If using Direct IO, additional IO is incurred to read this blob back into memory again, which is avoided by enabling this option. This further helps if the workload exhibits high temporal locality, where most of the reads go to recently written data. This also helps in case of the remote file system since it involves network traffic and higher latencies.
* Support using secondary cache with the blob cache. When creating a blob cache, the user can set a secondary blob cache by configuring `secondary_cache` in LRUCacheOptions.
* Charge memory usage of blob cache when the backing cache of the blob cache and the block cache are different. If an operation reserving memory for blob cache exceeds the avaible space left in the block cache at some point (i.e, causing a cache full under `LRUCacheOptions::strict_capacity_limit` = true), creation will fail with `Status::MemoryLimit()`. To opt in this feature, enable charging `CacheEntryRole::kBlobCache` in `BlockBasedTableOptions::cache_usage_options`.
* Improve subcompaction range partition so that it is likely to be more even. More evenly distribution of subcompaction will improve compaction throughput for some workloads. All input files' index blocks to sample some anchor key points from which we pick positions to partition the input range. This would introduce some CPU overhead in compaction preparation phase, if subcompaction is enabled, but it should be a small fraction of the CPU usage of the whole compaction process. This also brings a behavier change: subcompaction number is much more likely to maxed out than before.
* Add CompactionPri::kRoundRobin, a compaction picking mode that cycles through all the files with a compact cursor in a round-robin manner. This feature is available since 7.5.
* Provide support for subcompactions for user_defined_timestamp.
* Added an option `memtable_protection_bytes_per_key` that turns on memtable per key-value checksum protection. Each memtable entry will be suffixed by a checksum that is computed during writes, and verified in reads/compaction. Detected corruption will be logged and with corruption status returned to user.
* Added a blob-specific cache priority level - bottom level. Blobs are typically lower-value targets for caching than data blocks, since 1) with BlobDB, data blocks containing blob references conceptually form an index structure which has to be consulted before we can read the blob value, and 2) cached blobs represent only a single key-value, while cached data blocks generally contain multiple KVs. The user can specify the new option `low_pri_pool_ratio` in `LRUCacheOptions` to configure the ratio of capacity reserved for low priority cache entries (and therefore the remaining ratio is the space reserved for the bottom level), or configuring the new argument `low_pri_pool_ratio` in `NewLRUCache()` to achieve the same effect.

### Public API changes
* Removed Customizable support for RateLimiter and removed its CreateFromString() and Type() functions.
* `CompactRangeOptions::exclusive_manual_compaction` is now false by default. This ensures RocksDB does not introduce artificial parallelism limitations by default.
* Tiered Storage: change `bottommost_temperture` to `last_level_temperture`. The old option name is kept only for migration, please use the new option. The behavior is changed to apply temperature for the `last_level` SST files only.
* Added a new experimental ReadOption flag called optimize_multiget_for_io, which when set attempts to reduce MultiGet latency by spawning coroutines for keys in multiple levels.

### Bug Fixes
* Fix a bug starting in 7.4.0 in which some fsync operations might be skipped in a DB after any DropColumnFamily on that DB, until it is re-opened. This can lead to data loss on power loss. (For custom FileSystem implementations, this could lead to `FSDirectory::Fsync` or `FSDirectory::Close` after the first `FSDirectory::Close`; Also, valgrind could report call to `close()` with `fd=-1`.)
* Fix a bug where `GenericRateLimiter` could revert the bandwidth set dynamically using `SetBytesPerSecond()` when a user configures a structure enclosing it, e.g., using `GetOptionsFromString()` to configure an `Options` that references an existing `RateLimiter` object.
* Fix race conditions in `GenericRateLimiter`.
* Fix a bug in `FIFOCompactionPicker::PickTTLCompaction` where total_size calculating might cause underflow
* Fix data race bug in hash linked list memtable. With this bug, read request might temporarily miss an old record in the memtable in a race condition to the hash bucket.
* Fix a bug that `best_efforts_recovery` may fail to open the db with mmap read.
* Fixed a bug where blobs read during compaction would pollute the cache.
* Fixed a data race in LRUCache when used with a secondary_cache.
* Fixed a bug where blobs read by iterators would be inserted into the cache even with the `fill_cache` read option set to false.
* Fixed the segfault caused by `AllocateData()` in `CompressedSecondaryCache::SplitValueIntoChunks()` and `MergeChunksIntoValueTest`.
* Fixed a bug in BlobDB where a mix of inlined and blob values could result in an incorrect value being passed to the compaction filter (see #10391).
* Fixed a memory leak bug in stress tests caused by `FaultInjectionSecondaryCache`.

### Behavior Change
* Added checksum handshake during the copying of decompressed WAL fragment. This together with #9875, #10037, #10212, #10114 and #10319 provides end-to-end integrity protection for write batch during recovery.
* To minimize the internal fragmentation caused by the variable size of the compressed blocks in `CompressedSecondaryCache`, the original block is split according to the jemalloc bin size in `Insert()` and then merged back in `Lookup()`.
* PosixLogger is removed and by default EnvLogger will be used for info logging. The behavior of the two loggers should be very similar when using the default Posix Env.
* Remove [min|max]_timestamp from VersionEdit for now since they are not tracked in MANIFEST anyway but consume two empty std::string (up to 64 bytes) for each file. Should they be added back in the future, we should store them more compactly.
* Improve universal tiered storage compaction picker to avoid extra major compaction triggered by size amplification. If `preclude_last_level_data_seconds` is enabled, the size amplification is calculated within non last_level data only which skip the last level and use the penultimate level as the size base.
* If an error is hit when writing to a file (append, sync, etc), RocksDB is more strict with not issuing more operations to it, except closing the file, with exceptions of some WAL file operations in error recovery path.
* A `WriteBufferManager` constructed with `allow_stall == false` will no longer trigger write stall implicitly by thrashing until memtable count limit is reached. Instead, a column family can continue accumulating writes while that CF is flushing, which means memory may increase. Users who prefer stalling writes must now explicitly set `allow_stall == true`.
* Add `CompressedSecondaryCache` into the stress tests.
* Block cache keys have changed, which will cause any persistent caches to miss between versions.

### Performance Improvements
* Instead of constructing `FragmentedRangeTombstoneList` during every read operation, it is now constructed once and stored in immutable memtables. This improves speed of querying range tombstones from immutable memtables.
* When using iterators with the integrated BlobDB implementation, blob cache handles are now released immediately when the iterator's position changes.
* MultiGet can now do more IO in parallel by reading data blocks from SST files in multiple levels, if the optimize_multiget_for_io ReadOption flag is set.

## 7.5.0 (07/15/2022)
### New Features
* Mempurge option flag `experimental_mempurge_threshold` is now a ColumnFamilyOptions and can now be dynamically configured using `SetOptions()`.
* Support backward iteration when `ReadOptions::iter_start_ts` is set.
* Provide support for ReadOptions.async_io with direct_io to improve Seek latency by using async IO to parallelize child iterator seek and doing asynchronous prefetching on sequential scans.
* Added support for blob caching in order to cache frequently used blobs for BlobDB.
  * User can configure the new ColumnFamilyOptions `blob_cache` to enable/disable blob caching.
  * Either sharing the backend cache with the block cache or using a completely separate cache is supported.
  * A new abstraction interface called `BlobSource` for blob read logic gives all users access to blobs, whether they are in the blob cache, secondary cache, or (remote) storage. Blobs can be potentially read both while handling user reads (`Get`, `MultiGet`, or iterator) and during compaction (while dealing with compaction filters, Merges, or garbage collection) but eventually all blob reads go through `Version::GetBlob` or, for MultiGet, `Version::MultiGetBlob` (and then get dispatched to the interface -- `BlobSource`).
* Add experimental tiered compaction feature `AdvancedColumnFamilyOptions::preclude_last_level_data_seconds`, which makes sure the new data inserted within preclude_last_level_data_seconds won't be placed on cold tier (the feature is not complete).

### Public API changes
* Add metadata related structs and functions in C API, including
  * `rocksdb_get_column_family_metadata()` and `rocksdb_get_column_family_metadata_cf()` to obtain `rocksdb_column_family_metadata_t`.
  * `rocksdb_column_family_metadata_t` and its get functions & destroy function.
  * `rocksdb_level_metadata_t` and its and its get functions & destroy function.
  * `rocksdb_file_metadata_t` and its and get functions & destroy functions.
* Add suggest_compact_range() and suggest_compact_range_cf() to C API.
* When using block cache strict capacity limit (`LRUCache` with `strict_capacity_limit=true`), DB operations now fail with Status code `kAborted` subcode `kMemoryLimit` (`IsMemoryLimit()`) instead of `kIncomplete` (`IsIncomplete()`) when the capacity limit is reached, because Incomplete can mean other specific things for some operations. In more detail, `Cache::Insert()` now returns the updated Status code and this usually propagates through RocksDB to the user on failure.
* NewClockCache calls temporarily return an LRUCache (with similar characteristics as the desired ClockCache). This is because ClockCache is being replaced by a new version (the old one had unknown bugs) but this is still under development.
* Add two functions `int ReserveThreads(int threads_to_be_reserved)` and `int ReleaseThreads(threads_to_be_released)` into `Env` class. In the default implementation, both return 0. Newly added `xxxEnv` class that inherits `Env` should implement these two functions for thread reservation/releasing features.
* Add `rocksdb_options_get_prepopulate_blob_cache` and `rocksdb_options_set_prepopulate_blob_cache` to C API.
* Add `prepopulateBlobCache` and `setPrepopulateBlobCache` to Java API.

### Bug Fixes
* Fix a bug in which backup/checkpoint can include a WAL deleted by RocksDB.
* Fix a bug where concurrent compactions might cause unnecessary further write stalling. In some cases, this might cause write rate to drop to minimum.
* Fix a bug in Logger where if dbname and db_log_dir are on different filesystems, dbname creation would fail wrt to db_log_dir path returning an error and fails to open the DB.
* Fix a CPU and memory efficiency issue introduce by https://github.com/facebook/rocksdb/pull/8336 which made InternalKeyComparator configurable as an unintended side effect.

## Behavior Change
* In leveled compaction with dynamic levelling, level multiplier is not anymore adjusted due to oversized L0. Instead, compaction score is adjusted by increasing size level target by adding incoming bytes from upper levels. This would deprioritize compactions from upper levels if more data from L0 is coming. This is to fix some unnecessary full stalling due to drastic change of level targets, while not wasting write bandwidth for compaction while writes are overloaded.
* For track_and_verify_wals_in_manifest, revert to the original behavior before #10087: syncing of live WAL file is not tracked, and we track only the synced sizes of **closed** WALs. (PR #10330).
* WAL compression now computes/verifies checksum during compression/decompression.

### Performance Improvements
* Rather than doing total sort against all files in a level, SortFileByOverlappingRatio() to only find the top 50 files based on score. This can improve write throughput for the use cases where data is loaded in increasing key order and there are a lot of files in one LSM-tree, where applying compaction results is the bottleneck.
* In leveled compaction, L0->L1 trivial move will allow more than one file to be moved in one compaction. This would allow L0 files to be moved down faster when data is loaded in sequential order, making slowdown or stop condition harder to hit. Also seek L0->L1 trivial move when only some files qualify.
* In leveled compaction, try to trivial move more than one files if possible, up to 4 files or max_compaction_bytes. This is to allow higher write throughput for some use cases where data is loaded in sequential order, where appying compaction results is the bottleneck.

## 7.4.0 (06/19/2022)
### Bug Fixes
* Fixed a bug in calculating key-value integrity protection for users of in-place memtable updates. In particular, the affected users would be those who configure `protection_bytes_per_key > 0` on `WriteBatch` or `WriteOptions`, and configure `inplace_callback != nullptr`.
* Fixed a bug where a snapshot taken during SST file ingestion would be unstable.
* Fixed a bug for non-TransactionDB with avoid_flush_during_recovery = true and TransactionDB where in case of crash, min_log_number_to_keep may not change on recovery and persisting a new MANIFEST with advanced log_numbers for some column families, results in "column family inconsistency" error on second recovery. As a solution, RocksDB will persist the new MANIFEST after successfully syncing the new WAL. If a future recovery starts from the new MANIFEST, then it means the new WAL is successfully synced. Due to the sentinel empty write batch at the beginning, kPointInTimeRecovery of WAL is guaranteed to go after this point. If future recovery starts from the old MANIFEST, it means the writing the new MANIFEST failed. We won't have the "SST ahead of WAL" error.
* Fixed a bug where RocksDB DB::Open() may creates and writes to two new MANIFEST files even before recovery succeeds. Now writes to MANIFEST are persisted only after recovery is successful.
* Fix a race condition in WAL size tracking which is caused by an unsafe iterator access after container is changed.
* Fix unprotected concurrent accesses to `WritableFileWriter::filesize_` by `DB::SyncWAL()` and `DB::Put()` in two write queue mode.
* Fix a bug in WAL tracking. Before this PR (#10087), calling `SyncWAL()` on the only WAL file of the db will not log the event in MANIFEST, thus allowing a subsequent `DB::Open` even if the WAL file is missing or corrupted.
* Fix a bug that could return wrong results with `index_type=kHashSearch` and using `SetOptions` to change the `prefix_extractor`.
* Fixed a bug in WAL tracking with wal_compression. WAL compression writes a kSetCompressionType record which is not associated with any sequence number. As result, WalManager::GetSortedWalsOfType() will skip these WALs and not return them to caller, e.g. Checkpoint, Backup, causing the operations to fail.
* Avoid a crash if the IDENTITY file is accidentally truncated to empty. A new DB ID will be written and generated on Open.
* Fixed a possible corruption for users of `manual_wal_flush` and/or `FlushWAL(true /* sync */)`, together with `track_and_verify_wals_in_manifest == true`. For those users, losing unsynced data (e.g., due to power loss) could make future DB opens fail with a `Status::Corruption` complaining about missing WAL data.
* Fixed a bug in `WriteBatchInternal::Append()` where WAL termination point in write batch was not considered and the function appends an incorrect number of checksums.
* Fixed a crash bug introduced in 7.3.0 affecting users of MultiGet with `kDataBlockBinaryAndHash`.

### Public API changes
* Add new API GetUnixTime in Snapshot class which returns the unix time at which Snapshot is taken.
* Add transaction `get_pinned` and `multi_get` to C API.
* Add two-phase commit support to C API.
* Add `rocksdb_transaction_get_writebatch_wi` and `rocksdb_transaction_rebuild_from_writebatch` to C API.
* Add `rocksdb_options_get_blob_file_starting_level` and `rocksdb_options_set_blob_file_starting_level` to C API.
* Add `blobFileStartingLevel` and `setBlobFileStartingLevel` to Java API.
* Add SingleDelete for DB in C API
* Add User Defined Timestamp in C API.
  * `rocksdb_comparator_with_ts_create` to create timestamp aware comparator
  * Put, Get, Delete, SingleDelete, MultiGet APIs has corresponding timestamp aware APIs with suffix `with_ts`
  * And Add C API's for Transaction, SstFileWriter, Compaction as mentioned [here](https://github.com/facebook/rocksdb/wiki/User-defined-Timestamp-(Experimental))
* The contract for implementations of Comparator::IsSameLengthImmediateSuccessor has been updated to work around a design bug in `auto_prefix_mode`.
* The API documentation for `auto_prefix_mode` now notes some corner cases in which it returns different results than `total_order_seek`, due to design bugs that are not easily fixed. Users using built-in comparators and keys at least the size of a fixed prefix length are not affected.
* Obsoleted the NUM_DATA_BLOCKS_READ_PER_LEVEL stat and introduced the NUM_LEVEL_READ_PER_MULTIGET and MULTIGET_COROUTINE_COUNT stats
* Introduced `WriteOptions::protection_bytes_per_key`, which can be used to enable key-value integrity protection for live updates.

### New Features
* Add FileSystem::ReadAsync API in io_tracing
* Add blob garbage collection parameters `blob_garbage_collection_policy` and `blob_garbage_collection_age_cutoff` to both force-enable and force-disable GC, as well as selectively override age cutoff when using CompactRange.
* Add an extra sanity check in `GetSortedWalFiles()` (also used by `GetLiveFilesStorageInfo()`, `BackupEngine`, and `Checkpoint`) to reduce risk of successfully created backup or checkpoint failing to open because of missing WAL file.
* Add a new column family option `blob_file_starting_level` to enable writing blob files during flushes and compactions starting from the specified LSM tree level.
* Add support for timestamped snapshots (#9879)
* Provide support for AbortIO in posix to cancel submitted asynchronous requests using io_uring.
* Add support for rate-limiting batched `MultiGet()` APIs
* Added several new tickers, perf context statistics, and DB properties to BlobDB
  * Added new DB properties "rocksdb.blob-cache-capacity", "rocksdb.blob-cache-usage", "rocksdb.blob-cache-pinned-usage" to show blob cache usage.
  * Added new perf context statistics `blob_cache_hit_count`, `blob_read_count`, `blob_read_byte`, `blob_read_time`, `blob_checksum_time` and `blob_decompress_time`.
  * Added new tickers `BLOB_DB_CACHE_MISS`, `BLOB_DB_CACHE_HIT`, `BLOB_DB_CACHE_ADD`, `BLOB_DB_CACHE_ADD_FAILURES`, `BLOB_DB_CACHE_BYTES_READ` and `BLOB_DB_CACHE_BYTES_WRITE`.

### Behavior changes
* DB::Open(), DB::OpenAsSecondary() will fail if a Logger cannot be created (#9984)
* DB::Write does not hold global `mutex_` if this db instance does not need to switch wal and mem-table (#7516).
* Removed support for reading Bloom filters using obsolete block-based filter format. (Support for writing such filters was dropped in 7.0.) For good read performance on old DBs using these filters, a full compaction is required.
* Per KV checksum in write batch is verified before a write batch is written to WAL to detect any corruption to the write batch (#10114).

### Performance Improvements
* When compiled with folly (Meta-internal integration; experimental in open source build), improve the locking performance (CPU efficiency) of LRUCache by using folly DistributedMutex in place of standard mutex.

## 7.3.0 (05/20/2022)
### Bug Fixes
* Fixed a bug where manual flush would block forever even though flush options had wait=false.
* Fixed a bug where RocksDB could corrupt DBs with `avoid_flush_during_recovery == true` by removing valid WALs, leading to `Status::Corruption` with message like "SST file is ahead of WALs" when attempting to reopen.
* Fixed a bug in async_io path where incorrect length of data is read by FilePrefetchBuffer if data is consumed from two populated buffers and request for more data is sent.
* Fixed a CompactionFilter bug. Compaction filter used to use `Delete` to remove keys, even if the keys should be removed with `SingleDelete`. Mixing `Delete` and `SingleDelete` may cause undefined behavior.
* Fixed a bug in `WritableFileWriter::WriteDirect` and `WritableFileWriter::WriteDirectWithChecksum`. The rate_limiter_priority specified in ReadOptions was not passed to the RateLimiter when requesting a token.
* Fixed a bug which might cause process crash when I/O error happens when reading an index block in MultiGet().

### New Features
* DB::GetLiveFilesStorageInfo is ready for production use.
* Add new stats PREFETCHED_BYTES_DISCARDED which records number of prefetched bytes discarded by RocksDB FilePrefetchBuffer on destruction and POLL_WAIT_MICROS records wait time for FS::Poll API completion.
* RemoteCompaction supports table_properties_collector_factories override on compaction worker.
* Start tracking SST unique id in MANIFEST, which will be used to verify with SST properties during DB open to make sure the SST file is not overwritten or misplaced. A db option `verify_sst_unique_id_in_manifest` is introduced to enable/disable the verification, if enabled all SST files will be opened during DB-open to verify the unique id (default is false), so it's recommended to use it with `max_open_files = -1` to pre-open the files.
* Added the ability to concurrently read data blocks from multiple files in a level in batched MultiGet. This can be enabled by setting the async_io option in ReadOptions. Using this feature requires a FileSystem that supports ReadAsync (PosixFileSystem is not supported yet for this), and for RocksDB to be compiled with folly and c++20.
* Charge memory usage of file metadata. RocksDB holds one file metadata structure in-memory per on-disk table file. If an operation reserving memory for file metadata exceeds the avaible space left in the block
cache at some point (i.e, causing a cache full under `LRUCacheOptions::strict_capacity_limit` = true), creation will fail with `Status::MemoryLimit()`. To opt in this feature,  enable charging `CacheEntryRole::kFileMetadata` in `BlockBasedTableOptions::cache_usage_options`.

### Public API changes
* Add rollback_deletion_type_callback to TransactionDBOptions so that write-prepared transactions know whether to issue a Delete or SingleDelete to cancel a previous key written during prior prepare phase. The PR aims to prevent mixing SingleDeletes and Deletes for the same key that can lead to undefined behaviors for write-prepared transactions.
* EXPERIMENTAL: Add new API AbortIO in file_system to abort the read requests submitted asynchronously.
* CompactionFilter::Decision has a new value: kRemoveWithSingleDelete. If CompactionFilter returns this decision, then CompactionIterator will use `SingleDelete` to mark a key as removed.
* Renamed CompactionFilter::Decision::kRemoveWithSingleDelete to kPurge since the latter sounds more general and hides the implementation details of how compaction iterator handles keys.
* Added ability to specify functions for Prepare and Validate to OptionsTypeInfo.  Added methods to OptionTypeInfo to set the functions via an API.  These methods are intended for RocksDB plugin developers for configuration management.
* Added a new immutable db options, enforce_single_del_contracts. If set to false (default is true), compaction will NOT fail due to a single delete followed by a delete for the same key. The purpose of this temporay option is to help existing use cases migrate.
* Introduce `BlockBasedTableOptions::cache_usage_options` and use that to replace `BlockBasedTableOptions::reserve_table_builder_memory` and  `BlockBasedTableOptions::reserve_table_reader_memory`.
* Changed `GetUniqueIdFromTableProperties` to return a 128-bit unique identifier, which will be the standard size now. The old functionality (192-bit) is available from `GetExtendedUniqueIdFromTableProperties`. Both functions are no longer "experimental" and are ready for production use.
* In IOOptions, mark `prio` as deprecated for future removal.
* In `file_system.h`, mark `IOPriority` as deprecated for future removal.
* Add an option, `CompressionOptions::use_zstd_dict_trainer`, to indicate whether zstd dictionary trainer should be used for generating zstd compression dictionaries. The default value of this option is true for backward compatibility. When this option is set to false, zstd API `ZDICT_finalizeDictionary` is used to generate compression dictionaries.
* Seek API which positions itself every LevelIterator on the correct data block in the correct SST file which can be parallelized if ReadOptions.async_io option is enabled.
* Add new stat number_async_seek in PerfContext that indicates number of async calls made by seek to prefetch data.
* Add support for user-defined timestamps to read only DB.

### Bug Fixes
* RocksDB calls FileSystem::Poll API during FilePrefetchBuffer destruction which impacts performance as it waits for read requets completion which is not needed anymore. Calling FileSystem::AbortIO to abort those requests instead fixes that performance issue.
* Fixed unnecessary block cache contention when queries within a MultiGet batch and across parallel batches access the same data block, which previously could cause severely degraded performance in this unusual case. (In more typical MultiGet cases, this fix is expected to yield a small or negligible performance improvement.)

### Behavior changes
* Enforce the existing contract of SingleDelete so that SingleDelete cannot be mixed with Delete because it leads to undefined behavior. Fix a number of unit tests that violate the contract but happen to pass.
* ldb `--try_load_options` default to true if `--db` is specified and not creating a new DB, the user can still explicitly disable that by `--try_load_options=false` (or explicitly enable that by `--try_load_options`).
* During Flush write or Compaction write/read, the WriteController is used to determine whether DB writes are stalled or slowed down. The priority (Env::IOPriority) can then be determined accordingly and be passed in IOOptions to the file system.

### Performance Improvements
* Avoid calling malloc_usable_size() in LRU Cache's mutex.
* Reduce DB mutex holding time when finding obsolete files to delete. When a file is trivial moved to another level, the internal files will be referenced twice internally and sometimes opened twice too. If a deletion candidate file is not the last reference, we need to destroy the reference and close the file but not deleting the file. Right now we determine it by building a set of all live files. With the improvement, we check the file against all live LSM-tree versions instead.

## 7.2.0 (04/15/2022)
### Bug Fixes
* Fixed bug which caused rocksdb failure in the situation when rocksdb was accessible using UNC path
* Fixed a race condition when 2PC is disabled and WAL tracking in the MANIFEST is enabled. The race condition is between two background flush threads trying to install flush results, causing a WAL deletion not tracked in the MANIFEST. A future DB open may fail.
* Fixed a heap use-after-free race with DropColumnFamily.
* Fixed a bug that `rocksdb.read.block.compaction.micros` cannot track compaction stats (#9722).
* Fixed `file_type`, `relative_filename` and `directory` fields returned by `GetLiveFilesMetaData()`, which were added in inheriting from `FileStorageInfo`.
* Fixed a bug affecting `track_and_verify_wals_in_manifest`. Without the fix, application may see "open error: Corruption: Missing WAL with log number" while trying to open the db. The corruption is a false alarm but prevents DB open (#9766).
* Fix segfault in FilePrefetchBuffer with async_io as it doesn't wait for pending jobs to complete on destruction.
* Fix ERROR_HANDLER_AUTORESUME_RETRY_COUNT stat whose value was set wrong in portal.h
* Fixed a bug for non-TransactionDB with avoid_flush_during_recovery = true and TransactionDB where in case of crash, min_log_number_to_keep may not change on recovery and persisting a new MANIFEST with advanced log_numbers for some column families, results in "column family inconsistency" error on second recovery. As a solution the corrupted WALs whose numbers are larger than the corrupted wal and smaller than the new WAL will be moved to archive folder.
* Fixed a bug in RocksDB DB::Open() which may creates and writes to two new MANIFEST files even before recovery succeeds. Now writes to MANIFEST are persisted only after recovery is successful.

### New Features
* For db_bench when --seed=0 or --seed is not set then it uses the current time as the seed value. Previously it used the value 1000.
* For db_bench when --benchmark lists multiple tests and each test uses a seed for a RNG then the seeds across tests will no longer be repeated.
* Added an option to dynamically charge an updating estimated memory usage of block-based table reader to block cache if block cache available. To enable this feature, set `BlockBasedTableOptions::reserve_table_reader_memory = true`.
* Add new stat ASYNC_READ_BYTES that calculates number of bytes read during async read call and users can check if async code path is being called by RocksDB internal automatic prefetching for sequential reads.
* Enable async prefetching if ReadOptions.readahead_size is set along with ReadOptions.async_io in FilePrefetchBuffer.
* Add event listener support on remote compaction compactor side.
* Added a dedicated integer DB property `rocksdb.live-blob-file-garbage-size` that exposes the total amount of garbage in the blob files in the current version.
* RocksDB does internal auto prefetching if it notices sequential reads. It starts with readahead size `initial_auto_readahead_size` which now can be configured through BlockBasedTableOptions.
* Add a merge operator that allows users to register specific aggregation function so that they can does aggregation using different aggregation types for different keys. See comments in include/rocksdb/utilities/agg_merge.h for actual usage. The feature is experimental and the format is subject to change and we won't provide a migration tool.
* Meta-internal / Experimental: Improve CPU performance by replacing many uses of std::unordered_map with folly::F14FastMap when RocksDB is compiled together with Folly.
* Experimental: Add CompressedSecondaryCache, a concrete implementation of rocksdb::SecondaryCache, that integrates with compression libraries (e.g. LZ4) to hold compressed blocks.

### Behavior changes
* Disallow usage of commit-time-write-batch for write-prepared/write-unprepared transactions if TransactionOptions::use_only_the_last_commit_time_batch_for_recovery is false to prevent two (or more) uncommitted versions of the same key in the database. Otherwise, bottommost compaction may violate the internal key uniqueness invariant of SSTs if the sequence numbers of both internal keys are zeroed out (#9794).
* Make DB::GetUpdatesSince() return NotSupported early for write-prepared/write-unprepared transactions, as the API contract indicates.

### Public API changes
* Exposed APIs to examine results of block cache stats collections in a structured way. In particular, users of `GetMapProperty()` with property `kBlockCacheEntryStats` can now use the functions in `BlockCacheEntryStatsMapKeys` to find stats in the map.
* Add `fail_if_not_bottommost_level` to IngestExternalFileOptions so that ingestion will fail if the file(s) cannot be ingested to the bottommost level.
* Add output parameter `is_in_sec_cache` to `SecondaryCache::Lookup()`. It is to indicate whether the handle is possibly erased from the secondary cache after the Lookup.

## 7.1.0 (03/23/2022)
### New Features
* Allow WriteBatchWithIndex to index a WriteBatch that includes keys with user-defined timestamps. The index itself does not have timestamp.
* Add support for user-defined timestamps to write-committed transaction without API change. The `TransactionDB` layer APIs do not allow timestamps because we require that all user-defined-timestamps-aware operations go through the `Transaction` APIs.
* Added BlobDB options to `ldb`
* `BlockBasedTableOptions::detect_filter_construct_corruption` can now be dynamically configured using `DB::SetOptions`.
* Automatically recover from retryable read IO errors during backgorund flush/compaction.
* Experimental support for preserving file Temperatures through backup and restore, and for updating DB metadata for outside changes to file Temperature (`UpdateManifestForFilesState` or `ldb update_manifest --update_temperatures`).
* Experimental support for async_io in ReadOptions which is used by FilePrefetchBuffer to prefetch some of the data asynchronously,  if reads are sequential and auto readahead is enabled by rocksdb internally.

### Bug Fixes
* Fixed a major performance bug in which Bloom filters generated by pre-7.0 releases are not read by early 7.0.x releases (and vice-versa) due to changes to FilterPolicy::Name() in #9590. This can severely impact read performance and read I/O on upgrade or downgrade with existing DB, but not data correctness.
* Fixed a data race on `versions_` between `DBImpl::ResumeImpl()` and threads waiting for recovery to complete (#9496)
* Fixed a bug caused by race among flush, incoming writes and taking snapshots. Queries to snapshots created with these race condition can return incorrect result, e.g. resurfacing deleted data.
* Fixed a bug that DB flush uses `options.compression` even `options.compression_per_level` is set.
* Fixed a bug that DisableManualCompaction may assert when disable an unscheduled manual compaction.
* Fix a race condition when cancel manual compaction with `DisableManualCompaction`. Also DB close can cancel the manual compaction thread.
* Fixed a potential timer crash when open close DB concurrently.
* Fixed a race condition for `alive_log_files_` in non-two-write-queues mode. The race is between the write_thread_ in WriteToWAL() and another thread executing `FindObsoleteFiles()`. The race condition will be caught if `__glibcxx_requires_nonempty` is enabled.
* Fixed a bug that `Iterator::Refresh()` reads stale keys after DeleteRange() performed.
* Fixed a race condition when disable and re-enable manual compaction.
* Fixed automatic error recovery failure in atomic flush.
* Fixed a race condition when mmaping a WritableFile on POSIX.

### Public API changes
* Added pure virtual FilterPolicy::CompatibilityName(), which is needed for fixing major performance bug involving FilterPolicy naming in SST metadata without affecting Customizable aspect of FilterPolicy. This change only affects those with their own custom or wrapper FilterPolicy classes.
* `options.compression_per_level` is dynamically changeable with `SetOptions()`.
* Added `WriteOptions::rate_limiter_priority`. When set to something other than `Env::IO_TOTAL`, the internal rate limiter (`DBOptions::rate_limiter`) will be charged at the specified priority for writes associated with the API to which the `WriteOptions` was provided. Currently the support covers automatic WAL flushes, which happen during live updates (`Put()`, `Write()`, `Delete()`, etc.) when `WriteOptions::disableWAL == false` and `DBOptions::manual_wal_flush == false`.
* Add DB::OpenAndTrimHistory API. This API will open DB and trim data to the timestamp specified by trim_ts (The data with timestamp larger than specified trim bound will be removed). This API should only be used at a timestamp-enabled column families recovery. If the column family doesn't have timestamp enabled, this API won't trim any data on that column family. This API is not compatible with avoid_flush_during_recovery option.
* Remove BlockBasedTableOptions.hash_index_allow_collision which already takes no effect.

## 7.0.0 (02/20/2022)
### Bug Fixes
* Fixed a major bug in which batched MultiGet could return old values for keys deleted by DeleteRange when memtable Bloom filter is enabled (memtable_prefix_bloom_size_ratio > 0). (The fix includes a substantial MultiGet performance improvement in the unusual case of both memtable_whole_key_filtering and prefix_extractor.)
* Fixed more cases of EventListener::OnTableFileCreated called with OK status, file_size==0, and no SST file kept. Now the status is Aborted.
* Fixed a read-after-free bug in `DB::GetMergeOperands()`.
* Fix a data loss bug for 2PC write-committed transaction caused by concurrent transaction commit and memtable switch (#9571).
* Fixed NUM_INDEX_AND_FILTER_BLOCKS_READ_PER_LEVEL, NUM_DATA_BLOCKS_READ_PER_LEVEL, and NUM_SST_READ_PER_LEVEL stats to be reported once per MultiGet batch per level.

### Performance Improvements
* Mitigated the overhead of building the file location hash table used by the online LSM tree consistency checks, which can improve performance for certain workloads (see #9351).
* Switched to using a sorted `std::vector` instead of `std::map` for storing the metadata objects for blob files, which can improve performance for certain workloads, especially when the number of blob files is high.
* DisableManualCompaction() doesn't have to wait scheduled manual compaction to be executed in thread-pool to cancel the job.

### Public API changes
* Require C++17 compatible compiler (GCC >= 7, Clang >= 5, Visual Studio >= 2017) for compiling RocksDB and any code using RocksDB headers. See #9388.
* Added `ReadOptions::rate_limiter_priority`. When set to something other than `Env::IO_TOTAL`, the internal rate limiter (`DBOptions::rate_limiter`) will be charged at the specified priority for file reads associated with the API to which the `ReadOptions` was provided.
* Remove HDFS support from main repo.
* Remove librados support from main repo.
* Remove obsolete backupable_db.h and type alias `BackupableDBOptions`. Use backup_engine.h and `BackupEngineOptions`. Similar renamings are in the C and Java APIs.
* Removed obsolete utility_db.h and `UtilityDB::OpenTtlDB`. Use db_ttl.h and `DBWithTTL::Open`.
* Remove deprecated API DB::AddFile from main repo.
* Remove deprecated API ObjectLibrary::Register() and the (now obsolete) Regex public API. Use ObjectLibrary::AddFactory() with PatternEntry instead.
* Remove deprecated option DBOption::table_cache_remove_scan_count_limit.
* Remove deprecated API AdvancedColumnFamilyOptions::soft_rate_limit.
* Remove deprecated API AdvancedColumnFamilyOptions::hard_rate_limit.
* Remove deprecated API DBOption::base_background_compactions.
* Remove deprecated API DBOptions::purge_redundant_kvs_while_flush.
* Remove deprecated overloads of API DB::CompactRange.
* Remove deprecated option DBOptions::skip_log_error_on_recovery.
* Remove ReadOptions::iter_start_seqnum which has been deprecated.
* Remove DBOptions::preserved_deletes and DB::SetPreserveDeletesSequenceNumber().
* Remove deprecated API AdvancedColumnFamilyOptions::rate_limit_delay_max_milliseconds.
* Removed timestamp from WriteOptions. Accordingly, added to DB APIs Put, Delete, SingleDelete, etc. accepting an additional argument 'timestamp'. Added Put, Delete, SingleDelete, etc to WriteBatch accepting an additional argument 'timestamp'. Removed WriteBatch::AssignTimestamps(vector<Slice>) API. Renamed WriteBatch::AssignTimestamp() to WriteBatch::UpdateTimestamps() with clarified comments.
* Changed type of cache buffer passed to `Cache::CreateCallback` from `void*` to `const void*`.
* Significant updates to FilterPolicy-related APIs and configuration:
  * Remove public API support for deprecated, inefficient block-based filter (use_block_based_builder=true).
    * Old code and configuration strings that would enable it now quietly enable full filters instead, though any built-in FilterPolicy can still read block-based filters. This includes changing the longstanding default behavior of the Java API.
    * Remove deprecated FilterPolicy::CreateFilter() and FilterPolicy::KeyMayMatch()
    * Remove `rocksdb_filterpolicy_create()` from C API, as the only C API support for custom filter policies is now obsolete.
    * If temporary memory usage in full filter creation is a problem, consider using partitioned filters, smaller SST files, or setting reserve_table_builder_memory=true.
  * Remove support for "filter_policy=experimental_ribbon" configuration
  string. Use something like "filter_policy=ribbonfilter:10" instead.
  * Allow configuration string like "filter_policy=bloomfilter:10" without
  bool, to minimize acknowledgement of obsolete block-based filter.
  * Made FilterPolicy Customizable. Configuration of filter_policy is now accurately saved in OPTIONS file and can be loaded with LoadOptionsFromFile. (Loading an OPTIONS file generated by a previous version only enables reading and using existing filters, not generating new filters. Previously, no filter_policy would be configured from a saved OPTIONS file.)
  * Change meaning of nullptr return from GetBuilderWithContext() from "use
    block-based filter" to "generate no filter in this case."
    * Also, when user specifies bits_per_key < 0.5, we now round this down
    to "no filter" because we expect a filter with >= 80% FP rate is
    unlikely to be worth the CPU cost of accessing it (esp with
    cache_index_and_filter_blocks=1 or partition_filters=1).
    * bits_per_key >= 0.5 and < 1.0 is still rounded up to 1.0 (for 62% FP
    rate)
  * Remove class definitions for FilterBitsBuilder and FilterBitsReader from
    public API, so these can evolve more easily as implementation details.
    Custom FilterPolicy can still decide what kind of built-in filter to use
    under what conditions.
  * Also removed deprecated functions
    * FilterPolicy::GetFilterBitsBuilder()
    * NewExperimentalRibbonFilterPolicy()
  * Remove default implementations of
    * FilterPolicy::GetBuilderWithContext()
* Remove default implementation of Name() from FileSystemWrapper.
* Rename `SizeApproximationOptions.include_memtabtles` to `SizeApproximationOptions.include_memtables`.
* Remove deprecated option DBOptions::max_mem_compaction_level.
* Return Status::InvalidArgument from ObjectRegistry::NewObject if a factory exists but the object ould not be created (returns NotFound if the factory is missing).
* Remove deprecated overloads of API DB::GetApproximateSizes.
* Remove deprecated option DBOptions::new_table_reader_for_compaction_inputs.
* Add Transaction::SetReadTimestampForValidation() and Transaction::SetCommitTimestamp(). Default impl returns NotSupported().
* Add support for decimal patterns to ObjectLibrary::PatternEntry
* Remove deprecated remote compaction APIs `CompactionService::Start()` and `CompactionService::WaitForComplete()`. Please use `CompactionService::StartV2()`, `CompactionService::WaitForCompleteV2()` instead, which provides the same information plus extra data like priority, db_id, etc.
* `ColumnFamilyOptions::OldDefaults` and `DBOptions::OldDefaults` are marked deprecated, as they are no longer maintained.
* Add subcompaction callback APIs: `OnSubcompactionBegin()` and `OnSubcompactionCompleted()`.
* Add file Temperature information to `FileOperationInfo` in event listener API.
* Change the type of SizeApproximationFlags from enum to enum class. Also update the signature of DB::GetApproximateSizes API from uint8_t to SizeApproximationFlags.
* Add Temperature hints information from RocksDB in API `NewSequentialFile()`. backup and checkpoint operations need to open the source files with `NewSequentialFile()`, which will have the temperature hints. Other operations are not covered.

### Behavior Changes
* Disallow the combination of DBOptions.use_direct_io_for_flush_and_compaction == true and DBOptions.writable_file_max_buffer_size == 0. This combination can cause WritableFileWriter::Append() to loop forever, and it does not make much sense in direct IO.
* `ReadOptions::total_order_seek` no longer affects `DB::Get()`. The original motivation for this interaction has been obsolete since RocksDB has been able to detect whether the current prefix extractor is compatible with that used to generate table files, probably RocksDB 5.14.0.

## New Features
* Introduced an option `BlockBasedTableOptions::detect_filter_construct_corruption` for detecting corruption during Bloom Filter (format_version >= 5) and Ribbon Filter construction.
* Improved the SstDumpTool to read the comparator from table properties and use it to read the SST File.
* Extended the column family statistics in the info log so the total amount of garbage in the blob files and the blob file space amplification factor are also logged. Also exposed the blob file space amp via the `rocksdb.blob-stats` DB property.
* Introduced the API rocksdb_create_dir_if_missing in c.h that calls underlying file system's CreateDirIfMissing API to create the directory.
* Added last level and non-last level read statistics: `LAST_LEVEL_READ_*`, `NON_LAST_LEVEL_READ_*`.
* Experimental: Add support for new APIs ReadAsync in FSRandomAccessFile that reads the data asynchronously and Poll API in FileSystem that checks if requested read request has completed or not. ReadAsync takes a callback function. Poll API checks for completion of read IO requests and  should call callback functions to indicate completion of read requests.

## 6.29.0 (01/21/2022)
Note: The next release will be major release 7.0. See https://github.com/facebook/rocksdb/issues/9390 for more info.
### Public API change
* Added values to `TraceFilterType`: `kTraceFilterIteratorSeek`, `kTraceFilterIteratorSeekForPrev`, and `kTraceFilterMultiGet`. They can be set in `TraceOptions` to filter out the operation types after which they are named.
* Added `TraceOptions::preserve_write_order`. When enabled it  guarantees write records are traced in the same order they are logged to WAL and applied to the DB. By default it is disabled (false) to match the legacy behavior and prevent regression.
* Made the Env class extend the Customizable class.  Implementations need to be registered with the ObjectRegistry and to implement a Name() method in order to be created via this method.
* `Options::OldDefaults` is marked deprecated, as it is no longer maintained.
* Add ObjectLibrary::AddFactory and ObjectLibrary::PatternEntry classes.  This method and associated class are the preferred mechanism for registering factories with the ObjectLibrary going forward.  The ObjectLibrary::Register method, which uses regular expressions and may be problematic, is deprecated and will be in a future release.
* Changed `BlockBasedTableOptions::block_size` from `size_t` to `uint64_t`.
* Added API warning against using `Iterator::Refresh()` together with `DB::DeleteRange()`, which are incompatible and have always risked causing the refreshed iterator to return incorrect results.
* Made `AdvancedColumnFamilyOptions.bottommost_temperature` dynamically changeable with `SetOptions()`.

### Behavior Changes
* `DB::DestroyColumnFamilyHandle()` will return Status::InvalidArgument() if called with `DB::DefaultColumnFamily()`.
* On 32-bit platforms, mmap reads are no longer quietly disabled, just discouraged.

### New Features
* Added `Options::DisableExtraChecks()` that can be used to improve peak write performance by disabling checks that should not be necessary in the absence of software logic errors or CPU+memory hardware errors. (Default options are slowly moving toward some performance overheads for extra correctness checking.)

### Performance Improvements
* Improved read performance when a prefix extractor is used (Seek, Get, MultiGet), even compared to version 6.25 baseline (see bug fix below), by optimizing the common case of prefix extractor compatible with table file and unchanging.

### Bug Fixes
* Fix a bug that FlushMemTable may return ok even flush not succeed.
* Fixed a bug of Sync() and Fsync() not using `fcntl(F_FULLFSYNC)` on OS X and iOS.
* Fixed a significant performance regression in version 6.26 when a prefix extractor is used on the read path (Seek, Get, MultiGet). (Excessive time was spent in SliceTransform::AsString().)
* Fixed a race condition in SstFileManagerImpl error recovery code that can cause a crash during process shutdown.

### New Features
* Added RocksJava support for MacOS universal binary (ARM+x86)

## 6.28.0 (2021-12-17)
### New Features
* Introduced 'CommitWithTimestamp' as a new tag. Currently, there is no API for user to trigger a write with this tag to the WAL. This is part of the efforts to support write-commited transactions with user-defined timestamps.
* Introduce SimulatedHybridFileSystem which can help simulating HDD latency in db_bench. Tiered Storage latency simulation can be enabled using -simulate_hybrid_fs_file (note that it doesn't work if db_bench is interrupted in the middle). -simulate_hdd can also be used to simulate all files on HDD.

### Bug Fixes
* Fixed a bug in rocksdb automatic implicit prefetching which got broken because of new feature adaptive_readahead and internal prefetching got disabled when iterator moves from one file to next.
* Fixed a bug in TableOptions.prepopulate_block_cache which causes segmentation fault when used with TableOptions.partition_filters = true and TableOptions.cache_index_and_filter_blocks = true.
* Fixed a bug affecting custom memtable factories which are not registered with the `ObjectRegistry`. The bug could result in failure to save the OPTIONS file.
* Fixed a bug causing two duplicate entries to be appended to a file opened in non-direct mode and tracked by `FaultInjectionTestFS`.
* Fixed a bug in TableOptions.prepopulate_block_cache to support block-based filters also.
* Block cache keys no longer use `FSRandomAccessFile::GetUniqueId()` (previously used when available), so a filesystem recycling unique ids can no longer lead to incorrect result or crash (#7405). For files generated by RocksDB >= 6.24, the cache keys are stable across DB::Open and DB directory move / copy / import / export / migration, etc. Although collisions are still theoretically possible, they are (a) impossible in many common cases, (b) not dependent on environmental factors, and (c) much less likely than a CPU miscalculation while executing RocksDB.
* Fixed a bug in C bindings causing iterator to return incorrect result (#9343).

### Behavior Changes
* MemTableList::TrimHistory now use allocated bytes when max_write_buffer_size_to_maintain > 0(default in TrasactionDB, introduced in PR#5022) Fix #8371.

### Public API change
* Extend WriteBatch::AssignTimestamp and AssignTimestamps API so that both functions can accept an optional `checker` argument that performs additional checking on timestamp sizes.
* Introduce a new EventListener callback that will be called upon the end of automatic error recovery.
* Add IncreaseFullHistoryTsLow API so users can advance each column family's full_history_ts_low seperately.
* Add GetFullHistoryTsLow API so users can query current full_history_low value of specified column family.

### Performance Improvements
* Replaced map property `TableProperties::properties_offsets`  with uint64_t property `external_sst_file_global_seqno_offset` to save table properties's memory.
* Block cache accesses are faster by RocksDB using cache keys of fixed size (16 bytes).

### Java API Changes
* Removed Java API `TableProperties.getPropertiesOffsets()` as it exposed internal details to external users.

## 6.27.0 (2021-11-19)
### New Features
* Added new ChecksumType kXXH3 which is faster than kCRC32c on almost all x86\_64 hardware.
* Added a new online consistency check for BlobDB which validates that the number/total size of garbage blobs does not exceed the number/total size of all blobs in any given blob file.
* Provided support for tracking per-sst user-defined timestamp information in MANIFEST.
* Added new option "adaptive_readahead" in ReadOptions. For iterators, RocksDB does auto-readahead on noticing sequential reads and by enabling this option, readahead_size of current file (if reads are sequential) will be carried forward to next file instead of starting from the scratch at each level (except L0 level files). If reads are not sequential it will fall back to 8KB. This option is applicable only for RocksDB internal prefetch buffer and isn't supported with underlying file system prefetching.
* Added the read count and read bytes related stats to Statistics for tiered storage hot, warm, and cold file reads.
* Added an option to dynamically charge an updating estimated memory usage of block-based table building to block cache if block cache available. It currently only includes charging memory usage of constructing (new) Bloom Filter and Ribbon Filter to block cache. To enable this feature, set `BlockBasedTableOptions::reserve_table_builder_memory = true`.
* Add a new API OnIOError in listener.h that notifies listeners when an IO error occurs during FileSystem operation along with filename, status etc.
* Added compaction readahead support for blob files to the integrated BlobDB implementation, which can improve compaction performance when the database resides on higher-latency storage like HDDs or remote filesystems. Readahead can be configured using the column family option `blob_compaction_readahead_size`.

### Bug Fixes
* Prevent a `CompactRange()` with `CompactRangeOptions::change_level == true` from possibly causing corruption to the LSM state (overlapping files within a level) when run in parallel with another manual compaction. Note that setting `force_consistency_checks == true` (the default) would cause the DB to enter read-only mode in this scenario and return `Status::Corruption`, rather than committing any corruption.
* Fixed a bug in CompactionIterator when write-prepared transaction is used. A released earliest write conflict snapshot may cause assertion failure in dbg mode and unexpected key in opt mode.
* Fix ticker WRITE_WITH_WAL("rocksdb.write.wal"), this bug is caused by a bad extra `RecordTick(stats_, WRITE_WITH_WAL)` (at 2 place), this fix remove the extra `RecordTick`s and fix the corresponding test case.
* EventListener::OnTableFileCreated was previously called with OK status and file_size==0 in cases of no SST file contents written (because there was no content to add) and the empty file deleted before calling the listener. Now the status is Aborted.
* Fixed a bug in CompactionIterator when write-preared transaction is used. Releasing earliest_snapshot during compaction may cause a SingleDelete to be output after a PUT of the same user key whose seq has been zeroed.
* Added input sanitization on negative bytes passed into `GenericRateLimiter::Request`.
* Fixed an assertion failure in CompactionIterator when write-prepared transaction is used. We prove that certain operations can lead to a Delete being followed by a SingleDelete (same user key). We can drop the SingleDelete.
* Fixed a bug of timestamp-based GC which can cause all versions of a key under full_history_ts_low to be dropped. This bug will be triggered when some of the ikeys' timestamps are lower than full_history_ts_low, while others are newer.
* In some cases outside of the DB read and compaction paths, SST block checksums are now checked where they were not before.
* Explicitly check for and disallow the `BlockBasedTableOptions` if insertion into one of {`block_cache`, `block_cache_compressed`, `persistent_cache`} can show up in another of these. (RocksDB expects to be able to use the same key for different physical data among tiers.)
* Users who configured a dedicated thread pool for bottommost compactions by explicitly adding threads to the `Env::Priority::BOTTOM` pool will no longer see RocksDB schedule automatic compactions exceeding the DB's compaction concurrency limit. For details on per-DB compaction concurrency limit, see API docs of `max_background_compactions` and `max_background_jobs`.
* Fixed a bug of background flush thread picking more memtables to flush and prematurely advancing column family's log_number.
* Fixed an assertion failure in ManifestTailer.
* Fixed a bug that could, with WAL enabled, cause backups, checkpoints, and `GetSortedWalFiles()` to fail randomly with an error like `IO error: 001234.log: No such file or directory`

### Behavior Changes
* `NUM_FILES_IN_SINGLE_COMPACTION` was only counting the first input level files, now it's including all input files.
* `TransactionUtil::CheckKeyForConflicts` can also perform conflict-checking based on user-defined timestamps in addition to sequence numbers.
* Removed `GenericRateLimiter`'s minimum refill bytes per period previously enforced.

### Public API change
* When options.ttl is used with leveled compaction with compactinon priority kMinOverlappingRatio, files exceeding half of TTL value will be prioritized more, so that by the time TTL is reached, fewer extra compactions will be scheduled to clear them up. At the same time, when compacting files with data older than half of TTL, output files may be cut off based on those files' boundaries, in order for the early TTL compaction to work properly.
* Made FileSystem and RateLimiter extend the Customizable class and added a CreateFromString method.  Implementations need to be registered with the ObjectRegistry and to implement a Name() method in order to be created via this method.
* Clarified in API comments that RocksDB is not exception safe for callbacks and custom extensions. An exception propagating into RocksDB can lead to undefined behavior, including data loss, unreported corruption, deadlocks, and more.
* Marked `WriteBufferManager` as `final` because it is not intended for extension.
* Removed unimportant implementation details from table_properties.h
* Add API `FSDirectory::FsyncWithDirOptions()`, which provides extra information like directory fsync reason in `DirFsyncOptions`. File system like btrfs is using that to skip directory fsync for creating a new file, or when renaming a file, fsync the target file instead of the directory, which improves the `DB::Open()` speed by ~20%.
* `DB::Open()` is not going be blocked by obsolete file purge if `DBOptions::avoid_unnecessary_blocking_io` is set to true.
* In builds where glibc provides `gettid()`, info log ("LOG" file) lines now print a system-wide thread ID from `gettid()` instead of the process-local `pthread_self()`. For all users, the thread ID format is changed from hexadecimal to decimal integer.
* In builds where glibc provides `pthread_setname_np()`, the background thread names no longer contain an ID suffix. For example, "rocksdb:bottom7" (and all other threads in the `Env::Priority::BOTTOM` pool) are now named "rocksdb:bottom". Previously large thread pools could breach the name size limit (e.g., naming "rocksdb:bottom10" would fail).
* Deprecating `ReadOptions::iter_start_seqnum` and `DBOptions::preserve_deletes`, please try using user defined timestamp feature instead. The options will be removed in a future release, currently it logs a warning message when using.

### Performance Improvements
* Released some memory related to filter construction earlier in `BlockBasedTableBuilder` for `FullFilter` and `PartitionedFilter` case (#9070)

### Behavior Changes
* `NUM_FILES_IN_SINGLE_COMPACTION` was only counting the first input level files, now it's including all input files.

## 6.26.0 (2021-10-20)
### Bug Fixes
* Fixes a bug in directed IO mode when calling MultiGet() for blobs in the same blob file. The bug is caused by not sorting the blob read requests by file offsets.
* Fix the incorrect disabling of SST rate limited deletion when the WAL and DB are in different directories. Only WAL rate limited deletion should be disabled if its in a different directory.
* Fix `DisableManualCompaction()` to cancel compactions even when they are waiting on automatic compactions to drain due to `CompactRangeOptions::exclusive_manual_compactions == true`.
* Fix contract of `Env::ReopenWritableFile()` and `FileSystem::ReopenWritableFile()` to specify any existing file must not be deleted or truncated.
* Fixed bug in calls to `IngestExternalFiles()` with files for multiple column families. The bug could have introduced a delay in ingested file keys becoming visible after `IngestExternalFiles()` returned. Furthermore, mutations to ingested file keys while they were invisible could have been dropped (not necessarily immediately).
* Fixed a possible race condition impacting users of `WriteBufferManager` who constructed it with `allow_stall == true`. The race condition led to undefined behavior (in our experience, typically a process crash).
* Fixed a bug where stalled writes would remain stalled forever after the user calls `WriteBufferManager::SetBufferSize()` with `new_size == 0` to dynamically disable memory limiting.
* Make `DB::close()` thread-safe.
* Fix a bug in atomic flush where one bg flush thread will wait forever for a preceding bg flush thread to commit its result to MANIFEST but encounters an error which is mapped to a soft error (DB not stopped).
* Fix a bug in `BackupEngine` where some internal callers of `GenericRateLimiter::Request()` do not honor `bytes <= GetSingleBurstBytes()`.

### New Features
* Print information about blob files when using "ldb list_live_files_metadata"
* Provided support for SingleDelete with user defined timestamp.
* Experimental new function DB::GetLiveFilesStorageInfo offers essentially a unified version of other functions like GetLiveFiles, GetLiveFilesChecksumInfo, and GetSortedWalFiles. Checkpoints and backups could show small behavioral changes and/or improved performance as they now use this new API.
* Add remote compaction read/write bytes statistics: `REMOTE_COMPACT_READ_BYTES`, `REMOTE_COMPACT_WRITE_BYTES`.
* Introduce an experimental feature to dump out the blocks from block cache and insert them to the secondary cache to reduce the cache warmup time (e.g., used while migrating DB instance). More information are in `class CacheDumper` and `CacheDumpedLoader` at `rocksdb/utilities/cache_dump_load.h` Note that, this feature is subject to the potential change in the future, it is still experimental.
* Introduced a new BlobDB configuration option `blob_garbage_collection_force_threshold`, which can be used to trigger compactions targeting the SST files which reference the oldest blob files when the ratio of garbage in those blob files meets or exceeds the specified threshold. This can reduce space amplification with skewed workloads where the affected SST files might not otherwise get picked up for compaction.
* Added EXPERIMENTAL support for table file (SST) unique identifiers that are stable and universally unique, available with new function `GetUniqueIdFromTableProperties`. Only SST files from RocksDB >= 6.24 support unique IDs.
* Added `GetMapProperty()` support for "rocksdb.dbstats" (`DB::Properties::kDBStats`). As a map property, it includes DB-level internal stats accumulated over the DB's lifetime, such as user write related stats and uptime.

### Public API change
* Made SystemClock extend the Customizable class and added a CreateFromString method.  Implementations need to be registered with the ObjectRegistry and to implement a Name() method in order to be created via this method.
* Made SliceTransform extend the Customizable class and added a CreateFromString method.  Implementations need to be registered with the ObjectRegistry and to implement a Name() method in order to be created via this method.  The Capped and Prefixed transform classes return a short name (no length); use GetId for the fully qualified name.
* Made FileChecksumGenFactory, SstPartitionerFactory, TablePropertiesCollectorFactory, and WalFilter extend the Customizable class and added a CreateFromString method.
* Some fields of SstFileMetaData are deprecated for compatibility with new base class FileStorageInfo.
* Add `file_temperature` to `IngestExternalFileArg` such that when ingesting SST files, we are able to indicate the temperature of the this batch of files.
* If `DB::Close()` failed with a non aborted status, calling `DB::Close()` again will return the original status instead of Status::OK.
* Add CacheTier to advanced_options.h to describe the cache tier we used. Add a `lowest_used_cache_tier` option to `DBOptions` (immutable) and pass it to BlockBasedTableReader. By default it is `CacheTier::kNonVolatileBlockTier`, which means, we always use both block cache (kVolatileTier) and secondary cache (kNonVolatileBlockTier). By set it to `CacheTier::kVolatileTier`, the DB will not use the secondary cache.
* Even when options.max_compaction_bytes is hit, compaction output files are only cut when it aligns with grandparent files' boundaries. options.max_compaction_bytes could be slightly violated with the change, but the violation is no more than one target SST file size, which is usually much smaller.

### Performance Improvements
* Improved CPU efficiency of building block-based table (SST) files (#9039 and #9040).

### Java API Changes
* Add Java API bindings for new integrated BlobDB options
* `keyMayExist()` supports ByteBuffer.
* Fix multiget throwing Null Pointer Exception for num of keys > 70k (https://github.com/facebook/rocksdb/issues/8039).

## 6.25.0 (2021-09-20)
### Bug Fixes
* Allow secondary instance to refresh iterator. Assign read seq after referencing SuperVersion.
* Fixed a bug of secondary instance's last_sequence going backward, and reads on the secondary fail to see recent updates from the primary.
* Fixed a bug that could lead to duplicate DB ID or DB session ID in POSIX environments without /proc/sys/kernel/random/uuid.
* Fix a race in DumpStats() with column family destruction due to not taking a Ref on each entry while iterating the ColumnFamilySet.
* Fix a race in item ref counting in LRUCache when promoting an item from the SecondaryCache.
* Fix a race in BackupEngine if RateLimiter is reconfigured during concurrent Restore operations.
* Fix a bug on POSIX in which failure to create a lock file (e.g. out of space) can prevent future LockFile attempts in the same process on the same file from succeeding.
* Fix a bug that backup_rate_limiter and restore_rate_limiter in BackupEngine could not limit read rates.
* Fix the implementation of `prepopulate_block_cache = kFlushOnly` to only apply to flushes rather than to all generated files.
* Fix WAL log data corruption when using DBOptions.manual_wal_flush(true) and WriteOptions.sync(true) together. The sync WAL should work with locked log_write_mutex_.
* Add checks for validity of the IO uring completion queue entries, and fail the BlockBasedTableReader MultiGet sub-batch if there's an invalid completion
* Add an interface RocksDbIOUringEnable() that, if defined by the user, will allow them to enable/disable the use of IO uring by RocksDB
* Fix the bug that when direct I/O is used and MultiRead() returns a short result, RandomAccessFileReader::MultiRead() still returns full size buffer, with returned short value together with some data in original buffer. This bug is unlikely cause incorrect results, because (1) since FileSystem layer is expected to retry on short result, returning short results is only possible when asking more bytes in the end of the file, which RocksDB doesn't do when using MultiRead(); (2) checksum is unlikely to match.

### New Features
* RemoteCompaction's interface now includes `db_name`, `db_id`, `session_id`, which could help the user uniquely identify compaction job between db instances and sessions.
* Added a ticker statistic, "rocksdb.verify_checksum.read.bytes", reporting how many bytes were read from file to serve `VerifyChecksum()` and `VerifyFileChecksums()` queries.
* Added ticker statistics, "rocksdb.backup.read.bytes" and "rocksdb.backup.write.bytes", reporting how many bytes were read and written during backup.
* Added properties for BlobDB: `rocksdb.num-blob-files`, `rocksdb.blob-stats`, `rocksdb.total-blob-file-size`, and `rocksdb.live-blob-file-size`. The existing property `rocksdb.estimate_live-data-size` was also extended to include live bytes residing in blob files.
* Added two new RateLimiter IOPriorities: `Env::IO_USER`,`Env::IO_MID`. `Env::IO_USER` will have superior priority over all other RateLimiter IOPriorities without being subject to fair scheduling constraint.
* `SstFileWriter` now supports `Put`s and `Delete`s with user-defined timestamps. Note that the ingestion logic itself is not timestamp-aware yet.
* Allow a single write batch to include keys from multiple column families whose timestamps' formats can differ. For example, some column families may disable timestamp, while others enable timestamp.
* Add compaction priority information in RemoteCompaction, which can be used to schedule high priority job first.
* Added new callback APIs `OnBlobFileCreationStarted`,`OnBlobFileCreated`and `OnBlobFileDeleted` in `EventListener` class of listener.h. It notifies listeners during creation/deletion of individual blob files in Integrated BlobDB. It also log blob file creation finished event and deletion event in LOG file.
* Batch blob read requests for `DB::MultiGet` using `MultiRead`.
* Add support for fallback to local compaction, the user can return `CompactionServiceJobStatus::kUseLocal` to instruct RocksDB to run the compaction locally instead of waiting for the remote compaction result.
* Add built-in rate limiter's implementation of `RateLimiter::GetTotalPendingRequest(int64_t* total_pending_requests, const Env::IOPriority pri)` for the total number of requests that are pending for bytes in the rate limiter.
* Charge memory usage during data buffering, from which training samples are gathered for dictionary compression, to block cache. Unbuffering data can now be triggered if the block cache becomes full and `strict_capacity_limit=true` for the block cache, in addition to existing conditions that can trigger unbuffering.

### Public API change
* Remove obsolete implementation details FullKey and ParseFullKey from public API
* Change `SstFileMetaData::size` from `size_t` to `uint64_t`.
* Made Statistics extend the Customizable class and added a CreateFromString method.  Implementations of Statistics need to be registered with the ObjectRegistry and to implement a Name() method in order to be created via this method.
* Extended `FlushJobInfo` and `CompactionJobInfo` in listener.h to provide information about the blob files generated by a flush/compaction and garbage collected during compaction in Integrated BlobDB. Added struct members `blob_file_addition_infos` and `blob_file_garbage_infos` that contain this information.
* Extended parameter `output_file_names` of `CompactFiles` API to also include paths of the blob files generated by the compaction in Integrated BlobDB.
* Most `BackupEngine` functions now return `IOStatus` instead of `Status`. Most existing code should be compatible with this change but some calls might need to be updated.
* Add a new field `level_at_creation` in `TablePropertiesCollectorFactory::Context` to capture the level at creating the SST file (i.e, table), of which the properties are being collected.

### Miscellaneous
* Add a paranoid check where in case FileSystem layer doesn't fill the buffer but returns succeed, checksum is unlikely to match even if buffer contains a previous block. The byte modified is not useful anyway, so it isn't expected to change any behavior when FileSystem is satisfying its contract.

## 6.24.0 (2021-08-20)
### Bug Fixes
* If the primary's CURRENT file is missing or inaccessible, the secondary instance should not hang repeatedly trying to switch to a new MANIFEST. It should instead return the error code encountered while accessing the file.
* Restoring backups with BackupEngine is now a logically atomic operation, so that if a restore operation is interrupted, DB::Open on it will fail. Using BackupEngineOptions::sync (default) ensures atomicity even in case of power loss or OS crash.
* Fixed a race related to the destruction of `ColumnFamilyData` objects. The earlier logic unlocked the DB mutex before destroying the thread-local `SuperVersion` pointers, which could result in a process crash if another thread managed to get a reference to the `ColumnFamilyData` object.
* Removed a call to `RenameFile()` on a non-existent info log file ("LOG") when opening a new DB. Such a call was guaranteed to fail though did not impact applications since we swallowed the error. Now we also stopped swallowing errors in renaming "LOG" file.
* Fixed an issue where `OnFlushCompleted` was not called for atomic flush.
* Fixed a bug affecting the batched `MultiGet` API when used with keys spanning multiple column families and `sorted_input == false`.
* Fixed a potential incorrect result in opt mode and assertion failures caused by releasing snapshot(s) during compaction.
* Fixed passing of BlobFileCompletionCallback to Compaction job and Atomic flush job which was default paramter (nullptr). BlobFileCompletitionCallback is internal callback that manages addition of blob files to SSTFileManager.
* Fixed MultiGet not updating the block_read_count and block_read_byte PerfContext counters.

### New Features
* Made the EventListener extend the Customizable class.
* EventListeners that have a non-empty Name() and that are registered with the ObjectRegistry can now be serialized to/from the OPTIONS file.
* Insert warm blocks (data blocks, uncompressed dict blocks, index and filter blocks) in Block cache during flush under option BlockBasedTableOptions.prepopulate_block_cache. Previously it was enabled for only data blocks.
* BlockBasedTableOptions.prepopulate_block_cache can be dynamically configured using DB::SetOptions.
* Add CompactionOptionsFIFO.age_for_warm, which allows RocksDB to move old files to warm tier in FIFO compactions. Note that file temperature is still an experimental feature.
* Add a comment to suggest btrfs user to disable file preallocation by setting `options.allow_fallocate=false`.
* Fast forward option in Trace replay changed to double type to allow replaying at a lower speed, by settings the value between 0 and 1. This option can be set via `ReplayOptions` in `Replayer::Replay()`, or via `--trace_replay_fast_forward` in db_bench.
* Add property `LiveSstFilesSizeAtTemperature` to retrieve sst file size at different temperature.
* Added a stat rocksdb.secondary.cache.hits.
* Added a PerfContext counter secondary_cache_hit_count.
* The integrated BlobDB implementation now supports the tickers `BLOB_DB_BLOB_FILE_BYTES_READ`, `BLOB_DB_GC_NUM_KEYS_RELOCATED`, and `BLOB_DB_GC_BYTES_RELOCATED`, as well as the histograms `BLOB_DB_COMPRESSION_MICROS` and `BLOB_DB_DECOMPRESSION_MICROS`.
* Added hybrid configuration of Ribbon filter and Bloom filter where some LSM levels use Ribbon for memory space efficiency and some use Bloom for speed. See NewRibbonFilterPolicy. This also changes the default behavior of NewRibbonFilterPolicy to use Bloom for flushes under Leveled and Universal compaction and Ribbon otherwise. The C API function `rocksdb_filterpolicy_create_ribbon` is unchanged but adds new `rocksdb_filterpolicy_create_ribbon_hybrid`.

### Public API change
* Added APIs to decode and replay trace file via Replayer class. Added `DB::NewDefaultReplayer()` to create a default Replayer instance. Added `TraceReader::Reset()` to restart reading a trace file. Created trace_record.h, trace_record_result.h and utilities/replayer.h files to access the decoded Trace records, replay them, and query the actual operation results.
* Added Configurable::GetOptionsMap to the public API for use in creating new Customizable classes.
* Generalized bits_per_key parameters in C API from int to double for greater configurability. Although this is a compatible change for existing C source code, anything depending on C API signatures, such as foreign function interfaces, will need to be updated.

### Performance Improvements
* Try to avoid updating DBOptions if `SetDBOptions()` does not change any option value.

### Behavior Changes
* `StringAppendOperator` additionally accepts a string as the delimiter.
* BackupEngineOptions::sync (default true) now applies to restoring backups in addition to creating backups. This could slow down restores, but ensures they are fully persisted before returning OK. (Consider increasing max_background_operations to improve performance.)

## 6.23.0 (2021-07-16)
### Behavior Changes
* Obsolete keys in the bottommost level that were preserved for a snapshot will now be cleaned upon snapshot release in all cases. This form of compaction (snapshot release triggered compaction) previously had an artificial limitation that multiple tombstones needed to be present.
### Bug Fixes
* Blob file checksums are now printed in hexadecimal format when using the `manifest_dump` `ldb` command.
* `GetLiveFilesMetaData()` now populates the `temperature`, `oldest_ancester_time`, and `file_creation_time` fields of its `LiveFileMetaData` results when the information is available. Previously these fields always contained zero indicating unknown.
* Fix mismatches of OnCompaction{Begin,Completed} in case of DisableManualCompaction().
* Fix continuous logging of an existing background error on every user write
* Fix a bug that `Get()` return Status::OK() and an empty value for non-existent key when `read_options.read_tier = kBlockCacheTier`.
* Fix a bug that stat in `get_context` didn't accumulate to statistics when query is failed.
* Fixed handling of DBOptions::wal_dir with LoadLatestOptions() or ldb --try_load_options on a copied or moved DB. Previously, when the WAL directory is same as DB directory (default), a copied or moved DB would reference the old path of the DB as the WAL directory, potentially corrupting both copies. Under this change, the wal_dir from DB::GetOptions() or LoadLatestOptions() may now be empty, indicating that the current DB directory is used for WALs. This is also a subtle API change.

### New Features
* ldb has a new feature, `list_live_files_metadata`, that shows the live SST files, as well as their LSM storage level and the column family they belong to.
* The new BlobDB implementation now tracks the amount of garbage in each blob file in the MANIFEST.
* Integrated BlobDB now supports Merge with base values (Put/Delete etc.).
* RemoteCompaction supports sub-compaction, the job_id in the user interface is changed from `int` to `uint64_t` to support sub-compaction id.
* Expose statistics option in RemoteCompaction worker.

### Public API change
* Added APIs to the Customizable class to allow developers to create their own Customizable classes.  Created the utilities/customizable_util.h file to contain helper methods for developing new Customizable classes.
* Change signature of SecondaryCache::Name().  Make SecondaryCache customizable and add SecondaryCache::CreateFromString method.

## 6.22.0 (2021-06-18)
### Behavior Changes
* Added two additional tickers, MEMTABLE_PAYLOAD_BYTES_AT_FLUSH and MEMTABLE_GARBAGE_BYTES_AT_FLUSH. These stats can be used to estimate the ratio of "garbage" (outdated) bytes in the memtable that are discarded at flush time.
* Added API comments clarifying safe usage of Disable/EnableManualCompaction and EventListener callbacks for compaction.
### Bug Fixes
* fs_posix.cc GetFreeSpace() always report disk space available to root even when running as non-root.  Linux defaults often have disk mounts with 5 to 10 percent of total space reserved only for root.  Out of space could result for non-root users.
* Subcompactions are now disabled when user-defined timestamps are used, since the subcompaction boundary picking logic is currently not timestamp-aware, which could lead to incorrect results when different subcompactions process keys that only differ by timestamp.
* Fix an issue that `DeleteFilesInRange()` may cause ongoing compaction reports corruption exception, or ASSERT for debug build. There's no actual data loss or corruption that we find.
* Fixed confusingly duplicated output in LOG for periodic stats ("DUMPING STATS"), including "Compaction Stats" and "File Read Latency Histogram By Level".
* Fixed performance bugs in background gathering of block cache entry statistics, that could consume a lot of CPU when there are many column families with a shared block cache.

### New Features
* Marked the Ribbon filter and optimize_filters_for_memory features as production-ready, each enabling memory savings for Bloom-like filters. Use `NewRibbonFilterPolicy` in place of `NewBloomFilterPolicy` to use Ribbon filters instead of Bloom, or `ribbonfilter` in place of `bloomfilter` in configuration string.
* Allow `DBWithTTL` to use `DeleteRange` api just like other DBs. `DeleteRangeCF()` which executes `WriteBatchInternal::DeleteRange()` has been added to the handler in `DBWithTTLImpl::Write()` to implement it.
* Add BlockBasedTableOptions.prepopulate_block_cache.  If enabled, it prepopulate warm/hot data blocks which are already in memory into block cache at the time of flush. On a flush, the data block that is in memory (in memtables) get flushed to the device. If using Direct IO, additional IO is incurred to read this data back into memory again, which is avoided by enabling this option and it also helps with Distributed FileSystem. More details in include/rocksdb/table.h.
* Added a `cancel` field to `CompactRangeOptions`, allowing individual in-process manual range compactions to be cancelled.

### New Features
* Added BlobMetaData to the ColumnFamilyMetaData to return information about blob files

### Public API change
* Added GetAllColumnFamilyMetaData API to retrieve the ColumnFamilyMetaData about all column families.

## 6.21.0 (2021-05-21)
### Bug Fixes
* Fixed a bug in handling file rename error in distributed/network file systems when the server succeeds but client returns error. The bug can cause CURRENT file to point to non-existing MANIFEST file, thus DB cannot be opened.
* Fixed a bug where ingested files were written with incorrect boundary key metadata. In rare cases this could have led to a level's files being wrongly ordered and queries for the boundary keys returning wrong results.
* Fixed a data race between insertion into memtables and the retrieval of the DB properties `rocksdb.cur-size-active-mem-table`, `rocksdb.cur-size-all-mem-tables`, and `rocksdb.size-all-mem-tables`.
* Fixed the false-positive alert when recovering from the WAL file. Avoid reporting "SST file is ahead of WAL" on a newly created empty column family, if the previous WAL file is corrupted.
* Fixed a bug where `GetLiveFiles()` output included a non-existent file called "OPTIONS-000000". Backups and checkpoints, which use `GetLiveFiles()`, failed on DBs impacted by this bug. Read-write DBs were impacted when the latest OPTIONS file failed to write and `fail_if_options_file_error == false`. Read-only DBs were impacted when no OPTIONS files existed.
* Handle return code by io_uring_submit_and_wait() and io_uring_wait_cqe().
* In the IngestExternalFile() API, only try to sync the ingested file if the file is linked and the FileSystem/Env supports reopening a writable file.
* Fixed a bug that `AdvancedColumnFamilyOptions.max_compaction_bytes` is under-calculated for manual compaction (`CompactRange()`). Manual compaction is split to multiple compactions if the compaction size exceed the `max_compaction_bytes`. The bug creates much larger compaction which size exceed the user setting. On the other hand, larger manual compaction size can increase the subcompaction parallelism, you can tune that by setting `max_compaction_bytes`.

### Behavior Changes
* Due to the fix of false-postive alert of "SST file is ahead of WAL", all the CFs with no SST file (CF empty) will bypass the consistency check. We fixed a false-positive, but introduced a very rare true-negative which will be triggered in the following conditions: A CF with some delete operations in the last a few queries which will result in an empty CF (those are flushed to SST file and a compaction triggered which combines this file and all other SST files and generates an empty CF, or there is another reason to write a manifest entry for this CF after a flush that generates no SST file from an empty CF). The deletion entries are logged in a WAL and this WAL was corrupted, while the CF's log number points to the next WAL (due to the flush). Therefore, the DB can only recover to the point without these trailing deletions and cause the inconsistent DB status.

### New Features
* Add new option allow_stall passed during instance creation of WriteBufferManager. When allow_stall is set, WriteBufferManager will stall all writers shared across multiple DBs and columns if memory usage goes beyond specified WriteBufferManager::buffer_size (soft limit). Stall will be cleared when memory is freed after flush and memory usage goes down below buffer_size.
* Allow `CompactionFilter`s to apply in more table file creation scenarios such as flush and recovery. For compatibility, `CompactionFilter`s by default apply during compaction. Users can customize this behavior by overriding `CompactionFilterFactory::ShouldFilterTableFileCreation()`.
* Added more fields to FilterBuildingContext with LSM details, for custom filter policies that vary behavior based on where they are in the LSM-tree.
* Added DB::Properties::kBlockCacheEntryStats for querying statistics on what percentage of block cache is used by various kinds of blocks, etc. using DB::GetProperty and DB::GetMapProperty. The same information is now dumped to info LOG periodically according to `stats_dump_period_sec`.
* Add an experimental Remote Compaction feature, which allows the user to run Compaction on a different host or process. The feature is still under development, currently only works on some basic use cases. The interface will be changed without backward/forward compatibility support.
* RocksDB would validate total entries read in flush, and compare with counter inserted into it. If flush_verify_memtable_count = true (default), flush will fail. Otherwise, only log to info logs.
* Add `TableProperties::num_filter_entries`, which can be used with `TableProperties::filter_size` to calculate the effective bits per filter entry (unique user key or prefix) for a table file.

### Performance Improvements
* BlockPrefetcher is used by iterators to prefetch data if they anticipate more data to be used in future. It is enabled implicitly by rocksdb. Added change to take in account read pattern if reads are sequential. This would disable prefetching for random reads in MultiGet and iterators as readahead_size is increased exponential doing large prefetches.

### Public API change
* Removed a parameter from TableFactory::NewTableBuilder, which should not be called by user code because TableBuilder is not a public API.
* Removed unused structure `CompactionFilterContext`.
* The `skip_filters` parameter to SstFileWriter is now considered deprecated. Use `BlockBasedTableOptions::filter_policy` to control generation of filters.
* ClockCache is known to have bugs that could lead to crash or corruption, so should not be used until fixed. Use NewLRUCache instead.
* Added a new pure virtual function `ApplyToAllEntries` to `Cache`, to replace `ApplyToAllCacheEntries`. Custom `Cache` implementations must add an implementation. Because this function is for gathering statistics, an empty implementation could be acceptable for some applications.
* Added the ObjectRegistry to the ConfigOptions class.  This registry instance will be used to find any customizable loadable objects during initialization.
* Expanded the ObjectRegistry functionality to allow nested ObjectRegistry instances.  Added methods to register a set of functions with the registry/library as a group.
* Deprecated backupable_db.h and BackupableDBOptions in favor of new versions with appropriate names: backup_engine.h and BackupEngineOptions. Old API compatibility is preserved.

### Default Option Change
* When options.arena_block_size <= 0 (default value 0), still use writer_buffer_size / 8 but cap to 1MB. Too large alloation size might not be friendly to allocator and might cause performance issues in extreme cases.

### Build
* By default, try to build with liburing. For make, if ROCKSDB_USE_IO_URING is not set, treat as enable, which means RocksDB will try to build with liburing. Users can disable it with ROCKSDB_USE_IO_URING=0. For cmake, add WITH_LIBURING to control it, with default on.

## 6.20.0 (2021-04-16)
### Behavior Changes
* `ColumnFamilyOptions::sample_for_compression` now takes effect for creation of all block-based tables. Previously it only took effect for block-based tables created by flush.
* `CompactFiles()` can no longer compact files from lower level to up level, which has the risk to corrupt DB (details: #8063). The validation is also added to all compactions.
* Fixed some cases in which DB::OpenForReadOnly() could write to the filesystem. If you want a Logger with a read-only DB, you must now set DBOptions::info_log yourself, such as using CreateLoggerFromOptions().
* get_iostats_context() will never return nullptr. If thread-local support is not available, and user does not opt-out iostats context, then compilation will fail. The same applies to perf context as well.
* Added support for WriteBatchWithIndex::NewIteratorWithBase when overwrite_key=false.  Previously, this combination was not supported and would assert or return nullptr.
* Improve the behavior of WriteBatchWithIndex for Merge operations.  Now more operations may be stored in order to return the correct merged result.

### Bug Fixes
* Use thread-safe `strerror_r()` to get error messages.
* Fixed a potential hang in shutdown for a DB whose `Env` has high-pri thread pool disabled (`Env::GetBackgroundThreads(Env::Priority::HIGH) == 0`)
* Made BackupEngine thread-safe and added documentation comments to clarify what is safe for multiple BackupEngine objects accessing the same backup directory.
* Fixed crash (divide by zero) when compression dictionary is applied to a file containing only range tombstones.
* Fixed a backward iteration bug with partitioned filter enabled: not including the prefix of the last key of the previous filter partition in current filter partition can cause wrong iteration result.
* Fixed a bug that allowed `DBOptions::max_open_files` to be set with a non-negative integer with `ColumnFamilyOptions::compaction_style = kCompactionStyleFIFO`.

### Performance Improvements
* On ARM platform, use `yield` instead of `wfe` to relax cpu to gain better performance.

### Public API change
* Added `TableProperties::slow_compression_estimated_data_size` and `TableProperties::fast_compression_estimated_data_size`. When `ColumnFamilyOptions::sample_for_compression > 0`, they estimate what `TableProperties::data_size` would have been if the "fast" or "slow" (see `ColumnFamilyOptions::sample_for_compression` API doc for definitions) compression had been used instead.
* Update DB::StartIOTrace and remove Env object from the arguments as its redundant and DB already has Env object that is passed down to IOTracer::StartIOTrace
* Added `FlushReason::kWalFull`, which is reported when a memtable is flushed due to the WAL reaching its size limit; those flushes were previously reported as `FlushReason::kWriteBufferManager`. Also, changed the reason for flushes triggered by the write buffer manager to `FlushReason::kWriteBufferManager`; they were previously reported as `FlushReason::kWriteBufferFull`.
* Extend file_checksum_dump ldb command and DB::GetLiveFilesChecksumInfo API for IntegratedBlobDB and get checksum of blob files along with SST files.

### New Features
* Added the ability to open BackupEngine backups as read-only DBs, using BackupInfo::name_for_open and env_for_open provided by BackupEngine::GetBackupInfo() with include_file_details=true.
* Added BackupEngine support for integrated BlobDB, with blob files shared between backups when table files are shared. Because of current limitations, blob files always use the kLegacyCrc32cAndFileSize naming scheme, and incremental backups must read and checksum all blob files in a DB, even for files that are already backed up.
* Added an optional output parameter to BackupEngine::CreateNewBackup(WithMetadata) to return the BackupID of the new backup.
* Added BackupEngine::GetBackupInfo / GetLatestBackupInfo for querying individual backups.
* Made the Ribbon filter a long-term supported feature in terms of the SST schema(compatible with version >= 6.15.0) though the API for enabling it is expected to change.

## 6.19.0 (2021-03-21)
### Bug Fixes
* Fixed the truncation error found in APIs/tools when dumping block-based SST files in a human-readable format. After fix, the block-based table can be fully dumped as a readable file.
* When hitting a write slowdown condition, no write delay (previously 1 millisecond) is imposed until `delayed_write_rate` is actually exceeded, with an initial burst allowance of 1 millisecond worth of bytes. Also, beyond the initial burst allowance, `delayed_write_rate` is now more strictly enforced, especially with multiple column families.

### Public API change
* Changed default `BackupableDBOptions::share_files_with_checksum` to `true` and deprecated `false` because of potential for data loss. Note that accepting this change in behavior can temporarily increase backup data usage because files are not shared between backups using the two different settings. Also removed obsolete option kFlagMatchInterimNaming.
* Add a new option BlockBasedTableOptions::max_auto_readahead_size. RocksDB does auto-readahead for iterators on noticing more than two reads for a table file if user doesn't provide readahead_size. The readahead starts at 8KB and doubles on every additional read upto max_auto_readahead_size and now max_auto_readahead_size can be configured dynamically as well. Found that 256 KB readahead size provides the best performance, based on experiments, for auto readahead. Experiment data is in PR #3282. If value is set 0 then no automatic prefetching will be done by rocksdb. Also changing the value will only affect files opened after the change.
* Add suppport to extend DB::VerifyFileChecksums API to also verify blob files checksum.
* When using the new BlobDB, the amount of data written by flushes/compactions is now broken down into table files and blob files in the compaction statistics; namely, Write(GB) denotes the amount of data written to table files, while Wblob(GB) means the amount of data written to blob files.
* New default BlockBasedTableOptions::format_version=5 to enable new Bloom filter implementation by default, compatible with RocksDB versions >= 6.6.0.
* Add new SetBufferSize API to WriteBufferManager to allow dynamic management of memory allotted to all write buffers.  This allows user code to adjust memory monitoring provided by WriteBufferManager as process memory needs change datasets grow and shrink.
* Clarified the required semantics of Read() functions in FileSystem and Env APIs. Please ensure any custom implementations are compliant.
* For the new integrated BlobDB implementation, compaction statistics now include the amount of data read from blob files during compaction (due to garbage collection or compaction filters). Write amplification metrics have also been extended to account for data read from blob files.
* Add EqualWithoutTimestamp() to Comparator.
* Extend support to track blob files in SSTFileManager whenever a blob file is created/deleted. Blob files will be scheduled to delete via SSTFileManager and SStFileManager will now take blob files in account while calculating size and space limits along with SST files.
* Add new Append and PositionedAppend API with checksum handoff to legacy Env.

### New Features
* Support compaction filters for the new implementation of BlobDB. Add `FilterBlobByKey()` to `CompactionFilter`. Subclasses can override this method so that compaction filters can determine whether the actual blob value has to be read during compaction. Use a new `kUndetermined` in `CompactionFilter::Decision` to indicated that further action is necessary for compaction filter to make a decision.
* Add support to extend retrieval of checksums for blob files from the MANIFEST when checkpointing. During backup, rocksdb can detect corruption in blob files  during file copies.
* Add new options for db_bench --benchmarks: flush, waitforcompaction, compact0, compact1.
* Add an option to BackupEngine::GetBackupInfo to include the name and size of each backed-up file. Especially in the presence of file sharing among backups, this offers detailed insight into backup space usage.
* Enable backward iteration on keys with user-defined timestamps.
* Add statistics and info log for error handler: counters for bg error, bg io error, bg retryable io error, auto resume count, auto resume total retry number, and auto resume sucess; Histogram for auto resume retry count in each recovery call. Note that, each auto resume attempt will have one or multiple retries.

### Behavior Changes
* During flush, only WAL sync retryable IO error is mapped to hard error, which will stall the writes. When WAL is used but only SST file write has retryable IO error, it will be mapped to soft error and write will not be affected.

## 6.18.0 (2021-02-19)
### Behavior Changes
* When retryable IO error occurs during compaction, it is mapped to soft error and set the BG error. However, auto resume is not called to clean the soft error since compaction will reschedule by itself. In this change, When retryable IO error occurs during compaction, BG error is not set. User will be informed the error via EventHelper.
* Introduce a new trace file format for query tracing and replay and trace file version is bump up to 0.2. A payload map is added as the first portion of the payload. We will not have backward compatible issues when adding new entries to trace records. Added the iterator_upper_bound and iterator_lower_bound in Seek and SeekForPrev tracing function. Added them as the new payload member for iterator tracing.

### New Features
* Add support for key-value integrity protection in live updates from the user buffers provided to `WriteBatch` through the write to RocksDB's in-memory update buffer (memtable). This is intended to detect some cases of in-memory data corruption, due to either software or hardware errors. Users can enable protection by constructing their `WriteBatch` with `protection_bytes_per_key == 8`.
* Add support for updating `full_history_ts_low` option in manual compaction, which is for old timestamp data GC.
* Add a mechanism for using Makefile to build external plugin code into the RocksDB libraries/binaries. This intends to simplify compatibility and distribution for plugins (e.g., special-purpose `FileSystem`s) whose source code resides outside the RocksDB repo. See "plugin/README.md" for developer details, and "PLUGINS.md" for a listing of available plugins.
* Added memory pre-fetching for experimental Ribbon filter, which especially optimizes performance with batched MultiGet.
* A new, experimental version of BlobDB (key-value separation) is now available. The new implementation is integrated into the RocksDB core, i.e. it is accessible via the usual `rocksdb::DB` API, as opposed to the separate `rocksdb::blob_db::BlobDB` interface used by the earlier version, and can be configured on a per-column family basis using the configuration options `enable_blob_files`, `min_blob_size`, `blob_file_size`, `blob_compression_type`, `enable_blob_garbage_collection`, and `blob_garbage_collection_age_cutoff`. It extends RocksDB's consistency guarantees to blobs, and offers more features and better performance. Note that some features, most notably `Merge`, compaction filters, and backup/restore are not yet supported, and there is no support for migrating a database created by the old implementation.

### Bug Fixes
* Since 6.15.0, `TransactionDB` returns error `Status`es from calls to `DeleteRange()` and calls to `Write()` where the `WriteBatch` contains a range deletion. Previously such operations may have succeeded while not providing the expected transactional guarantees. There are certain cases where range deletion can still be used on such DBs; see the API doc on `TransactionDB::DeleteRange()` for details.
* `OptimisticTransactionDB` now returns error `Status`es from calls to `DeleteRange()` and calls to `Write()` where the `WriteBatch` contains a range deletion. Previously such operations may have succeeded while not providing the expected transactional guarantees.
* Fix `WRITE_PREPARED`, `WRITE_UNPREPARED` TransactionDB `MultiGet()` may return uncommitted data with snapshot.
* In DB::OpenForReadOnly, if any error happens while checking Manifest file path, it was overridden by Status::NotFound. It has been fixed and now actual error is returned.

### Public API Change
* Added a "only_mutable_options" flag to the ConfigOptions.  When this flag is "true", the Configurable functions and convenience methods (such as GetDBOptionsFromString) will only deal with options that are marked as mutable.  When this flag is true, only options marked as mutable can be configured (a Status::InvalidArgument will be returned) and options not marked as mutable will not be returned or compared.  The default is "false", meaning to compare all options.
* Add new Append and PositionedAppend APIs to FileSystem to bring the data verification information (data checksum information) from upper layer (e.g., WritableFileWriter) to the storage layer. In this way, the customized FileSystem is able to verify the correctness of data being written to the storage on time. Add checksum_handoff_file_types to DBOptions. User can use this option to control which file types (Currently supported file tyes: kWALFile, kTableFile, kDescriptorFile.) should use the new Append and PositionedAppend APIs to handoff the verification information. Currently, RocksDB only use crc32c to calculate the checksum for write handoff.
* Add an option, `CompressionOptions::max_dict_buffer_bytes`, to limit the in-memory buffering for selecting samples for generating/training a dictionary. The limit is currently loosely adhered to.


## 6.17.0 (2021-01-15)
### Behavior Changes
* When verifying full file checksum with `DB::VerifyFileChecksums()`, we now fail with `Status::InvalidArgument` if the name of the checksum generator used for verification does not match the name of the checksum generator used for protecting the file when it was created.
* Since RocksDB does not continue write the same file if a file write fails for any reason, the file scope write IO error is treated the same as retryable IO error. More information about error handling of file scope IO error is included in `ErrorHandler::SetBGError`.

### Bug Fixes
* Version older than 6.15 cannot decode VersionEdits `WalAddition` and `WalDeletion`, fixed this by changing the encoded format of them to be ignorable by older versions.
* Fix a race condition between DB startups and shutdowns in managing the periodic background worker threads. One effect of this race condition could be the process being terminated.

### Public API Change
* Add a public API WriteBufferManager::dummy_entries_in_cache_usage() which reports the size of dummy entries stored in cache (passed to WriteBufferManager). Dummy entries are used to account for DataBlocks.
* Add a SystemClock class that contains the time-related methods from Env.  The original methods in Env may be deprecated in a future release.  This class will allow easier testing, development, and expansion of time-related features.
* Add a public API GetRocksBuildProperties and GetRocksBuildInfoAsString to get properties about the current build.  These properties may include settings related to the GIT settings (branch, timestamp).  This change also sets the "build date" based on the GIT properties, rather than the actual build time, thereby enabling more reproducible builds.

## 6.16.0 (2020-12-18)
### Behavior Changes
* Attempting to write a merge operand without explicitly configuring `merge_operator` now fails immediately, causing the DB to enter read-only mode. Previously, failure was deferred until the `merge_operator` was needed by a user read or a background operation.

### Bug Fixes
* Truncated WALs ending in incomplete records can no longer produce gaps in the recovered data when `WALRecoveryMode::kPointInTimeRecovery` is used. Gaps are still possible when WALs are truncated exactly on record boundaries; for complete protection, users should enable `track_and_verify_wals_in_manifest`.
* Fix a bug where compressed blocks read by MultiGet are not inserted into the compressed block cache when use_direct_reads = true.
* Fixed the issue of full scanning on obsolete files when there are too many outstanding compactions with ConcurrentTaskLimiter enabled.
* Fixed the logic of populating native data structure for `read_amp_bytes_per_bit` during OPTIONS file parsing on big-endian architecture. Without this fix, original code introduced in PR7659, when running on big-endian machine, can mistakenly store read_amp_bytes_per_bit (an uint32) in little endian format. Future access to `read_amp_bytes_per_bit` will give wrong values. Little endian architecture is not affected.
* Fixed prefix extractor with timestamp issues.
* Fixed a bug in atomic flush: in two-phase commit mode, the minimum WAL log number to keep is incorrect.
* Fixed a bug related to checkpoint in PR7789: if there are multiple column families, and the checkpoint is not opened as read only, then in rare cases, data loss may happen in the checkpoint. Since backup engine relies on checkpoint, it may also be affected.
* When ldb --try_load_options is used with the --column_family option, the ColumnFamilyOptions for the specified column family was not loaded from the OPTIONS file. Fix it so its loaded from OPTIONS and then overridden with command line overrides.

### New Features
* User defined timestamp feature supports `CompactRange` and `GetApproximateSizes`.
* Support getting aggregated table properties (kAggregatedTableProperties and kAggregatedTablePropertiesAtLevel) with DB::GetMapProperty, for easier access to the data in a structured format.
* Experimental option BlockBasedTableOptions::optimize_filters_for_memory now works with experimental Ribbon filter (as well as Bloom filter).

### Public API Change
* Deprecated public but rarely-used FilterBitsBuilder::CalculateNumEntry, which is replaced with ApproximateNumEntries taking a size_t parameter and returning size_t.
* To improve portability the functions `Env::GetChildren` and `Env::GetChildrenFileAttributes` will no longer return entries for the special directories `.` or `..`.
* Added a new option `track_and_verify_wals_in_manifest`. If `true`, the log numbers and sizes of the synced WALs are tracked in MANIFEST, then during DB recovery, if a synced WAL is missing from disk, or the WAL's size does not match the recorded size in MANIFEST, an error will be reported and the recovery will be aborted. Note that this option does not work with secondary instance.
* `rocksdb_approximate_sizes` and `rocksdb_approximate_sizes_cf` in the C API now requires an error pointer (`char** errptr`) for receiving any error.
* All overloads of DB::GetApproximateSizes now return Status, so that any failure to obtain the sizes is indicated to the caller.

## 6.15.0 (2020-11-13)
### Bug Fixes
* Fixed a bug in the following combination of features: indexes with user keys (`format_version >= 3`), indexes are partitioned (`index_type == kTwoLevelIndexSearch`), and some index partitions are pinned in memory (`BlockBasedTableOptions::pin_l0_filter_and_index_blocks_in_cache`). The bug could cause keys to be truncated when read from the index leading to wrong read results or other unexpected behavior.
* Fixed a bug when indexes are partitioned (`index_type == kTwoLevelIndexSearch`), some index partitions are pinned in memory (`BlockBasedTableOptions::pin_l0_filter_and_index_blocks_in_cache`), and partitions reads could be mixed between block cache and directly from the file (e.g., with `enable_index_compression == 1` and `mmap_read == 1`, partitions that were stored uncompressed due to poor compression ratio would be read directly from the file via mmap, while partitions that were stored compressed would be read from block cache). The bug could cause index partitions to be mistakenly considered empty during reads leading to wrong read results.
* Since 6.12, memtable lookup should report unrecognized value_type as corruption (#7121).
* Since 6.14, fix false positive flush/compaction `Status::Corruption` failure when `paranoid_file_checks == true` and range tombstones were written to the compaction output files.
* Since 6.14, fix a bug that could cause a stalled write to crash with mixed of slowdown and no_slowdown writes (`WriteOptions.no_slowdown=true`).
* Fixed a bug which causes hang in closing DB when refit level is set in opt build. It was because ContinueBackgroundWork() was called in assert statement which is a no op. It was introduced in 6.14.
* Fixed a bug which causes Get() to return incorrect result when a key's merge operand is applied twice. This can occur if the thread performing Get() runs concurrently with a background flush thread and another thread writing to the MANIFEST file (PR6069).
* Reverted a behavior change silently introduced in 6.14.2, in which the effects of the `ignore_unknown_options` flag (used in option parsing/loading functions) changed.
* Reverted a behavior change silently introduced in 6.14, in which options parsing/loading functions began returning `NotFound` instead of `InvalidArgument` for option names not available in the present version.
* Fixed MultiGet bugs it doesn't return valid data with user defined timestamp.
* Fixed a potential bug caused by evaluating `TableBuilder::NeedCompact()` before `TableBuilder::Finish()` in compaction job. For example, the `NeedCompact()` method of `CompactOnDeletionCollector` returned by built-in `CompactOnDeletionCollectorFactory` requires `BlockBasedTable::Finish()` to return the correct result. The bug can cause a compaction-generated file not to be marked for future compaction based on deletion ratio.
* Fixed a seek issue with prefix extractor and timestamp.
* Fixed a bug of encoding and parsing BlockBasedTableOptions::read_amp_bytes_per_bit as a 64-bit integer.
* Fixed a bug of a recovery corner case, details in PR7621.

### Public API Change
* Deprecate `BlockBasedTableOptions::pin_l0_filter_and_index_blocks_in_cache` and `BlockBasedTableOptions::pin_top_level_index_and_filter`. These options still take effect until users migrate to the replacement APIs in `BlockBasedTableOptions::metadata_cache_options`. Migration guidance can be found in the API comments on the deprecated options.
* Add new API `DB::VerifyFileChecksums` to verify SST file checksum with corresponding entries in the MANIFEST if present. Current implementation requires scanning and recomputing file checksums.

### Behavior Changes
* The dictionary compression settings specified in `ColumnFamilyOptions::compression_opts` now additionally affect files generated by flush and compaction to non-bottommost level. Previously those settings at most affected files generated by compaction to bottommost level, depending on whether `ColumnFamilyOptions::bottommost_compression_opts` overrode them. Users who relied on dictionary compression settings in `ColumnFamilyOptions::compression_opts` affecting only the bottommost level can keep the behavior by moving their dictionary settings to `ColumnFamilyOptions::bottommost_compression_opts` and setting its `enabled` flag.
* When the `enabled` flag is set in `ColumnFamilyOptions::bottommost_compression_opts`, those compression options now take effect regardless of the value in `ColumnFamilyOptions::bottommost_compression`. Previously, those compression options only took effect when `ColumnFamilyOptions::bottommost_compression != kDisableCompressionOption`. Now, they additionally take effect when `ColumnFamilyOptions::bottommost_compression == kDisableCompressionOption` (such a setting causes bottommost compression type to fall back to `ColumnFamilyOptions::compression_per_level` if configured, and otherwise fall back to `ColumnFamilyOptions::compression`).

### New Features
* An EXPERIMENTAL new Bloom alternative that saves about 30% space compared to Bloom filters, with about 3-4x construction time and similar query times is available using NewExperimentalRibbonFilterPolicy.

## 6.14 (2020-10-09)
### Bug fixes
* Fixed a bug after a `CompactRange()` with `CompactRangeOptions::change_level` set fails due to a conflict in the level change step, which caused all subsequent calls to `CompactRange()` with `CompactRangeOptions::change_level` set to incorrectly fail with a `Status::NotSupported("another thread is refitting")` error.
* Fixed a bug that the bottom most level compaction could still be a trivial move even if `BottommostLevelCompaction.kForce` or `kForceOptimized` is set.

### Public API Change
* The methods to create and manage EncrypedEnv have been changed.  The EncryptionProvider is now passed to NewEncryptedEnv as a shared pointer, rather than a raw pointer.  Comparably, the CTREncryptedProvider now takes a shared pointer, rather than a reference, to a BlockCipher.  CreateFromString methods have been added to BlockCipher and EncryptionProvider to provide a single API by which different ciphers and providers can be created, respectively.
* The internal classes (CTREncryptionProvider, ROT13BlockCipher, CTRCipherStream) associated with the EncryptedEnv have been moved out of the public API.  To create a CTREncryptionProvider, one can either use EncryptionProvider::NewCTRProvider, or EncryptionProvider::CreateFromString("CTR").  To create a new ROT13BlockCipher, one can either use BlockCipher::NewROT13Cipher or BlockCipher::CreateFromString("ROT13").
* The EncryptionProvider::AddCipher method has been added to allow keys to be added to an EncryptionProvider.  This API will allow future providers to support multiple cipher keys.
* Add a new option "allow_data_in_errors". When this new option is set by users, it allows users to opt-in to get error messages containing corrupted keys/values. Corrupt keys, values will be logged in the messages, logs, status etc. that will help users with the useful information regarding affected data. By default value of this option is set false to prevent users data to be exposed in the messages so currently, data will be redacted from logs, messages, status by default.
* AdvancedColumnFamilyOptions::force_consistency_checks is now true by default, for more proactive DB corruption detection at virtually no cost (estimated two extra CPU cycles per million on a major production workload). Corruptions reported by these checks now mention "force_consistency_checks" in case a false positive corruption report is suspected and the option needs to be disabled (unlikely). Since existing column families have a saved setting for force_consistency_checks, only new column families will pick up the new default.

### General Improvements
* The settings of the DBOptions and ColumnFamilyOptions are now managed by Configurable objects (see New Features).  The same convenience methods to configure these options still exist but the backend implementation has been unified under a common implementation.

### New Features

* Methods to configure serialize, and compare -- such as TableFactory -- are exposed directly through the Configurable base class (from which these objects inherit).  This change will allow for better and more thorough configuration management and retrieval in the future.  The options for a Configurable object can be set via the ConfigureFromMap, ConfigureFromString, or ConfigureOption method.  The serialized version of the options of an object can be retrieved via the GetOptionString, ToString, or GetOption methods.  The list of options supported by an object can be obtained via the GetOptionNames method.  The "raw" object (such as the BlockBasedTableOption) for an option may be retrieved via the GetOptions method.  Configurable options can be compared via the AreEquivalent method.  The settings within a Configurable object may be validated via the ValidateOptions method.  The object may be intialized (at which point only mutable options may be updated) via the PrepareOptions method.
* Introduce options.check_flush_compaction_key_order with default value to be true. With this option, during flush and compaction, key order will be checked when writing to each SST file. If the order is violated, the flush or compaction will fail.
* Added is_full_compaction to CompactionJobStats, so that the information is available through the EventListener interface.
* Add more stats for MultiGet in Histogram to get number of data blocks, index blocks, filter blocks and sst files read from file system per level.
* SST files have a new table property called db_host_id, which is set to the hostname by default. A new option in DBOptions, db_host_id, allows the property value to be overridden with a user specified string, or disable it completely by making the option string empty.
* Methods to create customizable extensions -- such as TableFactory -- are exposed directly through the Customizable base class (from which these objects inherit).  This change will allow these Customizable classes to be loaded and configured in a standard way (via CreateFromString).  More information on how to write and use Customizable classes is in the customizable.h header file.

## 6.13 (2020-09-12)
### Bug fixes
* Fix a performance regression introduced in 6.4 that makes a upper bound check for every Next() even if keys are within a data block that is within the upper bound.
* Fix a possible corruption to the LSM state (overlapping files within a level) when a `CompactRange()` for refitting levels (`CompactRangeOptions::change_level == true`) and another manual compaction are executed in parallel.
* Sanitize `recycle_log_file_num` to zero when the user attempts to enable it in combination with `WALRecoveryMode::kTolerateCorruptedTailRecords`. Previously the two features were allowed together, which compromised the user's configured crash-recovery guarantees.
* Fix a bug where a level refitting in CompactRange() might race with an automatic compaction that puts the data to the target level of the refitting. The bug has been there for years.
* Fixed a bug in version 6.12 in which BackupEngine::CreateNewBackup could fail intermittently with non-OK status when backing up a read-write DB configured with a DBOptions::file_checksum_gen_factory.
* Fix useless no-op compactions scheduled upon snapshot release when options.disable-auto-compactions = true.
* Fix a bug when max_write_buffer_size_to_maintain is set, immutable flushed memtable destruction is delayed until the next super version is installed. A memtable is not added to delete list because of its reference hold by super version and super version doesn't switch because of empt delete list. So memory usage keeps on increasing beyond write_buffer_size + max_write_buffer_size_to_maintain.
* Avoid converting MERGES to PUTS when allow_ingest_behind is true.
* Fix compression dictionary sampling together with `SstFileWriter`. Previously, the dictionary would be trained/finalized immediately with zero samples. Now, the whole `SstFileWriter` file is buffered in memory and then sampled.
* Fix a bug with `avoid_unnecessary_blocking_io=1` and creating backups (BackupEngine::CreateNewBackup) or checkpoints (Checkpoint::Create). With this setting and WAL enabled, these operations could randomly fail with non-OK status.
* Fix a bug in which bottommost compaction continues to advance the underlying InternalIterator to skip tombstones even after shutdown.

### New Features
* A new field `std::string requested_checksum_func_name` is added to `FileChecksumGenContext`, which enables the checksum factory to create generators for a suite of different functions.
* Added a new subcommand, `ldb unsafe_remove_sst_file`, which removes a lost or corrupt SST file from a DB's metadata. This command involves data loss and must not be used on a live DB.

### Performance Improvements
* Reduce thread number for multiple DB instances by re-using one global thread for statistics dumping and persisting.
* Reduce write-amp in heavy write bursts in `kCompactionStyleLevel` compaction style with `level_compaction_dynamic_level_bytes` set.
* BackupEngine incremental backups no longer read DB table files that are already saved to a shared part of the backup directory, unless `share_files_with_checksum` is used with `kLegacyCrc32cAndFileSize` naming (discouraged).
  * For `share_files_with_checksum`, we are confident there is no regression (vs. pre-6.12) in detecting DB or backup corruption at backup creation time, mostly because the old design did not leverage this extra checksum computation for detecting inconsistencies at backup creation time.
  * For `share_table_files` without "checksum" (not recommended), there is a regression in detecting fundamentally unsafe use of the option, greatly mitigated by file size checking (under "Behavior Changes"). Almost no reason to use `share_files_with_checksum=false` should remain.
  * `DB::VerifyChecksum` and `BackupEngine::VerifyBackup` with checksum checking are still able to catch corruptions that `CreateNewBackup` does not.

### Public API Change
* Expose kTypeDeleteWithTimestamp in EntryType and update GetEntryType() accordingly.
* Added file_checksum and file_checksum_func_name to TableFileCreationInfo, which can pass the table file checksum information through the OnTableFileCreated callback during flush and compaction.
* A warning is added to `DB::DeleteFile()` API describing its known problems and deprecation plan.
* Add a new stats level, i.e. StatsLevel::kExceptTickers (PR7329) to exclude tickers even if application passes a non-null Statistics object.
* Added a new status code IOStatus::IOFenced() for the Env/FileSystem to indicate that writes from this instance are fenced off. Like any other background error, this error is returned to the user in Put/Merge/Delete/Flush calls and can be checked using Status::IsIOFenced().

### Behavior Changes
* File abstraction `FSRandomAccessFile.Prefetch()` default return status is changed from `OK` to `NotSupported`. If the user inherited file doesn't implement prefetch, RocksDB will create internal prefetch buffer to improve read performance.
* When retryabel IO error happens during Flush (manifest write error is excluded) and WAL is disabled, originally it is mapped to kHardError. Now,it is mapped to soft error. So DB will not stall the writes unless the memtable is full. At the same time, when auto resume is triggered to recover the retryable IO error during Flush, SwitchMemtable is not called to avoid generating to many small immutable memtables. If WAL is enabled, no behavior changes.
* When considering whether a table file is already backed up in a shared part of backup directory, BackupEngine would already query the sizes of source (DB) and pre-existing destination (backup) files. BackupEngine now uses these file sizes to detect corruption, as at least one of (a) old backup, (b) backup in progress, or (c) current DB is corrupt if there's a size mismatch.

### Others
* Error in prefetching partitioned index blocks will not be swallowed. It will fail the query and return the IOError users.

## 6.12 (2020-07-28)
### Public API Change
* Encryption file classes now exposed for inheritance in env_encryption.h
* File I/O listener is extended to cover more I/O operations. Now class `EventListener` in listener.h contains new callback functions: `OnFileFlushFinish()`, `OnFileSyncFinish()`, `OnFileRangeSyncFinish()`, `OnFileTruncateFinish()`, and ``OnFileCloseFinish()``.
* `FileOperationInfo` now reports `duration` measured by `std::chrono::steady_clock` and `start_ts` measured by `std::chrono::system_clock` instead of start and finish timestamps measured by `system_clock`. Note that `system_clock` is called before `steady_clock` in program order at operation starts.
* `DB::GetDbSessionId(std::string& session_id)` is added. `session_id` stores a unique identifier that gets reset every time the DB is opened. This DB session ID should be unique among all open DB instances on all hosts, and should be unique among re-openings of the same or other DBs. This identifier is recorded in the LOG file on the line starting with "DB Session ID:".
* `DB::OpenForReadOnly()` now returns `Status::NotFound` when the specified DB directory does not exist. Previously the error returned depended on the underlying `Env`. This change is available in all 6.11 releases as well.
* A parameter `verify_with_checksum` is added to `BackupEngine::VerifyBackup`, which is false by default. If it is ture, `BackupEngine::VerifyBackup` verifies checksums and file sizes of backup files. Pass `false` for `verify_with_checksum` to maintain the previous behavior and performance of `BackupEngine::VerifyBackup`, by only verifying sizes of backup files.

### Behavior Changes
* Best-efforts recovery ignores CURRENT file completely. If CURRENT file is missing during recovery, best-efforts recovery still proceeds with MANIFEST file(s).
* In best-efforts recovery, an error that is not Corruption or IOError::kNotFound or IOError::kPathNotFound will be overwritten silently. Fix this by checking all non-ok cases and return early.
* When `file_checksum_gen_factory` is set to `GetFileChecksumGenCrc32cFactory()`, BackupEngine will compare the crc32c checksums of table files computed when creating a backup to the expected checksums stored in the DB manifest, and will fail `CreateNewBackup()` on mismatch (corruption). If the `file_checksum_gen_factory` is not set or set to any other customized factory, there is no checksum verification to detect if SST files in a DB are corrupt when read, copied, and independently checksummed by BackupEngine.
* When a DB sets `stats_dump_period_sec > 0`, either as the initial value for DB open or as a dynamic option change, the first stats dump is staggered in the following X seconds, where X is an integer in `[0, stats_dump_period_sec)`. Subsequent stats dumps are still spaced `stats_dump_period_sec` seconds apart.
* When the paranoid_file_checks option is true, a hash is generated of all keys and values are generated when the SST file is written, and then the values are read back in to validate the file.  A corruption is signaled if the two hashes do not match.

### Bug fixes
* Compressed block cache was automatically disabled with read-only DBs by mistake. Now it is fixed: compressed block cache will be in effective with read-only DB too.
* Fix a bug of wrong iterator result if another thread finishes an update and a DB flush between two statement.
* Disable file deletion after MANIFEST write/sync failure until db re-open or Resume() so that subsequent re-open will not see MANIFEST referencing deleted SSTs.
* Fix a bug when index_type == kTwoLevelIndexSearch in PartitionedIndexBuilder to update FlushPolicy to point to internal key partitioner when it changes from user-key mode to internal-key mode in index partition.
* Make compaction report InternalKey corruption while iterating over the input.
* Fix a bug which may cause MultiGet to be slow because it may read more data than requested, but this won't affect correctness. The bug was introduced in 6.10 release.
* Fail recovery and report once hitting a physical log record checksum mismatch, while reading MANIFEST. RocksDB should not continue processing the MANIFEST any further.
* Fixed a bug in size-amp-triggered and periodic-triggered universal compaction, where the compression settings for the first input level were used rather than the compression settings for the output (bottom) level.

### New Features
* DB identity (`db_id`) and DB session identity (`db_session_id`) are added to table properties and stored in SST files. SST files generated from SstFileWriter and Repairer have DB identity “SST Writer” and “DB Repairer”, respectively. Their DB session IDs are generated in the same way as `DB::GetDbSessionId`. The session ID for SstFileWriter (resp., Repairer) resets every time `SstFileWriter::Open` (resp., `Repairer::Run`) is called.
* Added experimental option BlockBasedTableOptions::optimize_filters_for_memory for reducing allocated memory size of Bloom filters (~10% savings with Jemalloc) while preserving the same general accuracy. To have an effect, the option requires format_version=5 and malloc_usable_size. Enabling this option is forward and backward compatible with existing format_version=5.
* `BackupableDBOptions::share_files_with_checksum_naming` is added with new default behavior for naming backup files with `share_files_with_checksum`, to address performance and backup integrity issues. See API comments for details.
* Added auto resume function to automatically recover the DB from background Retryable IO Error. When retryable IOError happens during flush and WAL write, the error is mapped to Hard Error and DB will be in read mode. When retryable IO Error happens during compaction, the error will be mapped to Soft Error. DB is still in write/read mode. Autoresume function will create a thread for a DB to call DB->ResumeImpl() to try the recover for Retryable IO Error during flush and WAL write. Compaction will be rescheduled by itself if retryable IO Error happens. Auto resume may also cause other Retryable IO Error during the recovery, so the recovery will fail. Retry the auto resume may solve the issue, so we use max_bgerror_resume_count to decide how many resume cycles will be tried in total. If it is <=0, auto resume retryable IO Error is disabled. Default is INT_MAX, which will lead to a infinit auto resume. bgerror_resume_retry_interval decides the time interval between two auto resumes.
* Option `max_subcompactions` can be set dynamically using DB::SetDBOptions().
* Added experimental ColumnFamilyOptions::sst_partitioner_factory to define determine the partitioning of sst files. This helps compaction to split the files on interesting boundaries (key prefixes) to make propagation of sst files less write amplifying (covering the whole key space).

### Performance Improvements
* Eliminate key copies for internal comparisons while accessing ingested block-based tables.
* Reduce key comparisons during random access in all block-based tables.
* BackupEngine avoids unnecessary repeated checksum computation for backing up a table file to the `shared_checksum` directory when using `share_files_with_checksum_naming = kUseDbSessionId` (new default), except on SST files generated before this version of RocksDB, which fall back on using `kLegacyCrc32cAndFileSize`.

## 6.11 (2020-06-12)
### Bug Fixes
* Fix consistency checking error swallowing in some cases when options.force_consistency_checks = true.
* Fix possible false NotFound status from batched MultiGet using index type kHashSearch.
* Fix corruption caused by enabling delete triggered compaction (NewCompactOnDeletionCollectorFactory) in universal compaction mode, along with parallel compactions. The bug can result in two parallel compactions picking the same input files, resulting in the DB resurrecting older and deleted versions of some keys.
* Fix a use-after-free bug in best-efforts recovery. column_family_memtables_ needs to point to valid ColumnFamilySet.
* Let best-efforts recovery ignore corrupted files during table loading.
* Fix corrupt key read from ingested file when iterator direction switches from reverse to forward at a key that is a prefix of another key in the same file. It is only possible in files with a non-zero global seqno.
* Fix abnormally large estimate from GetApproximateSizes when a range starts near the end of one SST file and near the beginning of another. Now GetApproximateSizes consistently and fairly includes the size of SST metadata in addition to data blocks, attributing metadata proportionally among the data blocks based on their size.
* Fix potential file descriptor leakage in PosixEnv's IsDirectory() and NewRandomAccessFile().
* Fix false negative from the VerifyChecksum() API when there is a checksum mismatch in an index partition block in a BlockBasedTable format table file (index_type is kTwoLevelIndexSearch).
* Fix sst_dump to return non-zero exit code if the specified file is not a recognized SST file or fails requested checks.
* Fix incorrect results from batched MultiGet for duplicate keys, when the duplicate key matches the largest key of an SST file and the value type for the key in the file is a merge value.

### Public API Change
* Flush(..., column_family) may return Status::ColumnFamilyDropped() instead of Status::InvalidArgument() if column_family is dropped while processing the flush request.
* BlobDB now explicitly disallows using the default column family's storage directories as blob directory.
* DeleteRange now returns `Status::InvalidArgument` if the range's end key comes before its start key according to the user comparator. Previously the behavior was undefined.
* ldb now uses options.force_consistency_checks = true by default and "--disable_consistency_checks" is added to disable it.
* DB::OpenForReadOnly no longer creates files or directories if the named DB does not exist, unless create_if_missing is set to true.
* The consistency checks that validate LSM state changes (table file additions/deletions during flushes and compactions) are now stricter, more efficient, and no longer optional, i.e. they are performed even if `force_consistency_checks` is `false`.
* Disable delete triggered compaction (NewCompactOnDeletionCollectorFactory) in universal compaction mode and num_levels = 1 in order to avoid a corruption bug.
* `pin_l0_filter_and_index_blocks_in_cache` no longer applies to L0 files larger than `1.5 * write_buffer_size` to give more predictable memory usage. Such L0 files may exist due to intra-L0 compaction, external file ingestion, or user dynamically changing `write_buffer_size` (note, however, that files that are already pinned will continue being pinned, even after such a dynamic change).
* In point-in-time wal recovery mode, fail database recovery in case of IOError while reading the WAL to avoid data loss.
* A new method `Env::LowerThreadPoolCPUPriority(Priority, CpuPriority)` is added to `Env` to be able to lower to a specific priority such as `CpuPriority::kIdle`.

### New Features
* sst_dump to add a new --readahead_size argument. Users can specify read size when scanning the data. Sst_dump also tries to prefetch tail part of the SST files so usually some number of I/Os are saved there too.
* Generate file checksum in SstFileWriter if Options.file_checksum_gen_factory is set. The checksum and checksum function name are stored in ExternalSstFileInfo after the sst file write is finished.
* Add a value_size_soft_limit in read options which limits the cumulative value size of keys read in batches in MultiGet. Once the cumulative value size of found keys exceeds read_options.value_size_soft_limit, all the remaining keys are returned with status Abort without further finding their values. By default the value_size_soft_limit is std::numeric_limits<uint64_t>::max().
* Enable SST file ingestion with file checksum information when calling IngestExternalFiles(const std::vector<IngestExternalFileArg>& args). Added files_checksums and files_checksum_func_names to IngestExternalFileArg such that user can ingest the sst files with their file checksum information. Added verify_file_checksum to IngestExternalFileOptions (default is True). To be backward compatible, if DB does not enable file checksum or user does not provide checksum information (vectors of files_checksums and files_checksum_func_names are both empty), verification of file checksum is always sucessful. If DB enables file checksum, DB will always generate the checksum for each ingested SST file during Prepare stage of ingestion and store the checksum in Manifest, unless verify_file_checksum is False and checksum information is provided by the application. In this case, we only verify the checksum function name and directly store the ingested checksum in Manifest. If verify_file_checksum is set to True, DB will verify the ingested checksum and function name with the genrated ones. Any mismatch will fail the ingestion. Note that, if IngestExternalFileOptions::write_global_seqno is True, the seqno will be changed in the ingested file. Therefore, the checksum of the file will be changed. In this case, a new checksum will be generated after the seqno is updated and be stored in the Manifest.

### Performance Improvements
* Eliminate redundant key comparisons during random access in block-based tables.

## 6.10 (2020-05-02)
### Bug Fixes
* Fix wrong result being read from ingested file. May happen when a key in the file happen to be prefix of another key also in the file. The issue can further cause more data corruption. The issue exists with rocksdb >= 5.0.0 since DB::IngestExternalFile() was introduced.
* Finish implementation of BlockBasedTableOptions::IndexType::kBinarySearchWithFirstKey. It's now ready for use. Significantly reduces read amplification in some setups, especially for iterator seeks.
* Fix a bug by updating CURRENT file so that it points to the correct MANIFEST file after best-efforts recovery.
* Fixed a bug where ColumnFamilyHandle objects were not cleaned up in case an error happened during BlobDB's open after the base DB had been opened.
* Fix a potential undefined behavior caused by trying to dereference nullable pointer (timestamp argument) in DB::MultiGet.
* Fix a bug caused by not including user timestamp in MultiGet LookupKey construction. This can lead to wrong query result since the trailing bytes of a user key, if not shorter than timestamp, will be mistaken for user timestamp.
* Fix a bug caused by using wrong compare function when sorting the input keys of MultiGet with timestamps.
* Upgraded version of bzip library (1.0.6 -> 1.0.8) used with RocksJava to address potential vulnerabilities if an attacker can manipulate compressed data saved and loaded by RocksDB (not normal). See issue #6703.

### Public API Change
* Add a ConfigOptions argument to the APIs dealing with converting options to and from strings and files.  The ConfigOptions is meant to replace some of the options (such as input_strings_escaped and ignore_unknown_options) and allow for more parameters to be passed in the future without changing the function signature.
* Add NewFileChecksumGenCrc32cFactory to the file checksum public API, such that the builtin Crc32c based file checksum generator factory can be used by applications.
* Add IsDirectory to Env and FS to indicate if a path is a directory.

### New Features
* Added support for pipelined & parallel compression optimization for `BlockBasedTableBuilder`. This optimization makes block building, block compression and block appending a pipeline, and uses multiple threads to accelerate block compression. Users can set `CompressionOptions::parallel_threads` greater than 1 to enable compression parallelism. This feature is experimental for now.
* Provide an allocator for memkind to be used with block cache. This is to work with memory technologies (Intel DCPMM is one such technology currently available) that require different libraries for allocation and management (such as PMDK and memkind). The high capacities available make it possible to provision large caches (up to several TBs in size) beyond what is achievable with DRAM.
* Option `max_background_flushes` can be set dynamically using DB::SetDBOptions().
* Added functionality in sst_dump tool to check the compressed file size for different compression levels and print the time spent on compressing files with each compression type. Added arguments `--compression_level_from` and `--compression_level_to` to report size of all compression levels and one compression_type must be specified with it so that it will report compressed sizes of one compression type with different levels.
* Added statistics for redundant insertions into block cache: rocksdb.block.cache.*add.redundant. (There is currently no coordination to ensure that only one thread loads a table block when many threads are trying to access that same table block.)

### Bug Fixes
* Fix a bug when making options.bottommost_compression, options.compression_opts and options.bottommost_compression_opts dynamically changeable: the modified values are not written to option files or returned back to users when being queried.
* Fix a bug where index key comparisons were unaccounted in `PerfContext::user_key_comparison_count` for lookups in files written with `format_version >= 3`.
* Fix many bloom.filter statistics not being updated in batch MultiGet.

### Performance Improvements
* Improve performance of batch MultiGet with partitioned filters, by sharing block cache lookups to applicable filter blocks.
* Reduced memory copies when fetching and uncompressing compressed blocks from sst files.

## 6.9.0 (2020-03-29)
### Behavior changes
* Since RocksDB 6.8, ttl-based FIFO compaction can drop a file whose oldest key becomes older than options.ttl while others have not. This fix reverts this and makes ttl-based FIFO compaction use the file's flush time as the criterion. This fix also requires that max_open_files = -1 and compaction_options_fifo.allow_compaction = false to function properly.

### Public API Change
* Fix spelling so that API now has correctly spelled transaction state name `COMMITTED`, while the old misspelled `COMMITED` is still available as an alias.
* Updated default format_version in BlockBasedTableOptions from 2 to 4. SST files generated with the new default can be read by RocksDB versions 5.16 and newer, and use more efficient encoding of keys in index blocks.
* A new parameter `CreateBackupOptions` is added to both `BackupEngine::CreateNewBackup` and `BackupEngine::CreateNewBackupWithMetadata`, you can decrease CPU priority of `BackupEngine`'s background threads by setting `decrease_background_thread_cpu_priority` and `background_thread_cpu_priority` in `CreateBackupOptions`.
* Updated the public API of SST file checksum. Introduce the FileChecksumGenFactory to create the FileChecksumGenerator for each SST file, such that the FileChecksumGenerator is not shared and it can be more general for checksum implementations. Changed the FileChecksumGenerator interface from Value, Extend, and GetChecksum to Update, Finalize, and GetChecksum. Finalize should be only called once after all data is processed to generate the final checksum. Temproal data should be maintained by the FileChecksumGenerator object itself and finally it can return the checksum string.

### Bug Fixes
* Fix a bug where range tombstone blocks in ingested files were cached incorrectly during ingestion. If range tombstones were read from those incorrectly cached blocks, the keys they covered would be exposed.
* Fix a data race that might cause crash when calling DB::GetCreationTimeOfOldestFile() by a small chance. The bug was introduced in 6.6 Release.
* Fix a bug where a boolean value optimize_filters_for_hits was for max threads when calling load table handles after a flush or compaction. The value is correct to 1. The bug should not cause user visible problems.
* Fix a bug which might crash the service when write buffer manager fails to insert the dummy handle to the block cache.

### Performance Improvements
* In CompactRange, for levels starting from 0, if the level does not have any file with any key falling in the specified range, the level is skipped. So instead of always compacting from level 0, the compaction starts from the first level with keys in the specified range until the last such level.
* Reduced memory copy when reading sst footer and blobdb in direct IO mode.
* When restarting a database with large numbers of sst files, large amount of CPU time is spent on getting logical block size of the sst files, which slows down the starting progress, this inefficiency is optimized away with an internal cache for the logical block sizes.

### New Features
* Basic support for user timestamp in iterator. Seek/SeekToFirst/Next and lower/upper bounds are supported. Reverse iteration is not supported. Merge is not considered.
* When file lock failure when the lock is held by the current process, return acquiring time and thread ID in the error message.
* Added a new option, best_efforts_recovery (default: false), to allow database to open in a db dir with missing table files. During best efforts recovery, missing table files are ignored, and database recovers to the most recent state without missing table file. Cross-column-family consistency is not guaranteed even if WAL is enabled.
* options.bottommost_compression, options.compression_opts and options.bottommost_compression_opts are now dynamically changeable.

## 6.8.0 (2020-02-24)
### Java API Changes
* Major breaking changes to Java comparators, toward standardizing on ByteBuffer for performant, locale-neutral operations on keys (#6252).
* Added overloads of common API methods using direct ByteBuffers for keys and values (#2283).

### Bug Fixes
* Fix incorrect results while block-based table uses kHashSearch, together with Prev()/SeekForPrev().
* Fix a bug that prevents opening a DB after two consecutive crash with TransactionDB, where the first crash recovers from a corrupted WAL with kPointInTimeRecovery but the second cannot.
* Fixed issue #6316 that can cause a corruption of the MANIFEST file in the middle when writing to it fails due to no disk space.
* Add DBOptions::skip_checking_sst_file_sizes_on_db_open. It disables potentially expensive checking of all sst file sizes in DB::Open().
* BlobDB now ignores trivially moved files when updating the mapping between blob files and SSTs. This should mitigate issue #6338 where out of order flush/compaction notifications could trigger an assertion with the earlier code.
* Batched MultiGet() ignores IO errors while reading data blocks, causing it to potentially continue looking for a key and returning stale results.
* `WriteBatchWithIndex::DeleteRange` returns `Status::NotSupported`. Previously it returned success even though reads on the batch did not account for range tombstones. The corresponding language bindings now cannot be used. In C, that includes `rocksdb_writebatch_wi_delete_range`, `rocksdb_writebatch_wi_delete_range_cf`, `rocksdb_writebatch_wi_delete_rangev`, and `rocksdb_writebatch_wi_delete_rangev_cf`. In Java, that includes `WriteBatchWithIndex::deleteRange`.
* Assign new MANIFEST file number when caller tries to create a new MANIFEST by calling LogAndApply(..., new_descriptor_log=true). This bug can cause MANIFEST being overwritten during recovery if options.write_dbid_to_manifest = true and there are WAL file(s).

### Performance Improvements
* Perfom readahead when reading from option files. Inside DB, options.log_readahead_size will be used as the readahead size. In other cases, a default 512KB is used.

### Public API Change
* The BlobDB garbage collector now emits the statistics `BLOB_DB_GC_NUM_FILES` (number of blob files obsoleted during GC), `BLOB_DB_GC_NUM_NEW_FILES` (number of new blob files generated during GC), `BLOB_DB_GC_FAILURES` (number of failed GC passes), `BLOB_DB_GC_NUM_KEYS_RELOCATED` (number of blobs relocated during GC), and `BLOB_DB_GC_BYTES_RELOCATED` (total size of blobs relocated during GC). On the other hand, the following statistics, which are not relevant for the new GC implementation, are now deprecated: `BLOB_DB_GC_NUM_KEYS_OVERWRITTEN`, `BLOB_DB_GC_NUM_KEYS_EXPIRED`, `BLOB_DB_GC_BYTES_OVERWRITTEN`, `BLOB_DB_GC_BYTES_EXPIRED`, and `BLOB_DB_GC_MICROS`.
* Disable recycle_log_file_num when an inconsistent recovery modes are requested: kPointInTimeRecovery and kAbsoluteConsistency

### New Features
* Added the checksum for each SST file generated by Flush or Compaction. Added sst_file_checksum_func to Options such that user can plugin their own SST file checksum function via override the FileChecksumFunc class. If user does not set the sst_file_checksum_func, SST file checksum calculation will not be enabled. The checksum information inlcuding uint32_t checksum value and a checksum function name (string). The checksum information is stored in FileMetadata in version store and also logged to MANIFEST. A new tool is added to LDB such that user can dump out a list of file checksum information from MANIFEST (stored in an unordered_map).
* `db_bench` now supports `value_size_distribution_type`, `value_size_min`, `value_size_max` options for generating random variable sized value. Added `blob_db_compression_type` option for BlobDB to enable blob compression.
* Replace RocksDB namespace "rocksdb" with flag "ROCKSDB_NAMESPACE" which if is not defined, defined as "rocksdb" in header file rocksdb_namespace.h.

## 6.7.0 (2020-01-21)
### Public API Change
* Added a rocksdb::FileSystem class in include/rocksdb/file_system.h to encapsulate file creation/read/write operations, and an option DBOptions::file_system to allow a user to pass in an instance of rocksdb::FileSystem. If its a non-null value, this will take precendence over DBOptions::env for file operations. A new API rocksdb::FileSystem::Default() returns a platform default object. The DBOptions::env option and Env::Default() API will continue to be used for threading and other OS related functions, and where DBOptions::file_system is not specified, for file operations. For storage developers who are accustomed to rocksdb::Env, the interface in rocksdb::FileSystem is new and will probably undergo some changes as more storage systems are ported to it from rocksdb::Env. As of now, no env other than Posix has been ported to the new interface.
* A new rocksdb::NewSstFileManager() API that allows the caller to pass in separate Env and FileSystem objects.
* Changed Java API for RocksDB.keyMayExist functions to use Holder<byte[]> instead of StringBuilder, so that retrieved values need not decode to Strings.
* A new `OptimisticTransactionDBOptions` Option that allows users to configure occ validation policy. The default policy changes from kValidateSerial to kValidateParallel to reduce mutex contention.

### Bug Fixes
* Fix a bug that can cause unnecessary bg thread to be scheduled(#6104).
* Fix crash caused by concurrent CF iterations and drops(#6147).
* Fix a race condition for cfd->log_number_ between manifest switch and memtable switch (PR 6249) when number of column families is greater than 1.
* Fix a bug on fractional cascading index when multiple files at the same level contain the same smallest user key, and those user keys are for merge operands. In this case, Get() the exact key may miss some merge operands.
* Delcare kHashSearch index type feature-incompatible with index_block_restart_interval larger than 1.
* Fixed an issue where the thread pools were not resized upon setting `max_background_jobs` dynamically through the `SetDBOptions` interface.
* Fix a bug that can cause write threads to hang when a slowdown/stall happens and there is a mix of writers with WriteOptions::no_slowdown set/unset.
* Fixed an issue where an incorrect "number of input records" value was used to compute the "records dropped" statistics for compactions.
* Fix a regression bug that causes segfault when hash is used, max_open_files != -1 and total order seek is used and switched back.

### New Features
* It is now possible to enable periodic compactions for the base DB when using BlobDB.
* BlobDB now garbage collects non-TTL blobs when `enable_garbage_collection` is set to `true` in `BlobDBOptions`. Garbage collection is performed during compaction: any valid blobs located in the oldest N files (where N is the number of non-TTL blob files multiplied by the value of `BlobDBOptions::garbage_collection_cutoff`) encountered during compaction get relocated to new blob files, and old blob files are dropped once they are no longer needed. Note: we recommend enabling periodic compactions for the base DB when using this feature to deal with the case when some old blob files are kept alive by SSTs that otherwise do not get picked for compaction.
* `db_bench` now supports the `garbage_collection_cutoff` option for BlobDB.
* Introduce ReadOptions.auto_prefix_mode. When set to true, iterator will return the same result as total order seek, but may choose to use prefix seek internally based on seek key and iterator upper bound.
* MultiGet() can use IO Uring to parallelize read from the same SST file. This featuer is by default disabled. It can be enabled with environment variable ROCKSDB_USE_IO_URING.

## 6.6.2 (2020-01-13)
### Bug Fixes
* Fixed a bug where non-L0 compaction input files were not considered to compute the `creation_time` of new compaction outputs.

## 6.6.1 (2020-01-02)
### Bug Fixes
* Fix a bug in WriteBatchWithIndex::MultiGetFromBatchAndDB, which is called by Transaction::MultiGet, that causes due to stale pointer access when the number of keys is > 32
* Fixed two performance issues related to memtable history trimming. First, a new SuperVersion is now created only if some memtables were actually trimmed. Second, trimming is only scheduled if there is at least one flushed memtable that is kept in memory for the purposes of transaction conflict checking.
* BlobDB no longer updates the SST to blob file mapping upon failed compactions.
* Fix a bug in which a snapshot read through an iterator could be affected by a DeleteRange after the snapshot (#6062).
* Fixed a bug where BlobDB was comparing the `ColumnFamilyHandle` pointers themselves instead of only the column family IDs when checking whether an API call uses the default column family or not.
* Delete superversions in BackgroundCallPurge.
* Fix use-after-free and double-deleting files in BackgroundCallPurge().

## 6.6.0 (2019-11-25)
### Bug Fixes
* Fix data corruption caused by output of intra-L0 compaction on ingested file not being placed in correct order in L0.
* Fix a data race between Version::GetColumnFamilyMetaData() and Compaction::MarkFilesBeingCompacted() for access to being_compacted (#6056). The current fix acquires the db mutex during Version::GetColumnFamilyMetaData(), which may cause regression.
* Fix a bug in DBIter that is_blob_ state isn't updated when iterating backward using seek.
* Fix a bug when format_version=3, partitioned filters, and prefix search are used in conjunction. The bug could result into Seek::(prefix) returning NotFound for an existing prefix.
* Revert the feature "Merging iterator to avoid child iterator reseek for some cases (#5286)" since it might cause strong results when reseek happens with a different iterator upper bound.
* Fix a bug causing a crash during ingest external file when background compaction cause severe error (file not found).
* Fix a bug when partitioned filters and prefix search are used in conjunction, ::SeekForPrev could return invalid for an existing prefix. ::SeekForPrev might be called by the user, or internally on ::Prev, or within ::Seek if the return value involves Delete or a Merge operand.
* Fix OnFlushCompleted fired before flush result persisted in MANIFEST when there's concurrent flush job. The bug exists since OnFlushCompleted was introduced in rocksdb 3.8.
* Fixed an sst_dump crash on some plain table SST files.
* Fixed a memory leak in some error cases of opening plain table SST files.
* Fix a bug when a crash happens while calling WriteLevel0TableForRecovery for multiple column families, leading to a column family's log number greater than the first corrutped log number when the DB is being opened in PointInTime recovery mode during next recovery attempt (#5856).

### New Features
* Universal compaction to support options.periodic_compaction_seconds. A full compaction will be triggered if any file is over the threshold.
* `GetLiveFilesMetaData` and `GetColumnFamilyMetaData` now expose the file number of SST files as well as the oldest blob file referenced by each SST.
* A batched MultiGet API (DB::MultiGet()) that supports retrieving keys from multiple column families.
* Full and partitioned filters in the block-based table use an improved Bloom filter implementation, enabled with format_version 5 (or above) because previous releases cannot read this filter. This replacement is faster and more accurate, especially for high bits per key or millions of keys in a single (full) filter. For example, the new Bloom filter has the same false positive rate at 9.55 bits per key as the old one at 10 bits per key, and a lower false positive rate at 16 bits per key than the old one at 100 bits per key.
* Added AVX2 instructions to USE_SSE builds to accelerate the new Bloom filter and XXH3-based hash function on compatible x86_64 platforms (Haswell and later, ~2014).
* Support options.ttl or options.periodic_compaction_seconds with options.max_open_files = -1. File's oldest ancester time and file creation time will be written to manifest. If it is availalbe, this information will be used instead of creation_time and file_creation_time in table properties.
* Setting options.ttl for universal compaction now has the same meaning as setting periodic_compaction_seconds.
* SstFileMetaData also returns file creation time and oldest ancester time.
* The `sst_dump` command line tool `recompress` command now displays how many blocks were compressed and how many were not, in particular how many were not compressed because the compression ratio was not met (12.5% threshold for GoodCompressionRatio), as seen in the `number.block.not_compressed` counter stat since version 6.0.0.
* The block cache usage is now takes into account the overhead of metadata per each entry. This results into more accurate management of memory. A side-effect of this feature is that less items are fit into the block cache of the same size, which would result to higher cache miss rates. This can be remedied by increasing the block cache size or passing kDontChargeCacheMetadata to its constuctor to restore the old behavior.
* When using BlobDB, a mapping is maintained and persisted in the MANIFEST between each SST file and the oldest non-TTL blob file it references.
* `db_bench` now supports and by default issues non-TTL Puts to BlobDB. TTL Puts can be enabled by specifying a non-zero value for the `blob_db_max_ttl_range` command line parameter explicitly.
* `sst_dump` now supports printing BlobDB blob indexes in a human-readable format. This can be enabled by specifying the `decode_blob_index` flag on the command line.
* A number of new information elements are now exposed through the EventListener interface. For flushes, the file numbers of the new SST file and the oldest blob file referenced by the SST are propagated. For compactions, the level, file number, and the oldest blob file referenced are passed to the client for each compaction input and output file.

### Public API Change
* RocksDB release 4.1 or older will not be able to open DB generated by the new release. 4.2 was released on Feb 23, 2016.
* TTL Compactions in Level compaction style now initiate successive cascading compactions on a key range so that it reaches the bottom level quickly on TTL expiry. `creation_time` table property for compaction output files is now set to the minimum of the creation times of all compaction inputs.
* With FIFO compaction style, options.periodic_compaction_seconds will have the same meaning as options.ttl. Whichever stricter will be used. With the default options.periodic_compaction_seconds value with options.ttl's default of 0, RocksDB will give a default of 30 days.
* Added an API GetCreationTimeOfOldestFile(uint64_t* creation_time) to get the file_creation_time of the oldest SST file in the DB.
* FilterPolicy now exposes additional API to make it possible to choose filter configurations based on context, such as table level and compaction style. See `LevelAndStyleCustomFilterPolicy` in db_bloom_filter_test.cc. While most existing custom implementations of FilterPolicy should continue to work as before, those wrapping the return of NewBloomFilterPolicy will require overriding new function `GetBuilderWithContext()`, because calling `GetFilterBitsBuilder()` on the FilterPolicy returned by NewBloomFilterPolicy is no longer supported.
* An unlikely usage of FilterPolicy is no longer supported. Calling GetFilterBitsBuilder() on the FilterPolicy returned by NewBloomFilterPolicy will now cause an assertion violation in debug builds, because RocksDB has internally migrated to a more elaborate interface that is expected to evolve further. Custom implementations of FilterPolicy should work as before, except those wrapping the return of NewBloomFilterPolicy, which will require a new override of a protected function in FilterPolicy.
* NewBloomFilterPolicy now takes bits_per_key as a double instead of an int. This permits finer control over the memory vs. accuracy trade-off in the new Bloom filter implementation and should not change source code compatibility.
* The option BackupableDBOptions::max_valid_backups_to_open is now only used when opening BackupEngineReadOnly. When opening a read/write BackupEngine, anything but the default value logs a warning and is treated as the default. This change ensures that backup deletion has proper accounting of shared files to ensure they are deleted when no longer referenced by a backup.
* Deprecate `snap_refresh_nanos` option.
* Added DisableManualCompaction/EnableManualCompaction to stop and resume manual compaction.
* Add TryCatchUpWithPrimary() to StackableDB in non-LITE mode.
* Add a new Env::LoadEnv() overloaded function to return a shared_ptr to Env.
* Flush sets file name to "(nil)" for OnTableFileCreationCompleted() if the flush does not produce any L0. This can happen if the file is empty thus delete by RocksDB.

### Default Option Changes
* Changed the default value of periodic_compaction_seconds to `UINT64_MAX - 1` which allows RocksDB to auto-tune periodic compaction scheduling. When using the default value, periodic compactions are now auto-enabled if a compaction filter is used. A value of `0` will turn off the feature completely.
* Changed the default value of ttl to `UINT64_MAX - 1` which allows RocksDB to auto-tune ttl value. When using the default value, TTL will be auto-enabled to 30 days, when the feature is supported. To revert the old behavior, you can explicitly set it to 0.

### Performance Improvements
* For 64-bit hashing, RocksDB is standardizing on a slightly modified preview version of XXH3. This function is now used for many non-persisted hashes, along with fastrange64() in place of the modulus operator, and some benchmarks show a slight improvement.
* Level iterator to invlidate the iterator more often in prefix seek and the level is filtered out by prefix bloom.

## 6.5.2 (2019-11-15)
### Bug Fixes
* Fix a assertion failure in MultiGet() when BlockBasedTableOptions::no_block_cache is true and there is no compressed block cache
* Fix a buffer overrun problem in BlockBasedTable::MultiGet() when compression is enabled and no compressed block cache is configured.
* If a call to BackupEngine::PurgeOldBackups or BackupEngine::DeleteBackup suffered a crash, power failure, or I/O error, files could be left over from old backups that could only be purged with a call to GarbageCollect. Any call to PurgeOldBackups, DeleteBackup, or GarbageCollect should now suffice to purge such files.

## 6.5.1 (2019-10-16)
### Bug Fixes
* Revert the feature "Merging iterator to avoid child iterator reseek for some cases (#5286)" since it might cause strange results when reseek happens with a different iterator upper bound.
* Fix a bug in BlockBasedTableIterator that might return incorrect results when reseek happens with a different iterator upper bound.
* Fix a bug when partitioned filters and prefix search are used in conjunction, ::SeekForPrev could return invalid for an existing prefix. ::SeekForPrev might be called by the user, or internally on ::Prev, or within ::Seek if the return value involves Delete or a Merge operand.

## 6.5.0 (2019-09-13)
### Bug Fixes
* Fixed a number of data races in BlobDB.
* Fix a bug where the compaction snapshot refresh feature is not disabled as advertised when `snap_refresh_nanos` is set to 0..
* Fix bloom filter lookups by the MultiGet batching API when BlockBasedTableOptions::whole_key_filtering is false, by checking that a key is in the perfix_extractor domain and extracting the prefix before looking up.
* Fix a bug in file ingestion caused by incorrect file number allocation when the number of column families involved in the ingestion exceeds 2.

### New Features
* Introduced DBOptions::max_write_batch_group_size_bytes to configure maximum limit on number of bytes that are written in a single batch of WAL or memtable write. It is followed when the leader write size is larger than 1/8 of this limit.
* VerifyChecksum() by default will issue readahead. Allow ReadOptions to be passed in to those functions to override the readhead size. For checksum verifying before external SST file ingestion, a new option IngestExternalFileOptions.verify_checksums_readahead_size, is added for this readahead setting.
* When user uses options.force_consistency_check in RocksDb, instead of crashing the process, we now pass the error back to the users without killing the process.
* Add an option `memtable_insert_hint_per_batch` to WriteOptions. If it is true, each WriteBatch will maintain its own insert hints for each memtable in concurrent write. See include/rocksdb/options.h for more details.

### Public API Change
* Added max_write_buffer_size_to_maintain option to better control memory usage of immutable memtables.
* Added a lightweight API GetCurrentWalFile() to get last live WAL filename and size. Meant to be used as a helper for backup/restore tooling in a larger ecosystem such as MySQL with a MyRocks storage engine.
* The MemTable Bloom filter, when enabled, now always uses cache locality. Options::bloom_locality now only affects the PlainTable SST format.

### Performance Improvements
* Improve the speed of the MemTable Bloom filter, reducing the write overhead of enabling it by 1/3 to 1/2, with similar benefit to read performance.

## 6.4.0 (2019-07-30)
### Default Option Change
* LRUCacheOptions.high_pri_pool_ratio is set to 0.5 (previously 0.0) by default, which means that by default midpoint insertion is enabled. The same change is made for the default value of high_pri_pool_ratio argument in NewLRUCache(). When block cache is not explicitly created, the small block cache created by BlockBasedTable will still has this option to be 0.0.
* Change BlockBasedTableOptions.cache_index_and_filter_blocks_with_high_priority's default value from false to true.

### Public API Change
* Filter and compression dictionary blocks are now handled similarly to data blocks with regards to the block cache: instead of storing objects in the cache, only the blocks themselves are cached. In addition, filter and compression dictionary blocks (as well as filter partitions) no longer get evicted from the cache when a table is closed.
* Due to the above refactoring, block cache eviction statistics for filter and compression dictionary blocks are temporarily broken. We plan to reintroduce them in a later phase.
* The semantics of the per-block-type block read counts in the performance context now match those of the generic block_read_count.
* Errors related to the retrieval of the compression dictionary are now propagated to the user.
* db_bench adds a "benchmark" stats_history, which prints out the whole stats history.
* Overload GetAllKeyVersions() to support non-default column family.
* Added new APIs ExportColumnFamily() and CreateColumnFamilyWithImport() to support export and import of a Column Family. https://github.com/facebook/rocksdb/issues/3469
* ldb sometimes uses a string-append merge operator if no merge operator is passed in. This is to allow users to print keys from a DB with a merge operator.
* Replaces old Registra with ObjectRegistry to allow user to create custom object from string, also add LoadEnv() to Env.
* Added new overload of GetApproximateSizes which gets SizeApproximationOptions object and returns a Status. The older overloads are redirecting their calls to this new method and no longer assert if the include_flags doesn't have either of INCLUDE_MEMTABLES or INCLUDE_FILES bits set. It's recommended to use the new method only, as it is more type safe and returns a meaningful status in case of errors.
* LDBCommandRunner::RunCommand() to return the status code as an integer, rather than call exit() using the code.

### New Features
* Add argument `--secondary_path` to ldb to open the database as the secondary instance. This would keep the original DB intact.
* Compression dictionary blocks are now prefetched and pinned in the cache (based on the customer's settings) the same way as index and filter blocks.
* Added DBOptions::log_readahead_size which specifies the number of bytes to prefetch when reading the log. This is mostly useful for reading a remotely located log, as it can save the number of round-trips. If 0 (default), then the prefetching is disabled.
* Added new option in SizeApproximationOptions used with DB::GetApproximateSizes. When approximating the files total size that is used to store a keys range, allow approximation with an error margin of up to total_files_size * files_size_error_margin. This allows to take some shortcuts in files size approximation, resulting in better performance, while guaranteeing the resulting error is within a reasonable margin.
* Support loading custom objects in unit tests. In the affected unit tests, RocksDB will create custom Env objects based on environment variable TEST_ENV_URI. Users need to make sure custom object types are properly registered. For example, a static library should expose a `RegisterCustomObjects` function. By linking the unit test binary with the static library, the unit test can execute this function.

### Performance Improvements
* Reduce iterator key comparison for upper/lower bound check.
* Improve performance of row_cache: make reads with newer snapshots than data in an SST file share the same cache key, except in some transaction cases.
* The compression dictionary is no longer copied to a new object upon retrieval.

### Bug Fixes
* Fix ingested file and directory not being fsync.
* Return TryAgain status in place of Corruption when new tail is not visible to TransactionLogIterator.
* Fixed a regression where the fill_cache read option also affected index blocks.
* Fixed an issue where using cache_index_and_filter_blocks==false affected partitions of partitioned indexes/filters as well.

## 6.3.2 (2019-08-15)
### Public API Change
* The semantics of the per-block-type block read counts in the performance context now match those of the generic block_read_count.

### Bug Fixes
* Fixed a regression where the fill_cache read option also affected index blocks.
* Fixed an issue where using cache_index_and_filter_blocks==false affected partitions of partitioned indexes as well.

## 6.3.1 (2019-07-24)
### Bug Fixes
* Fix auto rolling bug introduced in 6.3.0, which causes segfault if log file creation fails.

## 6.3.0 (2019-06-18)
### Public API Change
* Now DB::Close() will return Aborted() error when there is unreleased snapshot. Users can retry after all snapshots are released.
* Index blocks are now handled similarly to data blocks with regards to the block cache: instead of storing objects in the cache, only the blocks themselves are cached. In addition, index blocks no longer get evicted from the cache when a table is closed, can now use the compressed block cache (if any), and can be shared among multiple table readers.
* Partitions of partitioned indexes no longer affect the read amplification statistics.
* Due to the above refactoring, block cache eviction statistics for indexes are temporarily broken. We plan to reintroduce them in a later phase.
* options.keep_log_file_num will be enforced strictly all the time. File names of all log files will be tracked, which may take significantly amount of memory if options.keep_log_file_num is large and either of options.max_log_file_size or options.log_file_time_to_roll is set.
* Add initial support for Get/Put with user timestamps. Users can specify timestamps via ReadOptions and WriteOptions when calling DB::Get and DB::Put.
* Accessing a partition of a partitioned filter or index through a pinned reference is no longer considered a cache hit.
* Add C bindings for secondary instance, i.e. DBImplSecondary.
* Rate limited deletion of WALs is only enabled if DBOptions::wal_dir is not set, or explicitly set to db_name passed to DB::Open and DBOptions::db_paths is empty, or same as db_paths[0].path

### New Features
* Add an option `snap_refresh_nanos` (default to 0) to periodically refresh the snapshot list in compaction jobs. Assign to 0 to disable the feature.
* Add an option `unordered_write` which trades snapshot guarantees with higher write throughput. When used with WRITE_PREPARED transactions with two_write_queues=true, it offers higher throughput with however no compromise on guarantees.
* Allow DBImplSecondary to remove memtables with obsolete data after replaying MANIFEST and WAL.
* Add an option `failed_move_fall_back_to_copy` (default is true) for external SST ingestion. When `move_files` is true and hard link fails, ingestion falls back to copy if `failed_move_fall_back_to_copy` is true. Otherwise, ingestion reports an error.
* Add command `list_file_range_deletes` in ldb, which prints out tombstones in SST files.

### Performance Improvements
* Reduce binary search when iterator reseek into the same data block.
* DBIter::Next() can skip user key checking if previous entry's seqnum is 0.
* Merging iterator to avoid child iterator reseek for some cases
* Log Writer will flush after finishing the whole record, rather than a fragment.
* Lower MultiGet batching API latency by reading data blocks from disk in parallel

### General Improvements
* Added new status code kColumnFamilyDropped to distinguish between Column Family Dropped and DB Shutdown in progress.
* Improve ColumnFamilyOptions validation when creating a new column family.

### Bug Fixes
* Fix a bug in WAL replay of secondary instance by skipping write batches with older sequence numbers than the current last sequence number.
* Fix flush's/compaction's merge processing logic which allowed `Put`s covered by range tombstones to reappear. Note `Put`s may exist even if the user only ever called `Merge()` due to an internal conversion during compaction to the bottommost level.
* Fix/improve memtable earliest sequence assignment and WAL replay so that WAL entries of unflushed column families will not be skipped after replaying the MANIFEST and increasing db sequence due to another flushed/compacted column family.
* Fix a bug caused by secondary not skipping the beginning of new MANIFEST.
* On DB open, delete WAL trash files left behind in wal_dir

## 6.2.0 (2019-04-30)
### New Features
* Add an option `strict_bytes_per_sync` that causes a file-writing thread to block rather than exceed the limit on bytes pending writeback specified by `bytes_per_sync` or `wal_bytes_per_sync`.
* Improve range scan performance by avoiding per-key upper bound check in BlockBasedTableIterator.
* Introduce Periodic Compaction for Level style compaction. Files are re-compacted periodically and put in the same level.
* Block-based table index now contains exact highest key in the file, rather than an upper bound. This may improve Get() and iterator Seek() performance in some situations, especially when direct IO is enabled and block cache is disabled. A setting BlockBasedTableOptions::index_shortening is introduced to control this behavior. Set it to kShortenSeparatorsAndSuccessor to get the old behavior.
* When reading from option file/string/map, customized envs can be filled according to object registry.
* Improve range scan performance when using explicit user readahead by not creating new table readers for every iterator.
* Add index type BlockBasedTableOptions::IndexType::kBinarySearchWithFirstKey. It significantly reduces read amplification in some setups, especially for iterator seeks. It's not fully implemented yet: IO errors are not handled right.

### Public API Change
* Change the behavior of OptimizeForPointLookup(): move away from hash-based block-based-table index, and use whole key memtable filtering.
* Change the behavior of OptimizeForSmallDb(): use a 16MB block cache, put index and filter blocks into it, and cost the memtable size to it. DBOptions.OptimizeForSmallDb() and ColumnFamilyOptions.OptimizeForSmallDb() start to take an optional cache object.
* Added BottommostLevelCompaction::kForceOptimized to avoid double compacting newly compacted files in the bottommost level compaction of manual compaction. Note this option may prohibit the manual compaction to produce a single file in the bottommost level.

### Bug Fixes
* Adjust WriteBufferManager's dummy entry size to block cache from 1MB to 256KB.
* Fix a race condition between WritePrepared::Get and ::Put with duplicate keys.
* Fix crash when memtable prefix bloom is enabled and read/write a key out of domain of prefix extractor.
* Close a WAL file before another thread deletes it.
* Fix an assertion failure `IsFlushPending() == true` caused by one bg thread releasing the db mutex in ~ColumnFamilyData and another thread clearing `flush_requested_` flag.

## 6.1.1 (2019-04-09)
### New Features
* When reading from option file/string/map, customized comparators and/or merge operators can be filled according to object registry.

### Public API Change

### Bug Fixes
* Fix a bug in 2PC where a sequence of txn prepare, memtable flush, and crash could result in losing the prepared transaction.
* Fix a bug in Encryption Env which could cause encrypted files to be read beyond file boundaries.

## 6.1.0 (2019-03-27)
### New Features
* Introduce two more stats levels, kExceptHistogramOrTimers and kExceptTimers.
* Added a feature to perform data-block sampling for compressibility, and report stats to user.
* Add support for trace filtering.
* Add DBOptions.avoid_unnecessary_blocking_io. If true, we avoid file deletion when destroying ColumnFamilyHandle and Iterator. Instead, a job is scheduled to delete the files in background.

### Public API Change
* Remove bundled fbson library.
* statistics.stats_level_ becomes atomic. It is preferred to use statistics.set_stats_level() and statistics.get_stats_level() to access it.
* Introduce a new IOError subcode, PathNotFound, to indicate trying to open a nonexistent file or directory for read.
* Add initial support for multiple db instances sharing the same data in single-writer, multi-reader mode.
* Removed some "using std::xxx" from public headers.

### Bug Fixes
* Fix JEMALLOC_CXX_THROW macro missing from older Jemalloc versions, causing build failures on some platforms.
* Fix SstFileReader not able to open file ingested with write_glbal_seqno=true.

## 6.0.0 (2019-02-19)
### New Features
* Enabled checkpoint on readonly db (DBImplReadOnly).
* Make DB ignore dropped column families while committing results of atomic flush.
* RocksDB may choose to preopen some files even if options.max_open_files != -1. This may make DB open slightly longer.
* For users of dictionary compression with ZSTD v0.7.0+, we now reuse the same digested dictionary when compressing each of an SST file's data blocks for faster compression speeds.
* For all users of dictionary compression who set `cache_index_and_filter_blocks == true`, we now store dictionary data used for decompression in the block cache for better control over memory usage. For users of ZSTD v1.1.4+ who compile with -DZSTD_STATIC_LINKING_ONLY, this includes a digested dictionary, which is used to increase decompression speed.
* Add support for block checksums verification for external SST files before ingestion.
* Introduce stats history which periodically saves Statistics snapshots and added `GetStatsHistory` API to retrieve these snapshots.
* Add a place holder in manifest which indicate a record from future that can be safely ignored.
* Add support for trace sampling.
* Enable properties block checksum verification for block-based tables.
* For all users of dictionary compression, we now generate a separate dictionary for compressing each bottom-level SST file. Previously we reused a single dictionary for a whole compaction to bottom level. The new approach achieves better compression ratios; however, it uses more memory and CPU for buffering/sampling data blocks and training dictionaries.
* Add whole key bloom filter support in memtable.
* Files written by `SstFileWriter` will now use dictionary compression if it is configured in the file writer's `CompressionOptions`.

### Public API Change
* Disallow CompactionFilter::IgnoreSnapshots() = false, because it is not very useful and the behavior is confusing. The filter will filter everything if there is no snapshot declared by the time the compaction starts. However, users can define a snapshot after the compaction starts and before it finishes and this new snapshot won't be repeatable, because after the compaction finishes, some keys may be dropped.
* CompactionPri = kMinOverlappingRatio also uses compensated file size, which boosts file with lots of tombstones to be compacted first.
* Transaction::GetForUpdate is extended with a do_validate parameter with default value of true. If false it skips validating the snapshot before doing the read. Similarly ::Merge, ::Put, ::Delete, and ::SingleDelete are extended with assume_tracked with default value of false. If true it indicates that call is assumed to be after a ::GetForUpdate.
* `TableProperties::num_entries` and `TableProperties::num_deletions` now also account for number of range tombstones.
* Remove geodb, spatial_db, document_db, json_document, date_tiered_db, and redis_lists.
* With "ldb ----try_load_options", when wal_dir specified by the option file doesn't exist, ignore it.
* Change time resolution in FileOperationInfo.
* Deleting Blob files also go through SStFileManager.
* Remove CuckooHash memtable.
* The counter stat `number.block.not_compressed` now also counts blocks not compressed due to poor compression ratio.
* Remove ttl option from `CompactionOptionsFIFO`. The option has been deprecated and ttl in `ColumnFamilyOptions` is used instead.
* Support SST file ingestion across multiple column families via DB::IngestExternalFiles. See the function's comment about atomicity.
* Remove Lua compaction filter.

### Bug Fixes
* Fix a deadlock caused by compaction and file ingestion waiting for each other in the event of write stalls.
* Fix a memory leak when files with range tombstones are read in mmap mode and block cache is enabled
* Fix handling of corrupt range tombstone blocks such that corruptions cannot cause deleted keys to reappear
* Lock free MultiGet
* Fix incorrect `NotFound` point lookup result when querying the endpoint of a file that has been extended by a range tombstone.
* Fix with pipelined write, write leaders's callback failure lead to the whole write group fail.

### Change Default Options
* Change options.compaction_pri's default to kMinOverlappingRatio

## 5.18.0 (2018-11-30)
### New Features
* Introduced `JemallocNodumpAllocator` memory allocator. When being use, block cache will be excluded from core dump.
* Introduced `PerfContextByLevel` as part of `PerfContext` which allows storing perf context at each level. Also replaced `__thread` with `thread_local` keyword for perf_context. Added per-level perf context for bloom filter and `Get` query.
* With level_compaction_dynamic_level_bytes = true, level multiplier may be adjusted automatically when Level 0 to 1 compaction is lagged behind.
* Introduced DB option `atomic_flush`. If true, RocksDB supports flushing multiple column families and atomically committing the result to MANIFEST. Useful when WAL is disabled.
* Added `num_deletions` and `num_merge_operands` members to `TableProperties`.
* Added "rocksdb.min-obsolete-sst-number-to-keep" DB property that reports the lower bound on SST file numbers that are being kept from deletion, even if the SSTs are obsolete.
* Add xxhash64 checksum support
* Introduced `MemoryAllocator`, which lets the user specify custom memory allocator for block based table.
* Improved `DeleteRange` to prevent read performance degradation. The feature is no longer marked as experimental.

### Public API Change
* `DBOptions::use_direct_reads` now affects reads issued by `BackupEngine` on the database's SSTs.
* `NO_ITERATORS` is divided into two counters `NO_ITERATOR_CREATED` and `NO_ITERATOR_DELETE`. Both of them are only increasing now, just as other counters.

### Bug Fixes
* Fix corner case where a write group leader blocked due to write stall blocks other writers in queue with WriteOptions::no_slowdown set.
* Fix in-memory range tombstone truncation to avoid erroneously covering newer keys at a lower level, and include range tombstones in compacted files whose largest key is the range tombstone's start key.
* Properly set the stop key for a truncated manual CompactRange
* Fix slow flush/compaction when DB contains many snapshots. The problem became noticeable to us in DBs with 100,000+ snapshots, though it will affect others at different thresholds.
* Fix the bug that WriteBatchWithIndex's SeekForPrev() doesn't see the entries with the same key.
* Fix the bug where user comparator was sometimes fed with InternalKey instead of the user key. The bug manifests when during GenerateBottommostFiles.
* Fix a bug in WritePrepared txns where if the number of old snapshots goes beyond the snapshot cache size (128 default) the rest will not be checked when evicting a commit entry from the commit cache.
* Fixed Get correctness bug in the presence of range tombstones where merge operands covered by a range tombstone always result in NotFound.
* Start populating `NO_FILE_CLOSES` ticker statistic, which was always zero previously.
* The default value of NewBloomFilterPolicy()'s argument use_block_based_builder is changed to false. Note that this new default may cause large temp memory usage when building very large SST files.

## 5.17.0 (2018-10-05)
### Public API Change
* `OnTableFileCreated` will now be called for empty files generated during compaction. In that case, `TableFileCreationInfo::file_path` will be "(nil)" and `TableFileCreationInfo::file_size` will be zero.
* Add `FlushOptions::allow_write_stall`, which controls whether Flush calls start working immediately, even if it causes user writes to stall, or will wait until flush can be performed without causing write stall (similar to `CompactRangeOptions::allow_write_stall`). Note that the default value is false, meaning we add delay to Flush calls until stalling can be avoided when possible. This is behavior change compared to previous RocksDB versions, where Flush calls didn't check if they might cause stall or not.
* Application using PessimisticTransactionDB is expected to rollback/commit recovered transactions before starting new ones. This assumption is used to skip concurrency control during recovery.
* Expose column family id to `OnCompactionCompleted`.

### New Features
* TransactionOptions::skip_concurrency_control allows pessimistic transactions to skip the overhead of concurrency control. Could be used for optimizing certain transactions or during recovery.

### Bug Fixes
* Avoid creating empty SSTs and subsequently deleting them in certain cases during compaction.
* Sync CURRENT file contents during checkpoint.

## 5.16.3 (2018-10-01)
### Bug Fixes
* Fix crash caused when `CompactFiles` run with `CompactionOptions::compression == CompressionType::kDisableCompressionOption`. Now that setting causes the compression type to be chosen according to the column family-wide compression options.

## 5.16.2 (2018-09-21)
### Bug Fixes
* Fix bug in partition filters with format_version=4.

## 5.16.1 (2018-09-17)
### Bug Fixes
* Remove trace_analyzer_tool from rocksdb_lib target in TARGETS file.
* Fix RocksDB Java build and tests.
* Remove sync point in Block destructor.

## 5.16.0 (2018-08-21)
### Public API Change
* The merge operands are passed to `MergeOperator::ShouldMerge` in the reversed order relative to how they were merged (passed to FullMerge or FullMergeV2) for performance reasons
* GetAllKeyVersions() to take an extra argument of `max_num_ikeys`.
* Using ZSTD dictionary trainer (i.e., setting `CompressionOptions::zstd_max_train_bytes` to a nonzero value) now requires ZSTD version 1.1.3 or later.

### New Features
* Changes the format of index blocks by delta encoding the index values, which are the block handles. This saves the encoding of BlockHandle::offset of the non-head index entries in each restart interval. The feature is backward compatible but not forward compatible. It is disabled by default unless format_version 4 or above is used.
* Add a new tool: trace_analyzer. Trace_analyzer analyzes the trace file generated by using trace_replay API. It can convert the binary format trace file to a human readable txt file, output the statistics of the analyzed query types such as access statistics and size statistics, combining the dumped whole key space file to analyze, support query correlation analyzing, and etc. Current supported query types are: Get, Put, Delete, SingleDelete, DeleteRange, Merge, Iterator (Seek, SeekForPrev only).
* Add hash index support to data blocks, which helps reducing the cpu utilization of point-lookup operations. This feature is backward compatible with the data block created without the hash index. It is disabled by default unless BlockBasedTableOptions::data_block_index_type is set to data_block_index_type = kDataBlockBinaryAndHash.

### Bug Fixes
* Fix a bug in misreporting the estimated partition index size in properties block.

## 5.15.0 (2018-07-17)
### Public API Change
* Remove managed iterator. ReadOptions.managed is not effective anymore.
* For bottommost_compression, a compatible CompressionOptions is added via `bottommost_compression_opts`. To keep backward compatible, a new boolean `enabled` is added to CompressionOptions. For compression_opts, it will be always used no matter what value of `enabled` is. For bottommost_compression_opts, it will only be used when user set `enabled=true`, otherwise, compression_opts will be used for bottommost_compression as default.
* With LRUCache, when high_pri_pool_ratio > 0, midpoint insertion strategy will be enabled to put low-pri items to the tail of low-pri list (the midpoint) when they first inserted into the cache. This is to make cache entries never get hit age out faster, improving cache efficiency when large background scan presents.
* For users of `Statistics` objects created via `CreateDBStatistics()`, the format of the string returned by its `ToString()` method has changed.
* The "rocksdb.num.entries" table property no longer counts range deletion tombstones as entries.

### New Features
* Changes the format of index blocks by storing the key in their raw form rather than converting them to InternalKey. This saves 8 bytes per index key. The feature is backward compatible but not forward compatible. It is disabled by default unless format_version 3 or above is used.
* Avoid memcpy when reading mmap files with OpenReadOnly and max_open_files==-1.
* Support dynamically changing `ColumnFamilyOptions::ttl` via `SetOptions()`.
* Add a new table property, "rocksdb.num.range-deletions", which counts the number of range deletion tombstones in the table.
* Improve the performance of iterators doing long range scans by using readahead, when using direct IO.
* pin_top_level_index_and_filter (default true) in BlockBasedTableOptions can be used in combination with cache_index_and_filter_blocks to prefetch and pin the top-level index of partitioned index and filter blocks in cache. It has no impact when cache_index_and_filter_blocks is false.
* Write properties meta-block at the end of block-based table to save read-ahead IO.

### Bug Fixes
* Fix deadlock with enable_pipelined_write=true and max_successive_merges > 0
* Check conflict at output level in CompactFiles.
* Fix corruption in non-iterator reads when mmap is used for file reads
* Fix bug with prefix search in partition filters where a shared prefix would be ignored from the later partitions. The bug could report an eixstent key as missing. The bug could be triggered if prefix_extractor is set and partition filters is enabled.
* Change default value of `bytes_max_delete_chunk` to 0 in NewSstFileManager() as it doesn't work well with checkpoints.
* Fix a bug caused by not copying the block trailer with compressed SST file, direct IO, prefetcher and no compressed block cache.
* Fix write can stuck indefinitely if enable_pipelined_write=true. The issue exists since pipelined write was introduced in 5.5.0.

## 5.14.0 (2018-05-16)
### Public API Change
* Add a BlockBasedTableOption to align uncompressed data blocks on the smaller of block size or page size boundary, to reduce flash reads by avoiding reads spanning 4K pages.
* The background thread naming convention changed (on supporting platforms) to "rocksdb:<thread pool priority><thread number>", e.g., "rocksdb:low0".
* Add a new ticker stat rocksdb.number.multiget.keys.found to count number of keys successfully read in MultiGet calls
* Touch-up to write-related counters in PerfContext. New counters added: write_scheduling_flushes_compactions_time, write_thread_wait_nanos. Counters whose behavior was fixed or modified: write_memtable_time, write_pre_and_post_process_time, write_delay_time.
* Posix Env's NewRandomRWFile() will fail if the file doesn't exist.
* Now, `DBOptions::use_direct_io_for_flush_and_compaction` only applies to background writes, and `DBOptions::use_direct_reads` applies to both user reads and background reads. This conforms with Linux's `open(2)` manpage, which advises against simultaneously reading a file in buffered and direct modes, due to possibly undefined behavior and degraded performance.
* Iterator::Valid() always returns false if !status().ok(). So, now when doing a Seek() followed by some Next()s, there's no need to check status() after every operation.
* Iterator::Seek()/SeekForPrev()/SeekToFirst()/SeekToLast() always resets status().
* Introduced `CompressionOptions::kDefaultCompressionLevel`, which is a generic way to tell RocksDB to use the compression library's default level. It is now the default value for `CompressionOptions::level`. Previously the level defaulted to -1, which gave poor compression ratios in ZSTD.

### New Features
* Introduce TTL for level compaction so that all files older than ttl go through the compaction process to get rid of old data.
* TransactionDBOptions::write_policy can be configured to enable WritePrepared 2PC transactions. Read more about them in the wiki.
* Add DB properties "rocksdb.block-cache-capacity", "rocksdb.block-cache-usage", "rocksdb.block-cache-pinned-usage" to show block cache usage.
* Add `Env::LowerThreadPoolCPUPriority(Priority)` method, which lowers the CPU priority of background (esp. compaction) threads to minimize interference with foreground tasks.
* Fsync parent directory after deleting a file in delete scheduler.
* In level-based compaction, if bottom-pri thread pool was setup via `Env::SetBackgroundThreads()`, compactions to the bottom level will be delegated to that thread pool.
* `prefix_extractor` has been moved from ImmutableCFOptions to MutableCFOptions, meaning it can be dynamically changed without a DB restart.

### Bug Fixes
* Fsync after writing global seq number to the ingestion file in ExternalSstFileIngestionJob.
* Fix WAL corruption caused by race condition between user write thread and FlushWAL when two_write_queue is not set.
* Fix `BackupableDBOptions::max_valid_backups_to_open` to not delete backup files when refcount cannot be accurately determined.
* Fix memory leak when pin_l0_filter_and_index_blocks_in_cache is used with partitioned filters
* Disable rollback of merge operands in WritePrepared transactions to work around an issue in MyRocks. It can be enabled back by setting TransactionDBOptions::rollback_merge_operands to true.
* Fix wrong results by ReverseBytewiseComparator::FindShortSuccessor()

### Java API Changes
* Add `BlockBasedTableConfig.setBlockCache` to allow sharing a block cache across DB instances.
* Added SstFileManager to the Java API to allow managing SST files across DB instances.

## 5.13.0 (2018-03-20)
### Public API Change
* RocksDBOptionsParser::Parse()'s `ignore_unknown_options` argument will only be effective if the option file shows it is generated using a higher version of RocksDB than the current version.
* Remove CompactionEventListener.

### New Features
* SstFileManager now can cancel compactions if they will result in max space errors. SstFileManager users can also use SetCompactionBufferSize to specify how much space must be leftover during a compaction for auxiliary file functions such as logging and flushing.
* Avoid unnecessarily flushing in `CompactRange()` when the range specified by the user does not overlap unflushed memtables.
* If `ColumnFamilyOptions::max_subcompactions` is set greater than one, we now parallelize large manual level-based compactions.
* Add "rocksdb.live-sst-files-size" DB property to return total bytes of all SST files belong to the latest LSM tree.
* NewSstFileManager to add an argument bytes_max_delete_chunk with default 64MB. With this argument, a file larger than 64MB will be ftruncated multiple times based on this size.

### Bug Fixes
* Fix a leak in prepared_section_completed_ where the zeroed entries would not removed from the map.
* Fix WAL corruption caused by race condition between user write thread and backup/checkpoint thread.

## 5.12.0 (2018-02-14)
### Public API Change
* Iterator::SeekForPrev is now a pure virtual method. This is to prevent user who implement the Iterator interface fail to implement SeekForPrev by mistake.
* Add `include_end` option to make the range end exclusive when `include_end == false` in `DeleteFilesInRange()`.
* Add `CompactRangeOptions::allow_write_stall`, which makes `CompactRange` start working immediately, even if it causes user writes to stall. The default value is false, meaning we add delay to `CompactRange` calls until stalling can be avoided when possible. Note this delay is not present in previous RocksDB versions.
* Creating checkpoint with empty directory now returns `Status::InvalidArgument`; previously, it returned `Status::IOError`.
* Adds a BlockBasedTableOption to turn off index block compression.
* Close() method now returns a status when closing a db.

### New Features
* Improve the performance of iterators doing long range scans by using readahead.
* Add new function `DeleteFilesInRanges()` to delete files in multiple ranges at once for better performance.
* FreeBSD build support for RocksDB and RocksJava.
* Improved performance of long range scans with readahead.
* Updated to and now continuously tested in Visual Studio 2017.

### Bug Fixes
* Fix `DisableFileDeletions()` followed by `GetSortedWalFiles()` to not return obsolete WAL files that `PurgeObsoleteFiles()` is going to delete.
* Fix Handle error return from WriteBuffer() during WAL file close and DB close.
* Fix advance reservation of arena block addresses.
* Fix handling of empty string as checkpoint directory.

## 5.11.0 (2018-01-08)
### Public API Change
* Add `autoTune` and `getBytesPerSecond()` to RocksJava RateLimiter

### New Features
* Add a new histogram stat called rocksdb.db.flush.micros for memtable flush.
* Add "--use_txn" option to use transactional API in db_stress.
* Disable onboard cache for compaction output in Windows platform.
* Improve the performance of iterators doing long range scans by using readahead.

### Bug Fixes
* Fix a stack-use-after-scope bug in ForwardIterator.
* Fix builds on platforms including Linux, Windows, and PowerPC.
* Fix buffer overrun in backup engine for DBs with huge number of files.
* Fix a mislabel bug for bottom-pri compaction threads.
* Fix DB::Flush() keep waiting after flush finish under certain condition.

## 5.10.0 (2017-12-11)
### Public API Change
* When running `make` with environment variable `USE_SSE` set and `PORTABLE` unset, will use all machine features available locally. Previously this combination only compiled SSE-related features.

### New Features
* Provide lifetime hints when writing files on Linux. This reduces hardware write-amp on storage devices supporting multiple streams.
* Add a DB stat, `NUMBER_ITER_SKIP`, which returns how many internal keys were skipped during iterations (e.g., due to being tombstones or duplicate versions of a key).
* Add PerfContext counters, `key_lock_wait_count` and `key_lock_wait_time`, which measure the number of times transactions wait on key locks and total amount of time waiting.

### Bug Fixes
* Fix IOError on WAL write doesn't propagate to write group follower
* Make iterator invalid on merge error.
* Fix performance issue in `IngestExternalFile()` affecting databases with large number of SST files.
* Fix possible corruption to LSM structure when `DeleteFilesInRange()` deletes a subset of files spanned by a `DeleteRange()` marker.

## 5.9.0 (2017-11-01)
### Public API Change
* `BackupableDBOptions::max_valid_backups_to_open == 0` now means no backups will be opened during BackupEngine initialization. Previously this condition disabled limiting backups opened.
* `DBOptions::preserve_deletes` is a new option that allows one to specify that DB should not drop tombstones for regular deletes if they have sequence number larger than what was set by the new API call `DB::SetPreserveDeletesSequenceNumber(SequenceNumber seqnum)`. Disabled by default.
* API call `DB::SetPreserveDeletesSequenceNumber(SequenceNumber seqnum)` was added, users who wish to preserve deletes are expected to periodically call this function to advance the cutoff seqnum (all deletes made before this seqnum can be dropped by DB). It's user responsibility to figure out how to advance the seqnum in the way so the tombstones are kept for the desired period of time, yet are eventually processed in time and don't eat up too much space.
* `ReadOptions::iter_start_seqnum` was added;
if set to something > 0 user will see 2 changes in iterators behavior 1) only keys written with sequence larger than this parameter would be returned and 2) the `Slice` returned by iter->key() now points to the memory that keep User-oriented representation of the internal key, rather than user key. New struct `FullKey` was added to represent internal keys, along with a new helper function `ParseFullKey(const Slice& internal_key, FullKey* result);`.
* Deprecate trash_dir param in NewSstFileManager, right now we will rename deleted files to <name>.trash instead of moving them to trash directory
* Allow setting a custom trash/DB size ratio limit in the SstFileManager, after which files that are to be scheduled for deletion are deleted immediately, regardless of any delete ratelimit.
* Return an error on write if write_options.sync = true and write_options.disableWAL = true to warn user of inconsistent options. Previously we will not write to WAL and not respecting the sync options in this case.

### New Features
* CRC32C is now using the 3-way pipelined SSE algorithm `crc32c_3way` on supported platforms to improve performance. The system will choose to use this algorithm on supported platforms automatically whenever possible. If PCLMULQDQ is not supported it will fall back to the old Fast_CRC32 algorithm.
* `DBOptions::writable_file_max_buffer_size` can now be changed dynamically.
* `DBOptions::bytes_per_sync`, `DBOptions::compaction_readahead_size`, and `DBOptions::wal_bytes_per_sync` can now be changed dynamically, `DBOptions::wal_bytes_per_sync` will flush all memtables and switch to a new WAL file.
* Support dynamic adjustment of rate limit according to demand for background I/O. It can be enabled by passing `true` to the `auto_tuned` parameter in `NewGenericRateLimiter()`. The value passed as `rate_bytes_per_sec` will still be respected as an upper-bound.
* Support dynamically changing `ColumnFamilyOptions::compaction_options_fifo`.
* Introduce `EventListener::OnStallConditionsChanged()` callback. Users can implement it to be notified when user writes are stalled, stopped, or resumed.
* Add a new db property "rocksdb.estimate-oldest-key-time" to return oldest data timestamp. The property is available only for FIFO compaction with compaction_options_fifo.allow_compaction = false.
* Upon snapshot release, recompact bottommost files containing deleted/overwritten keys that previously could not be dropped due to the snapshot. This alleviates space-amp caused by long-held snapshots.
* Support lower bound on iterators specified via `ReadOptions::iterate_lower_bound`.
* Support for differential snapshots (via iterator emitting the sequence of key-values representing the difference between DB state at two different sequence numbers). Supports preserving and emitting puts and regular deletes, doesn't support SingleDeletes, MergeOperator, Blobs and Range Deletes.

### Bug Fixes
* Fix a potential data inconsistency issue during point-in-time recovery. `DB:Open()` will abort if column family inconsistency is found during PIT recovery.
* Fix possible metadata corruption in databases using `DeleteRange()`.

## 5.8.0 (2017-08-30)
### Public API Change
* Users of `Statistics::getHistogramString()` will see fewer histogram buckets and different bucket endpoints.
* `Slice::compare` and BytewiseComparator `Compare` no longer accept `Slice`s containing nullptr.
* `Transaction::Get` and `Transaction::GetForUpdate` variants with `PinnableSlice` added.

### New Features
* Add Iterator::Refresh(), which allows users to update the iterator state so that they can avoid some initialization costs of recreating iterators.
* Replace dynamic_cast<> (except unit test) so people can choose to build with RTTI off. With make, release mode is by default built with -fno-rtti and debug mode is built without it. Users can override it by setting USE_RTTI=0 or 1.
* Universal compactions including the bottom level can be executed in a dedicated thread pool. This alleviates head-of-line blocking in the compaction queue, which cause write stalling, particularly in multi-instance use cases. Users can enable this feature via `Env::SetBackgroundThreads(N, Env::Priority::BOTTOM)`, where `N > 0`.
* Allow merge operator to be called even with a single merge operand during compactions, by appropriately overriding `MergeOperator::AllowSingleOperand`.
* Add `DB::VerifyChecksum()`, which verifies the checksums in all SST files in a running DB.
* Block-based table support for disabling checksums by setting `BlockBasedTableOptions::checksum = kNoChecksum`.

### Bug Fixes
* Fix wrong latencies in `rocksdb.db.get.micros`, `rocksdb.db.write.micros`, and `rocksdb.sst.read.micros`.
* Fix incorrect dropping of deletions during intra-L0 compaction.
* Fix transient reappearance of keys covered by range deletions when memtable prefix bloom filter is enabled.
* Fix potentially wrong file smallest key when range deletions separated by snapshot are written together.

## 5.7.0 (2017-07-13)
### Public API Change
* DB property "rocksdb.sstables" now prints keys in hex form.

### New Features
* Measure estimated number of reads per file. The information can be accessed through DB::GetColumnFamilyMetaData or "rocksdb.sstables" DB property.
* RateLimiter support for throttling background reads, or throttling the sum of background reads and writes. This can give more predictable I/O usage when compaction reads more data than it writes, e.g., due to lots of deletions.
* [Experimental] FIFO compaction with TTL support. It can be enabled by setting CompactionOptionsFIFO.ttl > 0.
* Introduce `EventListener::OnBackgroundError()` callback. Users can implement it to be notified of errors causing the DB to enter read-only mode, and optionally override them.
* Partitioned Index/Filters exiting the experimental mode. To enable partitioned indexes set index_type to kTwoLevelIndexSearch and to further enable partitioned filters set partition_filters to true. To configure the partition size set metadata_block_size.


### Bug Fixes
* Fix discarding empty compaction output files when `DeleteRange()` is used together with subcompactions.

## 5.6.0 (2017-06-06)
### Public API Change
* Scheduling flushes and compactions in the same thread pool is no longer supported by setting `max_background_flushes=0`. Instead, users can achieve this by configuring their high-pri thread pool to have zero threads.
* Replace `Options::max_background_flushes`, `Options::max_background_compactions`, and `Options::base_background_compactions` all with `Options::max_background_jobs`, which automatically decides how many threads to allocate towards flush/compaction.
* options.delayed_write_rate by default take the value of options.rate_limiter rate.
* Replace global variable `IOStatsContext iostats_context` with `IOStatsContext* get_iostats_context()`; replace global variable `PerfContext perf_context` with `PerfContext* get_perf_context()`.

### New Features
* Change ticker/histogram statistics implementations to use core-local storage. This improves aggregation speed compared to our previous thread-local approach, particularly for applications with many threads.
* Users can pass a cache object to write buffer manager, so that they can cap memory usage for memtable and block cache using one single limit.
* Flush will be triggered when 7/8 of the limit introduced by write_buffer_manager or db_write_buffer_size is triggered, so that the hard threshold is hard to hit.
* Introduce WriteOptions.low_pri. If it is true, low priority writes will be throttled if the compaction is behind.
* `DB::IngestExternalFile()` now supports ingesting files into a database containing range deletions.

### Bug Fixes
* Shouldn't ignore return value of fsync() in flush.

## 5.5.0 (2017-05-17)
### New Features
* FIFO compaction to support Intra L0 compaction too with CompactionOptionsFIFO.allow_compaction=true.
* DB::ResetStats() to reset internal stats.
* Statistics::Reset() to reset user stats.
* ldb add option --try_load_options, which will open DB with its own option file.
* Introduce WriteBatch::PopSavePoint to pop the most recent save point explicitly.
* Support dynamically change `max_open_files` option via SetDBOptions()
* Added DB::CreateColumnFamilie() and DB::DropColumnFamilies() to bulk create/drop column families.
* Add debugging function `GetAllKeyVersions` to see internal versions of a range of keys.
* Support file ingestion with universal compaction style
* Support file ingestion behind with option `allow_ingest_behind`
* New option enable_pipelined_write which may improve write throughput in case writing from multiple threads and WAL enabled.

### Bug Fixes
* Fix the bug that Direct I/O uses direct reads for non-SST file

## 5.4.0 (2017-04-11)
### Public API Change
* random_access_max_buffer_size no longer has any effect
* Removed Env::EnableReadAhead(), Env::ShouldForwardRawRequest()
* Support dynamically change `stats_dump_period_sec` option via SetDBOptions().
* Added ReadOptions::max_skippable_internal_keys to set a threshold to fail a request as incomplete when too many keys are being skipped when using iterators.
* DB::Get in place of std::string accepts PinnableSlice, which avoids the extra memcpy of value to std::string in most of cases.
    * PinnableSlice releases the pinned resources that contain the value when it is destructed or when ::Reset() is called on it.
    * The old API that accepts std::string, although discouraged, is still supported.
* Replace Options::use_direct_writes with Options::use_direct_io_for_flush_and_compaction. Read Direct IO wiki for details.
* Added CompactionEventListener and EventListener::OnFlushBegin interfaces.

### New Features
* Memtable flush can be avoided during checkpoint creation if total log file size is smaller than a threshold specified by the user.
* Introduce level-based L0->L0 compactions to reduce file count, so write delays are incurred less often.
* (Experimental) Partitioning filters which creates an index on the partitions. The feature can be enabled by setting partition_filters when using kFullFilter. Currently the feature also requires two-level indexing to be enabled. Number of partitions is the same as the number of partitions for indexes, which is controlled by metadata_block_size.

## 5.3.0 (2017-03-08)
### Public API Change
* Remove disableDataSync option.
* Remove timeout_hint_us option from WriteOptions. The option has been deprecated and has no effect since 3.13.0.
* Remove option min_partial_merge_operands. Partial merge operands will always be merged in flush or compaction if there are more than one.
* Remove option verify_checksums_in_compaction. Compaction will always verify checksum.

### Bug Fixes
* Fix the bug that iterator may skip keys

## 5.2.0 (2017-02-08)
### Public API Change
* NewLRUCache() will determine number of shard bits automatically based on capacity, if the user doesn't pass one. This also impacts the default block cache when the user doesn't explicit provide one.
* Change the default of delayed slowdown value to 16MB/s and further increase the L0 stop condition to 36 files.
* Options::use_direct_writes and Options::use_direct_reads are now ready to use.
* (Experimental) Two-level indexing that partition the index and creates a 2nd level index on the partitions. The feature can be enabled by setting kTwoLevelIndexSearch as IndexType and configuring index_per_partition.

### New Features
* Added new overloaded function GetApproximateSizes that allows to specify if memtable stats should be computed only without computing SST files' stats approximations.
* Added new function GetApproximateMemTableStats that approximates both number of records and size of memtables.
* Add Direct I/O mode for SST file I/O

### Bug Fixes
* RangeSync() should work if ROCKSDB_FALLOCATE_PRESENT is not set
* Fix wrong results in a data race case in Get()
* Some fixes related to 2PC.
* Fix bugs of data corruption in direct I/O

## 5.1.0 (2017-01-13)
* Support dynamically change `delete_obsolete_files_period_micros` option via SetDBOptions().
* Added EventListener::OnExternalFileIngested which will be called when IngestExternalFile() add a file successfully.
* BackupEngine::Open and BackupEngineReadOnly::Open now always return error statuses matching those of the backup Env.

### Bug Fixes
* Fix the bug that if 2PC is enabled, checkpoints may loss some recent transactions.
* When file copying is needed when creating checkpoints or bulk loading files, fsync the file after the file copying.

## 5.0.0 (2016-11-17)
### Public API Change
* Options::max_bytes_for_level_multiplier is now a double along with all getters and setters.
* Support dynamically change `delayed_write_rate` and `max_total_wal_size` options via SetDBOptions().
* Introduce DB::DeleteRange for optimized deletion of large ranges of contiguous keys.
* Support dynamically change `delayed_write_rate` option via SetDBOptions().
* Options::allow_concurrent_memtable_write and Options::enable_write_thread_adaptive_yield are now true by default.
* Remove Tickers::SEQUENCE_NUMBER to avoid confusion if statistics object is shared among RocksDB instance. Alternatively DB::GetLatestSequenceNumber() can be used to get the same value.
* Options.level0_stop_writes_trigger default value changes from 24 to 32.
* New compaction filter API: CompactionFilter::FilterV2(). Allows to drop ranges of keys.
* Removed flashcache support.
* DB::AddFile() is deprecated and is replaced with DB::IngestExternalFile(). DB::IngestExternalFile() remove all the restrictions that existed for DB::AddFile.

### New Features
* Add avoid_flush_during_shutdown option, which speeds up DB shutdown by not flushing unpersisted data (i.e. with disableWAL = true). Unpersisted data will be lost. The options is dynamically changeable via SetDBOptions().
* Add memtable_insert_with_hint_prefix_extractor option. The option is mean to reduce CPU usage for inserting keys into memtable, if keys can be group by prefix and insert for each prefix are sequential or almost sequential. See include/rocksdb/options.h for more details.
* Add LuaCompactionFilter in utilities.  This allows developers to write compaction filters in Lua.  To use this feature, LUA_PATH needs to be set to the root directory of Lua.
* No longer populate "LATEST_BACKUP" file in backup directory, which formerly contained the number of the latest backup. The latest backup can be determined by finding the highest numbered file in the "meta/" subdirectory.

## 4.13.0 (2016-10-18)
### Public API Change
* DB::GetOptions() reflect dynamic changed options (i.e. through DB::SetOptions()) and return copy of options instead of reference.
* Added Statistics::getAndResetTickerCount().

### New Features
* Add DB::SetDBOptions() to dynamic change base_background_compactions and max_background_compactions.
* Added Iterator::SeekForPrev(). This new API will seek to the last key that less than or equal to the target key.

## 4.12.0 (2016-09-12)
### Public API Change
* CancelAllBackgroundWork() flushes all memtables for databases containing writes that have bypassed the WAL (writes issued with WriteOptions::disableWAL=true) before shutting down background threads.
* Merge options source_compaction_factor, max_grandparent_overlap_bytes and expanded_compaction_factor into max_compaction_bytes.
* Remove ImmutableCFOptions.
* Add a compression type ZSTD, which can work with ZSTD 0.8.0 or up. Still keep ZSTDNotFinal for compatibility reasons.

### New Features
* Introduce NewClockCache, which is based on CLOCK algorithm with better concurrent performance in some cases. It can be used to replace the default LRU-based block cache and table cache. To use it, RocksDB need to be linked with TBB lib.
* Change ticker/histogram statistics implementations to accumulate data in thread-local storage, which improves CPU performance by reducing cache coherency costs. Callers of CreateDBStatistics do not need to change anything to use this feature.
* Block cache mid-point insertion, where index and filter block are inserted into LRU block cache with higher priority. The feature can be enabled by setting BlockBasedTableOptions::cache_index_and_filter_blocks_with_high_priority to true and high_pri_pool_ratio > 0 when creating NewLRUCache.

## 4.11.0 (2016-08-01)
### Public API Change
* options.memtable_prefix_bloom_huge_page_tlb_size => memtable_huge_page_size. When it is set, RocksDB will try to allocate memory from huge page for memtable too, rather than just memtable bloom filter.

### New Features
* A tool to migrate DB after options change. See include/rocksdb/utilities/option_change_migration.h.
* Add ReadOptions.background_purge_on_iterator_cleanup. If true, we avoid file deletion when destroying iterators.

## 4.10.0 (2016-07-05)
### Public API Change
* options.memtable_prefix_bloom_bits changes to options.memtable_prefix_bloom_bits_ratio and deprecate options.memtable_prefix_bloom_probes
* enum type CompressionType and PerfLevel changes from char to unsigned char. Value of all PerfLevel shift by one.
* Deprecate options.filter_deletes.

### New Features
* Add avoid_flush_during_recovery option.
* Add a read option background_purge_on_iterator_cleanup to avoid deleting files in foreground when destroying iterators. Instead, a job is scheduled in high priority queue and would be executed in a separate background thread.
* RepairDB support for column families. RepairDB now associates data with non-default column families using information embedded in the SST/WAL files (4.7 or later). For data written by 4.6 or earlier, RepairDB associates it with the default column family.
* Add options.write_buffer_manager which allows users to control total memtable sizes across multiple DB instances.

## 4.9.0 (2016-06-09)
### Public API changes
* Add bottommost_compression option, This option can be used to set a specific compression algorithm for the bottommost level (Last level containing files in the DB).
* Introduce CompactionJobInfo::compression, This field state the compression algorithm used to generate the output files of the compaction.
* Deprecate BlockBaseTableOptions.hash_index_allow_collision=false
* Deprecate options builder (GetOptions()).

### New Features
* Introduce NewSimCache() in rocksdb/utilities/sim_cache.h. This function creates a block cache that is able to give simulation results (mainly hit rate) of simulating block behavior with a configurable cache size.

## 4.8.0 (2016-05-02)
### Public API Change
* Allow preset compression dictionary for improved compression of block-based tables. This is supported for zlib, zstd, and lz4. The compression dictionary's size is configurable via CompressionOptions::max_dict_bytes.
* Delete deprecated classes for creating backups (BackupableDB) and restoring from backups (RestoreBackupableDB). Now, BackupEngine should be used for creating backups, and BackupEngineReadOnly should be used for restorations. For more details, see https://github.com/facebook/rocksdb/wiki/How-to-backup-RocksDB%3F
* Expose estimate of per-level compression ratio via DB property: "rocksdb.compression-ratio-at-levelN".
* Added EventListener::OnTableFileCreationStarted. EventListener::OnTableFileCreated will be called on failure case. User can check creation status via TableFileCreationInfo::status.

### New Features
* Add ReadOptions::readahead_size. If non-zero, NewIterator will create a new table reader which performs reads of the given size.

## 4.7.0 (2016-04-08)
### Public API Change
* rename options compaction_measure_io_stats to report_bg_io_stats and include flush too.
* Change some default options. Now default options will optimize for server-workloads. Also enable slowdown and full stop triggers for pending compaction bytes. These changes may cause sub-optimal performance or significant increase of resource usage. To avoid these risks, users can open existing RocksDB with options extracted from RocksDB option files. See https://github.com/facebook/rocksdb/wiki/RocksDB-Options-File for how to use RocksDB option files. Or you can call Options.OldDefaults() to recover old defaults. DEFAULT_OPTIONS_HISTORY.md will track change history of default options.

## 4.6.0 (2016-03-10)
### Public API Changes
* Change default of BlockBasedTableOptions.format_version to 2. It means default DB created by 4.6 or up cannot be opened by RocksDB version 3.9 or earlier.
* Added strict_capacity_limit option to NewLRUCache. If the flag is set to true, insert to cache will fail if no enough capacity can be free. Signature of Cache::Insert() is updated accordingly.
* Tickers [NUMBER_DB_NEXT, NUMBER_DB_PREV, NUMBER_DB_NEXT_FOUND, NUMBER_DB_PREV_FOUND, ITER_BYTES_READ] are not updated immediately. The are updated when the Iterator is deleted.
* Add monotonically increasing counter (DB property "rocksdb.current-super-version-number") that increments upon any change to the LSM tree.

### New Features
* Add CompactionPri::kMinOverlappingRatio, a compaction picking mode friendly to write amplification.
* Deprecate Iterator::IsKeyPinned() and replace it with Iterator::GetProperty() with prop_name="rocksdb.iterator.is.key.pinned"

## 4.5.0 (2016-02-05)
### Public API Changes
* Add a new perf context level between kEnableCount and kEnableTime. Level 2 now does not include timers for mutexes.
* Statistics of mutex operation durations will not be measured by default. If you want to have them enabled, you need to set Statistics::stats_level_ to kAll.
* DBOptions::delete_scheduler and NewDeleteScheduler() are removed, please use DBOptions::sst_file_manager and NewSstFileManager() instead

### New Features
* ldb tool now supports operations to non-default column families.
* Add kPersistedTier to ReadTier.  This option allows Get and MultiGet to read only the persited data and skip mem-tables if writes were done with disableWAL = true.
* Add DBOptions::sst_file_manager. Use NewSstFileManager() in include/rocksdb/sst_file_manager.h to create a SstFileManager that can be used to track the total size of SST files and control the SST files deletion rate.

## 4.4.0 (2016-01-14)
### Public API Changes
* Change names in CompactionPri and add a new one.
* Deprecate options.soft_rate_limit and add options.soft_pending_compaction_bytes_limit.
* If options.max_write_buffer_number > 3, writes will be slowed down when writing to the last write buffer to delay a full stop.
* Introduce CompactionJobInfo::compaction_reason, this field include the reason to trigger the compaction.
* After slow down is triggered, if estimated pending compaction bytes keep increasing, slowdown more.
* Increase default options.delayed_write_rate to 2MB/s.
* Added a new parameter --path to ldb tool. --path accepts the name of either MANIFEST, SST or a WAL file. Either --db or --path can be used when calling ldb.

## 4.3.0 (2015-12-08)
### New Features
* CompactionFilter has new member function called IgnoreSnapshots which allows CompactionFilter to be called even if there are snapshots later than the key.
* RocksDB will now persist options under the same directory as the RocksDB database on successful DB::Open, CreateColumnFamily, DropColumnFamily, and SetOptions.
* Introduce LoadLatestOptions() in rocksdb/utilities/options_util.h.  This function can construct the latest DBOptions / ColumnFamilyOptions used by the specified RocksDB intance.
* Introduce CheckOptionsCompatibility() in rocksdb/utilities/options_util.h.  This function checks whether the input set of options is able to open the specified DB successfully.

### Public API Changes
* When options.db_write_buffer_size triggers, only the column family with the largest column family size will be flushed, not all the column families.

## 4.2.0 (2015-11-09)
### New Features
* Introduce CreateLoggerFromOptions(), this function create a Logger for provided DBOptions.
* Add GetAggregatedIntProperty(), which returns the sum of the GetIntProperty of all the column families.
* Add MemoryUtil in rocksdb/utilities/memory.h.  It currently offers a way to get the memory usage by type from a list rocksdb instances.

### Public API Changes
* CompactionFilter::Context includes information of Column Family ID
* The need-compaction hint given by TablePropertiesCollector::NeedCompact() will be persistent and recoverable after DB recovery. This introduces a breaking format change. If you use this experimental feature, including NewCompactOnDeletionCollectorFactory() in the new version, you may not be able to directly downgrade the DB back to version 4.0 or lower.
* TablePropertiesCollectorFactory::CreateTablePropertiesCollector() now takes an option Context, containing the information of column family ID for the file being written.
* Remove DefaultCompactionFilterFactory.


## 4.1.0 (2015-10-08)
### New Features
* Added single delete operation as a more efficient way to delete keys that have not been overwritten.
* Added experimental AddFile() to DB interface that allow users to add files created by SstFileWriter into an empty Database, see include/rocksdb/sst_file_writer.h and DB::AddFile() for more info.
* Added support for opening SST files with .ldb suffix which enables opening LevelDB databases.
* CompactionFilter now supports filtering of merge operands and merge results.

### Public API Changes
* Added SingleDelete() to the DB interface.
* Added AddFile() to DB interface.
* Added SstFileWriter class.
* CompactionFilter has a new method FilterMergeOperand() that RocksDB applies to every merge operand during compaction to decide whether to filter the operand.
* We removed CompactionFilterV2 interfaces from include/rocksdb/compaction_filter.h. The functionality was deprecated already in version 3.13.

## 4.0.0 (2015-09-09)
### New Features
* Added support for transactions.  See include/rocksdb/utilities/transaction.h for more info.
* DB::GetProperty() now accepts "rocksdb.aggregated-table-properties" and "rocksdb.aggregated-table-properties-at-levelN", in which case it returns aggregated table properties of the target column family, or the aggregated table properties of the specified level N if the "at-level" version is used.
* Add compression option kZSTDNotFinalCompression for people to experiment ZSTD although its format is not finalized.
* We removed the need for LATEST_BACKUP file in BackupEngine. We still keep writing it when we create new backups (because of backward compatibility), but we don't read it anymore.

### Public API Changes
* Removed class Env::RandomRWFile and Env::NewRandomRWFile().
* Renamed DBOptions.num_subcompactions to DBOptions.max_subcompactions to make the name better match the actual functionality of the option.
* Added Equal() method to the Comparator interface that can optionally be overwritten in cases where equality comparisons can be done more efficiently than three-way comparisons.
* Previous 'experimental' OptimisticTransaction class has been replaced by Transaction class.

## 3.13.0 (2015-08-06)
### New Features
* RollbackToSavePoint() in WriteBatch/WriteBatchWithIndex
* Add NewCompactOnDeletionCollectorFactory() in utilities/table_properties_collectors, which allows rocksdb to mark a SST file as need-compaction when it observes at least D deletion entries in any N consecutive entries in that SST file.  Note that this feature depends on an experimental NeedCompact() API --- the result of this API will not persist after DB restart.
* Add DBOptions::delete_scheduler. Use NewDeleteScheduler() in include/rocksdb/delete_scheduler.h to create a DeleteScheduler that can be shared among multiple RocksDB instances to control the file deletion rate of SST files that exist in the first db_path.

### Public API Changes
* Deprecated WriteOptions::timeout_hint_us. We no longer support write timeout. If you really need this option, talk to us and we might consider returning it.
* Deprecated purge_redundant_kvs_while_flush option.
* Removed BackupEngine::NewBackupEngine() and NewReadOnlyBackupEngine() that were deprecated in RocksDB 3.8. Please use BackupEngine::Open() instead.
* Deprecated Compaction Filter V2. We are not aware of any existing use-cases. If you use this filter, your compile will break with RocksDB 3.13. Please let us know if you use it and we'll put it back in RocksDB 3.14.
* Env::FileExists now returns a Status instead of a boolean
* Add statistics::getHistogramString() to print detailed distribution of a histogram metric.
* Add DBOptions::skip_stats_update_on_db_open.  When it is on, DB::Open() will run faster as it skips the random reads required for loading necessary stats from SST files to optimize compaction.

## 3.12.0 (2015-07-02)
### New Features
* Added experimental support for optimistic transactions.  See include/rocksdb/utilities/optimistic_transaction.h for more info.
* Added a new way to report QPS from db_bench (check out --report_file and --report_interval_seconds)
* Added a cache for individual rows. See DBOptions::row_cache for more info.
* Several new features on EventListener (see include/rocksdb/listener.h):
 - OnCompactionCompleted() now returns per-compaction job statistics, defined in include/rocksdb/compaction_job_stats.h.
 - Added OnTableFileCreated() and OnTableFileDeleted().
* Add compaction_options_universal.enable_trivial_move to true, to allow trivial move while performing universal compaction. Trivial move will happen only when all the input files are non overlapping.

### Public API changes
* EventListener::OnFlushCompleted() now passes FlushJobInfo instead of a list of parameters.
* DB::GetDbIdentity() is now a const function.  If this function is overridden in your application, be sure to also make GetDbIdentity() const to avoid compile error.
* Move listeners from ColumnFamilyOptions to DBOptions.
* Add max_write_buffer_number_to_maintain option
* DB::CompactRange()'s parameter reduce_level is changed to change_level, to allow users to move levels to lower levels if allowed. It can be used to migrate a DB from options.level_compaction_dynamic_level_bytes=false to options.level_compaction_dynamic_level_bytes.true.
* Change default value for options.compaction_filter_factory and options.compaction_filter_factory_v2 to nullptr instead of DefaultCompactionFilterFactory and DefaultCompactionFilterFactoryV2.
* If CancelAllBackgroundWork is called without doing a flush after doing loads with WAL disabled, the changes which haven't been flushed before the call to CancelAllBackgroundWork will be lost.
* WBWIIterator::Entry() now returns WriteEntry instead of `const WriteEntry&`
* options.hard_rate_limit is deprecated.
* When options.soft_rate_limit or options.level0_slowdown_writes_trigger is triggered, the way to slow down writes is changed to: write rate to DB is limited to to options.delayed_write_rate.
* DB::GetApproximateSizes() adds a parameter to allow the estimation to include data in mem table, with default to be not to include. It is now only supported in skip list mem table.
* DB::CompactRange() now accept CompactRangeOptions instead of multiple parameters. CompactRangeOptions is defined in include/rocksdb/options.h.
* CompactRange() will now skip bottommost level compaction for level based compaction if there is no compaction filter, bottommost_level_compaction is introduced in CompactRangeOptions to control when it's possible to skip bottommost level compaction. This mean that if you want the compaction to produce a single file you need to set bottommost_level_compaction to BottommostLevelCompaction::kForce.
* Add Cache.GetPinnedUsage() to get the size of memory occupied by entries that are in use by the system.
* DB:Open() will fail if the compression specified in Options is not linked with the binary. If you see this failure, recompile RocksDB with compression libraries present on your system. Also, previously our default compression was snappy. This behavior is now changed. Now, the default compression is snappy only if it's available on the system. If it isn't we change the default to kNoCompression.
* We changed how we account for memory used in block cache. Previously, we only counted the sum of block sizes currently present in block cache. Now, we count the actual memory usage of the blocks. For example, a block of size 4.5KB will use 8KB memory with jemalloc. This might decrease your memory usage and possibly decrease performance. Increase block cache size if you see this happening after an upgrade.
* Add BackupEngineImpl.options_.max_background_operations to specify the maximum number of operations that may be performed in parallel. Add support for parallelized backup and restore.
* Add DB::SyncWAL() that does a WAL sync without blocking writers.

## 3.11.0 (2015-05-19)
### New Features
* Added a new API Cache::SetCapacity(size_t capacity) to dynamically change the maximum configured capacity of the cache. If the new capacity is less than the existing cache usage, the implementation will try to lower the usage by evicting the necessary number of elements following a strict LRU policy.
* Added an experimental API for handling flashcache devices (blacklists background threads from caching their reads) -- NewFlashcacheAwareEnv
* If universal compaction is used and options.num_levels > 1, compact files are tried to be stored in none-L0 with smaller files based on options.target_file_size_base. The limitation of DB size when using universal compaction is greatly mitigated by using more levels. You can set num_levels = 1 to make universal compaction behave as before. If you set num_levels > 1 and want to roll back to a previous version, you need to compact all files to a big file in level 0 (by setting target_file_size_base to be large and CompactRange(<cf_handle>, nullptr, nullptr, true, 0) and reopen the DB with the same version to rewrite the manifest, and then you can open it using previous releases.
* More information about rocksdb background threads are available in Env::GetThreadList(), including the number of bytes read / written by a compaction job, mem-table size and current number of bytes written by a flush job and many more.  Check include/rocksdb/thread_status.h for more detail.

### Public API changes
* TablePropertiesCollector::AddUserKey() is added to replace TablePropertiesCollector::Add(). AddUserKey() exposes key type, sequence number and file size up to now to users.
* DBOptions::bytes_per_sync used to apply to both WAL and table files. As of 3.11 it applies only to table files. If you want to use this option to sync WAL in the background, please use wal_bytes_per_sync

## 3.10.0 (2015-03-24)
### New Features
* GetThreadStatus() is now able to report detailed thread status, including:
 - Thread Operation including flush and compaction.
 - The stage of the current thread operation.
 - The elapsed time in micros since the current thread operation started.
 More information can be found in include/rocksdb/thread_status.h.  In addition, when running db_bench with --thread_status_per_interval, db_bench will also report thread status periodically.
* Changed the LRU caching algorithm so that referenced blocks (by iterators) are never evicted. This change made parameter removeScanCountLimit obsolete. Because of that NewLRUCache doesn't take three arguments anymore. table_cache_remove_scan_limit option is also removed
* By default we now optimize the compilation for the compilation platform (using -march=native). If you want to build portable binary, use 'PORTABLE=1' before the make command.
* We now allow level-compaction to place files in different paths by
  specifying them in db_paths along with the target_size.
  Lower numbered levels will be placed earlier in the db_paths and higher
  numbered levels will be placed later in the db_paths vector.
* Potentially big performance improvements if you're using RocksDB with lots of column families (100-1000)
* Added BlockBasedTableOptions.format_version option, which allows user to specify which version of block based table he wants. As a general guideline, newer versions have more features, but might not be readable by older versions of RocksDB.
* Added new block based table format (version 2), which you can enable by setting BlockBasedTableOptions.format_version = 2. This format changes how we encode size information in compressed blocks and should help with memory allocations if you're using Zlib or BZip2 compressions.
* MemEnv (env that stores data in memory) is now available in default library build. You can create it by calling NewMemEnv().
* Add SliceTransform.SameResultWhenAppended() to help users determine it is safe to apply prefix bloom/hash.
* Block based table now makes use of prefix bloom filter if it is a full fulter.
* Block based table remembers whether a whole key or prefix based bloom filter is supported in SST files. Do a sanity check when reading the file with users' configuration.
* Fixed a bug in ReadOnlyBackupEngine that deleted corrupted backups in some cases, even though the engine was ReadOnly
* options.level_compaction_dynamic_level_bytes, a feature to allow RocksDB to pick dynamic base of bytes for levels. With this feature turned on, we will automatically adjust max bytes for each level. The goal of this feature is to have lower bound on size amplification. For more details, see comments in options.h.
* Added an abstract base class WriteBatchBase for write batches
* Fixed a bug where we start deleting files of a dropped column families even if there are still live references to it

### Public API changes
* Deprecated skip_log_error_on_recovery and table_cache_remove_scan_count_limit options.
* Logger method logv with log level parameter is now virtual

### RocksJava
* Added compression per level API.
* MemEnv is now available in RocksJava via RocksMemEnv class.
* lz4 compression is now included in rocksjava static library when running `make rocksdbjavastatic`.
* Overflowing a size_t when setting rocksdb options now throws an IllegalArgumentException, which removes the necessity for a developer to catch these Exceptions explicitly.

## 3.9.0 (2014-12-08)

### New Features
* Add rocksdb::GetThreadList(), which in the future will return the current status of all
  rocksdb-related threads.  We will have more code instruments in the following RocksDB
  releases.
* Change convert function in rocksdb/utilities/convenience.h to return Status instead of boolean.
  Also add support for nested options in convert function

### Public API changes
* New API to create a checkpoint added. Given a directory name, creates a new
  database which is an image of the existing database.
* New API LinkFile added to Env. If you implement your own Env class, an
  implementation of the API LinkFile will have to be provided.
* MemTableRep takes MemTableAllocator instead of Arena

### Improvements
* RocksDBLite library now becomes smaller and will be compiled with -fno-exceptions flag.

## 3.8.0 (2014-11-14)

### Public API changes
* BackupEngine::NewBackupEngine() was deprecated; please use BackupEngine::Open() from now on.
* BackupableDB/RestoreBackupableDB have new GarbageCollect() methods, which will clean up files from corrupt and obsolete backups.
* BackupableDB/RestoreBackupableDB have new GetCorruptedBackups() methods which list corrupt backups.

### Cleanup
* Bunch of code cleanup, some extra warnings turned on (-Wshadow, -Wshorten-64-to-32, -Wnon-virtual-dtor)

### New features
* CompactFiles and EventListener, although they are still in experimental state
* Full ColumnFamily support in RocksJava.

## 3.7.0 (2014-11-06)
### Public API changes
* Introduce SetOptions() API to allow adjusting a subset of options dynamically online
* Introduce 4 new convenient functions for converting Options from string: GetColumnFamilyOptionsFromMap(), GetColumnFamilyOptionsFromString(), GetDBOptionsFromMap(), GetDBOptionsFromString()
* Remove WriteBatchWithIndex.Delete() overloads using SliceParts
* When opening a DB, if options.max_background_compactions is larger than the existing low pri pool of options.env, it will enlarge it. Similarly, options.max_background_flushes is larger than the existing high pri pool of options.env, it will enlarge it.

## 3.6.0 (2014-10-07)
### Disk format changes
* If you're using RocksDB on ARM platforms and you're using default bloom filter, there is a disk format change you need to be aware of. There are three steps you need to do when you convert to new release: 1. turn off filter policy, 2. compact the whole database, 3. turn on filter policy

### Behavior changes
* We have refactored our system of stalling writes.  Any stall-related statistics' meanings are changed. Instead of per-write stall counts, we now count stalls per-epoch, where epochs are periods between flushes and compactions. You'll find more information in our Tuning Perf Guide once we release RocksDB 3.6.
* When disableDataSync=true, we no longer sync the MANIFEST file.
* Add identity_as_first_hash property to CuckooTable. SST file needs to be rebuilt to be opened by reader properly.

### Public API changes
* Change target_file_size_base type to uint64_t from int.
* Remove allow_thread_local. This feature was proved to be stable, so we are turning it always-on.

## 3.5.0 (2014-09-03)
### New Features
* Add include/utilities/write_batch_with_index.h, providing a utility class to query data out of WriteBatch when building it.
* Move BlockBasedTable related options to BlockBasedTableOptions from Options. Change corresponding JNI interface. Options affected include:
  no_block_cache, block_cache, block_cache_compressed, block_size, block_size_deviation, block_restart_interval, filter_policy, whole_key_filtering. filter_policy is changed to shared_ptr from a raw pointer.
* Remove deprecated options: disable_seek_compaction and db_stats_log_interval
* OptimizeForPointLookup() takes one parameter for block cache size. It now builds hash index, bloom filter, and block cache.

### Public API changes
* The Prefix Extractor used with V2 compaction filters is now passed user key to SliceTransform::Transform instead of unparsed RocksDB key.

## 3.4.0 (2014-08-18)
### New Features
* Support Multiple DB paths in universal style compactions
* Add feature of storing plain table index and bloom filter in SST file.
* CompactRange() will never output compacted files to level 0. This used to be the case when all the compaction input files were at level 0.
* Added iterate_upper_bound to define the extent upto which the forward iterator will return entries. This will prevent iterating over delete markers and overwritten entries for edge cases where you want to break out the iterator anyways. This may improve performance in case there are a large number of delete markers or overwritten entries.

### Public API changes
* DBOptions.db_paths now is a vector of a DBPath structure which indicates both of path and target size
* NewPlainTableFactory instead of bunch of parameters now accepts PlainTableOptions, which is defined in include/rocksdb/table.h
* Moved include/utilities/*.h to include/rocksdb/utilities/*.h
* Statistics APIs now take uint32_t as type instead of Tickers. Also make two access functions getTickerCount and histogramData const
* Add DB property rocksdb.estimate-num-keys, estimated number of live keys in DB.
* Add DB::GetIntProperty(), which returns DB properties that are integer as uint64_t.
* The Prefix Extractor used with V2 compaction filters is now passed user key to SliceTransform::Transform instead of unparsed RocksDB key.

## 3.3.0 (2014-07-10)
### New Features
* Added JSON API prototype.
* HashLinklist reduces performance outlier caused by skewed bucket by switching data in the bucket from linked list to skip list. Add parameter threshold_use_skiplist in NewHashLinkListRepFactory().
* RocksDB is now able to reclaim storage space more effectively during the compaction process.  This is done by compensating the size of each deletion entry by the 2X average value size, which makes compaction to be triggered by deletion entries more easily.
* Add TimeOut API to write.  Now WriteOptions have a variable called timeout_hint_us.  With timeout_hint_us set to non-zero, any write associated with this timeout_hint_us may be aborted when it runs longer than the specified timeout_hint_us, and it is guaranteed that any write completes earlier than the specified time-out will not be aborted due to the time-out condition.
* Add a rate_limiter option, which controls total throughput of flush and compaction. The throughput is specified in bytes/sec. Flush always has precedence over compaction when available bandwidth is constrained.

### Public API changes
* Removed NewTotalOrderPlainTableFactory because it is not used and implemented semantically incorrect.

## 3.2.0 (2014-06-20)

### Public API changes
* We removed seek compaction as a concept from RocksDB because:
1) It makes more sense for spinning disk workloads, while RocksDB is primarily designed for flash and memory,
2) It added some complexity to the important code-paths,
3) None of our internal customers were really using it.
Because of that, Options::disable_seek_compaction is now obsolete. It is still a parameter in Options, so it does not break the build, but it does not have any effect. We plan to completely remove it at some point, so we ask users to please remove this option from your code base.
* Add two parameters to NewHashLinkListRepFactory() for logging on too many entries in a hash bucket when flushing.
* Added new option BlockBasedTableOptions::hash_index_allow_collision. When enabled, prefix hash index for block-based table will not store prefix and allow hash collision, reducing memory consumption.

### New Features
* PlainTable now supports a new key encoding: for keys of the same prefix, the prefix is only written once. It can be enabled through encoding_type parameter of NewPlainTableFactory()
* Add AdaptiveTableFactory, which is used to convert from a DB of PlainTable to BlockBasedTabe, or vise versa. It can be created using NewAdaptiveTableFactory()

### Performance Improvements
* Tailing Iterator re-implemeted with ForwardIterator + Cascading Search Hint , see ~20% throughput improvement.

## 3.1.0 (2014-05-21)

### Public API changes
* Replaced ColumnFamilyOptions::table_properties_collectors with ColumnFamilyOptions::table_properties_collector_factories

### New Features
* Hash index for block-based table will be materialized and reconstructed more efficiently. Previously hash index is constructed by scanning the whole table during every table open.
* FIFO compaction style

## 3.0.0 (2014-05-05)

### Public API changes
* Added _LEVEL to all InfoLogLevel enums
* Deprecated ReadOptions.prefix and ReadOptions.prefix_seek. Seek() defaults to prefix-based seek when Options.prefix_extractor is supplied. More detail is documented in https://github.com/facebook/rocksdb/wiki/Prefix-Seek-API-Changes
* MemTableRepFactory::CreateMemTableRep() takes info logger as an extra parameter.

### New Features
* Column family support
* Added an option to use different checksum functions in BlockBasedTableOptions
* Added ApplyToAllCacheEntries() function to Cache

## 2.8.0 (2014-04-04)

* Removed arena.h from public header files.
* By default, checksums are verified on every read from database
* Change default value of several options, including: paranoid_checks=true, max_open_files=5000, level0_slowdown_writes_trigger=20, level0_stop_writes_trigger=24, disable_seek_compaction=true, max_background_flushes=1 and allow_mmap_writes=false
* Added is_manual_compaction to CompactionFilter::Context
* Added "virtual void WaitForJoin()" in class Env. Default operation is no-op.
* Removed BackupEngine::DeleteBackupsNewerThan() function
* Added new option -- verify_checksums_in_compaction
* Changed Options.prefix_extractor from raw pointer to shared_ptr (take ownership)
  Changed HashSkipListRepFactory and HashLinkListRepFactory constructor to not take SliceTransform object (use Options.prefix_extractor implicitly)
* Added Env::GetThreadPoolQueueLen(), which returns the waiting queue length of thread pools
* Added a command "checkconsistency" in ldb tool, which checks
  if file system state matches DB state (file existence and file sizes)
* Separate options related to block based table to a new struct BlockBasedTableOptions.
* WriteBatch has a new function Count() to return total size in the batch, and Data() now returns a reference instead of a copy
* Add more counters to perf context.
* Supports several more DB properties: compaction-pending, background-errors and cur-size-active-mem-table.

### New Features
* If we find one truncated record at the end of the MANIFEST or WAL files,
  we will ignore it. We assume that writers of these records were interrupted
  and that we can safely ignore it.
* A new SST format "PlainTable" is added, which is optimized for memory-only workloads. It can be created through NewPlainTableFactory() or NewTotalOrderPlainTableFactory().
* A new mem table implementation hash linked list optimizing for the case that there are only few keys for each prefix, which can be created through NewHashLinkListRepFactory().
* Merge operator supports a new function PartialMergeMulti() to allow users to do partial merges against multiple operands.
* Now compaction filter has a V2 interface. It buffers the kv-pairs sharing the same key prefix, process them in batches, and return the batched results back to DB. The new interface uses a new structure CompactionFilterContext for the same purpose as CompactionFilter::Context in V1.
* Geo-spatial support for locations and radial-search.

## 2.7.0 (2014-01-28)

### Public API changes

* Renamed `StackableDB::GetRawDB()` to `StackableDB::GetBaseDB()`.
* Renamed `WriteBatch::Data()` `const std::string& Data() const`.
* Renamed class `TableStats` to `TableProperties`.
* Deleted class `PrefixHashRepFactory`. Please use `NewHashSkipListRepFactory()` instead.
* Supported multi-threaded `EnableFileDeletions()` and `DisableFileDeletions()`.
* Added `DB::GetOptions()`.
* Added `DB::GetDbIdentity()`.

### New Features

* Added [BackupableDB](https://github.com/facebook/rocksdb/wiki/How-to-backup-RocksDB%3F)
* Implemented [TailingIterator](https://github.com/facebook/rocksdb/wiki/Tailing-Iterator), a special type of iterator that
  doesn't create a snapshot (can be used to read newly inserted data)
  and is optimized for doing sequential reads.
* Added property block for table, which allows (1) a table to store
  its metadata and (2) end user to collect and store properties they
  are interested in.
* Enabled caching index and filter block in block cache (turned off by default).
* Supported error report when doing manual compaction.
* Supported additional Linux platform flavors and Mac OS.
* Put with `SliceParts` - Variant of `Put()` that gathers output like `writev(2)`
* Bug fixes and code refactor for compatibility with upcoming Column
  Family feature.

### Performance Improvements

* Huge benchmark performance improvements by multiple efforts. For example, increase in readonly QPS from about 530k in 2.6 release to 1.1 million in 2.7 [1]
* Speeding up a way RocksDB deleted obsolete files - no longer listing the whole directory under a lock -- decrease in p99
* Use raw pointer instead of shared pointer for statistics: [5b825d](https://github.com/facebook/rocksdb/commit/5b825d6964e26ec3b4bb6faa708ebb1787f1d7bd) -- huge increase in performance -- shared pointers are slow
* Optimized locking for `Get()` -- [1fdb3f](https://github.com/facebook/rocksdb/commit/1fdb3f7dc60e96394e3e5b69a46ede5d67fb976c) -- 1.5x QPS increase for some workloads
* Cache speedup - [e8d40c3](https://github.com/facebook/rocksdb/commit/e8d40c31b3cca0c3e1ae9abe9b9003b1288026a9)
* Implemented autovector, which allocates first N elements on stack. Most of vectors in RocksDB are small. Also, we never want to allocate heap objects while holding a mutex. -- [c01676e4](https://github.com/facebook/rocksdb/commit/c01676e46d3be08c3c140361ef1f5884f47d3b3c)
* Lots of efforts to move malloc, memcpy and IO outside of locks<|MERGE_RESOLUTION|>--- conflicted
+++ resolved
@@ -1,9 +1,5 @@
 # Speedb Change Log 
-<<<<<<< HEAD
-* fix UnlockWALStallCleared test in utilities/transactions/transaction_test.cc (#514)
-## Blueberry 2.1.0 (10/26/2022)
-## New Features
-=======
+
 ## Unreleased
 Based on RocksDB 8.1.1
 
@@ -24,6 +20,7 @@
 * Sanitize max_num_parallel_flushes in WBM if 0 (#460)
 * WriteController: fix for stop while shutting down (#499)
 Also switch to waiting a sec on the CV each time. This is required since a bg error doesn't signal the CV in the WriteController.
+* fix UnlockWALStallCleared test in utilities/transactions/transaction_test.cc (#514)
 
 ### Miscellaneous
 * disable failing unit tests and paired bloom filter stress testing
@@ -143,7 +140,6 @@
 ## Blueberry v2.1.0 (10/26/2022) 
 Based on RocksDB 7.2.2
 ### New Features
->>>>>>> 5bcecf0d
 * Added new Paired bloom filter that reduces false positive rate with the same performance and memory. In some configurations, the memory consumption is even reduced by up to 30%.
 Note: Paired bloom filter is recommended to use when the number of bits per key is larger than 10. (#54)
 * Added Plugin Tests to builds (#143)
