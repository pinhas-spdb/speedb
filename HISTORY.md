--- conflicted
+++ resolved
@@ -9,11 +9,9 @@
 
 ### Enhancements
 * Added a kUseBaseAddress flag and GetBaseOffset flag to OptionTypeInfo.  If this flag is set and a function is used for processing options, the function is passed the base address of the struct rather than the specific field (#397)
-<<<<<<< HEAD
 * Export GetFlushReasonString/GetCompactionReasonString in listener.h (#785).
-=======
 * Enabled speedb features in C and Java (#722)
->>>>>>> 0329ade0
+
 
 ### Bug Fixes
 * Stall deadlock consists small cfs (#637).
