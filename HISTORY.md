--- conflicted
+++ resolved
@@ -16,11 +16,8 @@
 
 ### Miscellaneous
 * Remove leftover references to ROCKSDB_LITE (#755).
-<<<<<<< HEAD
+* Options: Set compaction_readahead_size default to 0. The current default of 2Mb is not optimal for most of our use cases. Having a value of 0 means that the FS will use its default size for prefetching (true only with https://github.com/speedb-io/speedb/pull/788).
 * Options: Set level_compaction_dynamic_level_bytes as false by default. This flag is not working properly with Speedb. see https://github.com/speedb-io/speedb/issues/786 for more details.
-=======
-* Options: Set compaction_readahead_size default to 0. The current default of 2Mb is not optimal for most of our use cases. Having a value of 0 means that the FS will use its default size for prefetching (true only with https://github.com/speedb-io/speedb/pull/788).
->>>>>>> a1f5abec
 
 ## Hazlenut 2.7.0 (27/10/2023)
 Based on RocksDB 8.1.1
