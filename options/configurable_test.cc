// Copyright (C) 2023 Speedb Ltd. All rights reserved.
//
// Licensed under the Apache License, Version 2.0 (the "License");
// you may not use this file except in compliance with the License.
// You may obtain a copy of the License at
//
//   http://www.apache.org/licenses/LICENSE-2.0
//
//  Copyright (c) 2011-present, Facebook, Inc.  All rights reserved.
//  This source code is licensed under both the GPLv2 (found in the
//  COPYING file in the root directory) and Apache 2.0 License
//  (found in the LICENSE.Apache file in the root directory).
//
// Copyright (c) 2011 The LevelDB Authors. All rights reserved.
// Use of this source code is governed by a BSD-style license that can be
// found in the LICENSE file. See the AUTHORS file for names of contributors.

#include "options/configurable_test.h"

#include <cctype>
#include <cinttypes>
#include <cstring>
#include <unordered_map>

#include "options/configurable_helper.h"
#include "options/options_formatter_impl.h"
#include "options/options_helper.h"
#include "options/options_parser.h"
#include "port/stack_trace.h"
#include "rocksdb/configurable.h"
#include "rocksdb/persistent_cache.h"
#include "test_util/testharness.h"
#include "test_util/testutil.h"

#ifndef GFLAGS
bool FLAGS_enable_print = false;
#else
#include "util/gflags_compat.h"
using GFLAGS_NAMESPACE::ParseCommandLineFlags;
DEFINE_bool(enable_print, false, "Print options generated to console.");
#endif  // GFLAGS

namespace ROCKSDB_NAMESPACE {
namespace test {
class StringLogger : public Logger {
 public:
  using Logger::Logv;
  void Logv(const char* format, va_list ap) override {
    char buffer[1000];
    vsnprintf(buffer, sizeof(buffer), format, ap);
    string_.append(buffer);
    string_.append("\n");
  }
  const std::string& str() const { return string_; }
  void clear() { string_.clear(); }

 private:
  std::string string_;
};
static std::unordered_map<std::string, OptionTypeInfo> struct_option_info = {
    {"struct", OptionTypeInfo::Struct("struct", &simple_option_info, 0,
                                      OptionVerificationType::kNormal,
                                      OptionTypeFlags::kMutable)},
};

static std::unordered_map<std::string, OptionTypeInfo> imm_struct_option_info =
    {
        {"struct", OptionTypeInfo::Struct("struct", &simple_option_info, 0,
                                          OptionVerificationType::kNormal,
                                          OptionTypeFlags::kNone)},
};

class SimpleConfigurable : public TestConfigurable<Configurable> {
 public:
  static SimpleConfigurable* Create(
      const std::string& name = "simple",
      int mode = TestConfigMode::kDefaultMode,
      const std::unordered_map<std::string, OptionTypeInfo>* map =
          &simple_option_info) {
    return new SimpleConfigurable(name, mode, map);
  }

  SimpleConfigurable(const std::string& name, int mode,
                     const std::unordered_map<std::string, OptionTypeInfo>*
                         map = &simple_option_info)
      : TestConfigurable(name, mode, map) {
    if ((mode & TestConfigMode::kUniqueMode) != 0) {
      unique_.reset(SimpleConfigurable::Create("Unique" + name_));
      RegisterOptions(name_ + "Unique", &unique_, &unique_option_info);
    }
    if ((mode & TestConfigMode::kSharedMode) != 0) {
      shared_.reset(SimpleConfigurable::Create("Shared" + name_));
      RegisterOptions(name_ + "Shared", &shared_, &shared_option_info);
    }
    if ((mode & TestConfigMode::kRawPtrMode) != 0) {
      pointer_ = SimpleConfigurable::Create("Pointer" + name_);
      RegisterOptions(name_ + "Pointer", &pointer_, &pointer_option_info);
    }
  }

};  // End class SimpleConfigurable

using ConfigTestFactoryFunc = std::function<Configurable*()>;

class ConfigurableTest : public testing::Test {
 public:
  ConfigurableTest() { config_options_.invoke_prepare_options = false; }

  ConfigOptions config_options_;
};

TEST_F(ConfigurableTest, GetOptionsPtrTest) {
  std::string opt_str;
  std::unique_ptr<Configurable> configurable(SimpleConfigurable::Create());
  ASSERT_NE(configurable->GetOptions<TestOptions>("simple"), nullptr);
  ASSERT_EQ(configurable->GetOptions<TestOptions>("bad-opt"), nullptr);
}

TEST_F(ConfigurableTest, ConfigureFromMapTest) {
  std::unique_ptr<Configurable> configurable(SimpleConfigurable::Create());
  auto* opts = configurable->GetOptions<TestOptions>("simple");
  ASSERT_OK(configurable->ConfigureFromMap(config_options_, {}));
  ASSERT_NE(opts, nullptr);
  std::unordered_map<std::string, std::string> options_map = {
      {"int", "1"}, {"bool", "true"}, {"string", "string"}};
  ASSERT_OK(configurable->ConfigureFromMap(config_options_, options_map));
  ASSERT_EQ(opts->i, 1);
  ASSERT_EQ(opts->b, true);
  ASSERT_EQ(opts->s, "string");
}

TEST_F(ConfigurableTest, ConfigureFromStringTest) {
  std::unique_ptr<Configurable> configurable(SimpleConfigurable::Create());
  auto* opts = configurable->GetOptions<TestOptions>("simple");
  ASSERT_OK(configurable->ConfigureFromString(config_options_, ""));
  ASSERT_NE(opts, nullptr);
  ASSERT_OK(configurable->ConfigureFromString(config_options_,
                                              "int=1;bool=true;string=s"));
  ASSERT_EQ(opts->i, 1);
  ASSERT_EQ(opts->b, true);
  ASSERT_EQ(opts->s, "s");
}

TEST_F(ConfigurableTest, ConfigureIgnoreTest) {
  std::unique_ptr<Configurable> configurable(SimpleConfigurable::Create());
  std::unordered_map<std::string, std::string> options_map = {{"unused", "u"}};
  ConfigOptions ignore = config_options_;
  ignore.ignore_unknown_options = true;
  ASSERT_NOK(configurable->ConfigureFromMap(config_options_, options_map));
  ASSERT_OK(configurable->ConfigureFromMap(ignore, options_map));
  ASSERT_NOK(configurable->ConfigureFromString(config_options_, "unused=u"));
  ASSERT_OK(configurable->ConfigureFromString(ignore, "unused=u"));
}

TEST_F(ConfigurableTest, ConfigureNestedOptionsTest) {
  std::unique_ptr<Configurable> base, copy;
  std::string opt_str;
  std::string mismatch;

  base.reset(SimpleConfigurable::Create("simple", TestConfigMode::kAllOptMode));
  copy.reset(SimpleConfigurable::Create("simple", TestConfigMode::kAllOptMode));
  ASSERT_OK(base->ConfigureFromString(config_options_,
                                      "shared={int=10; string=10};"
                                      "unique={int=20; string=20};"
                                      "pointer={int=30; string=30};"));
  ASSERT_OK(base->GetOptionString(config_options_, &opt_str));
  ASSERT_OK(copy->ConfigureFromString(config_options_, opt_str));
  ASSERT_TRUE(base->AreEquivalent(config_options_, copy.get(), &mismatch));
}

TEST_F(ConfigurableTest, GetOptionsTest) {
  std::unique_ptr<Configurable> simple;

  simple.reset(
      SimpleConfigurable::Create("simple", TestConfigMode::kAllOptMode));
  int i = 11;
  for (auto opt : {"", "shared.", "unique.", "pointer."}) {
    std::string value;
    std::string expected = std::to_string(i);
    std::string opt_name = opt;
    ASSERT_OK(
        simple->ConfigureOption(config_options_, opt_name + "int", expected));
    ASSERT_OK(simple->GetOption(config_options_, opt_name + "int", &value));
    ASSERT_EQ(expected, value);
    ASSERT_OK(simple->ConfigureOption(config_options_, opt_name + "string",
                                      expected));
    ASSERT_OK(simple->GetOption(config_options_, opt_name + "string", &value));
    ASSERT_EQ(expected, value);

    ASSERT_NOK(
        simple->ConfigureOption(config_options_, opt_name + "bad", expected));
    ASSERT_NOK(simple->GetOption(config_options_, "bad option", &value));
    ASSERT_TRUE(value.empty());
    i += 11;
  }
}

TEST_F(ConfigurableTest, ConfigureBadOptionsTest) {
  std::unique_ptr<Configurable> configurable(SimpleConfigurable::Create());
  auto* opts = configurable->GetOptions<TestOptions>("simple");
  ASSERT_NE(opts, nullptr);
  ASSERT_OK(configurable->ConfigureOption(config_options_, "int", "42"));
  ASSERT_EQ(opts->i, 42);
  ASSERT_NOK(configurable->ConfigureOption(config_options_, "int", "fred"));
  ASSERT_NOK(configurable->ConfigureOption(config_options_, "bool", "fred"));
  ASSERT_NOK(
      configurable->ConfigureFromString(config_options_, "int=33;unused=u"));
  ASSERT_EQ(opts->i, 42);
}

TEST_F(ConfigurableTest, InvalidOptionTest) {
  std::unique_ptr<Configurable> configurable(SimpleConfigurable::Create());
  std::unordered_map<std::string, std::string> options_map = {
      {"bad-option", "bad"}};
  ASSERT_NOK(configurable->ConfigureFromMap(config_options_, options_map));
  ASSERT_NOK(
      configurable->ConfigureFromString(config_options_, "bad-option=bad"));
  ASSERT_NOK(
      configurable->ConfigureOption(config_options_, "bad-option", "bad"));
}

static std::unordered_map<std::string, OptionTypeInfo> validated_option_info = {
    {"validated",
     {0, OptionType::kBoolean, OptionVerificationType::kNormal,
      OptionTypeFlags::kNone}},
};
static std::unordered_map<std::string, OptionTypeInfo> prepared_option_info = {
    {"prepared",
     {0, OptionType::kInt, OptionVerificationType::kNormal,
      OptionTypeFlags::kMutable}},
};
static std::unordered_map<std::string, OptionTypeInfo>
    dont_prepare_option_info = {
        {"unique",
         {0, OptionType::kConfigurable, OptionVerificationType::kNormal,
          (OptionTypeFlags::kUnique | OptionTypeFlags::kDontPrepare)}},

};

class ValidatedConfigurable : public SimpleConfigurable {
 public:
  ValidatedConfigurable(const std::string& name, unsigned char mode,
                        bool dont_prepare = false)
      : SimpleConfigurable(name, TestConfigMode::kDefaultMode),
        validated(false),
        prepared(0) {
    RegisterOptions("Validated", &validated, &validated_option_info);
    RegisterOptions("Prepared", &prepared, &prepared_option_info);
    if ((mode & TestConfigMode::kUniqueMode) != 0) {
      unique_.reset(new ValidatedConfigurable(
          "Unique" + name_, TestConfigMode::kDefaultMode, false));
      if (dont_prepare) {
        RegisterOptions(name_ + "Unique", &unique_, &dont_prepare_option_info);
      } else {
        RegisterOptions(name_ + "Unique", &unique_, &unique_option_info);
      }
    }
  }

  Status PrepareOptions(const ConfigOptions& config_options) override {
    if (++prepared <= 0) {
      return Status::InvalidArgument("Cannot prepare option");
    } else {
      return SimpleConfigurable::PrepareOptions(config_options);
    }
  }

  Status ValidateOptions(const DBOptions& db_opts,
                         const ColumnFamilyOptions& cf_opts) const override {
    if (!validated) {
      return Status::InvalidArgument("Not Validated");
    } else {
      return SimpleConfigurable::ValidateOptions(db_opts, cf_opts);
    }
  }

 private:
  bool validated;
  int prepared;
};

TEST_F(ConfigurableTest, ValidateOptionsTest) {
  std::unique_ptr<Configurable> configurable(
      new ValidatedConfigurable("validated", TestConfigMode::kDefaultMode));
  ColumnFamilyOptions cf_opts;
  DBOptions db_opts;
  ASSERT_OK(
      configurable->ConfigureOption(config_options_, "validated", "false"));
  ASSERT_NOK(configurable->ValidateOptions(db_opts, cf_opts));
  ASSERT_OK(
      configurable->ConfigureOption(config_options_, "validated", "true"));
  ASSERT_OK(configurable->ValidateOptions(db_opts, cf_opts));
}

TEST_F(ConfigurableTest, PrepareOptionsTest) {
  std::unique_ptr<Configurable> c(
      new ValidatedConfigurable("Simple", TestConfigMode::kUniqueMode, false));
  auto cp = c->GetOptions<int>("Prepared");
  auto u = c->GetOptions<std::unique_ptr<Configurable>>("SimpleUnique");
  auto up = u->get()->GetOptions<int>("Prepared");
  config_options_.invoke_prepare_options = false;

  ASSERT_NE(cp, nullptr);
  ASSERT_NE(up, nullptr);
  ASSERT_EQ(*cp, 0);
  ASSERT_EQ(*up, 0);
  ASSERT_OK(c->ConfigureFromMap(config_options_, {}));
  ASSERT_EQ(*cp, 0);
  ASSERT_EQ(*up, 0);
  config_options_.invoke_prepare_options = true;
  ASSERT_OK(c->ConfigureFromMap(config_options_, {}));
  ASSERT_EQ(*cp, 1);
  ASSERT_EQ(*up, 1);
  ASSERT_OK(c->ConfigureFromString(config_options_, "prepared=0"));
  ASSERT_EQ(*up, 2);
  ASSERT_EQ(*cp, 1);

  ASSERT_NOK(c->ConfigureFromString(config_options_, "prepared=-2"));

  c.reset(
      new ValidatedConfigurable("Simple", TestConfigMode::kUniqueMode, true));
  cp = c->GetOptions<int>("Prepared");
  u = c->GetOptions<std::unique_ptr<Configurable>>("SimpleUnique");
  up = u->get()->GetOptions<int>("Prepared");

  ASSERT_OK(c->ConfigureFromString(config_options_, "prepared=0"));
  ASSERT_EQ(*cp, 1);
  ASSERT_EQ(*up, 0);
}

TEST_F(ConfigurableTest, CopyObjectTest) {
  class CopyConfigurable : public Configurable {
   public:
    CopyConfigurable() : prepared_(0), validated_(0) {}
    Status PrepareOptions(const ConfigOptions& options) override {
      prepared_++;
      return Configurable::PrepareOptions(options);
    }
    Status ValidateOptions(const DBOptions& db_opts,
                           const ColumnFamilyOptions& cf_opts) const override {
      validated_++;
      return Configurable::ValidateOptions(db_opts, cf_opts);
    }
    int prepared_;
    mutable int validated_;
  };

  CopyConfigurable c1;
  ConfigOptions config_options;
  Options options;

  ASSERT_OK(c1.PrepareOptions(config_options));
  ASSERT_OK(c1.ValidateOptions(options, options));
  ASSERT_EQ(c1.prepared_, 1);
  ASSERT_EQ(c1.validated_, 1);
  CopyConfigurable c2 = c1;
  ASSERT_OK(c1.PrepareOptions(config_options));
  ASSERT_OK(c1.ValidateOptions(options, options));
  ASSERT_EQ(c2.prepared_, 1);
  ASSERT_EQ(c2.validated_, 1);
  ASSERT_EQ(c1.prepared_, 2);
  ASSERT_EQ(c1.validated_, 2);
}

TEST_F(ConfigurableTest, MutableOptionsTest) {
  static std::unordered_map<std::string, OptionTypeInfo> imm_option_info = {
      {"imm", OptionTypeInfo::Struct("imm", &simple_option_info, 0,
                                     OptionVerificationType::kNormal,
                                     OptionTypeFlags::kNone)},
  };

  class MutableConfigurable : public SimpleConfigurable {
   public:
    MutableConfigurable()
        : SimpleConfigurable("mutable", TestConfigMode::kDefaultMode |
                                            TestConfigMode::kUniqueMode |
                                            TestConfigMode::kSharedMode) {
      RegisterOptions("struct", &options_, &struct_option_info);
      RegisterOptions("imm", &options_, &imm_option_info);
    }
  };
  MutableConfigurable mc;
  ConfigOptions options = config_options_;

  ASSERT_OK(mc.ConfigureOption(options, "bool", "true"));
  ASSERT_OK(mc.ConfigureOption(options, "int", "42"));
  auto* opts = mc.GetOptions<TestOptions>("mutable");
  ASSERT_NE(opts, nullptr);
  ASSERT_EQ(opts->i, 42);
  ASSERT_EQ(opts->b, true);
  ASSERT_OK(mc.ConfigureOption(options, "struct", "{bool=false;}"));
  ASSERT_OK(mc.ConfigureOption(options, "imm", "{int=55;}"));

  options.mutable_options_only = true;

  // Now only mutable options should be settable.
  ASSERT_NOK(mc.ConfigureOption(options, "bool", "true"));
  ASSERT_OK(mc.ConfigureOption(options, "int", "24"));
  ASSERT_EQ(opts->i, 24);
  ASSERT_EQ(opts->b, false);
  ASSERT_NOK(mc.ConfigureFromString(options, "bool=false;int=33;"));
  ASSERT_EQ(opts->i, 24);
  ASSERT_EQ(opts->b, false);

  // Setting options through an immutable struct fails
  ASSERT_NOK(mc.ConfigureOption(options, "imm", "{int=55;}"));
  ASSERT_NOK(mc.ConfigureOption(options, "imm.int", "55"));
  ASSERT_EQ(opts->i, 24);
  ASSERT_EQ(opts->b, false);

  // Setting options through an mutable struct succeeds
  ASSERT_OK(mc.ConfigureOption(options, "struct", "{int=44;}"));
  ASSERT_EQ(opts->i, 44);
  ASSERT_OK(mc.ConfigureOption(options, "struct.int", "55"));
  ASSERT_EQ(opts->i, 55);

  // Setting nested immutable configurable options fail
  ASSERT_NOK(mc.ConfigureOption(options, "shared", "{bool=true;}"));
  ASSERT_NOK(mc.ConfigureOption(options, "shared.bool", "true"));

  // Setting nested mutable configurable options succeeds
  ASSERT_OK(mc.ConfigureOption(options, "unique", "{bool=true}"));
  ASSERT_OK(mc.ConfigureOption(options, "unique.bool", "true"));
}

TEST_F(ConfigurableTest, DeprecatedOptionsTest) {
  static std::unordered_map<std::string, OptionTypeInfo>
      deprecated_option_info = {
          {"deprecated",
           {offsetof(struct TestOptions, b), OptionType::kBoolean,
            OptionVerificationType::kDeprecated, OptionTypeFlags::kNone}}};
  std::unique_ptr<Configurable> orig;
  orig.reset(SimpleConfigurable::Create("simple", TestConfigMode::kDefaultMode,
                                        &deprecated_option_info));
  auto* opts = orig->GetOptions<TestOptions>("simple");
  ASSERT_NE(opts, nullptr);
  opts->d = true;
  ASSERT_OK(orig->ConfigureOption(config_options_, "deprecated", "false"));
  ASSERT_TRUE(opts->d);
  ASSERT_OK(orig->ConfigureFromString(config_options_, "deprecated=false"));
  ASSERT_TRUE(opts->d);
}

TEST_F(ConfigurableTest, AliasOptionsTest) {
  static std::unordered_map<std::string, OptionTypeInfo> alias_option_info = {
      {"bool",
       {offsetof(struct TestOptions, b), OptionType::kBoolean,
        OptionVerificationType::kNormal, OptionTypeFlags::kNone}},
      {"alias",
       {offsetof(struct TestOptions, b), OptionType::kBoolean,
        OptionVerificationType::kAlias, OptionTypeFlags::kNone, 0}}};
  std::unique_ptr<Configurable> orig;
  orig.reset(SimpleConfigurable::Create("simple", TestConfigMode::kDefaultMode,
                                        &alias_option_info));
  auto* opts = orig->GetOptions<TestOptions>("simple");
  ASSERT_NE(opts, nullptr);
  ASSERT_OK(orig->ConfigureOption(config_options_, "bool", "false"));
  ASSERT_FALSE(opts->b);
  ASSERT_OK(orig->ConfigureOption(config_options_, "alias", "true"));
  ASSERT_TRUE(opts->b);
  std::string opts_str;
  ASSERT_OK(orig->GetOptionString(config_options_, &opts_str));
  ASSERT_EQ(opts_str.find("alias"), std::string::npos);

  ASSERT_OK(orig->ConfigureOption(config_options_, "bool", "false"));
  ASSERT_FALSE(opts->b);
  ASSERT_OK(orig->GetOption(config_options_, "alias", &opts_str));
  ASSERT_EQ(opts_str, "false");
}

TEST_F(ConfigurableTest, NestedUniqueConfigTest) {
  std::unique_ptr<Configurable> simple;
  simple.reset(
      SimpleConfigurable::Create("Outer", TestConfigMode::kAllOptMode));
  const auto outer = simple->GetOptions<TestOptions>("Outer");
  const auto unique =
      simple->GetOptions<std::unique_ptr<Configurable>>("OuterUnique");
  ASSERT_NE(outer, nullptr);
  ASSERT_NE(unique, nullptr);
  ASSERT_OK(
      simple->ConfigureFromString(config_options_, "int=24;string=outer"));
  ASSERT_OK(simple->ConfigureFromString(config_options_,
                                        "unique={int=42;string=nested}"));
  const auto inner = unique->get()->GetOptions<TestOptions>("UniqueOuter");
  ASSERT_NE(inner, nullptr);
  ASSERT_EQ(outer->i, 24);
  ASSERT_EQ(outer->s, "outer");
  ASSERT_EQ(inner->i, 42);
  ASSERT_EQ(inner->s, "nested");
}

TEST_F(ConfigurableTest, NestedSharedConfigTest) {
  std::unique_ptr<Configurable> simple;
  simple.reset(SimpleConfigurable::Create(
      "Outer", TestConfigMode::kDefaultMode | TestConfigMode::kSharedMode));
  ASSERT_OK(
      simple->ConfigureFromString(config_options_, "int=24;string=outer"));
  ASSERT_OK(simple->ConfigureFromString(config_options_,
                                        "shared={int=42;string=nested}"));
  const auto outer = simple->GetOptions<TestOptions>("Outer");
  const auto shared =
      simple->GetOptions<std::shared_ptr<Configurable>>("OuterShared");
  ASSERT_NE(outer, nullptr);
  ASSERT_NE(shared, nullptr);
  const auto inner = shared->get()->GetOptions<TestOptions>("SharedOuter");
  ASSERT_NE(inner, nullptr);
  ASSERT_EQ(outer->i, 24);
  ASSERT_EQ(outer->s, "outer");
  ASSERT_EQ(inner->i, 42);
  ASSERT_EQ(inner->s, "nested");
}

TEST_F(ConfigurableTest, NestedRawConfigTest) {
  std::unique_ptr<Configurable> simple;
  simple.reset(SimpleConfigurable::Create(
      "Outer", TestConfigMode::kDefaultMode | TestConfigMode::kRawPtrMode));
  ASSERT_OK(
      simple->ConfigureFromString(config_options_, "int=24;string=outer"));
  ASSERT_OK(simple->ConfigureFromString(config_options_,
                                        "pointer={int=42;string=nested}"));
  const auto outer = simple->GetOptions<TestOptions>("Outer");
  const auto pointer = simple->GetOptions<Configurable*>("OuterPointer");
  ASSERT_NE(outer, nullptr);
  ASSERT_NE(pointer, nullptr);
  const auto inner = (*pointer)->GetOptions<TestOptions>("PointerOuter");
  ASSERT_NE(inner, nullptr);
  ASSERT_EQ(outer->i, 24);
  ASSERT_EQ(outer->s, "outer");
  ASSERT_EQ(inner->i, 42);
  ASSERT_EQ(inner->s, "nested");
}

TEST_F(ConfigurableTest, MatchesTest) {
  std::string mismatch;
  std::unique_ptr<Configurable> base, copy;
  base.reset(SimpleConfigurable::Create(
      "simple", TestConfigMode::kDefaultMode | TestConfigMode::kNestedMode));
  copy.reset(SimpleConfigurable::Create(
      "simple", TestConfigMode::kDefaultMode | TestConfigMode::kNestedMode));
  ASSERT_OK(base->ConfigureFromString(
      config_options_,
      "int=11;string=outer;unique={int=22;string=u};shared={int=33;string=s}"));
  ASSERT_OK(copy->ConfigureFromString(
      config_options_,
      "int=11;string=outer;unique={int=22;string=u};shared={int=33;string=s}"));
  ASSERT_TRUE(base->AreEquivalent(config_options_, copy.get(), &mismatch));
  ASSERT_OK(base->ConfigureOption(config_options_, "shared", "int=44"));
  ASSERT_FALSE(base->AreEquivalent(config_options_, copy.get(), &mismatch));
  ASSERT_EQ(mismatch, "shared.int");
  std::string c1value, c2value;
  ASSERT_OK(base->GetOption(config_options_, mismatch, &c1value));
  ASSERT_OK(copy->GetOption(config_options_, mismatch, &c2value));
  ASSERT_NE(c1value, c2value);
}

static Configurable* SimpleStructFactory() {
  return SimpleConfigurable::Create(
      "simple-struct", TestConfigMode::kDefaultMode, &struct_option_info);
}

TEST_F(ConfigurableTest, ConfigureStructTest) {
  std::unique_ptr<Configurable> base(SimpleStructFactory());
  std::unique_ptr<Configurable> copy(SimpleStructFactory());
  std::string opt_str, value;
  std::string mismatch;
  std::unordered_set<std::string> names;

  ASSERT_OK(
      base->ConfigureFromString(config_options_, "struct={int=10; string=10}"));
  ASSERT_OK(base->GetOptionString(config_options_, &opt_str));
  ASSERT_OK(copy->ConfigureFromString(config_options_, opt_str));
  ASSERT_TRUE(base->AreEquivalent(config_options_, copy.get(), &mismatch));
  ASSERT_OK(base->GetOptionNames(config_options_, &names));
  ASSERT_EQ(names.size(), 1);
  ASSERT_EQ(*(names.begin()), "struct");
  ASSERT_OK(
      base->ConfigureFromString(config_options_, "struct={int=20; string=20}"));
  ASSERT_OK(base->GetOption(config_options_, "struct", &value));
  ASSERT_OK(copy->ConfigureOption(config_options_, "struct", value));
  ASSERT_TRUE(base->AreEquivalent(config_options_, copy.get(), &mismatch));

  ASSERT_NOK(base->ConfigureFromString(config_options_,
                                       "struct={int=10; string=10; bad=11}"));
  ASSERT_OK(base->ConfigureOption(config_options_, "struct.int", "42"));
  ASSERT_NOK(base->ConfigureOption(config_options_, "struct.bad", "42"));
  ASSERT_NOK(base->GetOption(config_options_, "struct.bad", &value));
  ASSERT_OK(base->GetOption(config_options_, "struct.int", &value));
  ASSERT_EQ(value, "42");
}

TEST_F(ConfigurableTest, ConfigurableEnumTest) {
  std::unique_ptr<Configurable> base, copy;
  base.reset(SimpleConfigurable::Create("e", TestConfigMode::kEnumMode));
  copy.reset(SimpleConfigurable::Create("e", TestConfigMode::kEnumMode));

  std::string opts_str;
  std::string mismatch;

  ASSERT_OK(base->ConfigureFromString(config_options_, "enum=B"));
  ASSERT_FALSE(base->AreEquivalent(config_options_, copy.get(), &mismatch));
  ASSERT_OK(base->GetOptionString(config_options_, &opts_str));
  ASSERT_OK(copy->ConfigureFromString(config_options_, opts_str));
  ASSERT_TRUE(base->AreEquivalent(config_options_, copy.get(), &mismatch));
  ASSERT_NOK(base->ConfigureOption(config_options_, "enum", "bad"));
  ASSERT_NOK(base->ConfigureOption(config_options_, "unknown", "bad"));
}

static std::unordered_map<std::string, OptionTypeInfo> noserialize_option_info =
    {
        {"int",
         {offsetof(struct TestOptions, i), OptionType::kInt,
          OptionVerificationType::kNormal, OptionTypeFlags::kDontSerialize}},
};

TEST_F(ConfigurableTest, TestNoSerialize) {
  std::unique_ptr<Configurable> base;
  base.reset(SimpleConfigurable::Create("c", TestConfigMode::kDefaultMode,
                                        &noserialize_option_info));
  std::string opts_str, value;
  ASSERT_OK(base->ConfigureFromString(config_options_, "int=10"));
  ASSERT_OK(base->GetOptionString(config_options_, &opts_str));
  ASSERT_EQ(opts_str, "");
  ASSERT_NOK(base->GetOption(config_options_, "int", &value));
}

TEST_F(ConfigurableTest, TestNoCompare) {
  std::unordered_map<std::string, OptionTypeInfo> nocomp_option_info = {
      {"int",
       {offsetof(struct TestOptions, i), OptionType::kInt,
        OptionVerificationType::kNormal, OptionTypeFlags::kCompareNever}},
  };
  std::unordered_map<std::string, OptionTypeInfo> normal_option_info = {
      {"int",
       {offsetof(struct TestOptions, i), OptionType::kInt,
        OptionVerificationType::kNormal, OptionTypeFlags::kNone}},
  };

  std::unique_ptr<Configurable> base, copy;
  base.reset(SimpleConfigurable::Create("c", TestConfigMode::kDefaultMode,
                                        &nocomp_option_info));
  copy.reset(SimpleConfigurable::Create("c", TestConfigMode::kDefaultMode,
                                        &normal_option_info));
  ASSERT_OK(base->ConfigureFromString(config_options_, "int=10"));
  ASSERT_OK(copy->ConfigureFromString(config_options_, "int=20"));
  std::string bvalue, cvalue, mismatch;
  ASSERT_OK(base->GetOption(config_options_, "int", &bvalue));
  ASSERT_OK(copy->GetOption(config_options_, "int", &cvalue));
  ASSERT_EQ(bvalue, "10");
  ASSERT_EQ(cvalue, "20");
  ASSERT_TRUE(base->AreEquivalent(config_options_, copy.get(), &mismatch));
  ASSERT_FALSE(copy->AreEquivalent(config_options_, base.get(), &mismatch));
}

TEST_F(ConfigurableTest, NullOptionMapTest) {
  std::unique_ptr<Configurable> base;
  std::unordered_set<std::string> names;
  std::string str;

  base.reset(
      SimpleConfigurable::Create("c", TestConfigMode::kDefaultMode, nullptr));
  ASSERT_NOK(base->ConfigureFromString(config_options_, "int=10"));
  ASSERT_NOK(base->ConfigureFromString(config_options_, "int=20"));
  ASSERT_NOK(base->ConfigureOption(config_options_, "int", "20"));
  ASSERT_NOK(base->GetOption(config_options_, "int", &str));
  ASSERT_NE(base->GetOptions<TestOptions>("c"), nullptr);
  ASSERT_OK(base->GetOptionNames(config_options_, &names));
  ASSERT_EQ(names.size(), 0UL);
  ASSERT_OK(base->PrepareOptions(config_options_));
  ASSERT_OK(base->ValidateOptions(DBOptions(), ColumnFamilyOptions()));
  std::unique_ptr<Configurable> copy;
  copy.reset(
      SimpleConfigurable::Create("c", TestConfigMode::kDefaultMode, nullptr));
  ASSERT_OK(base->GetOptionString(config_options_, &str));
  ASSERT_OK(copy->ConfigureFromString(config_options_, str));
  ASSERT_TRUE(base->AreEquivalent(config_options_, copy.get(), &str));
}

<<<<<<< HEAD
TEST_F(ConfigurableTest, LoggerTest) {
  BlockBasedTableOptions bbto;

  LRUCacheOptions lruo(64 * 1024 * 1024, -1, false, 0.5);
  lruo.secondary_cache = NewCompressedSecondaryCache(1024 * 1024);

  DBOptions db_opts;
  ColumnFamilyOptions cf_opts;

  bbto.block_cache = NewLRUCache(lruo);
  cf_opts.table_factory.reset(NewBlockBasedTableFactory(bbto));
  ASSERT_OK(NewPersistentCache(db_opts.env, "/tmp", 1024 * 1024 * 1024,
                               db_opts.info_log, false,
                               &bbto.persistent_cache));
  db_opts.write_buffer_manager.reset(
      new WriteBufferManager(32 * 1024, bbto.block_cache));

  ConfigOptions cfg;
  cfg.formatter = std::make_shared<LogOptionsFormatter>();

  printf("MJR: TF Opts Orig=[\n%s\n]\n",
         cf_opts.table_factory->GetPrintableOptions().c_str());
  printf("MJR:+++++++++++\n");

  auto cf_cfg = CFOptionsAsConfigurable(cf_opts);
  printf("MJR: CF Opts Orig=[\n%s\n]\n", cf_cfg->GetPrintableOptions().c_str());
  printf("MJR:+++++++++++\n");
  auto db_cfg = DBOptionsAsConfigurable(db_opts);
  printf("MJR: DB Opts Orig=[\n%s\n]\n", db_cfg->GetPrintableOptions().c_str());
=======
TEST_F(ConfigurableTest, OptionsAddrOffsetTest) {
  // Tests the kUseBaseAddress.  The options work as follows:
  // If X is a valid enum, then B is set to false and U is not used
  // If X is not a valid enum, then B is set to true and U stores the value
  // If X is a valid enum, S is a valid option.  If X is not a valid enum, S is
  // ignored

  static std::unordered_map<std::string, OptionTypeInfo> offset_option_info = {
      {"x", OptionTypeInfo(offsetof(struct TestOptions, i), OptionType::kInt,
                           OptionVerificationType::kNormal,
                           OptionTypeFlags::kUseBaseAddress)
                .SetParseFunc([](const ConfigOptions&, const std::string&,
                                 const std::string& value, void* addr) {
                  auto to = static_cast<TestOptions*>(addr);
                  if (ParseEnum<TestEnum>(test_enum_map, value, &to->e)) {
                    to->b = false;
                  } else {
                    to->b = true;
                    to->u = value;
                  }
                  return Status::OK();
                })
                .SetSerializeFunc([](const ConfigOptions&, const std::string&,
                                     const void* addr, std::string* value) {
                  auto to = static_cast<const TestOptions*>(addr);
                  Status s;
                  if (to->b) {
                    *value = to->u;
                  } else if (!SerializeEnum<TestEnum>(test_enum_map, to->e,
                                                      value)) {
                    s = Status::InvalidArgument("Bad Value ");
                  }
                  return s;
                })
                .SetEqualsFunc([](const ConfigOptions&, const std::string&,
                                  const void* addr1, const void* addr2,
                                  std::string*) {
                  auto to1 = static_cast<const TestOptions*>(addr1);
                  auto to2 = static_cast<const TestOptions*>(addr2);
                  if (to1->b != to2->b) {
                    return false;
                  } else if (to1->b) {
                    return to1->u == to2->u;
                  } else {
                    return to1->e == to2->e;
                  }
                })},
      {"s", OptionTypeInfo(offsetof(struct TestOptions, s), OptionType::kString,
                           OptionVerificationType::kNormal,
                           OptionTypeFlags::kUseBaseAddress)
                .SetSerializeFunc([](const ConfigOptions&, const std::string&,
                                     const void* addr, std::string* value) {
                  auto to = static_cast<const TestOptions*>(addr);
                  if (to->b) {
                    value->clear();
                  } else {
                    *value = to->s;
                  }
                  return Status::OK();
                })
                .SetEqualsFunc([](const ConfigOptions&, const std::string& name,
                                  const void* addr1, const void* addr2,
                                  std::string* mismatch) {
                  auto to1 = static_cast<const TestOptions*>(addr1);
                  auto to2 = static_cast<const TestOptions*>(addr2);
                  if (to1->b && to2->b) {
                    if (to1->s != to2->s) {
                      *mismatch = name;
                      return false;
                    }
                  }
                  return true;
                })},
      {"u",
       OptionTypeInfo(offsetof(struct TestOptions, u), OptionType::kString,
                      OptionVerificationType::kNormal,
                      OptionTypeFlags::kUseBaseAddress |
                          OptionTypeFlags::kDontSerialize |
                          OptionTypeFlags::kCompareNever)
           .SetPrepareFunc(
               [](const ConfigOptions&, const std::string&, void* addr) {
                 auto to = static_cast<TestOptions*>(addr);
                 if (!to->b) {
                   to->u.clear();
                 }
                 return Status::OK();
               })
           .SetValidateFunc([](const DBOptions&, const ColumnFamilyOptions&,
                               const std::string&, const void* addr) {
             auto to = static_cast<const TestOptions*>(addr);
             if (!to->b && !to->u.empty()) {
               return Status::InvalidArgument("U must be empty if B is false");
             } else {
               return Status::OK();
             }
           })},
  };

  std::unique_ptr<Configurable> base(new SimpleConfigurable(
      TestOptions::kName(), TestConfigMode::kDefaultMode, &offset_option_info));
  std::unique_ptr<Configurable> copy(new SimpleConfigurable(
      TestOptions::kName(), TestConfigMode::kDefaultMode, &offset_option_info));
  auto bto = base->GetOptions<TestOptions>();
  auto cto = copy->GetOptions<TestOptions>();
  ASSERT_NE(bto, nullptr);
  ASSERT_NE(cto, nullptr);

  Options options;  // For validation
  ConfigOptions cfg_opts;
  cfg_opts.invoke_prepare_options = false;
  std::string value;

  // Based on the map, this will set b=false and e=B.  U and S will be untouched
  ASSERT_OK(base->ConfigureFromString(cfg_opts, "x=B"));
  ASSERT_FALSE(bto->b);
  ASSERT_EQ(bto->e, TestEnum::kTestB);

  ASSERT_OK(base->GetOption(cfg_opts, "x", &value));
  ASSERT_EQ(value, "B");
  ASSERT_OK(base->GetOption(cfg_opts, "s", &value));
  ASSERT_EQ(value, "");

  // This will update B and ER in the copy to match the base values
  cto->b = true;
  ASSERT_OK(copy->ConfigureFromString(cfg_opts, base->ToString(cfg_opts)));
  ASSERT_FALSE(cto->b);
  ASSERT_EQ(cto->e, TestEnum::kTestB);

  // Based on the map, this will set b, e, and s.  U will be untouched
  ASSERT_OK(base->ConfigureFromString(cfg_opts, "x=A; s=S"));
  ASSERT_FALSE(bto->b);
  ASSERT_EQ(bto->s, "S");
  ASSERT_EQ(bto->e, TestEnum::kTestA);
  ASSERT_OK(base->GetOption(cfg_opts, "x", &value));
  ASSERT_EQ(value, "A");
  ASSERT_OK(base->GetOption(cfg_opts, "s", &value));
  ASSERT_EQ(value, "S");

  // This will update B, E, and S in the copy
  ASSERT_OK(copy->ConfigureFromString(cfg_opts, base->ToString(cfg_opts)));
  ASSERT_FALSE(cto->b);
  ASSERT_EQ(cto->e, TestEnum::kTestA);
  ASSERT_EQ(cto->s, "S");
  ASSERT_TRUE(base->AreEquivalent(cfg_opts, copy.get(), &value));

  // This will update B, E, S, and U in the base
  ASSERT_OK(base->ConfigureFromString(cfg_opts, "x=B; s=T; u=U"));
  ASSERT_FALSE(bto->b);
  ASSERT_EQ(bto->s, "T");
  ASSERT_EQ(bto->u, "U");
  ASSERT_EQ(bto->e, TestEnum::kTestB);
  ASSERT_OK(base->GetOption(cfg_opts, "x", &value));
  ASSERT_EQ(value, "B");
  ASSERT_OK(base->GetOption(cfg_opts, "s", &value));
  ASSERT_EQ(value, "T");

  // This will update B, E, and S in the copy
  cto->s = "copy";
  cto->e = TestEnum::kTestA;
  ASSERT_OK(copy->ConfigureFromString(cfg_opts, base->ToString(cfg_opts)));
  ASSERT_FALSE(cto->b);
  ASSERT_EQ(cto->e, TestEnum::kTestB);
  ASSERT_EQ(cto->s, "T");
  ASSERT_EQ(cto->u, "");
  ASSERT_TRUE(base->AreEquivalent(cfg_opts, copy.get(), &value));

  ASSERT_NOK(base->ValidateOptions(options, options));
  ASSERT_OK(base->PrepareOptions(cfg_opts));
  ASSERT_EQ(bto->u, "");

  // This will update B, S, and U in the base
  ASSERT_OK(base->ConfigureFromString(cfg_opts, "x=X; s=S"));
  ASSERT_TRUE(bto->b);
  ASSERT_EQ(bto->s, "S");
  ASSERT_EQ(bto->u, "X");
  ASSERT_OK(base->GetOption(cfg_opts, "x", &value));
  ASSERT_EQ(value, "X");
  ASSERT_OK(base->GetOption(cfg_opts, "s", &value));
  ASSERT_EQ(value, "");

  // This will update U and B in the copy
  ASSERT_OK(copy->ConfigureFromString(cfg_opts, base->ToString(cfg_opts)));
  ASSERT_TRUE(cto->b);
  ASSERT_EQ(cto->s, "T");
  ASSERT_EQ(cto->u, "X");
>>>>>>> 1c6a5067
}

static std::unordered_map<std::string, ConfigTestFactoryFunc> TestFactories = {
    {"Simple", []() { return SimpleConfigurable::Create("simple"); }},
    {"Struct", []() { return SimpleStructFactory(); }},
    {"Unique",
     []() {
       return SimpleConfigurable::Create(
           "simple", TestConfigMode::kSimpleMode | TestConfigMode::kUniqueMode);
     }},
    {"Shared",
     []() {
       return SimpleConfigurable::Create(
           "simple", TestConfigMode::kSimpleMode | TestConfigMode::kSharedMode);
     }},
    {"Nested",
     []() {
       return SimpleConfigurable::Create(
           "simple", TestConfigMode::kSimpleMode | TestConfigMode::kNestedMode);
     }},
    {"Mutable",
     []() {
       return SimpleConfigurable::Create("simple",
                                         TestConfigMode::kMutableMode |
                                             TestConfigMode::kSimpleMode |
                                             TestConfigMode::kNestedMode);
     }},
    {"ThreeDeep",
     []() {
       Configurable* simple = SimpleConfigurable::Create(
           "Simple",
           TestConfigMode::kUniqueMode | TestConfigMode::kDefaultMode);
       auto* unique =
           simple->GetOptions<std::unique_ptr<Configurable>>("SimpleUnique");
       unique->reset(SimpleConfigurable::Create(
           "Child",
           TestConfigMode::kUniqueMode | TestConfigMode::kDefaultMode));
       unique = unique->get()->GetOptions<std::unique_ptr<Configurable>>(
           "ChildUnique");
       unique->reset(
           SimpleConfigurable::Create("Child", TestConfigMode::kDefaultMode));
       return simple;
     }},
    {"DBOptions",
     []() {
       auto config = DBOptionsAsConfigurable(DBOptions());
       return config.release();
     }},
    {"CFOptions",
     []() {
       auto config = CFOptionsAsConfigurable(ColumnFamilyOptions());
       return config.release();
     }},
    {"BlockBased", []() { return NewBlockBasedTableFactory(); }},
};

class ConfigurableParamTest : public ConfigurableTest,
                              virtual public ::testing::WithParamInterface<
                                  std::pair<std::string, std::string>> {
 public:
  ConfigurableParamTest() {
    type_ = GetParam().first;
    configuration_ = GetParam().second;
    assert(TestFactories.find(type_) != TestFactories.end());
    object_.reset(CreateConfigurable());
  }

  Configurable* CreateConfigurable() {
    const auto& iter = TestFactories.find(type_);
    return (iter->second)();
  }

  void TestConfigureOptions(const ConfigOptions& opts);
  std::string type_;
  std::string configuration_;
  std::unique_ptr<Configurable> object_;
};

void ConfigurableParamTest::TestConfigureOptions(
    const ConfigOptions& config_options) {
  std::unique_ptr<Configurable> base, copy;
  std::unordered_set<std::string> names;
  std::string opt_str, mismatch;

  base.reset(CreateConfigurable());
  copy.reset(CreateConfigurable());

  ASSERT_OK(base->ConfigureFromString(config_options, configuration_));
  ASSERT_OK(base->GetOptionString(config_options, &opt_str));
  ASSERT_OK(copy->ConfigureFromString(config_options, opt_str));
  ASSERT_OK(copy->GetOptionString(config_options, &opt_str));
  ASSERT_TRUE(base->AreEquivalent(config_options, copy.get(), &mismatch));

  copy.reset(CreateConfigurable());
  ASSERT_OK(base->GetOptionNames(config_options, &names));
  std::unordered_map<std::string, std::string> unused;
  bool found_one = false;
  for (auto name : names) {
    std::string value;
    Status s = base->GetOption(config_options, name, &value);
    if (s.ok()) {
      s = copy->ConfigureOption(config_options, name, value);
      if (s.ok() || s.IsNotSupported()) {
        found_one = true;
      } else {
        unused[name] = value;
      }
    } else {
      ASSERT_TRUE(s.IsNotSupported());
    }
  }
  ASSERT_TRUE(found_one || names.empty());
  while (found_one && !unused.empty()) {
    found_one = false;
    for (auto iter = unused.begin(); iter != unused.end();) {
      Status s =
          copy->ConfigureOption(config_options, iter->first, iter->second);
      if (s.ok()) {
        found_one = true;
        iter = unused.erase(iter);
      } else {
        ++iter;
      }
    }
  }
  ASSERT_EQ(0, unused.size());
  ASSERT_TRUE(base->AreEquivalent(config_options, copy.get(), &mismatch));
}

TEST_P(ConfigurableParamTest, GetDefaultOptionsTest) {
  TestConfigureOptions(config_options_);
}

TEST_P(ConfigurableParamTest, ConfigureFromPropsTest) {
  std::string opt_str, mismatch;
  std::unordered_set<std::string> names;
  std::unique_ptr<Configurable> copy(CreateConfigurable());

  ASSERT_OK(object_->ConfigureFromString(config_options_, configuration_));
  config_options_.formatter = std::make_shared<PropertiesOptionsFormatter>();
  ASSERT_OK(object_->GetOptionString(config_options_, &opt_str));
  std::istringstream iss(opt_str);
  std::unordered_map<std::string, std::string> copy_map;
  std::string line;
  for (int line_num = 0; std::getline(iss, line); line_num++) {
    std::string name;
    std::string value;
    ASSERT_OK(
        RocksDBOptionsParser::ParseStatement(&name, &value, line, line_num));
    copy_map[name] = value;
  }
  ASSERT_OK(copy->ConfigureFromMap(config_options_, copy_map));
  ASSERT_TRUE(object_->AreEquivalent(config_options_, copy.get(), &mismatch));
}

INSTANTIATE_TEST_CASE_P(
    ParamTest, ConfigurableParamTest,
    testing::Values(
        std::pair<std::string, std::string>("Simple",
                                            "int=42;bool=true;string=s"),
        std::pair<std::string, std::string>(
            "Mutable", "int=42;unique={int=33;string=unique}"),
        std::pair<std::string, std::string>(
            "Struct", "struct={int=33;bool=true;string=s;}"),
        std::pair<std::string, std::string>("Shared",
                                            "int=33;bool=true;string=outer;"
                                            "shared={int=42;string=shared}"),
        std::pair<std::string, std::string>("Unique",
                                            "int=33;bool=true;string=outer;"
                                            "unique={int=42;string=unique}"),
        std::pair<std::string, std::string>("Nested",
                                            "int=11;bool=true;string=outer;"
                                            "pointer={int=22;string=pointer};"
                                            "unique={int=33;string=unique};"
                                            "shared={int=44;string=shared}"),
        std::pair<std::string, std::string>("ThreeDeep",
                                            "int=11;bool=true;string=outer;"
                                            "unique={int=22;string=inner;"
                                            "unique={int=33;string=unique}};"),
        std::pair<std::string, std::string>("DBOptions",
                                            "max_background_jobs=100;"
                                            "max_open_files=200;"),
        std::pair<std::string, std::string>("CFOptions",
                                            "table_factory=BlockBasedTable;"
                                            "disable_auto_compactions=true;"),
        std::pair<std::string, std::string>("BlockBased",
                                            "block_size=1024;"
                                            "no_block_cache=true;")));

}  // namespace test
}  // namespace ROCKSDB_NAMESPACE
int main(int argc, char** argv) {
  ROCKSDB_NAMESPACE::port::InstallStackTraceHandler();
  ::testing::InitGoogleTest(&argc, argv);
#ifdef GFLAGS
  ParseCommandLineFlags(&argc, &argv, true);
#endif  // GFLAGS
  return RUN_ALL_TESTS();
}<|MERGE_RESOLUTION|>--- conflicted
+++ resolved
@@ -675,37 +675,6 @@
   ASSERT_TRUE(base->AreEquivalent(config_options_, copy.get(), &str));
 }
 
-<<<<<<< HEAD
-TEST_F(ConfigurableTest, LoggerTest) {
-  BlockBasedTableOptions bbto;
-
-  LRUCacheOptions lruo(64 * 1024 * 1024, -1, false, 0.5);
-  lruo.secondary_cache = NewCompressedSecondaryCache(1024 * 1024);
-
-  DBOptions db_opts;
-  ColumnFamilyOptions cf_opts;
-
-  bbto.block_cache = NewLRUCache(lruo);
-  cf_opts.table_factory.reset(NewBlockBasedTableFactory(bbto));
-  ASSERT_OK(NewPersistentCache(db_opts.env, "/tmp", 1024 * 1024 * 1024,
-                               db_opts.info_log, false,
-                               &bbto.persistent_cache));
-  db_opts.write_buffer_manager.reset(
-      new WriteBufferManager(32 * 1024, bbto.block_cache));
-
-  ConfigOptions cfg;
-  cfg.formatter = std::make_shared<LogOptionsFormatter>();
-
-  printf("MJR: TF Opts Orig=[\n%s\n]\n",
-         cf_opts.table_factory->GetPrintableOptions().c_str());
-  printf("MJR:+++++++++++\n");
-
-  auto cf_cfg = CFOptionsAsConfigurable(cf_opts);
-  printf("MJR: CF Opts Orig=[\n%s\n]\n", cf_cfg->GetPrintableOptions().c_str());
-  printf("MJR:+++++++++++\n");
-  auto db_cfg = DBOptionsAsConfigurable(db_opts);
-  printf("MJR: DB Opts Orig=[\n%s\n]\n", db_cfg->GetPrintableOptions().c_str());
-=======
 TEST_F(ConfigurableTest, OptionsAddrOffsetTest) {
   // Tests the kUseBaseAddress.  The options work as follows:
   // If X is a valid enum, then B is set to false and U is not used
@@ -891,7 +860,6 @@
   ASSERT_TRUE(cto->b);
   ASSERT_EQ(cto->s, "T");
   ASSERT_EQ(cto->u, "X");
->>>>>>> 1c6a5067
 }
 
 static std::unordered_map<std::string, ConfigTestFactoryFunc> TestFactories = {
