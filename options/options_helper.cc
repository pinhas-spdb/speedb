// Copyright (C) 2023 Speedb Ltd. All rights reserved.
//
// Licensed under the Apache License, Version 2.0 (the "License");
// you may not use this file except in compliance with the License.
// You may obtain a copy of the License at
//
//   http://www.apache.org/licenses/LICENSE-2.0
//
// Unless required by applicable law or agreed to in writing, software
// distributed under the License is distributed on an "AS IS" BASIS,
// WITHOUT WARRANTIES OR CONDITIONS OF ANY KIND, either express or implied.
// See the License for the specific language governing permissions and
// limitations under the License.

//  Copyright (c) 2011-present, Facebook, Inc.  All rights reserved.
//  This source code is licensed under both the GPLv2 (found in the
//  COPYING file in the root directory) and Apache 2.0 License
//  (found in the LICENSE.Apache file in the root directory).
#include "options/options_helper.h"

#include <cassert>
#include <cctype>
#include <cstdlib>
#include <set>
#include <unordered_set>
#include <vector>

#include "options/cf_options.h"
#include "options/configurable_helper.h"
#include "options/db_options.h"
#include "rocksdb/cache.h"
#include "rocksdb/compaction_filter.h"
#include "rocksdb/convenience.h"
#include "rocksdb/filter_policy.h"
#include "rocksdb/flush_block_policy.h"
#include "rocksdb/memtablerep.h"
#include "rocksdb/merge_operator.h"
#include "rocksdb/options.h"
#include "rocksdb/rate_limiter.h"
#include "rocksdb/slice_transform.h"
#include "rocksdb/table.h"
#include "rocksdb/utilities/object_registry.h"
#include "rocksdb/utilities/options_formatter.h"
#include "rocksdb/utilities/options_type.h"
#include "util/string_util.h"

namespace ROCKSDB_NAMESPACE {
ConfigOptions::ConfigOptions()
    : registry(ObjectRegistry::NewInstance())
{
  env = Env::Default();
}

ConfigOptions::ConfigOptions(const DBOptions& db_opts) : env(db_opts.env) {
  registry = ObjectRegistry::NewInstance();
}

<<<<<<< HEAD
std::string ConfigOptions::ToString(const std::string& prefix,
                                    const Properties& props) const {
  if (formatter) {
    return formatter->ToString(prefix, props);
  } else {
    return OptionsFormatter::Default()->ToString(prefix, props);
  }
}

Status ConfigOptions::ToProps(const std::string& opts_str,
                              Properties* props) const {
  if (formatter) {
    return formatter->ToProps(opts_str, props);
  } else {
    return OptionsFormatter::Default()->ToProps(opts_str, props);
=======
std::string ConfigOptions::ToString(const std::string& /*prefix*/,
                                    const OptionProperties& props) const {
  std::string result;
  std::string id;
  for (const auto& it : props) {
    if (it.first == OptionTypeInfo::kIdPropName()) {
      id = it.second;
    } else {
      if (!result.empty()) {
        result.append(delimiter);
      }
      result.append(it.first);
      result.append("=");
      if (it.second.find('=') != std::string::npos && it.second[0] != '{') {
        result.append("{" + it.second + "}");
      } else {
        result.append(it.second);
      }
    }
  }
  if (id.empty()) {
    return result;
  } else if (result.empty()) {
    return id;
  } else {
    std::string id_string = /*prefix + */ OptionTypeInfo::kIdPropName();
    id_string.append("=");
    id_string.append(id);
    return id_string + delimiter + result;
>>>>>>> dc390612
  }
}

std::string ConfigOptions::ToString(
<<<<<<< HEAD
    const std::string& prefix, char separator,
    const std::vector<std::string>& elems) const {
  if (formatter) {
    return formatter->ToString(prefix, separator, elems);
  } else {
    return OptionsFormatter::Default()->ToString(prefix, separator, elems);
  }
}

Status ConfigOptions::ToVector(const std::string& opts_str, char delim,
                               std::vector<std::string>* elems) const {
  if (formatter) {
    return formatter->ToVector(opts_str, delim, elems);
  } else {
    return OptionsFormatter::Default()->ToVector(opts_str, delim, elems);
=======
    char separator, const std::vector<std::string>& elems) const {
  std::string result;
  int printed = 0;
  for (const auto& elem : elems) {
    if (printed++ > 0) {
      result += separator;
    }
    if (elem.find(separator) != std::string::npos) {
      // If the element contains embedded separators, put it inside of brackets
      result.append("{" + elem + "}");
    } else if (elem.find("=") != std::string::npos) {
      // If the element contains embedded options, put it inside of brackets
      result.append("{" + elem + "}");
    } else {
      result += elem;
    }
  }
  if (result.find("=") != std::string::npos) {
    return "{" + result + "}";
  } else if (printed > 1 && result.at(0) == '{') {
    return "{" + result + "}";
  } else {
    return result;
>>>>>>> dc390612
  }
}

Status ValidateOptions(const DBOptions& db_opts,
                       const ColumnFamilyOptions& cf_opts) {
  Status s;
  auto db_cfg = DBOptionsAsConfigurable(db_opts);
  auto cf_cfg = CFOptionsAsConfigurable(cf_opts);
  s = db_cfg->ValidateOptions(db_opts, cf_opts);
  if (s.ok()) s = cf_cfg->ValidateOptions(db_opts, cf_opts);
  return s;
}

DBOptions BuildDBOptions(const ImmutableDBOptions& immutable_db_options,
                         const MutableDBOptions& mutable_db_options) {
  DBOptions options;

  options.create_if_missing = immutable_db_options.create_if_missing;
  options.create_missing_column_families =
      immutable_db_options.create_missing_column_families;
  options.error_if_exists = immutable_db_options.error_if_exists;
  options.paranoid_checks = immutable_db_options.paranoid_checks;
  options.flush_verify_memtable_count =
      immutable_db_options.flush_verify_memtable_count;
  options.track_and_verify_wals_in_manifest =
      immutable_db_options.track_and_verify_wals_in_manifest;
  options.verify_sst_unique_id_in_manifest =
      immutable_db_options.verify_sst_unique_id_in_manifest;
  options.env = immutable_db_options.env;
  options.rate_limiter = immutable_db_options.rate_limiter;
  options.sst_file_manager = immutable_db_options.sst_file_manager;
  options.info_log = immutable_db_options.info_log;
  options.info_log_level = immutable_db_options.info_log_level;
  options.max_open_files = mutable_db_options.max_open_files;
  options.max_file_opening_threads =
      immutable_db_options.max_file_opening_threads;
  options.max_total_wal_size = mutable_db_options.max_total_wal_size;
  options.statistics = immutable_db_options.statistics;
  options.use_fsync = immutable_db_options.use_fsync;
  options.db_paths = immutable_db_options.db_paths;
  options.db_log_dir = immutable_db_options.db_log_dir;
  options.wal_dir = immutable_db_options.wal_dir;
  options.delete_obsolete_files_period_micros =
      mutable_db_options.delete_obsolete_files_period_micros;
  options.max_background_jobs = mutable_db_options.max_background_jobs;
  options.max_background_compactions =
      mutable_db_options.max_background_compactions;
  options.bytes_per_sync = mutable_db_options.bytes_per_sync;
  options.wal_bytes_per_sync = mutable_db_options.wal_bytes_per_sync;
  options.strict_bytes_per_sync = mutable_db_options.strict_bytes_per_sync;
  options.max_subcompactions = mutable_db_options.max_subcompactions;
  options.max_background_flushes = mutable_db_options.max_background_flushes;
  options.max_log_file_size = immutable_db_options.max_log_file_size;
  options.log_file_time_to_roll = immutable_db_options.log_file_time_to_roll;
  options.keep_log_file_num = immutable_db_options.keep_log_file_num;
  options.recycle_log_file_num = immutable_db_options.recycle_log_file_num;
  options.max_manifest_file_size = immutable_db_options.max_manifest_file_size;
  options.table_cache_numshardbits =
      immutable_db_options.table_cache_numshardbits;
  options.WAL_ttl_seconds = immutable_db_options.WAL_ttl_seconds;
  options.WAL_size_limit_MB = immutable_db_options.WAL_size_limit_MB;
  options.manifest_preallocation_size =
      immutable_db_options.manifest_preallocation_size;
  options.allow_mmap_reads = immutable_db_options.allow_mmap_reads;
  options.allow_mmap_writes = immutable_db_options.allow_mmap_writes;
  options.use_direct_reads = immutable_db_options.use_direct_reads;
  options.use_direct_io_for_flush_and_compaction =
      immutable_db_options.use_direct_io_for_flush_and_compaction;
  options.allow_fallocate = immutable_db_options.allow_fallocate;
  options.is_fd_close_on_exec = immutable_db_options.is_fd_close_on_exec;
  options.stats_dump_period_sec = mutable_db_options.stats_dump_period_sec;
  options.stats_persist_period_sec =
      mutable_db_options.stats_persist_period_sec;
  options.persist_stats_to_disk = immutable_db_options.persist_stats_to_disk;
  options.stats_history_buffer_size =
      mutable_db_options.stats_history_buffer_size;
  options.advise_random_on_open = immutable_db_options.advise_random_on_open;
  options.db_write_buffer_size = immutable_db_options.db_write_buffer_size;
  options.write_buffer_manager = immutable_db_options.write_buffer_manager;
  options.write_controller = immutable_db_options.write_controller;
  options.access_hint_on_compaction_start =
      immutable_db_options.access_hint_on_compaction_start;
  options.compaction_readahead_size =
      mutable_db_options.compaction_readahead_size;
  options.random_access_max_buffer_size =
      immutable_db_options.random_access_max_buffer_size;
  options.writable_file_max_buffer_size =
      mutable_db_options.writable_file_max_buffer_size;
  options.use_adaptive_mutex = immutable_db_options.use_adaptive_mutex;
  options.listeners = immutable_db_options.listeners;
  options.enable_thread_tracking = immutable_db_options.enable_thread_tracking;
  options.delayed_write_rate = mutable_db_options.delayed_write_rate;
  options.use_dynamic_delay = immutable_db_options.use_dynamic_delay;
  options.enable_pipelined_write = immutable_db_options.enable_pipelined_write;
  options.unordered_write = immutable_db_options.unordered_write;
  options.allow_concurrent_memtable_write =
      immutable_db_options.allow_concurrent_memtable_write;
  options.enable_write_thread_adaptive_yield =
      immutable_db_options.enable_write_thread_adaptive_yield;
  options.max_write_batch_group_size_bytes =
      immutable_db_options.max_write_batch_group_size_bytes;
  options.write_thread_max_yield_usec =
      immutable_db_options.write_thread_max_yield_usec;
  options.write_thread_slow_yield_usec =
      immutable_db_options.write_thread_slow_yield_usec;
  options.skip_stats_update_on_db_open =
      immutable_db_options.skip_stats_update_on_db_open;
  options.skip_checking_sst_file_sizes_on_db_open =
      immutable_db_options.skip_checking_sst_file_sizes_on_db_open;
  options.wal_recovery_mode = immutable_db_options.wal_recovery_mode;
  options.allow_2pc = immutable_db_options.allow_2pc;
  options.row_cache = immutable_db_options.row_cache;
  options.wal_filter = immutable_db_options.wal_filter;
  options.fail_if_options_file_error =
      immutable_db_options.fail_if_options_file_error;
  options.dump_malloc_stats = immutable_db_options.dump_malloc_stats;
  options.avoid_flush_during_recovery =
      immutable_db_options.avoid_flush_during_recovery;
  options.avoid_flush_during_shutdown =
      mutable_db_options.avoid_flush_during_shutdown;
  options.allow_ingest_behind = immutable_db_options.allow_ingest_behind;
  options.two_write_queues = immutable_db_options.two_write_queues;
  options.manual_wal_flush = immutable_db_options.manual_wal_flush;
  options.wal_compression = immutable_db_options.wal_compression;
  options.atomic_flush = immutable_db_options.atomic_flush;
  options.avoid_unnecessary_blocking_io =
      immutable_db_options.avoid_unnecessary_blocking_io;
  options.log_readahead_size = immutable_db_options.log_readahead_size;
  options.file_checksum_gen_factory =
      immutable_db_options.file_checksum_gen_factory;
  options.best_efforts_recovery = immutable_db_options.best_efforts_recovery;
  options.max_bgerror_resume_count =
      immutable_db_options.max_bgerror_resume_count;
  options.bgerror_resume_retry_interval =
      immutable_db_options.bgerror_resume_retry_interval;
  options.db_host_id = immutable_db_options.db_host_id;
  options.allow_data_in_errors = immutable_db_options.allow_data_in_errors;
  options.checksum_handoff_file_types =
      immutable_db_options.checksum_handoff_file_types;
  options.lowest_used_cache_tier = immutable_db_options.lowest_used_cache_tier;
  options.enforce_single_del_contracts =
      immutable_db_options.enforce_single_del_contracts;
  options.refresh_options_sec = mutable_db_options.refresh_options_sec;
  options.refresh_options_file = mutable_db_options.refresh_options_file;
  options.use_clean_delete_during_flush =
      immutable_db_options.use_clean_delete_during_flush;
  return options;
}

ColumnFamilyOptions BuildColumnFamilyOptions(
    const ColumnFamilyOptions& options,
    const MutableCFOptions& mutable_cf_options) {
  ColumnFamilyOptions cf_opts(options);
  UpdateColumnFamilyOptions(mutable_cf_options, &cf_opts);
  // TODO(yhchiang): find some way to handle the following derived options
  // * max_file_size
  return cf_opts;
}

void UpdateColumnFamilyOptions(const MutableCFOptions& moptions,
                               ColumnFamilyOptions* cf_opts) {
  // Memtable related options
  cf_opts->write_buffer_size = moptions.write_buffer_size;
  cf_opts->max_write_buffer_number = moptions.max_write_buffer_number;
  cf_opts->arena_block_size = moptions.arena_block_size;
  cf_opts->memtable_prefix_bloom_size_ratio =
      moptions.memtable_prefix_bloom_size_ratio;
  cf_opts->memtable_whole_key_filtering = moptions.memtable_whole_key_filtering;
  cf_opts->memtable_huge_page_size = moptions.memtable_huge_page_size;
  cf_opts->max_successive_merges = moptions.max_successive_merges;
  cf_opts->inplace_update_num_locks = moptions.inplace_update_num_locks;
  cf_opts->prefix_extractor = moptions.prefix_extractor;
  cf_opts->experimental_mempurge_threshold =
      moptions.experimental_mempurge_threshold;
  cf_opts->memtable_protection_bytes_per_key =
      moptions.memtable_protection_bytes_per_key;

  // Compaction related options
  cf_opts->disable_auto_compactions = moptions.disable_auto_compactions;
  cf_opts->soft_pending_compaction_bytes_limit =
      moptions.soft_pending_compaction_bytes_limit;
  cf_opts->hard_pending_compaction_bytes_limit =
      moptions.hard_pending_compaction_bytes_limit;
  cf_opts->level0_file_num_compaction_trigger =
      moptions.level0_file_num_compaction_trigger;
  cf_opts->level0_slowdown_writes_trigger =
      moptions.level0_slowdown_writes_trigger;
  cf_opts->level0_stop_writes_trigger = moptions.level0_stop_writes_trigger;
  cf_opts->max_compaction_bytes = moptions.max_compaction_bytes;
  cf_opts->ignore_max_compaction_bytes_for_input =
      moptions.ignore_max_compaction_bytes_for_input;
  cf_opts->target_file_size_base = moptions.target_file_size_base;
  cf_opts->target_file_size_multiplier = moptions.target_file_size_multiplier;
  cf_opts->max_bytes_for_level_base = moptions.max_bytes_for_level_base;
  cf_opts->max_bytes_for_level_multiplier =
      moptions.max_bytes_for_level_multiplier;
  cf_opts->ttl = moptions.ttl;
  cf_opts->periodic_compaction_seconds = moptions.periodic_compaction_seconds;

  cf_opts->max_bytes_for_level_multiplier_additional.clear();
  for (auto value : moptions.max_bytes_for_level_multiplier_additional) {
    cf_opts->max_bytes_for_level_multiplier_additional.emplace_back(value);
  }

  cf_opts->compaction_options_fifo = moptions.compaction_options_fifo;
  cf_opts->compaction_options_universal = moptions.compaction_options_universal;

  // Blob file related options
  cf_opts->enable_blob_files = moptions.enable_blob_files;
  cf_opts->min_blob_size = moptions.min_blob_size;
  cf_opts->blob_file_size = moptions.blob_file_size;
  cf_opts->blob_compression_type = moptions.blob_compression_type;
  cf_opts->enable_blob_garbage_collection =
      moptions.enable_blob_garbage_collection;
  cf_opts->blob_garbage_collection_age_cutoff =
      moptions.blob_garbage_collection_age_cutoff;
  cf_opts->blob_garbage_collection_force_threshold =
      moptions.blob_garbage_collection_force_threshold;
  cf_opts->blob_compaction_readahead_size =
      moptions.blob_compaction_readahead_size;
  cf_opts->blob_file_starting_level = moptions.blob_file_starting_level;
  cf_opts->prepopulate_blob_cache = moptions.prepopulate_blob_cache;

  // Misc options
  cf_opts->max_sequential_skip_in_iterations =
      moptions.max_sequential_skip_in_iterations;
  cf_opts->check_flush_compaction_key_order =
      moptions.check_flush_compaction_key_order;
  cf_opts->paranoid_file_checks = moptions.paranoid_file_checks;
  cf_opts->report_bg_io_stats = moptions.report_bg_io_stats;
  cf_opts->compression = moptions.compression;
  cf_opts->compression_opts = moptions.compression_opts;
  cf_opts->bottommost_compression = moptions.bottommost_compression;
  cf_opts->bottommost_compression_opts = moptions.bottommost_compression_opts;
  cf_opts->sample_for_compression = moptions.sample_for_compression;
  cf_opts->compression_per_level = moptions.compression_per_level;
  cf_opts->last_level_temperature = moptions.last_level_temperature;
  cf_opts->bottommost_temperature = moptions.last_level_temperature;
}

void UpdateColumnFamilyOptions(const ImmutableCFOptions& ioptions,
                               ColumnFamilyOptions* cf_opts) {
  cf_opts->compaction_style = ioptions.compaction_style;
  cf_opts->compaction_pri = ioptions.compaction_pri;
  cf_opts->comparator = ioptions.user_comparator;
  cf_opts->merge_operator = ioptions.merge_operator;
  cf_opts->compaction_filter = ioptions.compaction_filter;
  cf_opts->compaction_filter_factory = ioptions.compaction_filter_factory;
  cf_opts->min_write_buffer_number_to_merge =
      ioptions.min_write_buffer_number_to_merge;
  cf_opts->max_write_buffer_number_to_maintain =
      ioptions.max_write_buffer_number_to_maintain;
  cf_opts->max_write_buffer_size_to_maintain =
      ioptions.max_write_buffer_size_to_maintain;
  cf_opts->inplace_update_support = ioptions.inplace_update_support;
  cf_opts->inplace_callback = ioptions.inplace_callback;
  cf_opts->memtable_factory = ioptions.memtable_factory;
  cf_opts->table_factory = ioptions.table_factory;
  cf_opts->table_properties_collector_factories =
      ioptions.table_properties_collector_factories;
  cf_opts->bloom_locality = ioptions.bloom_locality;
  cf_opts->level_compaction_dynamic_level_bytes =
      ioptions.level_compaction_dynamic_level_bytes;
  cf_opts->level_compaction_dynamic_file_size =
      ioptions.level_compaction_dynamic_file_size;
  cf_opts->num_levels = ioptions.num_levels;
  cf_opts->optimize_filters_for_hits = ioptions.optimize_filters_for_hits;
  cf_opts->force_consistency_checks = ioptions.force_consistency_checks;
  cf_opts->memtable_insert_with_hint_prefix_extractor =
      ioptions.memtable_insert_with_hint_prefix_extractor;
  cf_opts->cf_paths = ioptions.cf_paths;
  cf_opts->compaction_thread_limiter = ioptions.compaction_thread_limiter;
  cf_opts->sst_partitioner_factory = ioptions.sst_partitioner_factory;
  cf_opts->blob_cache = ioptions.blob_cache;
  cf_opts->preclude_last_level_data_seconds =
      ioptions.preclude_last_level_data_seconds;
  cf_opts->preserve_internal_time_seconds =
      ioptions.preserve_internal_time_seconds;

  // TODO(yhchiang): find some way to handle the following derived options
  // * max_file_size
}

std::map<CompactionStyle, std::string>
    OptionsHelper::compaction_style_to_string = {
        {kCompactionStyleLevel, "kCompactionStyleLevel"},
        {kCompactionStyleUniversal, "kCompactionStyleUniversal"},
        {kCompactionStyleFIFO, "kCompactionStyleFIFO"},
        {kCompactionStyleNone, "kCompactionStyleNone"}};

std::map<CompactionPri, std::string> OptionsHelper::compaction_pri_to_string = {
    {kByCompensatedSize, "kByCompensatedSize"},
    {kOldestLargestSeqFirst, "kOldestLargestSeqFirst"},
    {kOldestSmallestSeqFirst, "kOldestSmallestSeqFirst"},
    {kMinOverlappingRatio, "kMinOverlappingRatio"},
    {kRoundRobin, "kRoundRobin"}};

std::map<CompactionStopStyle, std::string>
    OptionsHelper::compaction_stop_style_to_string = {
        {kCompactionStopStyleSimilarSize, "kCompactionStopStyleSimilarSize"},
        {kCompactionStopStyleTotalSize, "kCompactionStopStyleTotalSize"}};

std::map<Temperature, std::string> OptionsHelper::temperature_to_string = {
    {Temperature::kUnknown, "kUnknown"},
    {Temperature::kHot, "kHot"},
    {Temperature::kWarm, "kWarm"},
    {Temperature::kCold, "kCold"}};

std::unordered_map<std::string, ChecksumType>
    OptionsHelper::checksum_type_string_map = {{"kNoChecksum", kNoChecksum},
                                               {"kCRC32c", kCRC32c},
                                               {"kxxHash", kxxHash},
                                               {"kxxHash64", kxxHash64},
                                               {"kXXH3", kXXH3}};

std::unordered_map<std::string, CompressionType>
    OptionsHelper::compression_type_string_map = {
        {"kNoCompression", kNoCompression},
        {"kSnappyCompression", kSnappyCompression},
        {"kZlibCompression", kZlibCompression},
        {"kBZip2Compression", kBZip2Compression},
        {"kLZ4Compression", kLZ4Compression},
        {"kLZ4HCCompression", kLZ4HCCompression},
        {"kXpressCompression", kXpressCompression},
        {"kZSTD", kZSTD},
        {"kZSTDNotFinalCompression", kZSTDNotFinalCompression},
        {"kDisableCompressionOption", kDisableCompressionOption}};

std::vector<CompressionType> GetSupportedCompressions() {
  // std::set internally to deduplicate potential name aliases
  std::set<CompressionType> supported_compressions;
  for (const auto& comp_to_name : OptionsHelper::compression_type_string_map) {
    CompressionType t = comp_to_name.second;
    if (t != kDisableCompressionOption && CompressionTypeSupported(t)) {
      supported_compressions.insert(t);
    }
  }
  return std::vector<CompressionType>(supported_compressions.begin(),
                                      supported_compressions.end());
}

std::vector<CompressionType> GetSupportedDictCompressions() {
  std::set<CompressionType> dict_compression_types;
  for (const auto& comp_to_name : OptionsHelper::compression_type_string_map) {
    CompressionType t = comp_to_name.second;
    if (t != kDisableCompressionOption && DictCompressionTypeSupported(t)) {
      dict_compression_types.insert(t);
    }
  }
  return std::vector<CompressionType>(dict_compression_types.begin(),
                                      dict_compression_types.end());
}

std::vector<ChecksumType> GetSupportedChecksums() {
  std::set<ChecksumType> checksum_types;
  for (const auto& e : OptionsHelper::checksum_type_string_map) {
    checksum_types.insert(e.second);
  }
  return std::vector<ChecksumType>(checksum_types.begin(),
                                   checksum_types.end());
}

static bool ParseOptionHelper(void* opt_address, const OptionType& opt_type,
                              const std::string& value) {
  switch (opt_type) {
    case OptionType::kBoolean:
      *static_cast<bool*>(opt_address) = ParseBoolean("", value);
      break;
    case OptionType::kInt:
      *static_cast<int*>(opt_address) = ParseInt(value);
      break;
    case OptionType::kInt32T:
      *static_cast<int32_t*>(opt_address) = ParseInt32(value);
      break;
    case OptionType::kInt64T:
      PutUnaligned(static_cast<int64_t*>(opt_address), ParseInt64(value));
      break;
    case OptionType::kUInt:
      *static_cast<unsigned int*>(opt_address) = ParseUint32(value);
      break;
    case OptionType::kUInt8T:
      *static_cast<uint8_t*>(opt_address) = ParseUint8(value);
      break;
    case OptionType::kUInt32T:
      *static_cast<uint32_t*>(opt_address) = ParseUint32(value);
      break;
    case OptionType::kUInt64T:
      PutUnaligned(static_cast<uint64_t*>(opt_address), ParseUint64(value));
      break;
    case OptionType::kSizeT:
      PutUnaligned(static_cast<size_t*>(opt_address), ParseSizeT(value));
      break;
    case OptionType::kString:
      *static_cast<std::string*>(opt_address) = value;
      break;
    case OptionType::kDouble:
      *static_cast<double*>(opt_address) = ParseDouble(value);
      break;
    case OptionType::kCompactionStyle:
      return ParseEnum<CompactionStyle>(
          compaction_style_string_map, value,
          static_cast<CompactionStyle*>(opt_address));
    case OptionType::kCompactionPri:
      return ParseEnum<CompactionPri>(compaction_pri_string_map, value,
                                      static_cast<CompactionPri*>(opt_address));
    case OptionType::kCompressionType:
      return ParseEnum<CompressionType>(
          compression_type_string_map, value,
          static_cast<CompressionType*>(opt_address));
    case OptionType::kChecksumType:
      return ParseEnum<ChecksumType>(checksum_type_string_map, value,
                                     static_cast<ChecksumType*>(opt_address));
    case OptionType::kEncodingType:
      return ParseEnum<EncodingType>(encoding_type_string_map, value,
                                     static_cast<EncodingType*>(opt_address));
    case OptionType::kCompactionStopStyle:
      return ParseEnum<CompactionStopStyle>(
          compaction_stop_style_string_map, value,
          static_cast<CompactionStopStyle*>(opt_address));
    case OptionType::kEncodedString: {
      std::string* output_addr = static_cast<std::string*>(opt_address);
      (Slice(value)).DecodeHex(output_addr);
      break;
    }
    case OptionType::kTemperature: {
      return ParseEnum<Temperature>(temperature_string_map, value,
                                    static_cast<Temperature*>(opt_address));
    }
    default:
      return false;
  }
  return true;
}

bool SerializeSingleOptionHelper(const void* opt_address,
                                 const OptionType opt_type,
                                 std::string* value) {
  assert(value);
  switch (opt_type) {
    case OptionType::kBoolean:
      *value = *(static_cast<const bool*>(opt_address)) ? "true" : "false";
      break;
    case OptionType::kInt:
      *value = std::to_string(*(static_cast<const int*>(opt_address)));
      break;
    case OptionType::kInt32T:
      *value = std::to_string(*(static_cast<const int32_t*>(opt_address)));
      break;
    case OptionType::kInt64T:
      {
        int64_t v;
        GetUnaligned(static_cast<const int64_t*>(opt_address), &v);
        *value = std::to_string(v);
      }
      break;
    case OptionType::kUInt:
      *value = std::to_string(*(static_cast<const unsigned int*>(opt_address)));
      break;
    case OptionType::kUInt8T:
      *value = std::to_string(*(static_cast<const uint8_t*>(opt_address)));
      break;
    case OptionType::kUInt32T:
      *value = std::to_string(*(static_cast<const uint32_t*>(opt_address)));
      break;
    case OptionType::kUInt64T:
      {
        uint64_t v;
        GetUnaligned(static_cast<const uint64_t*>(opt_address), &v);
        *value = std::to_string(v);
      }
      break;
    case OptionType::kSizeT:
      {
        size_t v;
        GetUnaligned(static_cast<const size_t*>(opt_address), &v);
        *value = std::to_string(v);
      }
      break;
    case OptionType::kDouble:
      *value = std::to_string(*(static_cast<const double*>(opt_address)));
      break;
    case OptionType::kString:
      *value =
          EscapeOptionString(*(static_cast<const std::string*>(opt_address)));
      break;
    case OptionType::kCompactionStyle:
      return SerializeEnum<CompactionStyle>(
          compaction_style_string_map,
          *(static_cast<const CompactionStyle*>(opt_address)), value);
    case OptionType::kCompactionPri:
      return SerializeEnum<CompactionPri>(
          compaction_pri_string_map,
          *(static_cast<const CompactionPri*>(opt_address)), value);
    case OptionType::kCompressionType:
      return SerializeEnum<CompressionType>(
          compression_type_string_map,
          *(static_cast<const CompressionType*>(opt_address)), value);
      break;
    case OptionType::kChecksumType:
      return SerializeEnum<ChecksumType>(
          checksum_type_string_map,
          *static_cast<const ChecksumType*>(opt_address), value);
    case OptionType::kEncodingType:
      return SerializeEnum<EncodingType>(
          encoding_type_string_map,
          *static_cast<const EncodingType*>(opt_address), value);
    case OptionType::kCompactionStopStyle:
      return SerializeEnum<CompactionStopStyle>(
          compaction_stop_style_string_map,
          *static_cast<const CompactionStopStyle*>(opt_address), value);
    case OptionType::kEncodedString: {
      const auto* ptr = static_cast<const std::string*>(opt_address);
      *value = (Slice(*ptr)).ToString(true);
      break;
    }
    case OptionType::kTemperature: {
      return SerializeEnum<Temperature>(
          temperature_string_map, *static_cast<const Temperature*>(opt_address),
          value);
    }
    default:
      return false;
  }
  return true;
}

template <typename T>
Status ConfigureFromMap(
    const ConfigOptions& config_options,
    const std::unordered_map<std::string, std::string>& opt_map,
    const std::string& option_name, Configurable* config, T* new_opts) {
  Status s = config->ConfigureFromMap(config_options, opt_map);
  if (s.ok()) {
    *new_opts = *(config->GetOptions<T>(option_name));
  }
  return s;
}

Status GetStringFromDBOptions(std::string* opt_string,
                              const DBOptions& db_options) {
  ConfigOptions config_options(db_options);
  return GetStringFromDBOptions(config_options, db_options, opt_string);
}

Status GetStringFromDBOptions(const ConfigOptions& config_options,
                              const DBOptions& db_options,
                              std::string* opt_string) {
  assert(opt_string);
  opt_string->clear();
  auto config = DBOptionsAsConfigurable(db_options);
  return config->GetOptionString(config_options, opt_string);
}

Status GetStringFromColumnFamilyOptions(std::string* opt_string,
                                        const ColumnFamilyOptions& cf_options) {
  ConfigOptions config_options;
  return GetStringFromColumnFamilyOptions(config_options, cf_options,
                                          opt_string);
}

Status GetStringFromColumnFamilyOptions(const ConfigOptions& config_options,
                                        const ColumnFamilyOptions& cf_options,
                                        std::string* opt_string) {
  const auto config = CFOptionsAsConfigurable(cf_options);
  return config->GetOptionString(config_options, opt_string);
}

Status GetStringFromCompressionType(std::string* compression_str,
                                    CompressionType compression_type) {
  bool ok = SerializeEnum<CompressionType>(compression_type_string_map,
                                           compression_type, compression_str);
  if (ok) {
    return Status::OK();
  } else {
    return Status::InvalidArgument("Invalid compression types");
  }
}

Status GetColumnFamilyOptionsFromMap(
    const ConfigOptions& config_options,
    const ColumnFamilyOptions& base_options,
    const std::unordered_map<std::string, std::string>& opts_map,
    ColumnFamilyOptions* new_options) {
  assert(new_options);

  *new_options = base_options;

  const auto config = CFOptionsAsConfigurable(base_options);
  Status s = ConfigureFromMap<ColumnFamilyOptions>(
      config_options, opts_map, OptionsHelper::kCFOptionsName, config.get(),
      new_options);
  // Translate any errors (NotFound, NotSupported, to InvalidArgument
  if (s.ok() || s.IsInvalidArgument()) {
    return s;
  } else {
    return Status::InvalidArgument(s.getState());
  }
}

Status GetColumnFamilyOptionsFromString(const ConfigOptions& config_options,
                                        const ColumnFamilyOptions& base_options,
                                        const std::string& opts_str,
                                        ColumnFamilyOptions* new_options) {
  Properties props;
  Status s = config_options.ToProps(opts_str, &props);
  if (!s.ok()) {
    *new_options = base_options;
    return s;
  }
  return GetColumnFamilyOptionsFromMap(config_options, base_options, props,
                                       new_options);
}

Status GetDBOptionsFromMap(
    const ConfigOptions& config_options, const DBOptions& base_options,
    const std::unordered_map<std::string, std::string>& opts_map,
    DBOptions* new_options) {
  assert(new_options);
  *new_options = base_options;
  auto config = DBOptionsAsConfigurable(base_options);
  Status s = ConfigureFromMap<DBOptions>(config_options, opts_map,
                                         OptionsHelper::kDBOptionsName,
                                         config.get(), new_options);
  // Translate any errors (NotFound, NotSupported, to InvalidArgument
  if (s.ok() || s.IsInvalidArgument()) {
    return s;
  } else {
    return Status::InvalidArgument(s.getState());
  }
}

Status GetDBOptionsFromString(const ConfigOptions& config_options,
                              const DBOptions& base_options,
                              const std::string& opts_str,
                              DBOptions* new_options) {
  Properties props;
  Status s = config_options.ToProps(opts_str, &props);
  if (!s.ok()) {
    *new_options = base_options;
    return s;
  }
  return GetDBOptionsFromMap(config_options, base_options, props, new_options);
}

Status GetOptionsFromString(const Options& base_options,
                            const std::string& opts_str, Options* new_options) {
  ConfigOptions config_options(base_options);
  config_options.input_strings_escaped = false;
  config_options.ignore_unknown_options = false;

  return GetOptionsFromString(config_options, base_options, opts_str,
                              new_options);
}

Status GetOptionsFromString(const ConfigOptions& config_options,
                            const Options& base_options,
                            const std::string& opts_str, Options* new_options) {
  ColumnFamilyOptions new_cf_options;
  std::unordered_map<std::string, std::string> unused_opts;
  Properties props;

  assert(new_options);
  *new_options = base_options;
  Status s = config_options.ToProps(opts_str, &props);
  if (!s.ok()) {
    return s;
  }
  auto config = DBOptionsAsConfigurable(base_options);
  s = config->ConfigureFromMap(config_options, props, &unused_opts);

  if (s.ok()) {
    DBOptions* new_db_options =
        config->GetOptions<DBOptions>(OptionsHelper::kDBOptionsName);
    if (!unused_opts.empty()) {
      s = GetColumnFamilyOptionsFromMap(config_options, base_options,
                                        unused_opts, &new_cf_options);
      if (s.ok()) {
        *new_options = Options(*new_db_options, new_cf_options);
      }
    } else {
      *new_options = Options(*new_db_options, base_options);
    }
  }
  // Translate any errors (NotFound, NotSupported, to InvalidArgument
  if (s.ok() || s.IsInvalidArgument()) {
    return s;
  } else {
    return Status::InvalidArgument(s.getState());
  }
}

std::unordered_map<std::string, EncodingType>
    OptionsHelper::encoding_type_string_map = {{"kPlain", kPlain},
                                               {"kPrefix", kPrefix}};

std::unordered_map<std::string, CompactionStyle>
    OptionsHelper::compaction_style_string_map = {
        {"kCompactionStyleLevel", kCompactionStyleLevel},
        {"kCompactionStyleUniversal", kCompactionStyleUniversal},
        {"kCompactionStyleFIFO", kCompactionStyleFIFO},
        {"kCompactionStyleNone", kCompactionStyleNone}};

std::unordered_map<std::string, CompactionPri>
    OptionsHelper::compaction_pri_string_map = {
        {"kByCompensatedSize", kByCompensatedSize},
        {"kOldestLargestSeqFirst", kOldestLargestSeqFirst},
        {"kOldestSmallestSeqFirst", kOldestSmallestSeqFirst},
        {"kMinOverlappingRatio", kMinOverlappingRatio},
        {"kRoundRobin", kRoundRobin}};

std::unordered_map<std::string, CompactionStopStyle>
    OptionsHelper::compaction_stop_style_string_map = {
        {"kCompactionStopStyleSimilarSize", kCompactionStopStyleSimilarSize},
        {"kCompactionStopStyleTotalSize", kCompactionStopStyleTotalSize}};

std::unordered_map<std::string, Temperature>
    OptionsHelper::temperature_string_map = {
        {"kUnknown", Temperature::kUnknown},
        {"kHot", Temperature::kHot},
        {"kWarm", Temperature::kWarm},
        {"kCold", Temperature::kCold}};

std::unordered_map<std::string, PrepopulateBlobCache>
    OptionsHelper::prepopulate_blob_cache_string_map = {
        {"kDisable", PrepopulateBlobCache::kDisable},
        {"kFlushOnly", PrepopulateBlobCache::kFlushOnly}};

Status OptionTypeInfo::Parse(const ConfigOptions& config_options,
                             const std::string& opt_name,
                             const std::string& value, void* opt_ptr) const {
  if (IsDeprecated()) {
    return Status::OK();
  }
  try {
    const std::string& opt_value = config_options.input_strings_escaped
                                       ? UnescapeOptionString(value)
                                       : value;

    if (opt_ptr == nullptr) {
      return Status::NotFound("Could not find option", opt_name);
    } else if (parse_func_ != nullptr) {
      ConfigOptions copy = config_options;
      copy.invoke_prepare_options = false;
      void* opt_addr = GetOffset(opt_ptr);
      return parse_func_(copy, opt_name, opt_value, opt_addr);
    } else if (ParseOptionHelper(GetOffset(opt_ptr), type_, opt_value)) {
      return Status::OK();
    } else if (IsConfigurable()) {
      // The option is <config>.<name>
      Configurable* config = AsRawPointer<Configurable>(opt_ptr);
      if (opt_value.empty()) {
        return Status::OK();
      } else if (config == nullptr) {
        return Status::NotFound("Could not find configurable: ", opt_name);
      } else {
        ConfigOptions copy = config_options;
        copy.ignore_unknown_options = false;
        copy.invoke_prepare_options = false;
        if (opt_value.find("=") != std::string::npos) {
          return config->ConfigureFromString(copy, opt_value);
        } else {
          return config->ConfigureOption(copy, opt_name, opt_value);
        }
      }
    } else if (IsByName()) {
      return Status::NotSupported("Deserializing the option " + opt_name +
                                  " is not supported");
    } else {
      return Status::InvalidArgument("Error parsing:", opt_name);
    }
  } catch (std::exception& e) {
    return Status::InvalidArgument("Error parsing " + opt_name + ":" +
                                   std::string(e.what()));
  }
}

Status OptionTypeInfo::ParseType(
    const ConfigOptions& config_options, const std::string& opts_str,
    const std::unordered_map<std::string, OptionTypeInfo>& type_map,
    void* opt_addr, std::unordered_map<std::string, std::string>* unused) {
  Properties props;
  Status status = config_options.ToProps(opts_str, &props);
  if (!status.ok()) {
    return status;
  } else {
    return ParseType(config_options, props, type_map, opt_addr, unused);
  }
}

Status OptionTypeInfo::ParseType(
    const ConfigOptions& config_options,
    const std::unordered_map<std::string, std::string>& opts_map,
    const std::unordered_map<std::string, OptionTypeInfo>& type_map,
    void* opt_addr, std::unordered_map<std::string, std::string>* unused) {
  for (const auto& opts_iter : opts_map) {
    std::string opt_name;
    const auto* opt_info = Find(opts_iter.first, type_map, &opt_name);
    if (opt_info != nullptr) {
      Status status =
          opt_info->Parse(config_options, opt_name, opts_iter.second, opt_addr);
      if (!status.ok()) {
        return status;
      }
    } else if (unused != nullptr) {
      (*unused)[opts_iter.first] = opts_iter.second;
    } else if (!config_options.ignore_unknown_options) {
      return Status::NotFound("Unrecognized option", opts_iter.first);
    }
  }
  return Status::OK();
}

Status OptionTypeInfo::ParseStruct(
    const ConfigOptions& config_options, const std::string& struct_name,
    const std::unordered_map<std::string, OptionTypeInfo>* struct_map,
    const std::string& opt_name, const std::string& opt_value, void* opt_addr) {
  assert(struct_map);
  Status status;
  if (opt_name == struct_name || EndsWith(opt_name, "." + struct_name)) {
    // This option represents the entire struct
    std::unordered_map<std::string, std::string> unused;
    status =
        ParseType(config_options, opt_value, *struct_map, opt_addr, &unused);
    if (status.ok() && !unused.empty()) {
      status = Status::InvalidArgument(
          "Unrecognized option", struct_name + "." + unused.begin()->first);
    }
  } else if (StartsWith(opt_name, struct_name + ".")) {
    // This option represents a nested field in the struct (e.g, struct.field)
    std::string elem_name;
    const auto opt_info =
        Find(opt_name.substr(struct_name.size() + 1), *struct_map, &elem_name);
    if (opt_info != nullptr) {
      status = opt_info->Parse(config_options, elem_name, opt_value, opt_addr);
    } else {
      status = Status::InvalidArgument("Unrecognized option", opt_name);
    }
  } else {
    // This option represents a field in the struct (e.g. field)
    std::string elem_name;
    const auto opt_info = Find(opt_name, *struct_map, &elem_name);
    if (opt_info != nullptr) {
      status = opt_info->Parse(config_options, elem_name, opt_value, opt_addr);
    } else {
      status = Status::InvalidArgument("Unrecognized option",
                                       struct_name + "." + opt_name);
    }
  }
  return status;
}

Status OptionTypeInfo::Serialize(const ConfigOptions& config_options,
                                 const std::string& opt_name,
                                 const void* const opt_ptr,
                                 std::string* opt_value) const {
  // If the option is no longer used in rocksdb and marked as deprecated,
  // we skip it in the serialization.
  if (opt_ptr == nullptr || IsDeprecated()) {
    return Status::OK();
  } else if (IsEnabled(OptionTypeFlags::kDontSerialize)) {
    return Status::NotSupported("Cannot serialize option: ", opt_name);
  } else if (serialize_func_ != nullptr) {
    const void* opt_addr = GetOffset(opt_ptr);
    return serialize_func_(config_options, opt_name, opt_addr, opt_value);
  } else if (IsCustomizable()) {
    const Customizable* custom = AsRawPointer<Customizable>(opt_ptr);
    opt_value->clear();
    if (custom == nullptr) {
      // We do not have a custom object to serialize.
      // If the option is not mutable and we are doing only mutable options,
      // we return an empty string (which will cause the option not to be
      // printed). Otherwise, we return the "nullptr" string, which will result
      // in "option=nullptr" being printed.
      if (IsMutable() || !config_options.mutable_options_only) {
        *opt_value = kNullptrString;
      } else {
        *opt_value = "";
      }
    } else if (IsEnabled(OptionTypeFlags::kStringNameOnly) &&
               !config_options.IsDetailed()) {
      if (!config_options.mutable_options_only || IsMutable()) {
        *opt_value = custom->GetId();
      }
    } else {
      ConfigOptions embedded = config_options;
      // If this option is mutable, everything inside it should be considered
      // mutable
      if (IsMutable()) {
        embedded.mutable_options_only = false;
      }
      std::string value = custom->ToString(embedded, opt_name);
      if (!embedded.mutable_options_only ||
          value.find("=") != std::string::npos) {
        *opt_value = value;
      } else {
        *opt_value = "";
      }
    }
    return Status::OK();
  } else if (IsConfigurable()) {
    const Configurable* config = AsRawPointer<Configurable>(opt_ptr);
    if (config != nullptr) {
      ConfigOptions embedded = config_options;
      *opt_value = config->ToString(embedded, opt_name);
    }
    return Status::OK();
  } else if (config_options.mutable_options_only && !IsMutable()) {
    return Status::OK();
  } else if (SerializeSingleOptionHelper(GetOffset(opt_ptr), type_,
                                         opt_value)) {
    return Status::OK();
  } else {
    return Status::InvalidArgument("Cannot serialize option: ", opt_name);
  }
}

Status OptionTypeInfo::SerializeType(
    const ConfigOptions& config_options, const std::string& prefix,
    const std::unordered_map<std::string, OptionTypeInfo>& type_map,
<<<<<<< HEAD
    const void* opt_addr, Properties* props) {
=======
    const void* opt_addr, OptionProperties* props) {
>>>>>>> dc390612
  Status status;
  for (const auto& iter : type_map) {
    std::string single;
    const auto& opt_name = iter.first;
    const auto& opt_info = iter.second;
    if (opt_info.ShouldSerialize()) {
      if (!config_options.mutable_options_only) {
        status = opt_info.Serialize(
            config_options, MakePrefix(prefix, opt_name), opt_addr, &single);
      } else if (opt_info.IsMutable()) {
        ConfigOptions copy = config_options;
        copy.mutable_options_only = false;
        status = opt_info.Serialize(copy, MakePrefix(prefix, opt_name),
                                    opt_addr, &single);
      } else if (opt_info.IsConfigurable()) {
        // If it is a Configurable and we are either printing all of the
        // details or not printing only the name, this option should be
        // included in the list
        if (config_options.IsDetailed() ||
            !opt_info.IsEnabled(OptionTypeFlags::kStringNameOnly)) {
          status = opt_info.Serialize(
              config_options, MakePrefix(prefix, opt_name), opt_addr, &single);
        }
      }
      if (!status.ok()) {
        return status;
      } else if (!single.empty()) {
        props->insert_or_assign(iter.first, single);
      }
    }
  }
  return status;
}

Status OptionTypeInfo::SerializeStruct(
    const ConfigOptions& config_options, const std::string& struct_name,
    const std::unordered_map<std::string, OptionTypeInfo>* struct_map,
    const std::string& opt_name, const void* opt_addr, std::string* value) {
  assert(struct_map);
  Status status;
  if (EndsWith(opt_name, struct_name)) {
<<<<<<< HEAD
    status =
        TypeToString(config_options, opt_name, *struct_map, opt_addr, value);
=======
    // We are going to write the struct as "{ prop1=value1; prop2=value2;}.
    // Set the delimiter to ";" so that the everything will be on one line.
    ConfigOptions embedded = config_options;
    embedded.delimiter = ";";

    status = TypeToString(embedded, opt_name, *struct_map, opt_addr, value);
>>>>>>> dc390612
    if (!status.ok()) {
      return status;
    }
  } else if (StartsWith(opt_name, struct_name + ".")) {
    // This option represents a nested field in the struct (e.g, struct.field)
    std::string elem_name;
    const auto opt_info =
        Find(opt_name.substr(struct_name.size() + 1), *struct_map, &elem_name);
    if (opt_info != nullptr) {
      status = opt_info->Serialize(config_options, elem_name, opt_addr, value);
    } else {
      status = Status::InvalidArgument("Unrecognized option", opt_name);
    }
  } else {
    // This option represents a field in the struct (e.g. field)
    std::string elem_name;
    const auto opt_info = Find(opt_name, *struct_map, &elem_name);
    if (opt_info == nullptr) {
      status = Status::InvalidArgument("Unrecognized option", opt_name);
    } else if (opt_info->ShouldSerialize()) {
      status = opt_info->Serialize(config_options, opt_name + "." + elem_name,
                                   opt_addr, value);
    }
  }
  return status;
}

Status OptionTypeInfo::TypeToString(
    const ConfigOptions& config_options, const std::string& prefix,
    const std::unordered_map<std::string, OptionTypeInfo>& type_map,
    const void* opt_addr, std::string* result) {
  assert(result);
<<<<<<< HEAD
  Properties props;
=======
  OptionProperties props;
>>>>>>> dc390612
  Status s = SerializeType(config_options, prefix, type_map, opt_addr, &props);
  if (s.ok()) {
    *result = config_options.ToString(prefix, props);
  }
  return s;
}

template <typename T>
bool IsOptionEqual(const void* offset1, const void* offset2) {
  return (*static_cast<const T*>(offset1) == *static_cast<const T*>(offset2));
}

static bool AreEqualDoubles(const double a, const double b) {
  return (fabs(a - b) < 0.00001);
}

static bool AreOptionsEqual(OptionType type, const void* this_offset,
                            const void* that_offset) {
  switch (type) {
    case OptionType::kBoolean:
      return IsOptionEqual<bool>(this_offset, that_offset);
    case OptionType::kInt:
      return IsOptionEqual<int>(this_offset, that_offset);
    case OptionType::kUInt:
      return IsOptionEqual<unsigned int>(this_offset, that_offset);
    case OptionType::kInt32T:
      return IsOptionEqual<int32_t>(this_offset, that_offset);
    case OptionType::kInt64T: {
      int64_t v1, v2;
      GetUnaligned(static_cast<const int64_t*>(this_offset), &v1);
      GetUnaligned(static_cast<const int64_t*>(that_offset), &v2);
      return (v1 == v2);
    }
    case OptionType::kUInt8T:
      return IsOptionEqual<uint8_t>(this_offset, that_offset);
    case OptionType::kUInt32T:
      return IsOptionEqual<uint32_t>(this_offset, that_offset);
    case OptionType::kUInt64T: {
      uint64_t v1, v2;
      GetUnaligned(static_cast<const uint64_t*>(this_offset), &v1);
      GetUnaligned(static_cast<const uint64_t*>(that_offset), &v2);
      return (v1 == v2);
    }
    case OptionType::kSizeT: {
      size_t v1, v2;
      GetUnaligned(static_cast<const size_t*>(this_offset), &v1);
      GetUnaligned(static_cast<const size_t*>(that_offset), &v2);
      return (v1 == v2);
    }
    case OptionType::kString:
      return IsOptionEqual<std::string>(this_offset, that_offset);
    case OptionType::kDouble:
      return AreEqualDoubles(*static_cast<const double*>(this_offset),
                             *static_cast<const double*>(that_offset));
    case OptionType::kCompactionStyle:
      return IsOptionEqual<CompactionStyle>(this_offset, that_offset);
    case OptionType::kCompactionStopStyle:
      return IsOptionEqual<CompactionStopStyle>(this_offset, that_offset);
    case OptionType::kCompactionPri:
      return IsOptionEqual<CompactionPri>(this_offset, that_offset);
    case OptionType::kCompressionType:
      return IsOptionEqual<CompressionType>(this_offset, that_offset);
    case OptionType::kChecksumType:
      return IsOptionEqual<ChecksumType>(this_offset, that_offset);
    case OptionType::kEncodingType:
      return IsOptionEqual<EncodingType>(this_offset, that_offset);
    case OptionType::kEncodedString:
      return IsOptionEqual<std::string>(this_offset, that_offset);
    case OptionType::kTemperature:
      return IsOptionEqual<Temperature>(this_offset, that_offset);
    default:
      return false;
  }  // End switch
}

bool OptionTypeInfo::AreEqual(const ConfigOptions& config_options,
                              const std::string& opt_name,
                              const void* const this_ptr,
                              const void* const that_ptr,
                              std::string* mismatch) const {
  auto level = GetSanityLevel();
  if (!config_options.IsCheckEnabled(level)) {
    return true;  // If the sanity level is not being checked, skip it
  }
  if (this_ptr == nullptr || that_ptr == nullptr) {
    if (this_ptr == that_ptr) {
      return true;
    }
  } else if (equals_func_ != nullptr) {
    const void* this_addr = GetOffset(this_ptr);
    const void* that_addr = GetOffset(that_ptr);
    if (equals_func_(config_options, opt_name, this_addr, that_addr,
                     mismatch)) {
      return true;
    }
  } else {
    const void* this_addr = GetOffset(this_ptr);
    const void* that_addr = GetOffset(that_ptr);
    if (AreOptionsEqual(type_, this_addr, that_addr)) {
      return true;
    } else if (IsConfigurable()) {
      const auto* this_config = AsRawPointer<Configurable>(this_ptr);
      const auto* that_config = AsRawPointer<Configurable>(that_ptr);
      if (this_config == that_config) {
        return true;
      } else if (this_config != nullptr && that_config != nullptr) {
        std::string bad_name;
        bool matches;
        if (level < config_options.sanity_level) {
          ConfigOptions copy = config_options;
          copy.sanity_level = level;
          matches = this_config->AreEquivalent(copy, that_config, &bad_name);
        } else {
          matches = this_config->AreEquivalent(config_options, that_config,
                                               &bad_name);
        }
        if (!matches) {
          *mismatch = opt_name + "." + bad_name;
        }
        return matches;
      }
    }
  }
  if (mismatch->empty()) {
    *mismatch = opt_name;
  }
  return false;
}

bool OptionTypeInfo::TypesAreEqual(
    const ConfigOptions& config_options,
    const std::unordered_map<std::string, OptionTypeInfo>& type_map,
    const void* this_addr, const void* that_addr, std::string* mismatch) {
  for (const auto& iter : type_map) {
    const auto& opt_info = iter.second;
    if (!opt_info.AreEqual(config_options, iter.first, this_addr, that_addr,
                           mismatch)) {
      return false;
    }
  }
  return true;
}

bool OptionTypeInfo::StructsAreEqual(
    const ConfigOptions& config_options, const std::string& struct_name,
    const std::unordered_map<std::string, OptionTypeInfo>* struct_map,
    const std::string& opt_name, const void* this_addr, const void* that_addr,
    std::string* mismatch) {
  assert(struct_map);
  bool matches = true;
  std::string result;
  if (EndsWith(opt_name, struct_name)) {
    // This option represents the entire struct
    matches = TypesAreEqual(config_options, *struct_map, this_addr, that_addr,
                            &result);
    if (!matches) {
      *mismatch = struct_name + "." + result;
      return false;
    }
  } else if (StartsWith(opt_name, struct_name + ".")) {
    // This option represents a nested field in the struct (e.g, struct.field)
    std::string elem_name;
    const auto opt_info =
        Find(opt_name.substr(struct_name.size() + 1), *struct_map, &elem_name);
    assert(opt_info);
    if (opt_info == nullptr) {
      *mismatch = opt_name;
      matches = false;
    } else if (!opt_info->AreEqual(config_options, elem_name, this_addr,
                                   that_addr, &result)) {
      matches = false;
      *mismatch = struct_name + "." + result;
    }
  } else {
    // This option represents a field in the struct (e.g. field)
    std::string elem_name;
    const auto opt_info = Find(opt_name, *struct_map, &elem_name);
    assert(opt_info);
    if (opt_info == nullptr) {
      *mismatch = struct_name + "." + opt_name;
      matches = false;
    } else if (!opt_info->AreEqual(config_options, elem_name, this_addr,
                                   that_addr, &result)) {
      matches = false;
      *mismatch = struct_name + "." + result;
    }
  }
  return matches;
}

bool MatchesOptionsTypeFromMap(
    const ConfigOptions& config_options,
    const std::unordered_map<std::string, OptionTypeInfo>& type_map,
    const void* const this_ptr, const void* const that_ptr,
    std::string* mismatch) {
  for (auto& pair : type_map) {
    // We skip checking deprecated variables as they might
    // contain random values since they might not be initialized
    if (config_options.IsCheckEnabled(pair.second.GetSanityLevel())) {
      if (!pair.second.AreEqual(config_options, pair.first, this_ptr, that_ptr,
                                mismatch) &&
          !pair.second.AreEqualByName(config_options, pair.first, this_ptr,
                                      that_ptr)) {
        return false;
      }
    }
  }
  return true;
}

bool OptionTypeInfo::AreEqualByName(const ConfigOptions& config_options,
                                    const std::string& opt_name,
                                    const void* const this_ptr,
                                    const void* const that_ptr) const {
  if (IsByName()) {
    std::string that_value;
    if (Serialize(config_options, opt_name, that_ptr, &that_value).ok()) {
      return AreEqualByName(config_options, opt_name, this_ptr, that_value);
    }
  }
  return false;
}

bool OptionTypeInfo::AreEqualByName(const ConfigOptions& config_options,
                                    const std::string& opt_name,
                                    const void* const opt_ptr,
                                    const std::string& that_value) const {
  std::string this_value;
  if (!IsByName()) {
    return false;
  } else if (!Serialize(config_options, opt_name, opt_ptr, &this_value).ok()) {
    return false;
  } else if (IsEnabled(OptionVerificationType::kByNameAllowFromNull)) {
    if (that_value == kNullptrString) {
      return true;
    }
  } else if (IsEnabled(OptionVerificationType::kByNameAllowNull)) {
    if (that_value == kNullptrString) {
      return true;
    }
  }
  return (this_value == that_value);
}

Status OptionTypeInfo::Prepare(const ConfigOptions& config_options,
                               const std::string& name, void* opt_ptr) const {
  if (ShouldPrepare()) {
    if (prepare_func_ != nullptr) {
      void* opt_addr = GetOffset(opt_ptr);
      return prepare_func_(config_options, name, opt_addr);
    } else if (IsConfigurable()) {
      Configurable* config = AsRawPointer<Configurable>(opt_ptr);
      if (config != nullptr) {
        return config->PrepareOptions(config_options);
      } else if (!CanBeNull()) {
        return Status::NotFound("Missing configurable object", name);
      }
    }
  }
  return Status::OK();
}

Status OptionTypeInfo::Validate(const DBOptions& db_opts,
                                const ColumnFamilyOptions& cf_opts,
                                const std::string& name,
                                const void* opt_ptr) const {
  if (ShouldValidate()) {
    if (validate_func_ != nullptr) {
      const void* opt_addr = GetOffset(opt_ptr);
      return validate_func_(db_opts, cf_opts, name, opt_addr);
    } else if (IsConfigurable()) {
      const Configurable* config = AsRawPointer<Configurable>(opt_ptr);
      if (config != nullptr) {
        return config->ValidateOptions(db_opts, cf_opts);
      } else if (!CanBeNull()) {
        return Status::NotFound("Missing configurable object", name);
      }
    }
  }
  return Status::OK();
}

const OptionTypeInfo* OptionTypeInfo::Find(
    const std::string& opt_name,
    const std::unordered_map<std::string, OptionTypeInfo>& opt_map,
    std::string* elem_name) {
  const auto iter = opt_map.find(opt_name);  // Look up the value in the map
  if (iter != opt_map.end()) {               // Found the option in the map
    *elem_name = opt_name;                   // Return the name
    return &(iter->second);  // Return the contents of the iterator
  } else {
    auto idx = opt_name.find(".");              // Look for a separator
    if (idx > 0 && idx != std::string::npos) {  // We found a separator
      auto siter =
          opt_map.find(opt_name.substr(0, idx));  // Look for the short name
      if (siter != opt_map.end()) {               // We found the short name
        if (siter->second.IsStruct() ||           // If the object is a struct
            siter->second.IsConfigurable()) {     // or a Configurable
          *elem_name = opt_name.substr(idx + 1);  // Return the rest
          return &(siter->second);  // Return the contents of the iterator
        }
      }
    }
  }
  return nullptr;
}

}  // namespace ROCKSDB_NAMESPACE<|MERGE_RESOLUTION|>--- conflicted
+++ resolved
@@ -55,7 +55,6 @@
   registry = ObjectRegistry::NewInstance();
 }
 
-<<<<<<< HEAD
 std::string ConfigOptions::ToString(const std::string& prefix,
                                     const Properties& props) const {
   if (formatter) {
@@ -71,42 +70,10 @@
     return formatter->ToProps(opts_str, props);
   } else {
     return OptionsFormatter::Default()->ToProps(opts_str, props);
-=======
-std::string ConfigOptions::ToString(const std::string& /*prefix*/,
-                                    const OptionProperties& props) const {
-  std::string result;
-  std::string id;
-  for (const auto& it : props) {
-    if (it.first == OptionTypeInfo::kIdPropName()) {
-      id = it.second;
-    } else {
-      if (!result.empty()) {
-        result.append(delimiter);
-      }
-      result.append(it.first);
-      result.append("=");
-      if (it.second.find('=') != std::string::npos && it.second[0] != '{') {
-        result.append("{" + it.second + "}");
-      } else {
-        result.append(it.second);
-      }
-    }
-  }
-  if (id.empty()) {
-    return result;
-  } else if (result.empty()) {
-    return id;
-  } else {
-    std::string id_string = /*prefix + */ OptionTypeInfo::kIdPropName();
-    id_string.append("=");
-    id_string.append(id);
-    return id_string + delimiter + result;
->>>>>>> dc390612
   }
 }
 
 std::string ConfigOptions::ToString(
-<<<<<<< HEAD
     const std::string& prefix, char separator,
     const std::vector<std::string>& elems) const {
   if (formatter) {
@@ -122,31 +89,6 @@
     return formatter->ToVector(opts_str, delim, elems);
   } else {
     return OptionsFormatter::Default()->ToVector(opts_str, delim, elems);
-=======
-    char separator, const std::vector<std::string>& elems) const {
-  std::string result;
-  int printed = 0;
-  for (const auto& elem : elems) {
-    if (printed++ > 0) {
-      result += separator;
-    }
-    if (elem.find(separator) != std::string::npos) {
-      // If the element contains embedded separators, put it inside of brackets
-      result.append("{" + elem + "}");
-    } else if (elem.find("=") != std::string::npos) {
-      // If the element contains embedded options, put it inside of brackets
-      result.append("{" + elem + "}");
-    } else {
-      result += elem;
-    }
-  }
-  if (result.find("=") != std::string::npos) {
-    return "{" + result + "}";
-  } else if (printed > 1 && result.at(0) == '{') {
-    return "{" + result + "}";
-  } else {
-    return result;
->>>>>>> dc390612
   }
 }
 
@@ -1066,11 +1008,7 @@
 Status OptionTypeInfo::SerializeType(
     const ConfigOptions& config_options, const std::string& prefix,
     const std::unordered_map<std::string, OptionTypeInfo>& type_map,
-<<<<<<< HEAD
-    const void* opt_addr, Properties* props) {
-=======
     const void* opt_addr, OptionProperties* props) {
->>>>>>> dc390612
   Status status;
   for (const auto& iter : type_map) {
     std::string single;
@@ -1112,17 +1050,8 @@
   assert(struct_map);
   Status status;
   if (EndsWith(opt_name, struct_name)) {
-<<<<<<< HEAD
     status =
         TypeToString(config_options, opt_name, *struct_map, opt_addr, value);
-=======
-    // We are going to write the struct as "{ prop1=value1; prop2=value2;}.
-    // Set the delimiter to ";" so that the everything will be on one line.
-    ConfigOptions embedded = config_options;
-    embedded.delimiter = ";";
-
-    status = TypeToString(embedded, opt_name, *struct_map, opt_addr, value);
->>>>>>> dc390612
     if (!status.ok()) {
       return status;
     }
@@ -1155,11 +1084,7 @@
     const std::unordered_map<std::string, OptionTypeInfo>& type_map,
     const void* opt_addr, std::string* result) {
   assert(result);
-<<<<<<< HEAD
-  Properties props;
-=======
   OptionProperties props;
->>>>>>> dc390612
   Status s = SerializeType(config_options, prefix, type_map, opt_addr, &props);
   if (s.ok()) {
     *result = config_options.ToString(prefix, props);
