--- conflicted
+++ resolved
@@ -63,11 +63,7 @@
 
 Status Customizable::SerializeOptions(const ConfigOptions& config_options,
                                       const std::string& prefix,
-<<<<<<< HEAD
-                                      Properties* props) const {
-=======
                                       OptionProperties* props) const {
->>>>>>> dc390612
   Status s;
   auto id = GetId();
   props->insert({OptionTypeInfo::kIdPropName(), id});
@@ -113,11 +109,7 @@
     if (status.ok() && customizable->IsInstanceOf(*id)) {
       // The new ID and the old ID match, so the objects are the same type.
       // Try to get the existing options, ignoring any errors
-<<<<<<< HEAD
-      Properties current;
-=======
       OptionProperties current;
->>>>>>> dc390612
       if (ConfigurableHelper::SerializeOptions(config_options, *customizable,
                                                "", &current)
               .ok()) {
