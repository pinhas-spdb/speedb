--- conflicted
+++ resolved
@@ -63,8 +63,7 @@
 
 Status Customizable::SerializeOptions(const ConfigOptions& config_options,
                                       const std::string& prefix,
-<<<<<<< HEAD
-                                      Properties* props) const {
+                                      OptionProperties* props) const {
   Status s;
   auto id = GetId();
   if (config_options.IsPrintable() && !id.empty() &&
@@ -77,13 +76,6 @@
     id.append(buffer);
   }
   props->insert({OptionTypeInfo::kIdPropName(), id});
-=======
-                                      OptionProperties* props) const {
-  Status s;
-  auto id = GetId();
-  props->insert({OptionTypeInfo::kIdPropName(), id});
-
->>>>>>> 1c6a5067
   if (!config_options.IsShallow() && !id.empty()) {
     s = Configurable::SerializeOptions(config_options, prefix, props);
   }
@@ -125,11 +117,7 @@
     if (status.ok() && customizable->IsInstanceOf(*id)) {
       // The new ID and the old ID match, so the objects are the same type.
       // Try to get the existing options, ignoring any errors
-<<<<<<< HEAD
-      Properties current;
-=======
       OptionProperties current;
->>>>>>> 1c6a5067
       if (ConfigurableHelper::SerializeOptions(config_options, *customizable,
                                                "", &current)
               .ok()) {
