// Copyright (C) 2022 Speedb Ltd. All rights reserved.
//
// Licensed under the Apache License, Version 2.0 (the "License");
// you may not use this file except in compliance with the License.
// You may obtain a copy of the License at
//
//   http://www.apache.org/licenses/LICENSE-2.0
//
// Unless required by applicable law or agreed to in writing, software
// distributed under the License is distributed on an "AS IS" BASIS,
// WITHOUT WARRANTIES OR CONDITIONS OF ANY KIND, either express or implied.
// See the License for the specific language governing permissions and
// limitations under the License.
//
// Copyright (c) 2011-present, Facebook, Inc. All rights reserved.
//  This source code is licensed under both the GPLv2 (found in the
//  COPYING file in the root directory) and Apache 2.0 License
//  (found in the LICENSE.Apache file in the root directory).

#include "rocksdb/configurable.h"

#include "logging/logging.h"
#include "options/configurable_helper.h"
#include "options/options_helper.h"
#include "rocksdb/customizable.h"
#include "rocksdb/status.h"
#include "rocksdb/utilities/object_registry.h"
#include "rocksdb/utilities/options_type.h"
#include "util/coding.h"
#include "util/string_util.h"

namespace ROCKSDB_NAMESPACE {

void Configurable::RegisterOptions(
    const std::string& name, void* opt_ptr,
    const std::unordered_map<std::string, OptionTypeInfo>* type_map) {
  RegisteredOptions opts;
  opts.name = name;
  opts.type_map = type_map;
  opts.opt_ptr = opt_ptr;
  options_.emplace_back(opts);
}

//*************************************************************************
//
//       Methods for Initializing and Validating Configurable Objects
//
//*************************************************************************

Status Configurable::PrepareOptions(const ConfigOptions& opts) {
  // We ignore the invoke_prepare_options here intentionally,
  // as if you are here, you must have called PrepareOptions explicitly.
  Status status = Status::OK();
  for (auto opt_iter : options_) {
    if (opt_iter.type_map != nullptr) {
      for (auto map_iter : *(opt_iter.type_map)) {
        auto& opt_info = map_iter.second;
        if (opt_info.ShouldPrepare()) {
          status = opt_info.Prepare(opts, map_iter.first, opt_iter.opt_ptr);
          if (!status.ok()) {
            return status;
          }
        }
      }
    }
  }
  return status;
}

Status Configurable::ValidateOptions(const DBOptions& db_opts,
                                     const ColumnFamilyOptions& cf_opts) const {
  Status status;
  for (auto opt_iter : options_) {
    if (opt_iter.type_map != nullptr) {
      for (auto map_iter : *(opt_iter.type_map)) {
        auto& opt_info = map_iter.second;
        if (opt_info.ShouldValidate()) {
          status = opt_info.Validate(db_opts, cf_opts, map_iter.first,
                                     opt_iter.opt_ptr);
          if (!status.ok()) {
            return status;
          }
        }
      }
    }
  }
  return status;
}

/*********************************************************************************/
/*                                                                               */
/*       Methods for Retrieving Options from Configurables */
/*                                                                               */
/*********************************************************************************/

const void* Configurable::GetOptionsPtr(const std::string& name) const {
  for (auto o : options_) {
    if (o.name == name) {
      return o.opt_ptr;
    }
  }
  return nullptr;
}

std::string Configurable::GetOptionName(const std::string& opt_name) const {
  return opt_name;
}

const OptionTypeInfo* ConfigurableHelper::FindOption(
    const std::vector<Configurable::RegisteredOptions>& options,
    const std::string& short_name, std::string* opt_name, void** opt_ptr) {
  for (auto iter : options) {
    if (iter.type_map != nullptr) {
      const auto opt_info =
          OptionTypeInfo::Find(short_name, *(iter.type_map), opt_name);
      if (opt_info != nullptr) {
        *opt_ptr = iter.opt_ptr;
        return opt_info;
      }
    }
  }
  return nullptr;
}

//*************************************************************************
//
//       Methods for Configuring Options from Strings/Name-Value Pairs/Maps
//
//*************************************************************************

Status Configurable::ConfigureFromMap(
    const ConfigOptions& config_options,
    const std::unordered_map<std::string, std::string>& opts_map) {
  Status s = ConfigureFromMap(config_options, opts_map, nullptr);
  return s;
}

Status Configurable::ConfigureFromMap(
    const ConfigOptions& config_options,
    const std::unordered_map<std::string, std::string>& opts_map,
    std::unordered_map<std::string, std::string>* unused) {
  return ConfigureOptions(config_options, opts_map, unused);
}

Status Configurable::ConfigureOptions(
    const ConfigOptions& config_options,
    const std::unordered_map<std::string, std::string>& opts_map,
    std::unordered_map<std::string, std::string>* unused) {
<<<<<<< HEAD
  std::unordered_map<std::string, std::string> curr_opts;
=======
  OptionProperties current;
>>>>>>> dc390612
  Status s;
  if (!opts_map.empty()) {
    // There are options in the map.
    // Save the current configuration in curr_opts and then configure the
    // options, but do not prepare them now.  We will do all the prepare when
    // the configuration is complete.
    ConfigOptions copy = config_options;
    copy.invoke_prepare_options = false;
    if (!config_options.ignore_unknown_options) {
      // If we are not ignoring unused, get the defaults in case we need to
      // reset
      copy.depth = ConfigOptions::kDepthDetailed;
<<<<<<< HEAD
      ConfigurableHelper::SerializeOptions(copy, *this, &curr_opts)
=======
      ConfigurableHelper::SerializeOptions(copy, *this, "", &current)
>>>>>>> dc390612
          .PermitUncheckedError();
    }

    s = ConfigurableHelper::ConfigureOptions(copy, *this, opts_map, unused);
  }
  if (config_options.invoke_prepare_options && s.ok()) {
    s = PrepareOptions(config_options);
  }
  if (!s.ok() && !current.empty()) {
    ConfigOptions reset = config_options;
    reset.ignore_unknown_options = true;
    reset.invoke_prepare_options = true;
    reset.ignore_unsupported_options = true;
    // There are some options to reset from this current error
<<<<<<< HEAD
    ConfigureFromMap(reset, curr_opts).PermitUncheckedError();
=======
    ConfigureFromMap(reset, current).PermitUncheckedError();
>>>>>>> dc390612
  }
  return s;
}

Status Configurable::ParseStringOptions(const ConfigOptions& /*config_options*/,
                                        const std::string& /*opts_str*/) {
  return Status::OK();
}

Status Configurable::ConfigureFromString(const ConfigOptions& config_options,
                                         const std::string& opts_str) {
  Status s;
  if (!opts_str.empty()) {
    if (opts_str.find(';') != std::string::npos ||
        opts_str.find('=') != std::string::npos) {
      std::unordered_map<std::string, std::string> opt_map;
      s = StringToMap(opts_str, &opt_map);
      if (s.ok()) {
        s = ConfigureFromMap(config_options, opt_map, nullptr);
      }
    } else {
      s = ParseStringOptions(config_options, opts_str);
      if (s.ok() && config_options.invoke_prepare_options) {
        s = PrepareOptions(config_options);
      }
    }
  } else if (config_options.invoke_prepare_options) {
    s = PrepareOptions(config_options);
  } else {
    s = Status::OK();
  }
  return s;
}

/**
 * Sets the value of the named property to the input value, returning OK on
 * succcess.
 */
Status Configurable::ConfigureOption(const ConfigOptions& config_options,
                                     const std::string& name,
                                     const std::string& value) {
  return ConfigurableHelper::ConfigureSingleOption(config_options, *this, name,
                                                   value);
}

/**
 * Looks for the named option amongst the options for this type and sets
 * the value for it to be the input value.
 * If the name was found, found_option will be set to true and the resulting
 * status should be returned.
 */

Status Configurable::ParseOption(const ConfigOptions& config_options,
                                 const OptionTypeInfo& opt_info,
                                 const std::string& opt_name,
                                 const std::string& opt_value, void* opt_ptr) {
  if (opt_info.IsMutable()) {
    if (config_options.mutable_options_only) {
      // This option is mutable. Treat all of its children as mutable as well
      ConfigOptions copy = config_options;
      copy.mutable_options_only = false;
      return opt_info.Parse(copy, opt_name, opt_value, opt_ptr);
    } else {
      return opt_info.Parse(config_options, opt_name, opt_value, opt_ptr);
    }
  } else if (config_options.mutable_options_only) {
    return Status::InvalidArgument("Option not changeable: " + opt_name);
  } else {
    return opt_info.Parse(config_options, opt_name, opt_value, opt_ptr);
  }
}


Status ConfigurableHelper::ConfigureOptions(
    const ConfigOptions& config_options, Configurable& configurable,
    const std::unordered_map<std::string, std::string>& opts_map,
    std::unordered_map<std::string, std::string>* unused) {
  std::unordered_map<std::string, std::string> remaining = opts_map;
  Status s = Status::OK();
  if (!opts_map.empty()) {
    for (const auto& iter : configurable.options_) {
      if (iter.type_map != nullptr) {
        s = ConfigureSomeOptions(config_options, configurable, *(iter.type_map),
                                 &remaining, iter.opt_ptr);
        if (remaining.empty()) {  // Are there more options left?
          break;
        } else if (!s.ok()) {
          break;
        }
      }
    }
  }
  if (unused != nullptr && !remaining.empty()) {
    unused->insert(remaining.begin(), remaining.end());
  }
  if (config_options.ignore_unknown_options) {
    s = Status::OK();
  } else if (s.ok() && unused == nullptr && !remaining.empty()) {
    s = Status::NotFound("Could not find option: ", remaining.begin()->first);
  }
  return s;
}

/**
 * Updates the object with the named-value property values, returning OK on
 * succcess. Any properties that were found are removed from the options list;
 * upon return only options that were not found in this opt_map remain.

 * Returns:
 * -  OK if ignore_unknown_options is set
 * - InvalidArgument, if any option was invalid
 * - NotSupported, if any option is unsupported and ignore_unsupported_options
 is OFF
 * - OK, if no option was invalid or not supported (or ignored)
 */
Status ConfigurableHelper::ConfigureSomeOptions(
    const ConfigOptions& config_options, Configurable& configurable,
    const std::unordered_map<std::string, OptionTypeInfo>& type_map,
    std::unordered_map<std::string, std::string>* options, void* opt_ptr) {
  Status result = Status::OK();  // The last non-OK result (if any)
  Status notsup = Status::OK();  // The last NotSupported result (if any)
  std::string elem_name;
  int found = 1;
  std::unordered_set<std::string> unsupported;
  // While there are unused properties and we processed at least one,
  // go through the remaining unused properties and attempt to configure them.
  while (found > 0 && !options->empty()) {
    found = 0;
    notsup = Status::OK();
    for (auto it = options->begin(); it != options->end();) {
      const std::string& opt_name = configurable.GetOptionName(it->first);
      const std::string& opt_value = it->second;
      const auto opt_info =
          OptionTypeInfo::Find(opt_name, type_map, &elem_name);
      if (opt_info == nullptr) {  // Did not find the option.  Skip it
        ++it;
      } else {
        Status s = ConfigureOption(config_options, configurable, *opt_info,
                                   opt_name, elem_name, opt_value, opt_ptr);
        if (s.IsNotFound()) {
          ++it;
        } else if (s.IsNotSupported()) {
          notsup = s;
          unsupported.insert(it->first);
          ++it;  // Skip it for now
        } else {
          found++;
          it = options->erase(it);
          if (!s.ok()) {
            result = s;
          }
        }
      }
    }  // End for all remaining options
  }    // End while found one or options remain

  // Now that we have been through the list, remove any unsupported
  for (auto u : unsupported) {
    auto it = options->find(u);
    if (it != options->end()) {
      options->erase(it);
    }
  }
  if (config_options.ignore_unknown_options) {
    if (!result.ok()) result.PermitUncheckedError();
    if (!notsup.ok()) notsup.PermitUncheckedError();
    return Status::OK();
  } else if (!result.ok()) {
    if (!notsup.ok()) notsup.PermitUncheckedError();
    return result;
  } else if (config_options.ignore_unsupported_options) {
    if (!notsup.ok()) notsup.PermitUncheckedError();
    return Status::OK();
  } else {
    return notsup;
  }
}

Status ConfigurableHelper::ConfigureSingleOption(
    const ConfigOptions& config_options, Configurable& configurable,
    const std::string& name, const std::string& value) {
  const std::string& opt_name = configurable.GetOptionName(name);
  std::string elem_name;
  void* opt_ptr = nullptr;
  const auto opt_info =
      FindOption(configurable.options_, opt_name, &elem_name, &opt_ptr);
  if (opt_info == nullptr) {
    return Status::NotFound("Could not find option: ", name);
  } else {
    return ConfigureOption(config_options, configurable, *opt_info, opt_name,
                           elem_name, value, opt_ptr);
  }
}
Status ConfigurableHelper::ConfigureCustomizableOption(
    const ConfigOptions& config_options, Configurable& configurable,
    const OptionTypeInfo& opt_info, const std::string& opt_name,
    const std::string& name, const std::string& value, void* opt_ptr) {
  Customizable* custom = opt_info.AsRawPointer<Customizable>(opt_ptr);
  ConfigOptions copy = config_options;
  if (opt_info.IsMutable()) {
    // This option is mutable. Pass that property on to any subsequent calls
    copy.mutable_options_only = false;
  }

  if (opt_info.IsMutable() || !config_options.mutable_options_only) {
    // Either the option is mutable, or we are processing all of the options
    if (opt_name == name || name == OptionTypeInfo::kIdPropName() ||
        EndsWith(opt_name, OptionTypeInfo::kIdPropSuffix())) {
      return configurable.ParseOption(copy, opt_info, name, value, opt_ptr);
    } else if (value.empty()) {
      return Status::OK();
    } else if (custom == nullptr || !StartsWith(name, custom->GetId() + ".")) {
      return configurable.ParseOption(copy, opt_info, name, value, opt_ptr);
    } else if (value.find("=") != std::string::npos) {
      return custom->ConfigureFromString(copy, value);
    } else {
      return custom->ConfigureOption(copy, name, value);
    }
  } else {
    // We are processing immutable options, which means that we cannot change
    // the Customizable object itself, but could change its mutable properties.
    // Check to make sure that nothing is trying to change the Customizable
    if (custom == nullptr) {
      // We do not have a Customizable to configure.  This is OK if the
      // value is empty (nothing being configured) but an error otherwise
      if (value.empty()) {
        return Status::OK();
      } else {
        return Status::InvalidArgument("Option not changeable: " + opt_name);
      }
    } else if (EndsWith(opt_name, OptionTypeInfo::kIdPropSuffix()) ||
               name == OptionTypeInfo::kIdPropName()) {
      // We have a property of the form "id=value" or "table.id=value"
      // This is OK if we ID/value matches the current customizable object
      if (custom->GetId() == value) {
        return Status::OK();
      } else {
        return Status::InvalidArgument("Option not changeable: " + opt_name);
      }
    } else if (opt_name == name) {
      // The properties are of one of forms:
      //    name = { id = id; prop1 = value1; ... }
      //    name = { prop1=value1; prop2=value2; ... }
      //    name = ID
      // Convert the value to a map and extract the ID
      // If the ID does not match that of the current customizable, return an
      // error. Otherwise, update the current customizable via the properties
      // map
      std::unordered_map<std::string, std::string> props;
      std::string id;
      Status s =
          Configurable::GetOptionsMap(value, custom->GetId(), &id, &props);
      if (!s.ok()) {
        return s;
      } else if (custom->GetId() != id) {
        return Status::InvalidArgument("Option not changeable: " + opt_name);
      } else if (props.empty()) {
        return Status::OK();
      } else {
        return custom->ConfigureFromMap(copy, props);
      }
    } else {
      // Attempting to configure one of the properties of the customizable
      // Let it through
      return custom->ConfigureOption(copy, name, value);
    }
  }
}

Status ConfigurableHelper::ConfigureOption(
    const ConfigOptions& config_options, Configurable& configurable,
    const OptionTypeInfo& opt_info, const std::string& opt_name,
    const std::string& name, const std::string& value, void* opt_ptr) {
  if (opt_info.IsCustomizable()) {
    return ConfigureCustomizableOption(config_options, configurable, opt_info,
                                       opt_name, name, value, opt_ptr);
  } else if (opt_name == name) {
    return configurable.ParseOption(config_options, opt_info, opt_name, value,
                                    opt_ptr);
  } else if (opt_info.IsStruct() || opt_info.IsConfigurable()) {
    return configurable.ParseOption(config_options, opt_info, name, value,
                                    opt_ptr);
  } else {
    return Status::NotFound("Could not find option: ", name);
  }
}

//*******************************************************************************
//
//       Methods for Converting Options into strings
//
//*******************************************************************************

Status Configurable::GetOptionString(const ConfigOptions& config_options,
                                     std::string* result) const {
<<<<<<< HEAD
  std::unordered_map<std::string, std::string> options;
  assert(result);
  result->clear();
  Status s =
      ConfigurableHelper::SerializeOptions(config_options, *this, &options);
  if (s.ok()) {
    *result = config_options.ToString("", options);
=======
  OptionProperties props;
  assert(result);
  result->clear();
  Status s =
      ConfigurableHelper::SerializeOptions(config_options, *this, "", &props);
  if (s.ok()) {
    *result = config_options.ToString("", props);
>>>>>>> dc390612
  }
  return s;
}

std::string Configurable::ToString(const ConfigOptions& config_options,
                                   const std::string& prefix) const {
<<<<<<< HEAD
  std::unordered_map<std::string, std::string> options;
  Status status = SerializeOptions(config_options, &options);
  Status s = SerializeOptions(config_options, &options);
  assert(s.ok());
  if (s.ok()) {
    return config_options.ToString(prefix, options);
=======
  OptionProperties props;
  Status s = SerializeOptions(config_options, prefix, &props);
  assert(s.ok());
  if (s.ok()) {
    return config_options.ToString(prefix, props);
>>>>>>> dc390612
  } else {
    return "";
  }
}

<<<<<<< HEAD
Status Configurable::SerializeOptions(
    const ConfigOptions& config_options,
    std::unordered_map<std::string, std::string>* options) const {
  return ConfigurableHelper::SerializeOptions(config_options, *this, options);
=======
Status Configurable::SerializeOptions(const ConfigOptions& config_options,
                                      const std::string& prefix,
                                      OptionProperties* props) const {
  return ConfigurableHelper::SerializeOptions(config_options, *this, prefix,
                                              props);
>>>>>>> dc390612
}

Status Configurable::GetOption(const ConfigOptions& config_options,
                               const std::string& name,
                               std::string* value) const {
  return ConfigurableHelper::GetOption(config_options, *this,
                                       GetOptionName(name), value);
}

Status ConfigurableHelper::GetOption(const ConfigOptions& config_options,
                                     const Configurable& configurable,
                                     const std::string& short_name,
                                     std::string* value) {
  // Look for option directly
  assert(value);
  value->clear();

  std::string opt_name;
  void* opt_ptr = nullptr;
  const auto opt_info =
      FindOption(configurable.options_, short_name, &opt_name, &opt_ptr);
  if (opt_info != nullptr) {
    ConfigOptions embedded = config_options;
    embedded.delimiter = ";";
    if (short_name == opt_name) {
      return opt_info->Serialize(embedded, opt_name, opt_ptr, value);
    } else if (opt_info->IsStruct()) {
      return opt_info->Serialize(embedded, opt_name, opt_ptr, value);
    } else if (opt_info->IsConfigurable()) {
      auto const* config = opt_info->AsRawPointer<Configurable>(opt_ptr);
      if (config != nullptr) {
        return config->GetOption(embedded, opt_name, value);
      }
    }
  }
  return Status::NotFound("Cannot find option: ", short_name);
}

<<<<<<< HEAD
Status ConfigurableHelper::SerializeOptions(
    const ConfigOptions& config_options, const Configurable& configurable,
    std::unordered_map<std::string, std::string>* options) {
  assert(options);
  ConfigOptions copy = config_options;
  auto compare_to = config_options.compare_to;
  if (compare_to != nullptr && !MayBeEquivalent(configurable, *compare_to)) {
    // If we are comparing this type to another, first see if the types
    // are the same.  If not, forget it
    compare_to = nullptr;
  }

  Status s;
  for (size_t i = 0; i < configurable.options_.size(); i++) {
    const auto& opt = configurable.options_[i];
    if (opt.type_map != nullptr) {
      const auto opt_addr = opt.opt_ptr;
      for (const auto& opt_iter : *(opt.type_map)) {
        std::string single;
        const auto& opt_name = opt_iter.first;
        const auto& opt_info = opt_iter.second;
        bool should_serialize = opt_info.ShouldSerialize();
        if (should_serialize && compare_to != nullptr) {
          // This option should be serialized but there is a possiblity that it
          // matches the default. Check to see if we really should serialize it
          std::string mismatch;
          if (opt_info.IsConfigurable() &&
              opt_info.IsEnabled(OptionTypeFlags::kStringNameOnly) &&
              !config_options.IsDetailed()) {
            // If it is a Configurable name-only and we are not printing the
            // details, then compare loosely
            copy.sanity_level = ConfigOptions::kSanityLevelLooselyCompatible;
            if (opt_info.AreEqual(copy, opt_name, opt_addr,
                                  compare_to->options_[i].opt_ptr, &mismatch)) {
              should_serialize = false;
            } else {
              printf("MJR: Options do not match[%s]=%s\n", opt_name.c_str(),
                     mismatch.c_str());
            }
            copy.sanity_level = config_options.sanity_level;
          } else if (opt_info.AreEqual(config_options, opt_name, opt_addr,
                                       compare_to->options_[i].opt_ptr,
                                       &mismatch)) {
            should_serialize = false;
          }
        }
        if (should_serialize) {
          if (compare_to != nullptr && opt_info.IsCustomizable()) {
            copy.compare_to = opt_info.AsRawPointer<Customizable>(
                compare_to->options_[i].opt_ptr);
          } else {
            copy.compare_to = compare_to;
          }
          s = SerializeOption(copy, opt_name, opt_info, opt_addr, &single);
          if (!s.ok()) {
            return s;
          } else if (!single.empty()) {
            options->insert_or_assign(opt_name, single);
          }
        }
=======
Status ConfigurableHelper::SerializeOptions(const ConfigOptions& config_options,
                                            const Configurable& configurable,
                                            const std::string& prefix,
                                            OptionProperties* props) {
  assert(props);
  for (auto const& opt_iter : configurable.options_) {
    if (opt_iter.type_map != nullptr) {
      Status s = OptionTypeInfo::SerializeType(config_options, prefix,
                                               *(opt_iter.type_map),
                                               opt_iter.opt_ptr, props);
      if (!s.ok()) {
        return s;
>>>>>>> dc390612
      }
    }
  }
  return s;
}

Status ConfigurableHelper::SerializeOption(const ConfigOptions& config_options,
                                           const std::string& opt_name,
                                           const OptionTypeInfo& opt_info,
                                           const void* opt_addr,
                                           std::string* value) {
  if (opt_info.ShouldSerialize()) {
    if (!config_options.mutable_options_only) {
      return opt_info.Serialize(config_options, opt_name, opt_addr, value);
    } else if (opt_info.IsMutable()) {
      ConfigOptions copy = config_options;
      copy.mutable_options_only = false;
      return opt_info.Serialize(copy, opt_name, opt_addr, value);
    } else if (opt_info.IsConfigurable()) {
      // If it is a Configurable and we are either printing all of the
      // details or not printing only the name, this option should be
      // included in the list
      if (config_options.IsDetailed() ||
          !opt_info.IsEnabled(OptionTypeFlags::kStringNameOnly)) {
        return opt_info.Serialize(config_options, opt_name, opt_addr, value);
      }
    }
  }
  value->clear();
  return Status::OK();
}

//********************************************************************************
//
// Methods for listing the options from Configurables
//
//********************************************************************************
Status Configurable::GetOptionNames(
    const ConfigOptions& config_options,
    std::unordered_set<std::string>* result) const {
  assert(result);
  return ConfigurableHelper::ListOptions(config_options, *this, "", result);
}

Status ConfigurableHelper::ListOptions(
    const ConfigOptions& config_options, const Configurable& configurable,
    const std::string& prefix, std::unordered_set<std::string>* result) {
  Status status;
  for (auto const& opt_iter : configurable.options_) {
    if (opt_iter.type_map != nullptr) {
      for (const auto& map_iter : *(opt_iter.type_map)) {
        const auto& opt_name = map_iter.first;
        const auto& opt_info = map_iter.second;
        // If the option is no longer used in rocksdb and marked as deprecated,
        // we skip it in the serialization.
        if (!opt_info.IsDeprecated() && !opt_info.IsAlias()) {
          if (!config_options.mutable_options_only) {
            result->emplace(prefix + opt_name);
          } else if (opt_info.IsMutable()) {
            result->emplace(prefix + opt_name);
          }
        }
      }
    }
  }
  return status;
}

//*******************************************************************************
//
//       Methods for Comparing Configurables
//
//*******************************************************************************

bool ConfigurableHelper::MayBeEquivalent(const Configurable& this_one,
                                         const Configurable& that_one) {
  if (this_one.options_.size() != that_one.options_.size()) {
    // The two types do not have the same number of registered options,
    // therefore they cannot be the same.
    return false;
  }

  for (size_t i = 0; i < this_one.options_.size(); i++) {
    const auto& this_opt = this_one.options_[i];
    const auto& that_opt = that_one.options_[i];
    if (this_opt.name != that_opt.name ||
        this_opt.type_map != that_opt.type_map) {
      return false;
    }
  }
  return true;
}

bool Configurable::AreEquivalent(const ConfigOptions& config_options,
                                 const Configurable* other,
                                 std::string* name) const {
  assert(name);
  name->clear();
  if (this == other || config_options.IsCheckDisabled()) {
    return true;
  } else if (other != nullptr) {
    return ConfigurableHelper::AreEquivalent(config_options, *this, *other,
                                             name);
  } else {
    return false;
  }
}

bool Configurable::OptionsAreEqual(const ConfigOptions& config_options,
                                   const OptionTypeInfo& opt_info,
                                   const std::string& opt_name,
                                   const void* const this_ptr,
                                   const void* const that_ptr,
                                   std::string* mismatch) const {
  if (opt_info.AreEqual(config_options, opt_name, this_ptr, that_ptr,
                        mismatch)) {
    return true;
  } else if (opt_info.AreEqualByName(config_options, opt_name, this_ptr,
                                     that_ptr)) {
    *mismatch = "";
    return true;
  } else {
    return false;
  }
}

bool ConfigurableHelper::AreEquivalent(const ConfigOptions& config_options,
                                       const Configurable& this_one,
                                       const Configurable& that_one,
                                       std::string* mismatch) {
  assert(mismatch != nullptr);
  for (auto const& o : this_one.options_) {
    const auto this_offset = this_one.GetOptionsPtr(o.name);
    const auto that_offset = that_one.GetOptionsPtr(o.name);
    if (this_offset != that_offset) {
      if (this_offset == nullptr || that_offset == nullptr) {
        return false;
      } else if (o.type_map != nullptr) {
        for (const auto& map_iter : *(o.type_map)) {
          const auto& opt_info = map_iter.second;
          if (config_options.IsCheckEnabled(opt_info.GetSanityLevel())) {
            if (!config_options.mutable_options_only) {
              if (!this_one.OptionsAreEqual(config_options, opt_info,
                                            map_iter.first, this_offset,
                                            that_offset, mismatch)) {
                return false;
              }
            } else if (opt_info.IsMutable()) {
              ConfigOptions copy = config_options;
              copy.mutable_options_only = false;
              if (!this_one.OptionsAreEqual(copy, opt_info, map_iter.first,
                                            this_offset, that_offset,
                                            mismatch)) {
                return false;
              }
            }
          }
        }
      }
    }
  }
  return true;
}

Status Configurable::GetOptionsMap(
    const std::string& value, const std::string& default_id, std::string* id,
    std::unordered_map<std::string, std::string>* props) {
  assert(id);
  assert(props);
  Status status;
  if (value.empty() || value == kNullptrString) {
    *id = default_id;
  } else if (value.find('=') == std::string::npos) {
    *id = value;
  } else {
    status = StringToMap(value, props);
    if (!status.ok()) {       // There was an error creating the map.
      *id = value;            // Treat the value as id
      props->clear();         // Clear the properties
      status = Status::OK();  // and ignore the error
    } else {
      auto iter = props->find(OptionTypeInfo::kIdPropName());
      if (iter != props->end()) {
        *id = iter->second;
        props->erase(iter);
        if (*id == kNullptrString) {
          id->clear();
        }
      } else if (!default_id.empty()) {
        *id = default_id;
      } else {           // No id property and no default
        *id = value;     // Treat the value as id
        props->clear();  // Clear the properties
      }
    }
  }
  return status;
}
}  // namespace ROCKSDB_NAMESPACE<|MERGE_RESOLUTION|>--- conflicted
+++ resolved
@@ -146,11 +146,7 @@
     const ConfigOptions& config_options,
     const std::unordered_map<std::string, std::string>& opts_map,
     std::unordered_map<std::string, std::string>* unused) {
-<<<<<<< HEAD
-  std::unordered_map<std::string, std::string> curr_opts;
-=======
   OptionProperties current;
->>>>>>> dc390612
   Status s;
   if (!opts_map.empty()) {
     // There are options in the map.
@@ -163,11 +159,7 @@
       // If we are not ignoring unused, get the defaults in case we need to
       // reset
       copy.depth = ConfigOptions::kDepthDetailed;
-<<<<<<< HEAD
-      ConfigurableHelper::SerializeOptions(copy, *this, &curr_opts)
-=======
       ConfigurableHelper::SerializeOptions(copy, *this, "", &current)
->>>>>>> dc390612
           .PermitUncheckedError();
     }
 
@@ -182,11 +174,7 @@
     reset.invoke_prepare_options = true;
     reset.ignore_unsupported_options = true;
     // There are some options to reset from this current error
-<<<<<<< HEAD
-    ConfigureFromMap(reset, curr_opts).PermitUncheckedError();
-=======
     ConfigureFromMap(reset, current).PermitUncheckedError();
->>>>>>> dc390612
   }
   return s;
 }
@@ -482,15 +470,6 @@
 
 Status Configurable::GetOptionString(const ConfigOptions& config_options,
                                      std::string* result) const {
-<<<<<<< HEAD
-  std::unordered_map<std::string, std::string> options;
-  assert(result);
-  result->clear();
-  Status s =
-      ConfigurableHelper::SerializeOptions(config_options, *this, &options);
-  if (s.ok()) {
-    *result = config_options.ToString("", options);
-=======
   OptionProperties props;
   assert(result);
   result->clear();
@@ -498,44 +477,27 @@
       ConfigurableHelper::SerializeOptions(config_options, *this, "", &props);
   if (s.ok()) {
     *result = config_options.ToString("", props);
->>>>>>> dc390612
   }
   return s;
 }
 
 std::string Configurable::ToString(const ConfigOptions& config_options,
                                    const std::string& prefix) const {
-<<<<<<< HEAD
-  std::unordered_map<std::string, std::string> options;
-  Status status = SerializeOptions(config_options, &options);
-  Status s = SerializeOptions(config_options, &options);
-  assert(s.ok());
-  if (s.ok()) {
-    return config_options.ToString(prefix, options);
-=======
   OptionProperties props;
   Status s = SerializeOptions(config_options, prefix, &props);
   assert(s.ok());
   if (s.ok()) {
     return config_options.ToString(prefix, props);
->>>>>>> dc390612
   } else {
     return "";
   }
 }
 
-<<<<<<< HEAD
-Status Configurable::SerializeOptions(
-    const ConfigOptions& config_options,
-    std::unordered_map<std::string, std::string>* options) const {
-  return ConfigurableHelper::SerializeOptions(config_options, *this, options);
-=======
 Status Configurable::SerializeOptions(const ConfigOptions& config_options,
                                       const std::string& prefix,
                                       OptionProperties* props) const {
   return ConfigurableHelper::SerializeOptions(config_options, *this, prefix,
                                               props);
->>>>>>> dc390612
 }
 
 Status Configurable::GetOption(const ConfigOptions& config_options,
@@ -574,11 +536,11 @@
   return Status::NotFound("Cannot find option: ", short_name);
 }
 
-<<<<<<< HEAD
-Status ConfigurableHelper::SerializeOptions(
-    const ConfigOptions& config_options, const Configurable& configurable,
-    std::unordered_map<std::string, std::string>* options) {
-  assert(options);
+Status ConfigurableHelper::SerializeOptions(const ConfigOptions& config_options,
+                                            const Configurable& configurable,
+                                            const std::string& prefix,
+                                            OptionProperties* props) {
+  assert(props);
   ConfigOptions copy = config_options;
   auto compare_to = config_options.compare_to;
   if (compare_to != nullptr && !MayBeEquivalent(configurable, *compare_to)) {
@@ -610,9 +572,6 @@
             if (opt_info.AreEqual(copy, opt_name, opt_addr,
                                   compare_to->options_[i].opt_ptr, &mismatch)) {
               should_serialize = false;
-            } else {
-              printf("MJR: Options do not match[%s]=%s\n", opt_name.c_str(),
-                     mismatch.c_str());
             }
             copy.sanity_level = config_options.sanity_level;
           } else if (opt_info.AreEqual(config_options, opt_name, opt_addr,
@@ -635,20 +594,6 @@
             options->insert_or_assign(opt_name, single);
           }
         }
-=======
-Status ConfigurableHelper::SerializeOptions(const ConfigOptions& config_options,
-                                            const Configurable& configurable,
-                                            const std::string& prefix,
-                                            OptionProperties* props) {
-  assert(props);
-  for (auto const& opt_iter : configurable.options_) {
-    if (opt_iter.type_map != nullptr) {
-      Status s = OptionTypeInfo::SerializeType(config_options, prefix,
-                                               *(opt_iter.type_map),
-                                               opt_iter.opt_ptr, props);
-      if (!s.ok()) {
-        return s;
->>>>>>> dc390612
       }
     }
   }
