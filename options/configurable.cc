// Copyright (C) 2022 Speedb Ltd. All rights reserved.
//
// Licensed under the Apache License, Version 2.0 (the "License");
// you may not use this file except in compliance with the License.
// You may obtain a copy of the License at
//
//   http://www.apache.org/licenses/LICENSE-2.0
//
// Unless required by applicable law or agreed to in writing, software
// distributed under the License is distributed on an "AS IS" BASIS,
// WITHOUT WARRANTIES OR CONDITIONS OF ANY KIND, either express or implied.
// See the License for the specific language governing permissions and
// limitations under the License.
//
// Copyright (c) 2011-present, Facebook, Inc. All rights reserved.
//  This source code is licensed under both the GPLv2 (found in the
//  COPYING file in the root directory) and Apache 2.0 License
//  (found in the LICENSE.Apache file in the root directory).

#include "rocksdb/configurable.h"

#include "logging/logging.h"
#include "options/configurable_helper.h"
#include "options/options_helper.h"
#include "rocksdb/customizable.h"
#include "rocksdb/status.h"
#include "rocksdb/utilities/object_registry.h"
#include "rocksdb/utilities/options_type.h"
#include "util/coding.h"
#include "util/string_util.h"

namespace ROCKSDB_NAMESPACE {

void Configurable::RegisterOptions(
    const std::string& name, void* opt_ptr,
    const std::unordered_map<std::string, OptionTypeInfo>* type_map) {
  RegisteredOptions opts;
  opts.name = name;
  opts.type_map = type_map;
  opts.opt_ptr = opt_ptr;
  options_.emplace_back(opts);
}

//*************************************************************************
//
//       Methods for Initializing and Validating Configurable Objects
//
//*************************************************************************

Status Configurable::PrepareOptions(const ConfigOptions& opts) {
  // We ignore the invoke_prepare_options here intentionally,
  // as if you are here, you must have called PrepareOptions explicitly.
  Status status = Status::OK();
  for (auto opt_iter : options_) {
    if (opt_iter.type_map != nullptr) {
      for (auto map_iter : *(opt_iter.type_map)) {
        auto& opt_info = map_iter.second;
        if (opt_info.ShouldPrepare()) {
          status = opt_info.Prepare(opts, map_iter.first, opt_iter.opt_ptr);
          if (!status.ok()) {
            return status;
          }
        }
      }
    }
  }
  return status;
}

Status Configurable::ValidateOptions(const DBOptions& db_opts,
                                     const ColumnFamilyOptions& cf_opts) const {
  Status status;
  for (auto opt_iter : options_) {
    if (opt_iter.type_map != nullptr) {
      for (auto map_iter : *(opt_iter.type_map)) {
        auto& opt_info = map_iter.second;
        if (opt_info.ShouldValidate()) {
          status = opt_info.Validate(db_opts, cf_opts, map_iter.first,
                                     opt_iter.opt_ptr);
          if (!status.ok()) {
            return status;
          }
        }
      }
    }
  }
  return status;
}

/*********************************************************************************/
/*                                                                               */
/*       Methods for Retrieving Options from Configurables */
/*                                                                               */
/*********************************************************************************/

const void* Configurable::GetOptionsPtr(const std::string& name) const {
  for (auto o : options_) {
    if (o.name == name) {
      return o.opt_ptr;
    }
  }
  return nullptr;
}

std::string Configurable::GetOptionName(const std::string& opt_name) const {
  return opt_name;
}

const OptionTypeInfo* ConfigurableHelper::FindOption(
    const std::vector<Configurable::RegisteredOptions>& options,
    const std::string& short_name, std::string* opt_name, void** opt_ptr) {
  for (auto iter : options) {
    if (iter.type_map != nullptr) {
      const auto opt_info =
          OptionTypeInfo::Find(short_name, *(iter.type_map), opt_name);
      if (opt_info != nullptr) {
        *opt_ptr = iter.opt_ptr;
        return opt_info;
      }
    }
  }
  return nullptr;
}

//*************************************************************************
//
//       Methods for Configuring Options from Strings/Name-Value Pairs/Maps
//
//*************************************************************************

Status Configurable::ConfigureFromMap(
    const ConfigOptions& config_options,
    const std::unordered_map<std::string, std::string>& opts_map) {
  Status s = ConfigureFromMap(config_options, opts_map, nullptr);
  return s;
}

Status Configurable::ConfigureFromMap(
    const ConfigOptions& config_options,
    const std::unordered_map<std::string, std::string>& opts_map,
    std::unordered_map<std::string, std::string>* unused) {
  return ConfigureOptions(config_options, opts_map, unused);
}

Status Configurable::ConfigureOptions(
    const ConfigOptions& config_options,
    const std::unordered_map<std::string, std::string>& opts_map,
    std::unordered_map<std::string, std::string>* unused) {
<<<<<<< HEAD
  Properties current;
=======
  OptionProperties current;
>>>>>>> dc390612
  Status s;
  if (!opts_map.empty()) {
    // There are options in the map.
    // Save the current configuration in curr_opts and then configure the
    // options, but do not prepare them now.  We will do all the prepare when
    // the configuration is complete.
    ConfigOptions copy = config_options;
    copy.invoke_prepare_options = false;
    if (!config_options.ignore_unknown_options) {
      // If we are not ignoring unused, get the defaults in case we need to
      // reset
      copy.depth = ConfigOptions::kDepthDetailed;
      ConfigurableHelper::SerializeOptions(copy, *this, "", &current)
          .PermitUncheckedError();
    }

    s = ConfigurableHelper::ConfigureOptions(copy, *this, opts_map, unused);
  }
  if (config_options.invoke_prepare_options && s.ok()) {
    s = PrepareOptions(config_options);
  }
  if (!s.ok() && !current.empty()) {
    ConfigOptions reset = config_options;
    reset.ignore_unknown_options = true;
    reset.invoke_prepare_options = true;
    reset.ignore_unsupported_options = true;
    // There are some options to reset from this current error
    ConfigureFromMap(reset, current).PermitUncheckedError();
  }
  return s;
}

Status Configurable::ParseStringOptions(const ConfigOptions& /*config_options*/,
                                        const std::string& /*opts_str*/) {
  return Status::OK();
}

Status Configurable::ConfigureFromString(const ConfigOptions& config_options,
                                         const std::string& opts_str) {
  Status s;
  if (!opts_str.empty()) {
    if (opts_str.find('=') != std::string::npos) {
      Properties props;
      s = config_options.ToProps(opts_str, &props);
      if (s.ok()) {
        s = ConfigureFromMap(config_options, props, nullptr);
      }
    } else {
      s = ParseStringOptions(config_options, opts_str);
      if (s.ok() && config_options.invoke_prepare_options) {
        s = PrepareOptions(config_options);
      }
    }
  } else if (config_options.invoke_prepare_options) {
    s = PrepareOptions(config_options);
  } else {
    s = Status::OK();
  }
  return s;
}

/**
 * Sets the value of the named property to the input value, returning OK on
 * succcess.
 */
Status Configurable::ConfigureOption(const ConfigOptions& config_options,
                                     const std::string& name,
                                     const std::string& value) {
  return ConfigurableHelper::ConfigureSingleOption(config_options, *this, name,
                                                   value);
}

/**
 * Looks for the named option amongst the options for this type and sets
 * the value for it to be the input value.
 * If the name was found, found_option will be set to true and the resulting
 * status should be returned.
 */

Status Configurable::ParseOption(const ConfigOptions& config_options,
                                 const OptionTypeInfo& opt_info,
                                 const std::string& opt_name,
                                 const std::string& opt_value, void* opt_ptr) {
  if (opt_info.IsMutable()) {
    if (config_options.mutable_options_only) {
      // This option is mutable. Treat all of its children as mutable as well
      ConfigOptions copy = config_options;
      copy.mutable_options_only = false;
      return opt_info.Parse(copy, opt_name, opt_value, opt_ptr);
    } else {
      return opt_info.Parse(config_options, opt_name, opt_value, opt_ptr);
    }
  } else if (config_options.mutable_options_only) {
    return Status::InvalidArgument("Option not changeable: " + opt_name);
  } else {
    return opt_info.Parse(config_options, opt_name, opt_value, opt_ptr);
  }
}


Status ConfigurableHelper::ConfigureOptions(
    const ConfigOptions& config_options, Configurable& configurable,
    const std::unordered_map<std::string, std::string>& opts_map,
    std::unordered_map<std::string, std::string>* unused) {
  std::unordered_map<std::string, std::string> remaining = opts_map;
  Status s = Status::OK();
  if (!opts_map.empty()) {
    for (const auto& iter : configurable.options_) {
      if (iter.type_map != nullptr) {
        s = ConfigureSomeOptions(config_options, configurable, *(iter.type_map),
                                 &remaining, iter.opt_ptr);
        if (remaining.empty()) {  // Are there more options left?
          break;
        } else if (!s.ok()) {
          break;
        }
      }
    }
  }
  if (unused != nullptr && !remaining.empty()) {
    unused->insert(remaining.begin(), remaining.end());
  }
  if (config_options.ignore_unknown_options) {
    s = Status::OK();
  } else if (s.ok() && unused == nullptr && !remaining.empty()) {
    s = Status::NotFound("Could not find option: ", remaining.begin()->first);
  }
  return s;
}

/**
 * Updates the object with the named-value property values, returning OK on
 * succcess. Any properties that were found are removed from the options list;
 * upon return only options that were not found in this opt_map remain.

 * Returns:
 * -  OK if ignore_unknown_options is set
 * - InvalidArgument, if any option was invalid
 * - NotSupported, if any option is unsupported and ignore_unsupported_options
 is OFF
 * - OK, if no option was invalid or not supported (or ignored)
 */
Status ConfigurableHelper::ConfigureSomeOptions(
    const ConfigOptions& config_options, Configurable& configurable,
    const std::unordered_map<std::string, OptionTypeInfo>& type_map,
    std::unordered_map<std::string, std::string>* options, void* opt_ptr) {
  Status result = Status::OK();  // The last non-OK result (if any)
  Status notsup = Status::OK();  // The last NotSupported result (if any)
  std::string elem_name;
  int found = 1;
  std::unordered_set<std::string> unsupported;
  // While there are unused properties and we processed at least one,
  // go through the remaining unused properties and attempt to configure them.
  while (found > 0 && !options->empty()) {
    found = 0;
    notsup = Status::OK();
    for (auto it = options->begin(); it != options->end();) {
      const std::string& opt_name = configurable.GetOptionName(it->first);
      const std::string& opt_value = it->second;
      const auto opt_info =
          OptionTypeInfo::Find(opt_name, type_map, &elem_name);
      if (opt_info == nullptr) {  // Did not find the option.  Skip it
        ++it;
      } else {
        Status s = ConfigureOption(config_options, configurable, *opt_info,
                                   opt_name, elem_name, opt_value, opt_ptr);
        if (s.IsNotFound()) {
          ++it;
        } else if (s.IsNotSupported()) {
          notsup = s;
          unsupported.insert(it->first);
          ++it;  // Skip it for now
        } else {
          found++;
          it = options->erase(it);
          if (!s.ok()) {
            result = s;
          }
        }
      }
    }  // End for all remaining options
  }    // End while found one or options remain

  // Now that we have been through the list, remove any unsupported
  for (auto u : unsupported) {
    auto it = options->find(u);
    if (it != options->end()) {
      options->erase(it);
    }
  }
  if (config_options.ignore_unknown_options) {
    if (!result.ok()) result.PermitUncheckedError();
    if (!notsup.ok()) notsup.PermitUncheckedError();
    return Status::OK();
  } else if (!result.ok()) {
    if (!notsup.ok()) notsup.PermitUncheckedError();
    return result;
  } else if (config_options.ignore_unsupported_options) {
    if (!notsup.ok()) notsup.PermitUncheckedError();
    return Status::OK();
  } else {
    return notsup;
  }
}

Status ConfigurableHelper::ConfigureSingleOption(
    const ConfigOptions& config_options, Configurable& configurable,
    const std::string& name, const std::string& value) {
  const std::string& opt_name = configurable.GetOptionName(name);
  std::string elem_name;
  void* opt_ptr = nullptr;
  const auto opt_info =
      FindOption(configurable.options_, opt_name, &elem_name, &opt_ptr);
  if (opt_info == nullptr) {
    return Status::NotFound("Could not find option: ", name);
  } else {
    return ConfigureOption(config_options, configurable, *opt_info, opt_name,
                           elem_name, value, opt_ptr);
  }
}
Status ConfigurableHelper::ConfigureCustomizableOption(
    const ConfigOptions& config_options, Configurable& configurable,
    const OptionTypeInfo& opt_info, const std::string& opt_name,
    const std::string& name, const std::string& value, void* opt_ptr) {
  Customizable* custom = opt_info.AsRawPointer<Customizable>(opt_ptr);
  ConfigOptions copy = config_options;
  if (opt_info.IsMutable()) {
    // This option is mutable. Pass that property on to any subsequent calls
    copy.mutable_options_only = false;
  }

  if (opt_info.IsMutable() || !config_options.mutable_options_only) {
    // Either the option is mutable, or we are processing all of the options
    if (opt_name == name || name == OptionTypeInfo::kIdPropName() ||
        EndsWith(opt_name, OptionTypeInfo::kIdPropSuffix())) {
      return configurable.ParseOption(copy, opt_info, name, value, opt_ptr);
    } else if (value.empty()) {
      return Status::OK();
    } else if (custom == nullptr || !StartsWith(name, custom->GetId() + ".")) {
      return configurable.ParseOption(copy, opt_info, name, value, opt_ptr);
    } else if (value.find("=") != std::string::npos) {
      return custom->ConfigureFromString(copy, value);
    } else {
      return custom->ConfigureOption(copy, name, value);
    }
  } else {
    // We are processing immutable options, which means that we cannot change
    // the Customizable object itself, but could change its mutable properties.
    // Check to make sure that nothing is trying to change the Customizable
    if (custom == nullptr) {
      // We do not have a Customizable to configure.  This is OK if the
      // value is empty (nothing being configured) but an error otherwise
      if (value.empty()) {
        return Status::OK();
      } else {
        return Status::InvalidArgument("Option not changeable: " + opt_name);
      }
    } else if (EndsWith(opt_name, OptionTypeInfo::kIdPropSuffix()) ||
               name == OptionTypeInfo::kIdPropName()) {
      // We have a property of the form "id=value" or "table.id=value"
      // This is OK if we ID/value matches the current customizable object
      if (custom->GetId() == value) {
        return Status::OK();
      } else {
        return Status::InvalidArgument("Option not changeable: " + opt_name);
      }
    } else if (opt_name == name) {
      // The properties are of one of forms:
      //    name = { id = id; prop1 = value1; ... }
      //    name = { prop1=value1; prop2=value2; ... }
      //    name = ID
      // Convert the value to a map and extract the ID
      // If the ID does not match that of the current customizable, return an
      // error. Otherwise, update the current customizable via the properties
      // map
      std::unordered_map<std::string, std::string> props;
      std::string id;
      Status s = Configurable::GetOptionsMap(copy, value, custom->GetId(), &id,
                                             &props);
      if (!s.ok()) {
        return s;
      } else if (custom->GetId() != id) {
        return Status::InvalidArgument("Option not changeable: " + opt_name);
      } else if (props.empty()) {
        return Status::OK();
      } else {
        return custom->ConfigureFromMap(copy, props);
      }
    } else {
      // Attempting to configure one of the properties of the customizable
      // Let it through
      return custom->ConfigureOption(copy, name, value);
    }
  }
}

Status ConfigurableHelper::ConfigureOption(
    const ConfigOptions& config_options, Configurable& configurable,
    const OptionTypeInfo& opt_info, const std::string& opt_name,
    const std::string& name, const std::string& value, void* opt_ptr) {
  if (opt_info.IsCustomizable()) {
    return ConfigureCustomizableOption(config_options, configurable, opt_info,
                                       opt_name, name, value, opt_ptr);
  } else if (opt_name == name) {
    return configurable.ParseOption(config_options, opt_info, opt_name, value,
                                    opt_ptr);
  } else if (opt_info.IsStruct() || opt_info.IsConfigurable()) {
    return configurable.ParseOption(config_options, opt_info, name, value,
                                    opt_ptr);
  } else {
    return Status::NotFound("Could not find option: ", name);
  }
}

//*******************************************************************************
//
//       Methods for Converting Options into strings
//
//*******************************************************************************

Status Configurable::GetOptionString(const ConfigOptions& config_options,
                                     std::string* result) const {
<<<<<<< HEAD
  Properties props;
=======
  OptionProperties props;
>>>>>>> dc390612
  assert(result);
  result->clear();
  Status s =
      ConfigurableHelper::SerializeOptions(config_options, *this, "", &props);
  if (s.ok()) {
    *result = config_options.ToString("", props);
  }
  return s;
}

std::string Configurable::ToString(const ConfigOptions& config_options,
                                   const std::string& prefix) const {
<<<<<<< HEAD
  Properties props;
=======
  OptionProperties props;
>>>>>>> dc390612
  Status s = SerializeOptions(config_options, prefix, &props);
  assert(s.ok());
  if (s.ok()) {
    return config_options.ToString(prefix, props);
  } else {
    return "";
  }
}

Status Configurable::SerializeOptions(const ConfigOptions& config_options,
                                      const std::string& prefix,
<<<<<<< HEAD
                                      Properties* props) const {
=======
                                      OptionProperties* props) const {
>>>>>>> dc390612
  return ConfigurableHelper::SerializeOptions(config_options, *this, prefix,
                                              props);
}

Status Configurable::GetOption(const ConfigOptions& config_options,
                               const std::string& name,
                               std::string* value) const {
  return ConfigurableHelper::GetOption(config_options, *this,
                                       GetOptionName(name), value);
}

Status ConfigurableHelper::GetOption(const ConfigOptions& config_options,
                                     const Configurable& configurable,
                                     const std::string& short_name,
                                     std::string* value) {
  // Look for option directly
  assert(value);
  value->clear();

  std::string opt_name;
  void* opt_ptr = nullptr;
  const auto opt_info =
      FindOption(configurable.options_, short_name, &opt_name, &opt_ptr);
  if (opt_info != nullptr) {
    if (short_name == opt_name) {
      return opt_info->Serialize(config_options, opt_name, opt_ptr, value);
    } else if (opt_info->IsStruct()) {
      return opt_info->Serialize(config_options, opt_name, opt_ptr, value);
    } else if (opt_info->IsConfigurable()) {
      auto const* config = opt_info->AsRawPointer<Configurable>(opt_ptr);
      if (config != nullptr) {
        return config->GetOption(config_options, opt_name, value);
      }
    }
  }
  return Status::NotFound("Cannot find option: ", short_name);
}

Status ConfigurableHelper::SerializeOptions(const ConfigOptions& config_options,
                                            const Configurable& configurable,
                                            const std::string& prefix,
<<<<<<< HEAD
                                            Properties* props) {
=======
                                            OptionProperties* props) {
>>>>>>> dc390612
  assert(props);
  for (auto const& opt_iter : configurable.options_) {
    if (opt_iter.type_map != nullptr) {
      Status s = OptionTypeInfo::SerializeType(config_options, prefix,
                                               *(opt_iter.type_map),
                                               opt_iter.opt_ptr, props);
      if (!s.ok()) {
        return s;
      }
    }
  }
  return Status::OK();
}

//********************************************************************************
//
// Methods for listing the options from Configurables
//
//********************************************************************************
Status Configurable::GetOptionNames(
    const ConfigOptions& config_options,
    std::unordered_set<std::string>* result) const {
  assert(result);
  return ConfigurableHelper::ListOptions(config_options, *this, "", result);
}

Status ConfigurableHelper::ListOptions(
    const ConfigOptions& config_options, const Configurable& configurable,
    const std::string& prefix, std::unordered_set<std::string>* result) {
  Status status;
  for (auto const& opt_iter : configurable.options_) {
    if (opt_iter.type_map != nullptr) {
      for (const auto& map_iter : *(opt_iter.type_map)) {
        const auto& opt_name = map_iter.first;
        const auto& opt_info = map_iter.second;
        // If the option is no longer used in rocksdb and marked as deprecated,
        // we skip it in the serialization.
        if (!opt_info.IsDeprecated() && !opt_info.IsAlias()) {
          if (!config_options.mutable_options_only) {
            result->emplace(prefix + opt_name);
          } else if (opt_info.IsMutable()) {
            result->emplace(prefix + opt_name);
          }
        }
      }
    }
  }
  return status;
}

//*******************************************************************************
//
//       Methods for Comparing Configurables
//
//*******************************************************************************

bool Configurable::AreEquivalent(const ConfigOptions& config_options,
                                 const Configurable* other,
                                 std::string* name) const {
  assert(name);
  name->clear();
  if (this == other || config_options.IsCheckDisabled()) {
    return true;
  } else if (other != nullptr) {
    return ConfigurableHelper::AreEquivalent(config_options, *this, *other,
                                             name);
  } else {
    return false;
  }
}

bool Configurable::OptionsAreEqual(const ConfigOptions& config_options,
                                   const OptionTypeInfo& opt_info,
                                   const std::string& opt_name,
                                   const void* const this_ptr,
                                   const void* const that_ptr,
                                   std::string* mismatch) const {
  if (opt_info.AreEqual(config_options, opt_name, this_ptr, that_ptr,
                        mismatch)) {
    return true;
  } else if (opt_info.AreEqualByName(config_options, opt_name, this_ptr,
                                     that_ptr)) {
    *mismatch = "";
    return true;
  } else {
    return false;
  }
}

bool ConfigurableHelper::AreEquivalent(const ConfigOptions& config_options,
                                       const Configurable& this_one,
                                       const Configurable& that_one,
                                       std::string* mismatch) {
  assert(mismatch != nullptr);
  for (auto const& o : this_one.options_) {
    const auto this_offset = this_one.GetOptionsPtr(o.name);
    const auto that_offset = that_one.GetOptionsPtr(o.name);
    if (this_offset != that_offset) {
      if (this_offset == nullptr || that_offset == nullptr) {
        return false;
      } else if (o.type_map != nullptr) {
        for (const auto& map_iter : *(o.type_map)) {
          const auto& opt_info = map_iter.second;
          if (config_options.IsCheckEnabled(opt_info.GetSanityLevel())) {
            if (!config_options.mutable_options_only) {
              if (!this_one.OptionsAreEqual(config_options, opt_info,
                                            map_iter.first, this_offset,
                                            that_offset, mismatch)) {
                return false;
              }
            } else if (opt_info.IsMutable()) {
              ConfigOptions copy = config_options;
              copy.mutable_options_only = false;
              if (!this_one.OptionsAreEqual(copy, opt_info, map_iter.first,
                                            this_offset, that_offset,
                                            mismatch)) {
                return false;
              }
            }
          }
        }
      }
    }
  }
  return true;
}

Status Configurable::GetOptionsMap(
    const ConfigOptions& config_options, const std::string& value,
    const std::string& default_id, std::string* id,
    std::unordered_map<std::string, std::string>* props) {
  assert(id);
  assert(props);
  Status status;
  if (value.empty() || value == kNullptrString) {
    *id = default_id;
  } else if (value.find('=') == std::string::npos) {
    *id = value;
  } else {
    status = config_options.ToProps(value, props);
    if (!status.ok()) {       // There was an error creating the map.
      *id = value;            // Treat the value as id
      props->clear();         // Clear the properties
      status = Status::OK();  // and ignore the error
    } else {
      auto iter = props->find(OptionTypeInfo::kIdPropName());
      if (iter != props->end()) {
        *id = iter->second;
        props->erase(iter);
        if (*id == kNullptrString) {
          id->clear();
        }
      } else if (!default_id.empty()) {
        *id = default_id;
      } else {           // No id property and no default
        *id = value;     // Treat the value as id
        props->clear();  // Clear the properties
      }
    }
  }
  return status;
}
}  // namespace ROCKSDB_NAMESPACE<|MERGE_RESOLUTION|>--- conflicted
+++ resolved
@@ -146,11 +146,7 @@
     const ConfigOptions& config_options,
     const std::unordered_map<std::string, std::string>& opts_map,
     std::unordered_map<std::string, std::string>* unused) {
-<<<<<<< HEAD
-  Properties current;
-=======
   OptionProperties current;
->>>>>>> dc390612
   Status s;
   if (!opts_map.empty()) {
     // There are options in the map.
@@ -473,11 +469,7 @@
 
 Status Configurable::GetOptionString(const ConfigOptions& config_options,
                                      std::string* result) const {
-<<<<<<< HEAD
-  Properties props;
-=======
   OptionProperties props;
->>>>>>> dc390612
   assert(result);
   result->clear();
   Status s =
@@ -490,11 +482,7 @@
 
 std::string Configurable::ToString(const ConfigOptions& config_options,
                                    const std::string& prefix) const {
-<<<<<<< HEAD
-  Properties props;
-=======
   OptionProperties props;
->>>>>>> dc390612
   Status s = SerializeOptions(config_options, prefix, &props);
   assert(s.ok());
   if (s.ok()) {
@@ -506,11 +494,7 @@
 
 Status Configurable::SerializeOptions(const ConfigOptions& config_options,
                                       const std::string& prefix,
-<<<<<<< HEAD
-                                      Properties* props) const {
-=======
                                       OptionProperties* props) const {
->>>>>>> dc390612
   return ConfigurableHelper::SerializeOptions(config_options, *this, prefix,
                                               props);
 }
@@ -552,11 +536,7 @@
 Status ConfigurableHelper::SerializeOptions(const ConfigOptions& config_options,
                                             const Configurable& configurable,
                                             const std::string& prefix,
-<<<<<<< HEAD
-                                            Properties* props) {
-=======
                                             OptionProperties* props) {
->>>>>>> dc390612
   assert(props);
   for (auto const& opt_iter : configurable.options_) {
     if (opt_iter.type_map != nullptr) {
