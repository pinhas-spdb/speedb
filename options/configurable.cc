// Copyright (C) 2022 Speedb Ltd. All rights reserved.
//
// Licensed under the Apache License, Version 2.0 (the "License");
// you may not use this file except in compliance with the License.
// You may obtain a copy of the License at
//
//   http://www.apache.org/licenses/LICENSE-2.0
//
// Unless required by applicable law or agreed to in writing, software
// distributed under the License is distributed on an "AS IS" BASIS,
// WITHOUT WARRANTIES OR CONDITIONS OF ANY KIND, either express or implied.
// See the License for the specific language governing permissions and
// limitations under the License.
//
// Copyright (c) 2011-present, Facebook, Inc. All rights reserved.
//  This source code is licensed under both the GPLv2 (found in the
//  COPYING file in the root directory) and Apache 2.0 License
//  (found in the LICENSE.Apache file in the root directory).

#include "rocksdb/configurable.h"

#include "logging/logging.h"
#include "options/configurable_helper.h"
#include "options/options_formatter_impl.h"
#include "options/options_helper.h"
#include "rocksdb/customizable.h"
#include "rocksdb/status.h"
#include "rocksdb/utilities/object_registry.h"
#include "rocksdb/utilities/options_type.h"
#include "util/coding.h"
#include "util/string_util.h"

namespace ROCKSDB_NAMESPACE {

void Configurable::RegisterOptions(
    const std::string& name, void* opt_ptr,
    const std::unordered_map<std::string, OptionTypeInfo>* type_map) {
  RegisteredOptions opts;
  opts.name = name;
  opts.type_map = type_map;
  opts.opt_ptr = opt_ptr;
  options_.emplace_back(opts);
}

//*************************************************************************
//
//       Methods for Initializing and Validating Configurable Objects
//
//*************************************************************************

Status Configurable::PrepareOptions(const ConfigOptions& opts) {
  // We ignore the invoke_prepare_options here intentionally,
  // as if you are here, you must have called PrepareOptions explicitly.
  Status status = Status::OK();
  for (auto opt_iter : options_) {
    if (opt_iter.type_map != nullptr) {
      for (auto map_iter : *(opt_iter.type_map)) {
        auto& opt_info = map_iter.second;
        if (opt_info.ShouldPrepare()) {
          status = opt_info.Prepare(opts, map_iter.first, opt_iter.opt_ptr);
          if (!status.ok()) {
            return status;
          }
        }
      }
    }
  }
  return status;
}

Status Configurable::ValidateOptions(const DBOptions& db_opts,
                                     const ColumnFamilyOptions& cf_opts) const {
  Status status;
  for (auto opt_iter : options_) {
    if (opt_iter.type_map != nullptr) {
      for (auto map_iter : *(opt_iter.type_map)) {
        auto& opt_info = map_iter.second;
        if (opt_info.ShouldValidate()) {
          status = opt_info.Validate(db_opts, cf_opts, map_iter.first,
                                     opt_iter.opt_ptr);
          if (!status.ok()) {
            return status;
          }
        }
      }
    }
  }
  return status;
}

/*********************************************************************************/
/*                                                                               */
/*       Methods for Retrieving Options from Configurables */
/*                                                                               */
/*********************************************************************************/

const void* Configurable::GetOptionsPtr(const std::string& name) const {
  for (auto o : options_) {
    if (o.name == name) {
      return o.opt_ptr;
    }
  }
  return nullptr;
}

std::string Configurable::GetOptionName(const std::string& opt_name) const {
  return opt_name;
}

const OptionTypeInfo* ConfigurableHelper::FindOption(
    const std::vector<Configurable::RegisteredOptions>& options,
    const std::string& short_name, std::string* opt_name, void** opt_ptr) {
  for (auto iter : options) {
    if (iter.type_map != nullptr) {
      const auto opt_info =
          OptionTypeInfo::Find(short_name, *(iter.type_map), opt_name);
      if (opt_info != nullptr) {
        *opt_ptr = iter.opt_ptr;
        return opt_info;
      }
    }
  }
  return nullptr;
}

//*************************************************************************
//
//       Methods for Configuring Options from Strings/Name-Value Pairs/Maps
//
//*************************************************************************

Status Configurable::ConfigureFromMap(
    const ConfigOptions& config_options,
    const std::unordered_map<std::string, std::string>& opts_map) {
  Status s = ConfigureFromMap(config_options, opts_map, nullptr);
  return s;
}

Status Configurable::ConfigureFromMap(
    const ConfigOptions& config_options,
    const std::unordered_map<std::string, std::string>& opts_map,
    std::unordered_map<std::string, std::string>* unused) {
  return ConfigureOptions(config_options, opts_map, unused);
}

Status Configurable::ConfigureOptions(
    const ConfigOptions& config_options,
    const std::unordered_map<std::string, std::string>& opts_map,
    std::unordered_map<std::string, std::string>* unused) {
<<<<<<< HEAD
  Properties current;
=======
  OptionProperties current;
>>>>>>> 1c6a5067
  Status s;
  if (!opts_map.empty()) {
    // There are options in the map.
    // Save the current configuration in curr_opts and then configure the
    // options, but do not prepare them now.  We will do all the prepare when
    // the configuration is complete.
    ConfigOptions copy = config_options;
    copy.invoke_prepare_options = false;
    if (!config_options.ignore_unknown_options) {
      // If we are not ignoring unused, get the defaults in case we need to
      // reset
      copy.depth = ConfigOptions::kDepthDetailed;
      ConfigurableHelper::SerializeOptions(copy, *this, "", &current)
          .PermitUncheckedError();
    }

    s = ConfigurableHelper::ConfigureOptions(copy, *this, opts_map, unused);
  }
  if (config_options.invoke_prepare_options && s.ok()) {
    s = PrepareOptions(config_options);
  }
  if (!s.ok() && !current.empty()) {
    ConfigOptions reset = config_options;
    reset.ignore_unknown_options = true;
    reset.invoke_prepare_options = true;
    reset.ignore_unsupported_options = true;
    // There are some options to reset from this current error
    ConfigureFromMap(reset, current).PermitUncheckedError();
  }
  return s;
}

Status Configurable::ParseStringOptions(const ConfigOptions& /*config_options*/,
                                        const std::string& /*opts_str*/) {
  return Status::OK();
}

Status Configurable::ConfigureFromString(const ConfigOptions& config_options,
                                         const std::string& opts_str) {
  Status s;
  if (!opts_str.empty()) {
    if (opts_str.find('=') != std::string::npos) {
<<<<<<< HEAD
      Properties props;
=======
      OptionProperties props;
>>>>>>> 1c6a5067
      s = config_options.ToProps(opts_str, &props);
      if (s.ok()) {
        s = ConfigureFromMap(config_options, props, nullptr);
      }
    } else {
      s = ParseStringOptions(config_options, opts_str);
      if (s.ok() && config_options.invoke_prepare_options) {
        s = PrepareOptions(config_options);
      }
    }
  } else if (config_options.invoke_prepare_options) {
    s = PrepareOptions(config_options);
  } else {
    s = Status::OK();
  }
  return s;
}

/**
 * Sets the value of the named property to the input value, returning OK on
 * succcess.
 */
Status Configurable::ConfigureOption(const ConfigOptions& config_options,
                                     const std::string& name,
                                     const std::string& value) {
  return ConfigurableHelper::ConfigureSingleOption(config_options, *this, name,
                                                   value);
}

/**
 * Looks for the named option amongst the options for this type and sets
 * the value for it to be the input value.
 * If the name was found, found_option will be set to true and the resulting
 * status should be returned.
 */

Status Configurable::ParseOption(const ConfigOptions& config_options,
                                 const OptionTypeInfo& opt_info,
                                 const std::string& opt_name,
                                 const std::string& opt_value, void* opt_ptr) {
  if (opt_info.IsMutable()) {
    if (config_options.mutable_options_only) {
      // This option is mutable. Treat all of its children as mutable as well
      ConfigOptions copy = config_options;
      copy.mutable_options_only = false;
      return opt_info.Parse(copy, opt_name, opt_value, opt_ptr);
    } else {
      return opt_info.Parse(config_options, opt_name, opt_value, opt_ptr);
    }
  } else if (config_options.mutable_options_only) {
    return Status::InvalidArgument("Option not changeable: " + opt_name);
  } else {
    return opt_info.Parse(config_options, opt_name, opt_value, opt_ptr);
  }
}


Status ConfigurableHelper::ConfigureOptions(
    const ConfigOptions& config_options, Configurable& configurable,
    const std::unordered_map<std::string, std::string>& opts_map,
    std::unordered_map<std::string, std::string>* unused) {
  std::unordered_map<std::string, std::string> remaining = opts_map;
  Status s = Status::OK();
  if (!opts_map.empty()) {
    for (const auto& iter : configurable.options_) {
      if (iter.type_map != nullptr) {
        s = ConfigureSomeOptions(config_options, configurable, *(iter.type_map),
                                 &remaining, iter.opt_ptr);
        if (remaining.empty()) {  // Are there more options left?
          break;
        } else if (!s.ok()) {
          break;
        }
      }
    }
  }
  if (unused != nullptr && !remaining.empty()) {
    unused->insert(remaining.begin(), remaining.end());
  }
  if (config_options.ignore_unknown_options) {
    s = Status::OK();
  } else if (s.ok() && unused == nullptr && !remaining.empty()) {
    s = Status::NotFound("Could not find option: ", remaining.begin()->first);
  }
  return s;
}

/**
 * Updates the object with the named-value property values, returning OK on
 * succcess. Any properties that were found are removed from the options list;
 * upon return only options that were not found in this opt_map remain.

 * Returns:
 * -  OK if ignore_unknown_options is set
 * - InvalidArgument, if any option was invalid
 * - NotSupported, if any option is unsupported and ignore_unsupported_options
 is OFF
 * - OK, if no option was invalid or not supported (or ignored)
 */
Status ConfigurableHelper::ConfigureSomeOptions(
    const ConfigOptions& config_options, Configurable& configurable,
    const std::unordered_map<std::string, OptionTypeInfo>& type_map,
    std::unordered_map<std::string, std::string>* options, void* opt_ptr) {
  Status result = Status::OK();  // The last non-OK result (if any)
  Status notsup = Status::OK();  // The last NotSupported result (if any)
  std::string elem_name;
  int found = 1;
  std::unordered_set<std::string> unsupported;
  // While there are unused properties and we processed at least one,
  // go through the remaining unused properties and attempt to configure them.
  while (found > 0 && !options->empty()) {
    found = 0;
    notsup = Status::OK();
    for (auto it = options->begin(); it != options->end();) {
      const std::string& opt_name = configurable.GetOptionName(it->first);
      const std::string& opt_value = it->second;
      const auto opt_info =
          OptionTypeInfo::Find(opt_name, type_map, &elem_name);
      if (opt_info == nullptr) {  // Did not find the option.  Skip it
        ++it;
      } else {
        Status s = ConfigureOption(config_options, configurable, *opt_info,
                                   opt_name, elem_name, opt_value, opt_ptr);
        if (s.IsNotFound()) {
          ++it;
        } else if (s.IsNotSupported()) {
          notsup = s;
          unsupported.insert(it->first);
          ++it;  // Skip it for now
        } else {
          found++;
          it = options->erase(it);
          if (!s.ok()) {
            result = s;
          }
        }
      }
    }  // End for all remaining options
  }    // End while found one or options remain

  // Now that we have been through the list, remove any unsupported
  for (auto u : unsupported) {
    auto it = options->find(u);
    if (it != options->end()) {
      options->erase(it);
    }
  }
  if (config_options.ignore_unknown_options) {
    if (!result.ok()) result.PermitUncheckedError();
    if (!notsup.ok()) notsup.PermitUncheckedError();
    return Status::OK();
  } else if (!result.ok()) {
    if (!notsup.ok()) notsup.PermitUncheckedError();
    return result;
  } else if (config_options.ignore_unsupported_options) {
    if (!notsup.ok()) notsup.PermitUncheckedError();
    return Status::OK();
  } else {
    return notsup;
  }
}

Status ConfigurableHelper::ConfigureSingleOption(
    const ConfigOptions& config_options, Configurable& configurable,
    const std::string& name, const std::string& value) {
  const std::string& opt_name = configurable.GetOptionName(name);
  std::string elem_name;
  void* opt_ptr = nullptr;
  const auto opt_info =
      FindOption(configurable.options_, opt_name, &elem_name, &opt_ptr);
  if (opt_info == nullptr) {
    return Status::NotFound("Could not find option: ", name);
  } else {
    return ConfigureOption(config_options, configurable, *opt_info, opt_name,
                           elem_name, value, opt_ptr);
  }
}
Status ConfigurableHelper::ConfigureCustomizableOption(
    const ConfigOptions& config_options, Configurable& configurable,
    const OptionTypeInfo& opt_info, const std::string& opt_name,
    const std::string& name, const std::string& value, void* opt_ptr) {
  Customizable* custom = opt_info.AsRawPointer<Customizable>(opt_ptr);
  ConfigOptions copy = config_options;
  if (opt_info.IsMutable()) {
    // This option is mutable. Pass that property on to any subsequent calls
    copy.mutable_options_only = false;
  }

  if (opt_info.IsMutable() || !config_options.mutable_options_only) {
    // Either the option is mutable, or we are processing all of the options
    if (opt_name == name || name == OptionTypeInfo::kIdPropName() ||
        EndsWith(opt_name, OptionTypeInfo::kIdPropSuffix())) {
      return configurable.ParseOption(copy, opt_info, name, value, opt_ptr);
    } else if (value.empty()) {
      return Status::OK();
    } else if (custom == nullptr || !StartsWith(name, custom->GetId() + ".")) {
      return configurable.ParseOption(copy, opt_info, name, value, opt_ptr);
    } else if (value.find("=") != std::string::npos) {
      return custom->ConfigureFromString(copy, value);
    } else {
      return custom->ConfigureOption(copy, name, value);
    }
  } else {
    // We are processing immutable options, which means that we cannot change
    // the Customizable object itself, but could change its mutable properties.
    // Check to make sure that nothing is trying to change the Customizable
    if (custom == nullptr) {
      // We do not have a Customizable to configure.  This is OK if the
      // value is empty (nothing being configured) but an error otherwise
      if (value.empty()) {
        return Status::OK();
      } else {
        return Status::InvalidArgument("Option not changeable: " + opt_name);
      }
    } else if (EndsWith(opt_name, OptionTypeInfo::kIdPropSuffix()) ||
               name == OptionTypeInfo::kIdPropName()) {
      // We have a property of the form "id=value" or "table.id=value"
      // This is OK if we ID/value matches the current customizable object
      if (custom->GetId() == value) {
        return Status::OK();
      } else {
        return Status::InvalidArgument("Option not changeable: " + opt_name);
      }
    } else if (opt_name == name) {
      // The properties are of one of forms:
      //    name = { id = id; prop1 = value1; ... }
      //    name = { prop1=value1; prop2=value2; ... }
      //    name = ID
      // Convert the value to a map and extract the ID
      // If the ID does not match that of the current customizable, return an
      // error. Otherwise, update the current customizable via the properties
      // map
      OptionProperties props;
      std::string id;
      Status s = Configurable::GetOptionsMap(copy, value, custom->GetId(), &id,
                                             &props);
      if (!s.ok()) {
        return s;
      } else if (custom->GetId() != id) {
        return Status::InvalidArgument("Option not changeable: " + opt_name);
      } else if (props.empty()) {
        return Status::OK();
      } else {
        return custom->ConfigureFromMap(copy, props);
      }
    } else {
      // Attempting to configure one of the properties of the customizable
      // Let it through
      return custom->ConfigureOption(copy, name, value);
    }
  }
}

Status ConfigurableHelper::ConfigureOption(
    const ConfigOptions& config_options, Configurable& configurable,
    const OptionTypeInfo& opt_info, const std::string& opt_name,
    const std::string& name, const std::string& value, void* opt_ptr) {
  if (opt_info.IsCustomizable()) {
    return ConfigureCustomizableOption(config_options, configurable, opt_info,
                                       opt_name, name, value, opt_ptr);
  } else if (opt_name == name) {
    return configurable.ParseOption(config_options, opt_info, opt_name, value,
                                    opt_ptr);
  } else if (opt_info.IsStruct() || opt_info.IsConfigurable()) {
    return configurable.ParseOption(config_options, opt_info, name, value,
                                    opt_ptr);
  } else {
    return Status::NotFound("Could not find option: ", name);
  }
}

//*******************************************************************************
//
//       Methods for Converting Options into strings
//
//*******************************************************************************

Status Configurable::GetOptionString(const ConfigOptions& config_options,
                                     std::string* result) const {
<<<<<<< HEAD
  Properties props;
=======
  OptionProperties props;
>>>>>>> 1c6a5067
  assert(result);
  result->clear();
  Status s =
      ConfigurableHelper::SerializeOptions(config_options, *this, "", &props);
  if (s.ok()) {
    *result = config_options.ToString("", props);
  }
  return s;
}

std::string Configurable::ToString(const ConfigOptions& config_options,
                                   const std::string& prefix) const {
<<<<<<< HEAD
  Properties props;
  Status s = SerializeOptions(config_options, prefix, &props);
  if (s.ok() && config_options.IsPrintable()) {
    s = SerializePrintableOptions(config_options, prefix, &props);
  }
=======
  OptionProperties props;
  Status s = SerializeOptions(config_options, prefix, &props);
>>>>>>> 1c6a5067
  assert(s.ok());
  if (s.ok()) {
    return config_options.ToString(prefix, props);
  } else {
    return "";
  }
}

Status Configurable::SerializeOptions(const ConfigOptions& config_options,
                                      const std::string& prefix,
<<<<<<< HEAD
                                      Properties* props) const {
=======
                                      OptionProperties* props) const {
>>>>>>> 1c6a5067
  return ConfigurableHelper::SerializeOptions(config_options, *this, prefix,
                                              props);
}

Status Configurable::GetOption(const ConfigOptions& config_options,
                               const std::string& name,
                               std::string* value) const {
  return ConfigurableHelper::GetOption(config_options, *this,
                                       GetOptionName(name), value);
}

Status ConfigurableHelper::GetOption(const ConfigOptions& config_options,
                                     const Configurable& configurable,
                                     const std::string& short_name,
                                     std::string* value) {
  // Look for option directly
  assert(value);
  value->clear();

  std::string opt_name;
  void* opt_ptr = nullptr;
  const auto opt_info =
      FindOption(configurable.options_, short_name, &opt_name, &opt_ptr);
  if (opt_info != nullptr) {
    if (short_name == opt_name) {
      return opt_info->Serialize(config_options, opt_name, opt_ptr, value);
    } else if (opt_info->IsStruct()) {
      return opt_info->Serialize(config_options, opt_name, opt_ptr, value);
    } else if (opt_info->IsConfigurable()) {
      auto const* config = opt_info->AsRawPointer<Configurable>(opt_ptr);
      if (config != nullptr) {
        return config->GetOption(config_options, opt_name, value);
      }
    }
  }
  return Status::NotFound("Cannot find option: ", short_name);
}

Status ConfigurableHelper::SerializeOptions(const ConfigOptions& config_options,
                                            const Configurable& configurable,
                                            const std::string& prefix,
<<<<<<< HEAD
                                            Properties* props) {
  assert(props);
  for (auto const& opt_iter : configurable.options_) {
    if (opt_iter.type_map != nullptr) {
      Status s = OptionTypeInfo::SerializeType(config_options, prefix,
                                               *(opt_iter.type_map),
                                               opt_iter.opt_ptr, props);
      if (!s.ok()) {
        return s;
=======
                                            OptionProperties* props) {
  assert(props);
  ConfigOptions copy = config_options;
  auto compare_to = config_options.compare_to;
  if (compare_to != nullptr && !MayBeEquivalent(configurable, *compare_to)) {
    // If we are comparing this type to another, first see if the types
    // are the same.  If not, forget it
    compare_to = nullptr;
  }

  Status s;
  for (size_t i = 0; i < configurable.options_.size(); i++) {
    const auto& opt = configurable.options_[i];
    if (opt.type_map != nullptr) {
      const auto opt_addr = opt.opt_ptr;
      for (const auto& opt_iter : *(opt.type_map)) {
        std::string single;
        const auto& opt_name = opt_iter.first;
        const auto& opt_info = opt_iter.second;
        bool should_serialize = opt_info.ShouldSerialize();
        if (should_serialize && compare_to != nullptr) {
          // This option should be serialized but there is a possiblity that it
          // matches the default. Check to see if we really should serialize it
          std::string mismatch;
          if (opt_info.IsConfigurable() &&
              opt_info.IsEnabled(OptionTypeFlags::kStringNameOnly) &&
              !config_options.IsDetailed()) {
            // If it is a Configurable name-only and we are not printing the
            // details, then compare loosely
            copy.sanity_level = ConfigOptions::kSanityLevelLooselyCompatible;
            if (opt_info.AreEqual(copy, opt_name, opt_addr,
                                  compare_to->options_[i].opt_ptr, &mismatch)) {
              should_serialize = false;
            }
            copy.sanity_level = config_options.sanity_level;
          } else if (opt_info.AreEqual(config_options, opt_name, opt_addr,
                                       compare_to->options_[i].opt_ptr,
                                       &mismatch)) {
            should_serialize = false;
          }
        }
        if (should_serialize) {
          if (compare_to != nullptr && opt_info.IsCustomizable()) {
            copy.compare_to = opt_info.AsRawPointer<Customizable>(
                compare_to->options_[i].opt_ptr);
          } else {
            copy.compare_to = compare_to;
          }
          s = SerializeOption(copy,
                              OptionTypeInfo::MakePrefix(prefix, opt_name),
                              opt_info, opt_addr, &single);
          if (!s.ok()) {
            return s;
          } else if (!single.empty()) {
            props->insert_or_assign(opt_name, single);
          }
        }
>>>>>>> 1c6a5067
      }
    }
  }
  return s;
}

Status ConfigurableHelper::SerializeOption(const ConfigOptions& config_options,
                                           const std::string& opt_name,
                                           const OptionTypeInfo& opt_info,
                                           const void* opt_addr,
                                           std::string* value) {
  if (opt_info.ShouldSerialize()) {
    if (!config_options.mutable_options_only) {
      return opt_info.Serialize(config_options, opt_name, opt_addr, value);
    } else if (opt_info.IsMutable()) {
      ConfigOptions copy = config_options;
      copy.mutable_options_only = false;
      return opt_info.Serialize(copy, opt_name, opt_addr, value);
    } else if (opt_info.IsConfigurable()) {
      // If it is a Configurable and we are either printing all of the
      // details or not printing only the name, this option should be
      // included in the list
      if (config_options.IsDetailed() ||
          !opt_info.IsEnabled(OptionTypeFlags::kStringNameOnly)) {
        return opt_info.Serialize(config_options, opt_name, opt_addr, value);
      }
    }
  }
  value->clear();
  return Status::OK();
}

std::string Configurable::GetPrintableOptions() const {
  ConfigOptions config_options;
  Properties props;
  config_options.formatter = std::make_shared<LogOptionsFormatter>();
  config_options.depth = ConfigOptions::kDepthPrintable;
  return ToString(config_options);
}

//********************************************************************************
//
// Methods for listing the options from Configurables
//
//********************************************************************************
Status Configurable::GetOptionNames(
    const ConfigOptions& config_options,
    std::unordered_set<std::string>* result) const {
  assert(result);
  return ConfigurableHelper::ListOptions(config_options, *this, "", result);
}

Status ConfigurableHelper::ListOptions(
    const ConfigOptions& config_options, const Configurable& configurable,
    const std::string& prefix, std::unordered_set<std::string>* result) {
  Status status;
  for (auto const& opt_iter : configurable.options_) {
    if (opt_iter.type_map != nullptr) {
      for (const auto& map_iter : *(opt_iter.type_map)) {
        const auto& opt_name = map_iter.first;
        const auto& opt_info = map_iter.second;
        // If the option is no longer used in rocksdb and marked as deprecated,
        // we skip it in the serialization.
        if (!opt_info.IsDeprecated() && !opt_info.IsAlias()) {
          if (!config_options.mutable_options_only) {
            result->emplace(prefix + opt_name);
          } else if (opt_info.IsMutable()) {
            result->emplace(prefix + opt_name);
          }
        }
      }
    }
  }
  return status;
}

//*******************************************************************************
//
//       Methods for Comparing Configurables
//
//*******************************************************************************

bool ConfigurableHelper::MayBeEquivalent(const Configurable& this_one,
                                         const Configurable& that_one) {
  if (this_one.options_.size() != that_one.options_.size()) {
    // The two types do not have the same number of registered options,
    // therefore they cannot be the same.
    return false;
  }

  for (size_t i = 0; i < this_one.options_.size(); i++) {
    const auto& this_opt = this_one.options_[i];
    const auto& that_opt = that_one.options_[i];
    if (this_opt.name != that_opt.name ||
        this_opt.type_map != that_opt.type_map) {
      return false;
    }
  }
  return true;
}

bool Configurable::AreEquivalent(const ConfigOptions& config_options,
                                 const Configurable* other,
                                 std::string* name) const {
  assert(name);
  name->clear();
  if (this == other || config_options.IsCheckDisabled()) {
    return true;
  } else if (other != nullptr) {
    return ConfigurableHelper::AreEquivalent(config_options, *this, *other,
                                             name);
  } else {
    return false;
  }
}

bool Configurable::OptionsAreEqual(const ConfigOptions& config_options,
                                   const OptionTypeInfo& opt_info,
                                   const std::string& opt_name,
                                   const void* const this_ptr,
                                   const void* const that_ptr,
                                   std::string* mismatch) const {
  if (opt_info.AreEqual(config_options, opt_name, this_ptr, that_ptr,
                        mismatch)) {
    return true;
  } else if (opt_info.AreEqualByName(config_options, opt_name, this_ptr,
                                     that_ptr)) {
    *mismatch = "";
    return true;
  } else {
    return false;
  }
}

bool ConfigurableHelper::AreEquivalent(const ConfigOptions& config_options,
                                       const Configurable& this_one,
                                       const Configurable& that_one,
                                       std::string* mismatch) {
  assert(mismatch != nullptr);
  for (auto const& o : this_one.options_) {
    const auto this_offset = this_one.GetOptionsPtr(o.name);
    const auto that_offset = that_one.GetOptionsPtr(o.name);
    if (this_offset != that_offset) {
      if (this_offset == nullptr || that_offset == nullptr) {
        return false;
      } else if (o.type_map != nullptr) {
        for (const auto& map_iter : *(o.type_map)) {
          const auto& opt_info = map_iter.second;
          if (config_options.IsCheckEnabled(opt_info.GetSanityLevel())) {
            if (!config_options.mutable_options_only) {
              if (!this_one.OptionsAreEqual(config_options, opt_info,
                                            map_iter.first, this_offset,
                                            that_offset, mismatch)) {
                return false;
              }
            } else if (opt_info.IsMutable()) {
              ConfigOptions copy = config_options;
              copy.mutable_options_only = false;
              if (!this_one.OptionsAreEqual(copy, opt_info, map_iter.first,
                                            this_offset, that_offset,
                                            mismatch)) {
                return false;
              }
            }
          }
        }
      }
    }
  }
  return true;
}

<<<<<<< HEAD
Status Configurable::GetOptionsMap(
    const ConfigOptions& config_options, const std::string& value,
    const std::string& default_id, std::string* id,
    std::unordered_map<std::string, std::string>* props) {
=======
Status Configurable::GetOptionsMap(const ConfigOptions& config_options,
                                   const std::string& value,
                                   const std::string& default_id,
                                   std::string* id, OptionProperties* props) {
>>>>>>> 1c6a5067
  assert(id);
  assert(props);
  Status status;
  if (value.empty() || value == kNullptrString) {
    *id = default_id;
  } else if (value.find('=') == std::string::npos) {
    *id = value;
  } else {
    status = config_options.ToProps(value, props);
    if (!status.ok()) {       // There was an error creating the map.
      *id = value;            // Treat the value as id
      props->clear();         // Clear the properties
      status = Status::OK();  // and ignore the error
    } else {
      auto iter = props->find(OptionTypeInfo::kIdPropName());
      if (iter != props->end()) {
        *id = iter->second;
        props->erase(iter);
        if (*id == kNullptrString) {
          id->clear();
        }
      } else if (!default_id.empty()) {
        *id = default_id;
      } else {           // No id property and no default
        *id = value;     // Treat the value as id
        props->clear();  // Clear the properties
      }
    }
  }
  return status;
}
}  // namespace ROCKSDB_NAMESPACE<|MERGE_RESOLUTION|>--- conflicted
+++ resolved
@@ -147,11 +147,7 @@
     const ConfigOptions& config_options,
     const std::unordered_map<std::string, std::string>& opts_map,
     std::unordered_map<std::string, std::string>* unused) {
-<<<<<<< HEAD
-  Properties current;
-=======
   OptionProperties current;
->>>>>>> 1c6a5067
   Status s;
   if (!opts_map.empty()) {
     // There are options in the map.
@@ -194,11 +190,7 @@
   Status s;
   if (!opts_str.empty()) {
     if (opts_str.find('=') != std::string::npos) {
-<<<<<<< HEAD
-      Properties props;
-=======
       OptionProperties props;
->>>>>>> 1c6a5067
       s = config_options.ToProps(opts_str, &props);
       if (s.ok()) {
         s = ConfigureFromMap(config_options, props, nullptr);
@@ -478,11 +470,7 @@
 
 Status Configurable::GetOptionString(const ConfigOptions& config_options,
                                      std::string* result) const {
-<<<<<<< HEAD
-  Properties props;
-=======
   OptionProperties props;
->>>>>>> 1c6a5067
   assert(result);
   result->clear();
   Status s =
@@ -495,16 +483,11 @@
 
 std::string Configurable::ToString(const ConfigOptions& config_options,
                                    const std::string& prefix) const {
-<<<<<<< HEAD
-  Properties props;
+  OptionProperties props;
   Status s = SerializeOptions(config_options, prefix, &props);
   if (s.ok() && config_options.IsPrintable()) {
     s = SerializePrintableOptions(config_options, prefix, &props);
   }
-=======
-  OptionProperties props;
-  Status s = SerializeOptions(config_options, prefix, &props);
->>>>>>> 1c6a5067
   assert(s.ok());
   if (s.ok()) {
     return config_options.ToString(prefix, props);
@@ -515,11 +498,7 @@
 
 Status Configurable::SerializeOptions(const ConfigOptions& config_options,
                                       const std::string& prefix,
-<<<<<<< HEAD
-                                      Properties* props) const {
-=======
                                       OptionProperties* props) const {
->>>>>>> 1c6a5067
   return ConfigurableHelper::SerializeOptions(config_options, *this, prefix,
                                               props);
 }
@@ -561,17 +540,6 @@
 Status ConfigurableHelper::SerializeOptions(const ConfigOptions& config_options,
                                             const Configurable& configurable,
                                             const std::string& prefix,
-<<<<<<< HEAD
-                                            Properties* props) {
-  assert(props);
-  for (auto const& opt_iter : configurable.options_) {
-    if (opt_iter.type_map != nullptr) {
-      Status s = OptionTypeInfo::SerializeType(config_options, prefix,
-                                               *(opt_iter.type_map),
-                                               opt_iter.opt_ptr, props);
-      if (!s.ok()) {
-        return s;
-=======
                                             OptionProperties* props) {
   assert(props);
   ConfigOptions copy = config_options;
@@ -629,7 +597,6 @@
             props->insert_or_assign(opt_name, single);
           }
         }
->>>>>>> 1c6a5067
       }
     }
   }
@@ -802,17 +769,10 @@
   return true;
 }
 
-<<<<<<< HEAD
-Status Configurable::GetOptionsMap(
-    const ConfigOptions& config_options, const std::string& value,
-    const std::string& default_id, std::string* id,
-    std::unordered_map<std::string, std::string>* props) {
-=======
 Status Configurable::GetOptionsMap(const ConfigOptions& config_options,
                                    const std::string& value,
                                    const std::string& default_id,
                                    std::string* id, OptionProperties* props) {
->>>>>>> 1c6a5067
   assert(id);
   assert(props);
   Status status;
