// Copyright (c) 2011-present, Facebook, Inc.  All rights reserved.
//  This source code is licensed under both the GPLv2 (found in the
//  COPYING file in the root directory) and Apache 2.0 License
//  (found in the LICENSE.Apache file in the root directory).

#include "options/db_options.h"

#include <cinttypes>

#include "logging/logging.h"
#include "options/configurable_helper.h"
#include "options/options_helper.h"
#include "options/options_parser.h"
#include "port/port.h"
#include "rocksdb/advanced_cache.h"
#include "rocksdb/configurable.h"
#include "rocksdb/env.h"
#include "rocksdb/file_system.h"
#include "rocksdb/listener.h"
#include "rocksdb/rate_limiter.h"
#include "rocksdb/sst_file_manager.h"
#include "rocksdb/statistics.h"
#include "rocksdb/system_clock.h"
#include "rocksdb/utilities/options_type.h"
#include "rocksdb/wal_filter.h"
#include "rocksdb/write_buffer_manager.h"
#include "util/string_util.h"

namespace ROCKSDB_NAMESPACE {
static std::unordered_map<std::string, WALRecoveryMode>
    wal_recovery_mode_string_map = {
        {"kTolerateCorruptedTailRecords",
         WALRecoveryMode::kTolerateCorruptedTailRecords},
        {"kAbsoluteConsistency", WALRecoveryMode::kAbsoluteConsistency},
        {"kPointInTimeRecovery", WALRecoveryMode::kPointInTimeRecovery},
        {"kSkipAnyCorruptedRecords",
         WALRecoveryMode::kSkipAnyCorruptedRecords}};

static std::unordered_map<std::string, DBOptions::AccessHint>
    access_hint_string_map = {{"NONE", DBOptions::AccessHint::NONE},
                              {"NORMAL", DBOptions::AccessHint::NORMAL},
                              {"SEQUENTIAL", DBOptions::AccessHint::SEQUENTIAL},
                              {"WILLNEED", DBOptions::AccessHint::WILLNEED}};

static std::unordered_map<std::string, CacheTier> cache_tier_string_map = {
    {"kVolatileTier", CacheTier::kVolatileTier},
    {"kNonVolatileBlockTier", CacheTier::kNonVolatileBlockTier}};

static std::unordered_map<std::string, InfoLogLevel> info_log_level_string_map =
    {{"DEBUG_LEVEL", InfoLogLevel::DEBUG_LEVEL},
     {"INFO_LEVEL", InfoLogLevel::INFO_LEVEL},
     {"WARN_LEVEL", InfoLogLevel::WARN_LEVEL},
     {"ERROR_LEVEL", InfoLogLevel::ERROR_LEVEL},
     {"FATAL_LEVEL", InfoLogLevel::FATAL_LEVEL},
     {"HEADER_LEVEL", InfoLogLevel::HEADER_LEVEL}};

static std::unordered_map<std::string, OptionTypeInfo>
    db_mutable_options_type_info = {
        {"allow_os_buffer",
         {0, OptionType::kBoolean, OptionVerificationType::kDeprecated,
          OptionTypeFlags::kMutable}},
        {"base_background_compactions",
         {0, OptionType::kInt, OptionVerificationType::kDeprecated,
          OptionTypeFlags::kMutable}},
        {"max_background_jobs",
         {offsetof(struct MutableDBOptions, max_background_jobs),
          OptionType::kInt, OptionVerificationType::kNormal,
          OptionTypeFlags::kMutable}},
        {"max_background_compactions",
         {offsetof(struct MutableDBOptions, max_background_compactions),
          OptionType::kInt, OptionVerificationType::kNormal,
          OptionTypeFlags::kMutable}},
        {"max_subcompactions",
         {offsetof(struct MutableDBOptions, max_subcompactions),
          OptionType::kUInt32T, OptionVerificationType::kNormal,
          OptionTypeFlags::kMutable}},
        {"avoid_flush_during_shutdown",
         {offsetof(struct MutableDBOptions, avoid_flush_during_shutdown),
          OptionType::kBoolean, OptionVerificationType::kNormal,
          OptionTypeFlags::kMutable}},
        {"writable_file_max_buffer_size",
         {offsetof(struct MutableDBOptions, writable_file_max_buffer_size),
          OptionType::kSizeT, OptionVerificationType::kNormal,
          OptionTypeFlags::kMutable}},
        {"delayed_write_rate",
         {offsetof(struct MutableDBOptions, delayed_write_rate),
          OptionType::kUInt64T, OptionVerificationType::kNormal,
          OptionTypeFlags::kMutable}},
        {"max_total_wal_size",
         {offsetof(struct MutableDBOptions, max_total_wal_size),
          OptionType::kUInt64T, OptionVerificationType::kNormal,
          OptionTypeFlags::kMutable}},
        {"delete_obsolete_files_period_micros",
         {offsetof(struct MutableDBOptions,
                   delete_obsolete_files_period_micros),
          OptionType::kUInt64T, OptionVerificationType::kNormal,
          OptionTypeFlags::kMutable}},
        {"stats_dump_period_sec",
         {offsetof(struct MutableDBOptions, stats_dump_period_sec),
          OptionType::kUInt, OptionVerificationType::kNormal,
          OptionTypeFlags::kMutable}},
        {"stats_persist_period_sec",
         {offsetof(struct MutableDBOptions, stats_persist_period_sec),
          OptionType::kUInt, OptionVerificationType::kNormal,
          OptionTypeFlags::kMutable}},
        {"refresh_options_sec",
         {offsetof(struct MutableDBOptions, refresh_options_sec),
          OptionType::kUInt, OptionVerificationType::kNormal,
          OptionTypeFlags::kMutable}},
        {"refresh_options_file",
         {offsetof(struct MutableDBOptions, refresh_options_file),
          OptionType::kString, OptionVerificationType::kNormal,
          OptionTypeFlags::kMutable}},
        {"stats_history_buffer_size",
         {offsetof(struct MutableDBOptions, stats_history_buffer_size),
          OptionType::kSizeT, OptionVerificationType::kNormal,
          OptionTypeFlags::kMutable}},
        {"max_open_files",
         {offsetof(struct MutableDBOptions, max_open_files), OptionType::kInt,
          OptionVerificationType::kNormal, OptionTypeFlags::kMutable}},
        {"bytes_per_sync",
         {offsetof(struct MutableDBOptions, bytes_per_sync),
          OptionType::kUInt64T, OptionVerificationType::kNormal,
          OptionTypeFlags::kMutable}},
        {"wal_bytes_per_sync",
         {offsetof(struct MutableDBOptions, wal_bytes_per_sync),
          OptionType::kUInt64T, OptionVerificationType::kNormal,
          OptionTypeFlags::kMutable}},
        {"strict_bytes_per_sync",
         {offsetof(struct MutableDBOptions, strict_bytes_per_sync),
          OptionType::kBoolean, OptionVerificationType::kNormal,
          OptionTypeFlags::kMutable}},
        {"compaction_readahead_size",
         {offsetof(struct MutableDBOptions, compaction_readahead_size),
          OptionType::kSizeT, OptionVerificationType::kNormal,
          OptionTypeFlags::kMutable}},
        {"max_background_flushes",
         {offsetof(struct MutableDBOptions, max_background_flushes),
          OptionType::kInt, OptionVerificationType::kNormal,
          OptionTypeFlags::kMutable}},
};

static std::unordered_map<std::string, OptionTypeInfo>
    db_immutable_options_type_info = {
        /*
         // not yet supported
          std::shared_ptr<Cache> row_cache;
          std::shared_ptr<DeleteScheduler> delete_scheduler;
          std::shared_ptr<Logger> info_log;
          std::shared_ptr<RateLimiter> rate_limiter;
          std::shared_ptr<Statistics> statistics;
          std::vector<DbPath> db_paths;
          FileTypeSet checksum_handoff_file_types;
         */
        {"advise_random_on_open",
         {offsetof(struct ImmutableDBOptions, advise_random_on_open),
          OptionType::kBoolean, OptionVerificationType::kNormal,
          OptionTypeFlags::kNone}},
        {"allow_mmap_reads",
         {offsetof(struct ImmutableDBOptions, allow_mmap_reads),
          OptionType::kBoolean, OptionVerificationType::kNormal,
          OptionTypeFlags::kNone}},
        {"allow_fallocate",
         {offsetof(struct ImmutableDBOptions, allow_fallocate),
          OptionType::kBoolean, OptionVerificationType::kNormal,
          OptionTypeFlags::kNone}},
        {"allow_mmap_writes",
         {offsetof(struct ImmutableDBOptions, allow_mmap_writes),
          OptionType::kBoolean, OptionVerificationType::kNormal,
          OptionTypeFlags::kNone}},
        {"use_direct_reads",
         {offsetof(struct ImmutableDBOptions, use_direct_reads),
          OptionType::kBoolean, OptionVerificationType::kNormal,
          OptionTypeFlags::kNone}},
        {"use_direct_writes",
         {0, OptionType::kBoolean, OptionVerificationType::kDeprecated,
          OptionTypeFlags::kNone}},
        {"use_direct_io_for_flush_and_compaction",
         {offsetof(struct ImmutableDBOptions,
                   use_direct_io_for_flush_and_compaction),
          OptionType::kBoolean, OptionVerificationType::kNormal,
          OptionTypeFlags::kNone}},
        {"allow_2pc",
         {offsetof(struct ImmutableDBOptions, allow_2pc), OptionType::kBoolean,
          OptionVerificationType::kNormal, OptionTypeFlags::kNone}},
        {"wal_filter",
         OptionTypeInfo::AsCustomRawPtr<WalFilter>(
             offsetof(struct ImmutableDBOptions, wal_filter),
             OptionVerificationType::kByName,
             (OptionTypeFlags::kAllowNull | OptionTypeFlags::kCompareNever))},
        {"create_if_missing",
         {offsetof(struct ImmutableDBOptions, create_if_missing),
          OptionType::kBoolean, OptionVerificationType::kNormal,
          OptionTypeFlags::kNone}},
        {"create_missing_column_families",
         {offsetof(struct ImmutableDBOptions, create_missing_column_families),
          OptionType::kBoolean, OptionVerificationType::kNormal,
          OptionTypeFlags::kNone}},
        {"disableDataSync",
         {0, OptionType::kBoolean, OptionVerificationType::kDeprecated,
          OptionTypeFlags::kNone}},
        {"disable_data_sync",  // for compatibility
         {0, OptionType::kBoolean, OptionVerificationType::kDeprecated,
          OptionTypeFlags::kNone}},
        {"enable_thread_tracking",
         {offsetof(struct ImmutableDBOptions, enable_thread_tracking),
          OptionType::kBoolean, OptionVerificationType::kNormal,
          OptionTypeFlags::kNone}},
        {"error_if_exists",
         {offsetof(struct ImmutableDBOptions, error_if_exists),
          OptionType::kBoolean, OptionVerificationType::kNormal,
          OptionTypeFlags::kNone}},
        {"experimental_allow_mempurge",
         {0, OptionType::kBoolean, OptionVerificationType::kDeprecated,
          OptionTypeFlags::kNone}},
        {"experimental_mempurge_policy",
         {0, OptionType::kString, OptionVerificationType::kDeprecated,
          OptionTypeFlags::kNone}},
        {"experimental_mempurge_threshold",
         {0, OptionType::kDouble, OptionVerificationType::kDeprecated,
          OptionTypeFlags::kNone}},
        {"is_fd_close_on_exec",
         {offsetof(struct ImmutableDBOptions, is_fd_close_on_exec),
          OptionType::kBoolean, OptionVerificationType::kNormal,
          OptionTypeFlags::kNone}},
        {"paranoid_checks",
         {offsetof(struct ImmutableDBOptions, paranoid_checks),
          OptionType::kBoolean, OptionVerificationType::kNormal,
          OptionTypeFlags::kNone}},
        {"flush_verify_memtable_count",
         {offsetof(struct ImmutableDBOptions, flush_verify_memtable_count),
          OptionType::kBoolean, OptionVerificationType::kNormal,
          OptionTypeFlags::kNone}},
        {"track_and_verify_wals_in_manifest",
         {offsetof(struct ImmutableDBOptions,
                   track_and_verify_wals_in_manifest),
          OptionType::kBoolean, OptionVerificationType::kNormal,
          OptionTypeFlags::kNone}},
        {"verify_sst_unique_id_in_manifest",
         {offsetof(struct ImmutableDBOptions, verify_sst_unique_id_in_manifest),
          OptionType::kBoolean, OptionVerificationType::kNormal,
          OptionTypeFlags::kNone}},
        {"skip_log_error_on_recovery",
         {0, OptionType::kBoolean, OptionVerificationType::kDeprecated,
          OptionTypeFlags::kNone}},
        {"skip_stats_update_on_db_open",
         {offsetof(struct ImmutableDBOptions, skip_stats_update_on_db_open),
          OptionType::kBoolean, OptionVerificationType::kNormal,
          OptionTypeFlags::kNone}},
        {"skip_checking_sst_file_sizes_on_db_open",
         {offsetof(struct ImmutableDBOptions,
                   skip_checking_sst_file_sizes_on_db_open),
          OptionType::kBoolean, OptionVerificationType::kNormal,
          OptionTypeFlags::kNone}},
        {"new_table_reader_for_compaction_inputs",
         {0, OptionType::kBoolean, OptionVerificationType::kDeprecated,
          OptionTypeFlags::kNone}},
        {"random_access_max_buffer_size",
         {offsetof(struct ImmutableDBOptions, random_access_max_buffer_size),
          OptionType::kSizeT, OptionVerificationType::kNormal,
          OptionTypeFlags::kNone}},
        {"use_adaptive_mutex",
         {offsetof(struct ImmutableDBOptions, use_adaptive_mutex),
          OptionType::kBoolean, OptionVerificationType::kNormal,
          OptionTypeFlags::kNone}},
        {"use_fsync",
         {offsetof(struct ImmutableDBOptions, use_fsync), OptionType::kBoolean,
          OptionVerificationType::kNormal, OptionTypeFlags::kNone}},
        {"max_file_opening_threads",
         {offsetof(struct ImmutableDBOptions, max_file_opening_threads),
          OptionType::kInt, OptionVerificationType::kNormal,
          OptionTypeFlags::kNone}},
        {"table_cache_numshardbits",
         {offsetof(struct ImmutableDBOptions, table_cache_numshardbits),
          OptionType::kInt, OptionVerificationType::kNormal,
          OptionTypeFlags::kNone}},
        {"db_write_buffer_size",
         {offsetof(struct ImmutableDBOptions, db_write_buffer_size),
          OptionType::kSizeT, OptionVerificationType::kNormal,
          OptionTypeFlags::kNone}},
        {"keep_log_file_num",
         {offsetof(struct ImmutableDBOptions, keep_log_file_num),
          OptionType::kSizeT, OptionVerificationType::kNormal,
          OptionTypeFlags::kNone}},
        {"recycle_log_file_num",
         {offsetof(struct ImmutableDBOptions, recycle_log_file_num),
          OptionType::kSizeT, OptionVerificationType::kNormal,
          OptionTypeFlags::kNone}},
        {"log_file_time_to_roll",
         {offsetof(struct ImmutableDBOptions, log_file_time_to_roll),
          OptionType::kSizeT, OptionVerificationType::kNormal,
          OptionTypeFlags::kNone}},
        {"manifest_preallocation_size",
         {offsetof(struct ImmutableDBOptions, manifest_preallocation_size),
          OptionType::kSizeT, OptionVerificationType::kNormal,
          OptionTypeFlags::kNone}},
        {"max_log_file_size",
         {offsetof(struct ImmutableDBOptions, max_log_file_size),
          OptionType::kSizeT, OptionVerificationType::kNormal,
          OptionTypeFlags::kNone}},
        {"db_log_dir",
         {offsetof(struct ImmutableDBOptions, db_log_dir), OptionType::kString,
          OptionVerificationType::kNormal, OptionTypeFlags::kNone}},
        {"wal_dir",
         {offsetof(struct ImmutableDBOptions, wal_dir), OptionType::kString,
          OptionVerificationType::kNormal, OptionTypeFlags::kNone}},
        {"WAL_size_limit_MB",
         {offsetof(struct ImmutableDBOptions, WAL_size_limit_MB),
          OptionType::kUInt64T, OptionVerificationType::kNormal,
          OptionTypeFlags::kNone}},
        {"WAL_ttl_seconds",
         {offsetof(struct ImmutableDBOptions, WAL_ttl_seconds),
          OptionType::kUInt64T, OptionVerificationType::kNormal,
          OptionTypeFlags::kNone}},
        {"max_manifest_file_size",
         {offsetof(struct ImmutableDBOptions, max_manifest_file_size),
          OptionType::kUInt64T, OptionVerificationType::kNormal,
          OptionTypeFlags::kNone}},
        {"persist_stats_to_disk",
         {offsetof(struct ImmutableDBOptions, persist_stats_to_disk),
          OptionType::kBoolean, OptionVerificationType::kNormal,
          OptionTypeFlags::kNone}},
        {"fail_if_options_file_error",
         {offsetof(struct ImmutableDBOptions, fail_if_options_file_error),
          OptionType::kBoolean, OptionVerificationType::kNormal,
          OptionTypeFlags::kNone}},
        {"enable_pipelined_write",
         {offsetof(struct ImmutableDBOptions, enable_pipelined_write),
          OptionType::kBoolean, OptionVerificationType::kNormal,
          OptionTypeFlags::kNone}},
        {"unordered_write",
         {offsetof(struct ImmutableDBOptions, unordered_write),
          OptionType::kBoolean, OptionVerificationType::kNormal,
          OptionTypeFlags::kNone}},
        {"allow_concurrent_memtable_write",
         {offsetof(struct ImmutableDBOptions, allow_concurrent_memtable_write),
          OptionType::kBoolean, OptionVerificationType::kNormal,
          OptionTypeFlags::kNone}},
        {"use_spdb_writes",
         {offsetof(struct ImmutableDBOptions, use_spdb_writes),
          OptionType::kBoolean, OptionVerificationType::kNormal,
          OptionTypeFlags::kNone}},
        {"wal_recovery_mode",
         OptionTypeInfo::Enum<WALRecoveryMode>(
             offsetof(struct ImmutableDBOptions, wal_recovery_mode),
             &wal_recovery_mode_string_map)},
        {"enable_write_thread_adaptive_yield",
         {offsetof(struct ImmutableDBOptions,
                   enable_write_thread_adaptive_yield),
          OptionType::kBoolean, OptionVerificationType::kNormal,
          OptionTypeFlags::kNone}},
        {"write_thread_slow_yield_usec",
         {offsetof(struct ImmutableDBOptions, write_thread_slow_yield_usec),
          OptionType::kUInt64T, OptionVerificationType::kNormal,
          OptionTypeFlags::kNone}},
        {"max_write_batch_group_size_bytes",
         {offsetof(struct ImmutableDBOptions, max_write_batch_group_size_bytes),
          OptionType::kUInt64T, OptionVerificationType::kNormal,
          OptionTypeFlags::kNone}},
        {"write_thread_max_yield_usec",
         {offsetof(struct ImmutableDBOptions, write_thread_max_yield_usec),
          OptionType::kUInt64T, OptionVerificationType::kNormal,
          OptionTypeFlags::kNone}},
        {"access_hint_on_compaction_start",
         OptionTypeInfo::Enum<DBOptions::AccessHint>(
             offsetof(struct ImmutableDBOptions,
                      access_hint_on_compaction_start),
             &access_hint_string_map)},
        {"info_log_level",
         OptionTypeInfo::Enum<InfoLogLevel>(
             offsetof(struct ImmutableDBOptions, info_log_level),
             &info_log_level_string_map)},
        {"dump_malloc_stats",
         {offsetof(struct ImmutableDBOptions, dump_malloc_stats),
          OptionType::kBoolean, OptionVerificationType::kNormal,
          OptionTypeFlags::kNone}},
        {"avoid_flush_during_recovery",
         {offsetof(struct ImmutableDBOptions, avoid_flush_during_recovery),
          OptionType::kBoolean, OptionVerificationType::kNormal,
          OptionTypeFlags::kNone}},
        {"allow_ingest_behind",
         {offsetof(struct ImmutableDBOptions, allow_ingest_behind),
          OptionType::kBoolean, OptionVerificationType::kNormal,
          OptionTypeFlags::kNone}},
        {"preserve_deletes",
         {0, OptionType::kBoolean, OptionVerificationType::kDeprecated,
          OptionTypeFlags::kNone}},
        {"concurrent_prepare",  // Deprecated by two_write_queues
         {0, OptionType::kBoolean, OptionVerificationType::kDeprecated,
          OptionTypeFlags::kNone}},
        {"two_write_queues",
         {offsetof(struct ImmutableDBOptions, two_write_queues),
          OptionType::kBoolean, OptionVerificationType::kNormal,
          OptionTypeFlags::kNone}},
        {"manual_wal_flush",
         {offsetof(struct ImmutableDBOptions, manual_wal_flush),
          OptionType::kBoolean, OptionVerificationType::kNormal,
          OptionTypeFlags::kNone}},
        {"wal_compression",
         {offsetof(struct ImmutableDBOptions, wal_compression),
          OptionType::kCompressionType, OptionVerificationType::kNormal,
          OptionTypeFlags::kNone}},
        {"seq_per_batch",
         {0, OptionType::kBoolean, OptionVerificationType::kDeprecated,
          OptionTypeFlags::kNone}},
        {"atomic_flush",
         {offsetof(struct ImmutableDBOptions, atomic_flush),
          OptionType::kBoolean, OptionVerificationType::kNormal,
          OptionTypeFlags::kNone}},
        {"avoid_unnecessary_blocking_io",
         {offsetof(struct ImmutableDBOptions, avoid_unnecessary_blocking_io),
          OptionType::kBoolean, OptionVerificationType::kNormal,
          OptionTypeFlags::kNone}},
        {"write_dbid_to_manifest",
         {offsetof(struct ImmutableDBOptions, write_dbid_to_manifest),
          OptionType::kBoolean, OptionVerificationType::kNormal,
          OptionTypeFlags::kNone}},
        {"log_readahead_size",
         {offsetof(struct ImmutableDBOptions, log_readahead_size),
          OptionType::kSizeT, OptionVerificationType::kNormal,
          OptionTypeFlags::kNone}},
        {"best_efforts_recovery",
         {offsetof(struct ImmutableDBOptions, best_efforts_recovery),
          OptionType::kBoolean, OptionVerificationType::kNormal,
          OptionTypeFlags::kNone}},
        {"max_bgerror_resume_count",
         {offsetof(struct ImmutableDBOptions, max_bgerror_resume_count),
          OptionType::kInt, OptionVerificationType::kNormal,
          OptionTypeFlags::kNone}},
        {"bgerror_resume_retry_interval",
         {offsetof(struct ImmutableDBOptions, bgerror_resume_retry_interval),
          OptionType::kUInt64T, OptionVerificationType::kNormal,
          OptionTypeFlags::kNone}},
        {"db_host_id",
         {offsetof(struct ImmutableDBOptions, db_host_id), OptionType::kString,
          OptionVerificationType::kNormal, OptionTypeFlags::kCompareNever}},
        // Temporarily deprecated due to race conditions (examples in PR 10375).
        {"rate_limiter",
         {offsetof(struct ImmutableDBOptions, rate_limiter),
          OptionType::kUnknown, OptionVerificationType::kDeprecated,
          OptionTypeFlags::kDontSerialize | OptionTypeFlags::kCompareNever}},
        // The following properties were handled as special cases in ParseOption
        // This means that the properties could be read from the options file
        // but never written to the file or compared to each other.
        {"rate_limiter_bytes_per_sec",
         {offsetof(struct ImmutableDBOptions, rate_limiter),
          OptionType::kUnknown, OptionVerificationType::kNormal,
          (OptionTypeFlags::kDontSerialize | OptionTypeFlags::kCompareNever),
          // Parse the input value as a RateLimiter
          [](const ConfigOptions& /*opts*/, const std::string& /*name*/,
             const std::string& value, void* addr) {
            auto limiter = static_cast<std::shared_ptr<RateLimiter>*>(addr);
            limiter->reset(NewGenericRateLimiter(
                static_cast<int64_t>(ParseUint64(value))));
            return Status::OK();
          }}},
        {"env",  //**TODO: Should this be kCustomizable?
         OptionTypeInfo(
             offsetof(struct ImmutableDBOptions, env), OptionType::kUnknown,
             OptionVerificationType::kNormal,
             (OptionTypeFlags::kDontSerialize | OptionTypeFlags::kCompareNever))
             .SetParseFunc([](const ConfigOptions& opts,
                              const std::string& /*name*/,
                              const std::string& value, void* addr) {
               // Parse the input value as an Env
               auto old_env = static_cast<Env**>(addr);  // Get the old value
               Env* new_env = *old_env;                  // Set new to old
               Status s = Env::CreateFromString(opts, value,
                                                &new_env);  // Update new value
               if (s.ok()) {                                // It worked
                 *old_env = new_env;  // Update the old one
               }
               return s;
             })
             .SetPrepareFunc([](const ConfigOptions& opts,
                                const std::string& /*name*/, void* addr) {
               auto env = static_cast<Env**>(addr);
               return (*env)->PrepareOptions(opts);
             })
             .SetValidateFunc([](const DBOptions& db_opts,
                                 const ColumnFamilyOptions& cf_opts,
                                 const std::string& /*name*/,
                                 const void* addr) {
               const auto env = static_cast<const Env* const*>(addr);
               return (*env)->ValidateOptions(db_opts, cf_opts);
             })},
        {"allow_data_in_errors",
         {offsetof(struct ImmutableDBOptions, allow_data_in_errors),
          OptionType::kBoolean, OptionVerificationType::kNormal,
          OptionTypeFlags::kNone}},
        {"file_checksum_gen_factory",
         OptionTypeInfo::AsCustomSharedPtr<FileChecksumGenFactory>(
             offsetof(struct ImmutableDBOptions, file_checksum_gen_factory),
             OptionVerificationType::kByNameAllowFromNull,
             OptionTypeFlags::kAllowNull)},
        {"statistics",
         OptionTypeInfo::AsCustomSharedPtr<Statistics>(
             // Statistics should not be compared and can be null
             // Statistics are maked "don't serialize" until they can be shared
             // between DBs
             offsetof(struct ImmutableDBOptions, statistics),
             OptionVerificationType::kNormal,
             OptionTypeFlags::kCompareNever | OptionTypeFlags::kDontSerialize |
                 OptionTypeFlags::kAllowNull)},
        // Allow EventListeners that have a non-empty Name() to be read/written
        // as options Each listener will either be
        // - A simple name (e.g. "MyEventListener")
        // - A name with properties (e.g. "{id=MyListener1; timeout=60}"
        // Multiple listeners will be separated by a ":":
        //   - "MyListener0;{id=MyListener1; timeout=60}
        {"listeners",
         {offsetof(struct ImmutableDBOptions, listeners), OptionType::kVector,
          OptionVerificationType::kByNameAllowNull,
          OptionTypeFlags::kCompareNever,
          [](const ConfigOptions& opts, const std::string& /*name*/,
             const std::string& value, void* addr) {
            ConfigOptions embedded = opts;
            embedded.ignore_unsupported_options = true;
            std::vector<std::shared_ptr<EventListener>> listeners;
            Status s;
            for (size_t start = 0, end = 0;
                 s.ok() && start < value.size() && end != std::string::npos;
                 start = end + 1) {
              std::string token;
              s = OptionTypeInfo::NextToken(value, ':', start, &end, &token);
              if (s.ok() && !token.empty()) {
                std::shared_ptr<EventListener> listener;
                s = EventListener::CreateFromString(embedded, token, &listener);
                if (s.ok() && listener != nullptr) {
                  listeners.push_back(listener);
                }
              }
            }
            if (s.ok()) {  // It worked
              *(static_cast<std::vector<std::shared_ptr<EventListener>>*>(
                  addr)) = listeners;
            }
            return s;
          },
          [](const ConfigOptions& opts, const std::string& /*name*/,
             const void* addr, std::string* value) {
            const auto listeners =
                static_cast<const std::vector<std::shared_ptr<EventListener>>*>(
                    addr);
            ConfigOptions embedded = opts;
            embedded.delimiter = ";";
            int printed = 0;
            for (const auto& listener : *listeners) {
              auto id = listener->GetId();
              if (!id.empty()) {
                std::string elem_str = listener->ToString(embedded, "");
                if (printed++ == 0) {
                  value->append("{");
                } else {
                  value->append(":");
                }
                value->append(elem_str);
              }
            }
            if (printed > 0) {
              value->append("}");
            }
            return Status::OK();
          },
          nullptr}},
        {"lowest_used_cache_tier",
         OptionTypeInfo::Enum<CacheTier>(
             offsetof(struct ImmutableDBOptions, lowest_used_cache_tier),
             &cache_tier_string_map, OptionTypeFlags::kNone)},
        {"enforce_single_del_contracts",
         {offsetof(struct ImmutableDBOptions, enforce_single_del_contracts),
          OptionType::kBoolean, OptionVerificationType::kNormal,
          OptionTypeFlags::kNone}},
        {"use_dynamic_delay",
         {offsetof(struct ImmutableDBOptions, use_dynamic_delay),
          OptionType::kBoolean, OptionVerificationType::kNormal,
          OptionTypeFlags::kNone}},
<<<<<<< HEAD
=======
        {"use_clean_delete_during_flush",
         {offsetof(struct ImmutableDBOptions, use_clean_delete_during_flush),
          OptionType::kBoolean, OptionVerificationType::kNormal,
          OptionTypeFlags::kNone}},
>>>>>>> 335c4242
};

const std::string OptionsHelper::kDBOptionsName = "DBOptions";

class MutableDBConfigurable : public Configurable {
 public:
  explicit MutableDBConfigurable(
      const MutableDBOptions& mdb,
      const std::unordered_map<std::string, std::string>* map = nullptr)
      : mutable_(mdb), opt_map_(map) {
    RegisterOptions(&mutable_, &db_mutable_options_type_info);
  }

  bool OptionsAreEqual(const ConfigOptions& config_options,
                       const OptionTypeInfo& opt_info,
                       const std::string& opt_name, const void* const this_ptr,
                       const void* const that_ptr,
                       std::string* mismatch) const override {
    bool equals = opt_info.AreEqual(config_options, opt_name, this_ptr,
                                    that_ptr, mismatch);
    if (!equals && opt_info.IsByName()) {
      if (opt_map_ == nullptr) {
        equals = true;
      } else {
        const auto& iter = opt_map_->find(opt_name);
        if (iter == opt_map_->end()) {
          equals = true;
        } else {
          equals = opt_info.AreEqualByName(config_options, opt_name, this_ptr,
                                           iter->second);
        }
      }
      if (equals) {  // False alarm, clear mismatch
        *mismatch = "";
      }
    }
    if (equals && opt_info.IsConfigurable() && opt_map_ != nullptr) {
      const auto* this_config = opt_info.AsRawPointer<Configurable>(this_ptr);
      if (this_config == nullptr) {
        const auto& iter = opt_map_->find(opt_name);
        // If the name exists in the map and is not empty/null,
        // then the this_config should be set.
        if (iter != opt_map_->end() && !iter->second.empty() &&
            iter->second != kNullptrString) {
          *mismatch = opt_name;
          equals = false;
        }
      }
    }
    return equals;
  }

 protected:
  MutableDBOptions mutable_;
  const std::unordered_map<std::string, std::string>* opt_map_;
};

class DBOptionsConfigurable : public MutableDBConfigurable {
 public:
  explicit DBOptionsConfigurable(
      const DBOptions& opts,
      const std::unordered_map<std::string, std::string>* map = nullptr)
      : MutableDBConfigurable(MutableDBOptions(opts), map), db_options_(opts) {
    // The ImmutableDBOptions currently requires the env to be non-null.  Make
    // sure it is
    if (opts.env != nullptr) {
      immutable_ = ImmutableDBOptions(opts);
    } else {
      DBOptions copy = opts;
      copy.env = Env::Default();
      immutable_ = ImmutableDBOptions(copy);
    }
    RegisterOptions(&immutable_, &db_immutable_options_type_info);
  }

 protected:
  Status ConfigureOptions(
      const ConfigOptions& config_options,
      const std::unordered_map<std::string, std::string>& opts_map,
      std::unordered_map<std::string, std::string>* unused) override {
    Status s = Configurable::ConfigureOptions(config_options, opts_map, unused);
    if (s.ok()) {
      db_options_ = BuildDBOptions(immutable_, mutable_);
      s = PrepareOptions(config_options);
    }
    return s;
  }

  const void* GetOptionsPtr(const std::string& name) const override {
    if (name == OptionsHelper::kDBOptionsName) {
      return &db_options_;
    } else {
      return MutableDBConfigurable::GetOptionsPtr(name);
    }
  }

 private:
  ImmutableDBOptions immutable_;
  DBOptions db_options_;
};

std::unique_ptr<Configurable> DBOptionsAsConfigurable(
    const MutableDBOptions& opts) {
  std::unique_ptr<Configurable> ptr(new MutableDBConfigurable(opts));
  return ptr;
}
std::unique_ptr<Configurable> DBOptionsAsConfigurable(
    const DBOptions& opts,
    const std::unordered_map<std::string, std::string>* opt_map) {
  std::unique_ptr<Configurable> ptr(new DBOptionsConfigurable(opts, opt_map));
  return ptr;
}

ImmutableDBOptions::ImmutableDBOptions() : ImmutableDBOptions(Options()) {}

ImmutableDBOptions::ImmutableDBOptions(const DBOptions& options)
    : create_if_missing(options.create_if_missing),
      create_missing_column_families(options.create_missing_column_families),
      error_if_exists(options.error_if_exists),
      paranoid_checks(options.paranoid_checks),
      flush_verify_memtable_count(options.flush_verify_memtable_count),
      track_and_verify_wals_in_manifest(
          options.track_and_verify_wals_in_manifest),
      verify_sst_unique_id_in_manifest(
          options.verify_sst_unique_id_in_manifest),
      env(options.env),
      rate_limiter(options.rate_limiter),
      sst_file_manager(options.sst_file_manager),
      info_log(options.info_log),
      info_log_level(options.info_log_level),
      max_file_opening_threads(options.max_file_opening_threads),
      statistics(options.statistics),
      use_fsync(options.use_fsync),
      db_paths(options.db_paths),
      db_log_dir(options.db_log_dir),
      wal_dir(options.wal_dir),
      max_log_file_size(options.max_log_file_size),
      log_file_time_to_roll(options.log_file_time_to_roll),
      keep_log_file_num(options.keep_log_file_num),
      recycle_log_file_num(options.recycle_log_file_num),
      max_manifest_file_size(options.max_manifest_file_size),
      table_cache_numshardbits(options.table_cache_numshardbits),
      WAL_ttl_seconds(options.WAL_ttl_seconds),
      WAL_size_limit_MB(options.WAL_size_limit_MB),
      max_write_batch_group_size_bytes(
          options.max_write_batch_group_size_bytes),
      manifest_preallocation_size(options.manifest_preallocation_size),
      allow_mmap_reads(options.allow_mmap_reads),
      allow_mmap_writes(options.allow_mmap_writes),
      use_direct_reads(options.use_direct_reads),
      use_direct_io_for_flush_and_compaction(
          options.use_direct_io_for_flush_and_compaction),
      allow_fallocate(options.allow_fallocate),
      is_fd_close_on_exec(options.is_fd_close_on_exec),
      advise_random_on_open(options.advise_random_on_open),
      db_write_buffer_size(options.db_write_buffer_size),
      write_buffer_manager(options.write_buffer_manager),
      write_controller(options.write_controller),
      access_hint_on_compaction_start(options.access_hint_on_compaction_start),
      random_access_max_buffer_size(options.random_access_max_buffer_size),
      use_adaptive_mutex(options.use_adaptive_mutex),
      listeners(options.listeners),
      enable_thread_tracking(options.enable_thread_tracking),
      enable_pipelined_write(options.enable_pipelined_write),
      unordered_write(options.unordered_write),
      allow_concurrent_memtable_write(options.allow_concurrent_memtable_write),
      use_spdb_writes(options.use_spdb_writes),
      enable_write_thread_adaptive_yield(
          options.enable_write_thread_adaptive_yield),
      write_thread_max_yield_usec(options.write_thread_max_yield_usec),
      write_thread_slow_yield_usec(options.write_thread_slow_yield_usec),
      skip_stats_update_on_db_open(options.skip_stats_update_on_db_open),
      skip_checking_sst_file_sizes_on_db_open(
          options.skip_checking_sst_file_sizes_on_db_open),
      wal_recovery_mode(options.wal_recovery_mode),
      allow_2pc(options.allow_2pc),
      row_cache(options.row_cache),
      wal_filter(options.wal_filter),
      fail_if_options_file_error(options.fail_if_options_file_error),
      dump_malloc_stats(options.dump_malloc_stats),
      avoid_flush_during_recovery(options.avoid_flush_during_recovery),
      allow_ingest_behind(options.allow_ingest_behind),
      two_write_queues(options.two_write_queues),
      manual_wal_flush(options.manual_wal_flush),
      wal_compression(options.wal_compression),
      atomic_flush(options.atomic_flush),
      avoid_unnecessary_blocking_io(options.avoid_unnecessary_blocking_io),
      persist_stats_to_disk(options.persist_stats_to_disk),
      write_dbid_to_manifest(options.write_dbid_to_manifest),
      log_readahead_size(options.log_readahead_size),
      file_checksum_gen_factory(options.file_checksum_gen_factory),
      best_efforts_recovery(options.best_efforts_recovery),
      max_bgerror_resume_count(options.max_bgerror_resume_count),
      bgerror_resume_retry_interval(options.bgerror_resume_retry_interval),
      allow_data_in_errors(options.allow_data_in_errors),
      db_host_id(options.db_host_id),
      checksum_handoff_file_types(options.checksum_handoff_file_types),
      lowest_used_cache_tier(options.lowest_used_cache_tier),
      compaction_service(options.compaction_service),
      use_dynamic_delay(options.use_dynamic_delay),
<<<<<<< HEAD
      enforce_single_del_contracts(options.enforce_single_del_contracts) {
=======
      enforce_single_del_contracts(options.enforce_single_del_contracts),
      use_clean_delete_during_flush(options.use_clean_delete_during_flush) {
>>>>>>> 335c4242
  fs = env->GetFileSystem();
  clock = env->GetSystemClock().get();
  logger = info_log.get();
  stats = statistics.get();
}

void ImmutableDBOptions::Dump(Logger* log) const {
  ROCKS_LOG_HEADER(log, "                        Options.error_if_exists: %d",
                   error_if_exists);
  ROCKS_LOG_HEADER(log, "                      Options.create_if_missing: %d",
                   create_if_missing);
  ROCKS_LOG_HEADER(log, "                        Options.paranoid_checks: %d",
                   paranoid_checks);
  ROCKS_LOG_HEADER(log, "            Options.flush_verify_memtable_count: %d",
                   flush_verify_memtable_count);
  ROCKS_LOG_HEADER(log,
                   "                              "
                   "Options.track_and_verify_wals_in_manifest: %d",
                   track_and_verify_wals_in_manifest);
  ROCKS_LOG_HEADER(log, "       Options.verify_sst_unique_id_in_manifest: %d",
                   verify_sst_unique_id_in_manifest);
  ROCKS_LOG_HEADER(log, "                                    Options.env: %p",
                   env);
  ROCKS_LOG_HEADER(log, "                                     Options.fs: %s",
                   fs->Name());
  ROCKS_LOG_HEADER(log, "                               Options.info_log: %p",
                   info_log.get());
  ROCKS_LOG_HEADER(log, "               Options.max_file_opening_threads: %d",
                   max_file_opening_threads);
  ROCKS_LOG_HEADER(log, "                             Options.statistics: %p",
                   stats);
  ROCKS_LOG_HEADER(log, "                              Options.use_fsync: %d",
                   use_fsync);
  ROCKS_LOG_HEADER(
      log, "                      Options.max_log_file_size: %" ROCKSDB_PRIszt,
      max_log_file_size);
  ROCKS_LOG_HEADER(log,
                   "                 Options.max_manifest_file_size: %" PRIu64,
                   max_manifest_file_size);
  ROCKS_LOG_HEADER(
      log, "                  Options.log_file_time_to_roll: %" ROCKSDB_PRIszt,
      log_file_time_to_roll);
  ROCKS_LOG_HEADER(
      log, "                      Options.keep_log_file_num: %" ROCKSDB_PRIszt,
      keep_log_file_num);
  ROCKS_LOG_HEADER(
      log, "                   Options.recycle_log_file_num: %" ROCKSDB_PRIszt,
      recycle_log_file_num);
  ROCKS_LOG_HEADER(log, "                        Options.allow_fallocate: %d",
                   allow_fallocate);
  ROCKS_LOG_HEADER(log, "                       Options.allow_mmap_reads: %d",
                   allow_mmap_reads);
  ROCKS_LOG_HEADER(log, "                      Options.allow_mmap_writes: %d",
                   allow_mmap_writes);
  ROCKS_LOG_HEADER(log, "                       Options.use_direct_reads: %d",
                   use_direct_reads);
  ROCKS_LOG_HEADER(log,
                   "                       "
                   "Options.use_direct_io_for_flush_and_compaction: %d",
                   use_direct_io_for_flush_and_compaction);
  ROCKS_LOG_HEADER(log, "         Options.create_missing_column_families: %d",
                   create_missing_column_families);
  ROCKS_LOG_HEADER(log, "                             Options.db_log_dir: %s",
                   db_log_dir.c_str());
  ROCKS_LOG_HEADER(log, "                                Options.wal_dir: %s",
                   wal_dir.c_str());
  ROCKS_LOG_HEADER(log, "               Options.table_cache_numshardbits: %d",
                   table_cache_numshardbits);
  ROCKS_LOG_HEADER(log,
                   "                        Options.WAL_ttl_seconds: %" PRIu64,
                   WAL_ttl_seconds);
  ROCKS_LOG_HEADER(log,
                   "                      Options.WAL_size_limit_MB: %" PRIu64,
                   WAL_size_limit_MB);
  ROCKS_LOG_HEADER(log,
                   "                       "
                   "Options.max_write_batch_group_size_bytes: %" PRIu64,
                   max_write_batch_group_size_bytes);
  ROCKS_LOG_HEADER(
      log, "            Options.manifest_preallocation_size: %" ROCKSDB_PRIszt,
      manifest_preallocation_size);
  ROCKS_LOG_HEADER(log, "                    Options.is_fd_close_on_exec: %d",
                   is_fd_close_on_exec);
  ROCKS_LOG_HEADER(log, "                  Options.advise_random_on_open: %d",
                   advise_random_on_open);
  ROCKS_LOG_HEADER(log, "                      Options.use_dynamic_delay: %d",
                   use_dynamic_delay);
  ROCKS_LOG_HEADER(log, "                   Options.write_controller: %p",
                   write_controller.get());
  ROCKS_LOG_HEADER(
      log, "                   Options.db_write_buffer_size: %" ROCKSDB_PRIszt,
      db_write_buffer_size);
  ROCKS_LOG_HEADER(
      log, "                   Options.write_buffer_manager: %p%s%s",
      write_buffer_manager.get(), (write_buffer_manager.get() ? "\n" : ""),
      (write_buffer_manager.get()
           ? write_buffer_manager->GetPrintableOptions().c_str()
           : ""));
  ROCKS_LOG_HEADER(log, "        Options.access_hint_on_compaction_start: %d",
                   static_cast<int>(access_hint_on_compaction_start));
  ROCKS_LOG_HEADER(
      log, "          Options.random_access_max_buffer_size: %" ROCKSDB_PRIszt,
      random_access_max_buffer_size);
  ROCKS_LOG_HEADER(log, "                     Options.use_adaptive_mutex: %d",
                   use_adaptive_mutex);
  ROCKS_LOG_HEADER(log, "                           Options.rate_limiter: %p",
                   rate_limiter.get());
  Header(
      log, "    Options.sst_file_manager.rate_bytes_per_sec: %" PRIi64,
      sst_file_manager ? sst_file_manager->GetDeleteRateBytesPerSecond() : 0);
  ROCKS_LOG_HEADER(log, "                      Options.wal_recovery_mode: %d",
                   static_cast<int>(wal_recovery_mode));
  ROCKS_LOG_HEADER(log, "                 Options.enable_thread_tracking: %d",
                   enable_thread_tracking);
  ROCKS_LOG_HEADER(log, "                 Options.enable_pipelined_write: %d",
                   enable_pipelined_write);
  ROCKS_LOG_HEADER(log, "                 Options.unordered_write: %d",
                   unordered_write);
  ROCKS_LOG_HEADER(log, "        Options.allow_concurrent_memtable_write: %d",
                   allow_concurrent_memtable_write);
  ROCKS_LOG_HEADER(log, "        Options.use_spdb_writes: %d", use_spdb_writes);
  ROCKS_LOG_HEADER(log, "     Options.enable_write_thread_adaptive_yield: %d",
                   enable_write_thread_adaptive_yield);
  ROCKS_LOG_HEADER(log,
                   "            Options.write_thread_max_yield_usec: %" PRIu64,
                   write_thread_max_yield_usec);
  ROCKS_LOG_HEADER(log,
                   "           Options.write_thread_slow_yield_usec: %" PRIu64,
                   write_thread_slow_yield_usec);
  if (row_cache) {
    ROCKS_LOG_HEADER(
        log,
        "                              Options.row_cache: %" ROCKSDB_PRIszt,
        row_cache->GetCapacity());
  } else {
    ROCKS_LOG_HEADER(log,
                     "                              Options.row_cache: None");
  }
  ROCKS_LOG_HEADER(log, "                             Options.wal_filter: %s",
                   wal_filter ? wal_filter->Name() : "None");

  ROCKS_LOG_HEADER(log, "            Options.avoid_flush_during_recovery: %d",
                   avoid_flush_during_recovery);
  ROCKS_LOG_HEADER(log, "            Options.allow_ingest_behind: %d",
                   allow_ingest_behind);
  ROCKS_LOG_HEADER(log, "            Options.two_write_queues: %d",
                   two_write_queues);
  ROCKS_LOG_HEADER(log, "            Options.manual_wal_flush: %d",
                   manual_wal_flush);
  ROCKS_LOG_HEADER(log, "            Options.wal_compression: %d",
                   wal_compression);
  ROCKS_LOG_HEADER(log, "            Options.atomic_flush: %d", atomic_flush);
  ROCKS_LOG_HEADER(log,
                   "            Options.avoid_unnecessary_blocking_io: %d",
                   avoid_unnecessary_blocking_io);
  ROCKS_LOG_HEADER(log, "                Options.persist_stats_to_disk: %u",
                   persist_stats_to_disk);
  ROCKS_LOG_HEADER(log, "                Options.write_dbid_to_manifest: %d",
                   write_dbid_to_manifest);
  ROCKS_LOG_HEADER(
      log, "                Options.log_readahead_size: %" ROCKSDB_PRIszt,
      log_readahead_size);
  ROCKS_LOG_HEADER(log, "                Options.file_checksum_gen_factory: %s",
                   file_checksum_gen_factory ? file_checksum_gen_factory->Name()
                                             : kUnknownFileChecksumFuncName);
  ROCKS_LOG_HEADER(log, "                Options.best_efforts_recovery: %d",
                   static_cast<int>(best_efforts_recovery));
  ROCKS_LOG_HEADER(log, "               Options.max_bgerror_resume_count: %d",
                   max_bgerror_resume_count);
  ROCKS_LOG_HEADER(log,
                   "           Options.bgerror_resume_retry_interval: %" PRIu64,
                   bgerror_resume_retry_interval);
  ROCKS_LOG_HEADER(log, "            Options.allow_data_in_errors: %d",
                   allow_data_in_errors);
  ROCKS_LOG_HEADER(log, "            Options.db_host_id: %s",
                   db_host_id.c_str());
  ROCKS_LOG_HEADER(log, "            Options.enforce_single_del_contracts: %s",
                   enforce_single_del_contracts ? "true" : "false");
  ROCKS_LOG_HEADER(log, "            Options.use_clean_delete_during_flush: %s",
                   use_clean_delete_during_flush ? "true" : "false");
}

bool ImmutableDBOptions::IsWalDirSameAsDBPath() const {
  assert(!db_paths.empty());
  return IsWalDirSameAsDBPath(db_paths[0].path);
}

bool ImmutableDBOptions::IsWalDirSameAsDBPath(
    const std::string& db_path) const {
  bool same = wal_dir.empty();
  if (!same) {
    Status s = env->AreFilesSame(wal_dir, db_path, &same);
    if (s.IsNotSupported()) {
      same = wal_dir == db_path;
    }
  }
  return same;
}

const std::string& ImmutableDBOptions::GetWalDir() const {
  if (wal_dir.empty()) {
    assert(!db_paths.empty());
    return db_paths[0].path;
  } else {
    return wal_dir;
  }
}

const std::string& ImmutableDBOptions::GetWalDir(
    const std::string& path) const {
  if (wal_dir.empty()) {
    return path;
  } else {
    return wal_dir;
  }
}

MutableDBOptions::MutableDBOptions()
    : max_background_jobs(2),
      max_background_compactions(-1),
      max_subcompactions(0),
      avoid_flush_during_shutdown(false),
      writable_file_max_buffer_size(1024 * 1024),
      delayed_write_rate(2 * 1024U * 1024U),
      max_total_wal_size(0),
      delete_obsolete_files_period_micros(6ULL * 60 * 60 * 1000000),
      stats_dump_period_sec(600),
      stats_persist_period_sec(600),
      refresh_options_sec(0),
      stats_history_buffer_size(1024 * 1024),
      max_open_files(-1),
      bytes_per_sync(0),
      wal_bytes_per_sync(0),
      strict_bytes_per_sync(false),
      compaction_readahead_size(0),
      max_background_flushes(-1) {}

MutableDBOptions::MutableDBOptions(const DBOptions& options)
    : max_background_jobs(options.max_background_jobs),
      max_background_compactions(options.max_background_compactions),
      max_subcompactions(options.max_subcompactions),
      avoid_flush_during_shutdown(options.avoid_flush_during_shutdown),
      writable_file_max_buffer_size(options.writable_file_max_buffer_size),
      delayed_write_rate(options.delayed_write_rate),
      max_total_wal_size(options.max_total_wal_size),
      delete_obsolete_files_period_micros(
          options.delete_obsolete_files_period_micros),
      stats_dump_period_sec(options.stats_dump_period_sec),
      stats_persist_period_sec(options.stats_persist_period_sec),
      refresh_options_sec(options.refresh_options_sec),
      refresh_options_file(options.refresh_options_file),
      stats_history_buffer_size(options.stats_history_buffer_size),
      max_open_files(options.max_open_files),
      bytes_per_sync(options.bytes_per_sync),
      wal_bytes_per_sync(options.wal_bytes_per_sync),
      strict_bytes_per_sync(options.strict_bytes_per_sync),
      compaction_readahead_size(options.compaction_readahead_size),
      max_background_flushes(options.max_background_flushes) {}

void MutableDBOptions::Dump(Logger* log) const {
  ROCKS_LOG_HEADER(log, "            Options.max_background_jobs: %d",
                   max_background_jobs);
  ROCKS_LOG_HEADER(log, "            Options.max_background_compactions: %d",
                   max_background_compactions);
  ROCKS_LOG_HEADER(log, "            Options.max_subcompactions: %" PRIu32,
                   max_subcompactions);
  ROCKS_LOG_HEADER(log, "            Options.avoid_flush_during_shutdown: %d",
                   avoid_flush_during_shutdown);
  ROCKS_LOG_HEADER(
      log, "          Options.writable_file_max_buffer_size: %" ROCKSDB_PRIszt,
      writable_file_max_buffer_size);
  ROCKS_LOG_HEADER(log, "            Options.delayed_write_rate : %" PRIu64,
                   delayed_write_rate);
  ROCKS_LOG_HEADER(log, "            Options.max_total_wal_size: %" PRIu64,
                   max_total_wal_size);
  ROCKS_LOG_HEADER(
      log, "            Options.delete_obsolete_files_period_micros: %" PRIu64,
      delete_obsolete_files_period_micros);
  ROCKS_LOG_HEADER(log, "                  Options.stats_dump_period_sec: %u",
                   stats_dump_period_sec);
  ROCKS_LOG_HEADER(log, "                Options.stats_persist_period_sec: %d",
                   stats_persist_period_sec);
  ROCKS_LOG_HEADER(log, "                Options.refresh_options_sec: %d",
                   refresh_options_sec);
  if (refresh_options_sec > 0 && !refresh_options_file.empty()) {
    ROCKS_LOG_HEADER(log, "                Options.refresh_options_file: %s",
                     refresh_options_file.c_str());
  }
  ROCKS_LOG_HEADER(
      log,
      "                Options.stats_history_buffer_size: %" ROCKSDB_PRIszt,
      stats_history_buffer_size);
  ROCKS_LOG_HEADER(log, "                         Options.max_open_files: %d",
                   max_open_files);
  ROCKS_LOG_HEADER(log,
                   "                         Options.bytes_per_sync: %" PRIu64,
                   bytes_per_sync);
  ROCKS_LOG_HEADER(log,
                   "                     Options.wal_bytes_per_sync: %" PRIu64,
                   wal_bytes_per_sync);
  ROCKS_LOG_HEADER(log,
                   "                  Options.strict_bytes_per_sync: %d",
                   strict_bytes_per_sync);
  ROCKS_LOG_HEADER(log,
                   "      Options.compaction_readahead_size: %" ROCKSDB_PRIszt,
                   compaction_readahead_size);
  ROCKS_LOG_HEADER(log, "                 Options.max_background_flushes: %d",
                          max_background_flushes);
}

Status GetMutableDBOptionsFromStrings(
    const MutableDBOptions& base_options,
    const std::unordered_map<std::string, std::string>& options_map,
    MutableDBOptions* new_options) {
  assert(new_options);
  *new_options = base_options;
  ConfigOptions config_options;
  Status s = OptionTypeInfo::ParseType(
      config_options, options_map, db_mutable_options_type_info, new_options);
  if (!s.ok()) {
    *new_options = base_options;
  }
  return s;
}

bool MutableDBOptionsAreEqual(const MutableDBOptions& this_options,
                              const MutableDBOptions& that_options) {
  ConfigOptions config_options;
  std::string mismatch;
  return OptionTypeInfo::StructsAreEqual(
      config_options, "MutableDBOptions", &db_mutable_options_type_info,
      "MutableDBOptions", &this_options, &that_options, &mismatch);
}

Status GetStringFromMutableDBOptions(const ConfigOptions& config_options,
                                     const MutableDBOptions& mutable_opts,
                                     std::string* opt_string) {
  return OptionTypeInfo::SerializeType(
      config_options, db_mutable_options_type_info, &mutable_opts, opt_string);
}
}  // namespace ROCKSDB_NAMESPACE<|MERGE_RESOLUTION|>--- conflicted
+++ resolved
@@ -575,13 +575,10 @@
          {offsetof(struct ImmutableDBOptions, use_dynamic_delay),
           OptionType::kBoolean, OptionVerificationType::kNormal,
           OptionTypeFlags::kNone}},
-<<<<<<< HEAD
-=======
         {"use_clean_delete_during_flush",
          {offsetof(struct ImmutableDBOptions, use_clean_delete_during_flush),
           OptionType::kBoolean, OptionVerificationType::kNormal,
           OptionTypeFlags::kNone}},
->>>>>>> 335c4242
 };
 
 const std::string OptionsHelper::kDBOptionsName = "DBOptions";
@@ -782,12 +779,8 @@
       lowest_used_cache_tier(options.lowest_used_cache_tier),
       compaction_service(options.compaction_service),
       use_dynamic_delay(options.use_dynamic_delay),
-<<<<<<< HEAD
-      enforce_single_del_contracts(options.enforce_single_del_contracts) {
-=======
       enforce_single_del_contracts(options.enforce_single_del_contracts),
       use_clean_delete_during_flush(options.use_clean_delete_during_flush) {
->>>>>>> 335c4242
   fs = env->GetFileSystem();
   clock = env->GetSystemClock().get();
   logger = info_log.get();
