// Copyright (C) 2022 Speedb Ltd. All rights reserved.
//
// Licensed under the Apache License, Version 2.0 (the "License");
// you may not use this file except in compliance with the License.
// You may obtain a copy of the License at
//
//   http://www.apache.org/licenses/LICENSE-2.0
//
// Unless required by applicable law or agreed to in writing, software
// distributed under the License is distributed on an "AS IS" BASIS,
// WITHOUT WARRANTIES OR CONDITIONS OF ANY KIND, either express or implied.
// See the License for the specific language governing permissions and
// limitations under the License.
//
// Copyright (c) 2011-present, Facebook, Inc.  All rights reserved.
//  This source code is licensed under both the GPLv2 (found in the
//  COPYING file in the root directory) and Apache 2.0 License
//  (found in the LICENSE.Apache file in the root directory).

#pragma once

#include <map>
#include <stdexcept>
#include <string>
#include <vector>

#include "rocksdb/configurable.h"
#include "rocksdb/convenience.h"

namespace ROCKSDB_NAMESPACE {
// Helper class defining static methods for supporting the Configurable
// class.  The purpose of this class is to keep the Configurable class
// as tight as possible and provide methods for doing the actual work
// of configuring the objects.
class ConfigurableHelper {
 public:
  // Configures the input Configurable object based on the parameters.
  // On successful completion, the Configurable is updated with the settings
  // from the opt_map.
  //
  // The acceptable values of the name/value pairs are documented with the
  // specific class/instance.
  //
  // @param config_options Controls how the arguments are processed.
  // @param opt_map Name/value pairs of the options to update
  // @param unused If specified, this value will return the name/value
  //      pairs from opt_map that were NotFound for this object.
  // @return OK If all values in the map were successfully updated
  // @return NotFound If any of the names in the opt_map were not valid
  //      for this object.  If unused is specified, it will contain the
  //      collection of NotFound entries
  // @return NotSupported  If any of the names are valid but the object does
  //       not know how to convert the value.  This can happen if, for example,
  //       there is some nested Configurable that cannot be created.
  // @return InvalidArgument If any of the values cannot be successfully
  //       parsed.  This can also be returned if PrepareOptions encounters an
  //       error.
  static Status ConfigureOptions(
      const ConfigOptions& config_options, Configurable& configurable,
      const std::unordered_map<std::string, std::string>& options,
      std::unordered_map<std::string, std::string>* unused);

  // Internal method to configure a set of options for this object.
  // Classes may override this value to change its behavior.
  // @param config_options Controls how the options are being configured
  // @param type_name The name that was registered for this set of options
  // @param type_map The map of options for this name
  // @param opt_ptr Pointer to the object being configured for this option set.
  // @param options The option name/values being updated.  On return, any
  //    option that was found is removed from the list.
  // @return OK If all of the options were successfully updated.
  // @return InvalidArgument If an option was found but the value could not
  //       be updated.
  // @return NotFound If an option name was not found in type_mape
  // @return NotSupported If the option was found but no rule for converting
  //       the value could be found.
  static Status ConfigureSomeOptions(
      const ConfigOptions& config_options, Configurable& configurable,
      const std::unordered_map<std::string, OptionTypeInfo>& type_map,
      std::unordered_map<std::string, std::string>* options, void* opt_ptr);

  // Configures a single option in the input Configurable.
  // This method will look through the set of option names for this
  // Configurable searching for one with the input name.  If such an option
  // is found, it will be configured via the input value.
  //
  // @param config_options Controls how the option is being configured
  // @param configurable The object to configure
  // @param name For options with sub-options (like Structs or
  // Configurables),
  //      this value may be the name of the sub-field of the option being
  //      updated. For example, if the option is
  //      "compaction_options_fifo.allow_compaction", then field name would be
  //      "allow_compaction".  For most options, field_name and opt_name will be
  //      equivalent.
  // @param value The new value for this option.
  // @param See ConfigureOptions for the possible return values
  static Status ConfigureSingleOption(const ConfigOptions& config_options,
                                      Configurable& configurable,
                                      const std::string& name,
                                      const std::string& value);

  // Configures the option referenced by opt_info for this configurable
  // This method configures the option based on opt_info for the input
  // configurable.
  // @param config_options Controls how the option is being configured
  // @param configurable The object to configure
  // @param opt_name The full option name
  // @param name For options with sub-options (like Structs or
  // Configurables),
  //      this value may be the name of the sub-field of the option being
  //      updated. For example, if the option is
  //      "compaction_options_fifo.allow_compaction", then field name would be
  //      "allow_compaction".  For most options, field_name and opt_name will be
  //      equivalent.
  // @param value The new value for this option.
  // @param See ConfigureOptions for the possible return values
  static Status ConfigureOption(const ConfigOptions& config_options,
                                Configurable& configurable,
                                const OptionTypeInfo& opt_info,
                                const std::string& opt_name,
                                const std::string& name,
                                const std::string& value, void* opt_ptr);

  // Returns the value of the option associated with the input name
  // This method is the functional inverse of ConfigureOption
  // @param config_options Controls how the value is returned
  // @param configurable The object from which to get the option.
  // @param name The name of the option to return a value for.
  // @param value The returned value associated with the named option.
  //              Note that value will be only the serialized version
  //              of the option and not "name=value"
  // @return OK If the named field was successfully updated to value.
  // @return NotFound If the name is not valid for this object.
  // @param InvalidArgument If the name is valid for this object but
  //      its value cannot be serialized.
  static Status GetOption(const ConfigOptions& config_options,
                          const Configurable& configurable,
                          const std::string& name, std::string* value);

  // Serializes the input Configurable into the output result.
  // This is the inverse of ConfigureOptions
  // @param config_options Controls how serialization happens.
  // @param configurable The object to serialize
  // @param prefix A prefix to add to the each option as it is serialized.
  // @param result The string representation of the configurable.
  // @return OK If the options for this object wer successfully serialized.
  // @return InvalidArgument If one or more of the options could not be
  // serialized.
  static Status SerializeOptions(const ConfigOptions& config_options,
                                 const Configurable& configurable,
<<<<<<< HEAD
                                 const std::string& prefix, Properties* props);
=======
                                 const std::string& prefix,
                                 OptionProperties* props);
>>>>>>> dc390612

  // Internal method to list the option names for this object.
  // Classes may override this value to change its behavior.
  // @see ListOptions for more details
  static Status ListOptions(const ConfigOptions& config_options,
                            const Configurable& configurable,
                            const std::string& prefix,
                            std::unordered_set<std::string>* result);

  // Checks to see if the two configurables are equivalent to one other.
  // This method assumes that the two objects are of the same class.
  // @param config_options Controls how the options are compared.
  // @param this_one The object to compare to.
  // @param that_one The other object being compared.
  // @param mismatch If the objects do not match, this parameter contains
  //      the name of the option that triggered the match failure.
  // @param True if the objects match, false otherwise.
  static bool AreEquivalent(const ConfigOptions& config_options,
                            const Configurable& this_one,
                            const Configurable& that_one,
                            std::string* mismatch);

 private:
  // Looks for the option specified by name in the RegisteredOptions.
  // This method traverses the types in the input options vector.  If an entry
  // matching name is found, that entry, opt_name, and pointer are returned.
  // @param options  The vector of options to search through
  // @param name     The name of the option to search for in the OptionType map
  // @param opt_name If the name was found, this value is set to the option name
  //                 associated with the input name/type.
  // @param opt_ptr  If the name was found, this value is set to the option
  // pointer
  //                 in the RegisteredOptions vector associated with this entry
  // @return         A pointer to the OptionTypeInfo from the options if found,
  //                 nullptr if the name was not found in the input options
  static const OptionTypeInfo* FindOption(
      const std::vector<Configurable::RegisteredOptions>& options,
      const std::string& name, std::string* opt_name, void** opt_ptr);

  static Status ConfigureCustomizableOption(
      const ConfigOptions& config_options, Configurable& configurable,
      const OptionTypeInfo& opt_info, const std::string& opt_name,
      const std::string& name, const std::string& value, void* opt_ptr);
};

}  // namespace ROCKSDB_NAMESPACE<|MERGE_RESOLUTION|>--- conflicted
+++ resolved
@@ -149,12 +149,8 @@
   // serialized.
   static Status SerializeOptions(const ConfigOptions& config_options,
                                  const Configurable& configurable,
-<<<<<<< HEAD
-                                 const std::string& prefix, Properties* props);
-=======
                                  const std::string& prefix,
                                  OptionProperties* props);
->>>>>>> dc390612
 
   // Internal method to list the option names for this object.
   // Classes may override this value to change its behavior.
