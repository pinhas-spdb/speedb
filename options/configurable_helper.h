--- conflicted
+++ resolved
@@ -147,21 +147,10 @@
   // @return OK If the options for this object wer successfully serialized.
   // @return InvalidArgument If one or more of the options could not be
   // serialized.
-<<<<<<< HEAD
-  static Status SerializeOptions(
-      const ConfigOptions& config_options, const Configurable& configurable,
-      std::unordered_map<std::string, std::string>* options);
-
-  static Status SerializeOption(const ConfigOptions& config_options,
-                                const std::string& opt_name,
-                                const OptionTypeInfo& opt_info,
-                                const void* opt_addr, std::string* value);
-=======
   static Status SerializeOptions(const ConfigOptions& config_options,
                                  const Configurable& configurable,
                                  const std::string& prefix,
                                  OptionProperties* props);
->>>>>>> dc390612
 
   // Internal method to list the option names for this object.
   // Classes may override this value to change its behavior.
