--- conflicted
+++ resolved
@@ -3,23 +3,15 @@
 from __future__ import absolute_import, division, print_function, unicode_literals
 
 import argparse
+import datetime
 
 import os
 import random
-<<<<<<< HEAD
-import tempfile
-import signal
-import subprocess
-import shutil
-import argparse
-import datetime
-=======
 import shutil
 import subprocess
 import sys
 import tempfile
 import time
->>>>>>> 6b2f41f2
 
 # params overwrite priority:
 #   for default:
@@ -115,27 +107,16 @@
     "max_write_buffer_number": 3,
     "mmap_read": lambda: random.randint(0, 1),
     # Setting `nooverwritepercent > 0` is only possible because we do not vary
-<<<<<<< HEAD
-    # the random seed between runs, so the same keys are chosen by every run 
-    # for disallowing overwrites.
-    "nooverwritepercent": random.choice([0, 5, 20, 30, 40, 50, 95]),
-    "open_files": lambda : random.choice([-1, -1, 100, 500000]),
-=======
     # the random seed, so the same keys are chosen by every run for disallowing
     # overwrites.
     "nooverwritepercent": 1,
     "open_files": lambda: random.choice([-1, -1, 100, 500000]),
->>>>>>> 6b2f41f2
     "optimize_filters_for_memory": lambda: random.randint(0, 1),
     "partition_filters": lambda: random.randint(0, 1),
     "partition_pinning": lambda: random.randint(0, 3),
     "pause_background_one_in": 1000000,
-<<<<<<< HEAD
-    "prefix_size" : lambda: random.choice([-1, 1, 5, 7, 8]),
-=======
     "prefix_size": lambda: random.choice([-1, 1, 5, 7, 8]),
     "prefixpercent": 5,
->>>>>>> 6b2f41f2
     "progress_reports": 0,
     "recycle_log_file_num": lambda: random.randint(0, 1),
     "snapshot_hold_ops": 100000,
@@ -145,24 +126,15 @@
     "subcompactions": lambda: random.randint(1, 4),
     "target_file_size_base": 2097152,
     "target_file_size_multiplier": 2,
-<<<<<<< HEAD
-    "test_batches_snapshots": random.choice([0, 0, 0, 1]),
-=======
     "test_batches_snapshots": random.randint(0, 1),
->>>>>>> 6b2f41f2
     "top_level_index_pinning": lambda: random.randint(0, 3),
     "unpartitioned_pinning": lambda: random.randint(0, 3),
     "use_direct_reads": lambda: random.randint(0, 1),
     "use_direct_io_for_flush_and_compaction": lambda: random.randint(0, 1),
     "mock_direct_io": False,
     "cache_type": lambda: random.choice(["lru_cache", "hyper_clock_cache"]),
-<<<<<<< HEAD
-        # fast_lru_cache is incompatible with stress tests, because it doesn't support strict_capacity_limit == false.
-    "use_full_merge_v1": lambda: random.randrange(10) == 0,
-=======
     # fast_lru_cache is incompatible with stress tests, because it doesn't support strict_capacity_limit == false.
     "use_full_merge_v1": lambda: random.randint(0, 1),
->>>>>>> 6b2f41f2
     "use_merge": lambda: random.randint(0, 1),
     # use_put_entity_one_in has to be the same across invocations for verification to work, hence no lambda
     "use_put_entity_one_in": random.choice([0] * 7 + [1, 5, 10]),
@@ -185,32 +157,12 @@
         [t * 16384 if t < 3 else 1024 * 1024 * 1024 for t in range(1, 30)]
     ),
     # Sync mode might make test runs slower so running it in a smaller chance
-<<<<<<< HEAD
-    "sync" : lambda : random.randrange(20) == 0,
-=======
     "sync": lambda: random.choice([1 if t == 0 else 0 for t in range(0, 20)]),
->>>>>>> 6b2f41f2
     "bytes_per_sync": lambda: random.choice([0, 262144]),
     "wal_bytes_per_sync": lambda: random.choice([0, 524288]),
     # Disable compaction_readahead_size because the test is not passing.
     # "compaction_readahead_size" : lambda : random.choice(
     #    [0, 0, 1024 * 1024]),
-<<<<<<< HEAD
-    "db_write_buffer_size" : lambda: random.choice(
-        [0, 0, 0, 1024 * 1024, 8 * 1024 * 1024, 128 * 1024 * 1024, 1024 * 1024 * 1024]),
-    "avoid_unnecessary_blocking_io" : random.randint(0, 1),
-    "write_dbid_to_manifest" : random.randint(0, 1),
-    "avoid_flush_during_recovery" : lambda: random.choice(
-        [1 if t == 0 else 0 for t in range(0, 8)]),
-    "max_write_batch_group_size_bytes" : lambda: random.choice(
-        [16, 64, 1024 * 1024, 16 * 1024 * 1024]),
-    "level_compaction_dynamic_level_bytes" : True,
-    "verify_checksum_one_in": 1000000,
-    "verify_db_one_in": 100000,
-    "continuous_verification_interval" : 0,
-    "max_key_len": 0,
-    "key_len_percent_dist": "0",
-=======
     "db_write_buffer_size": lambda: random.choice(
         [0, 0, 0, 1024 * 1024, 8 * 1024 * 1024, 128 * 1024 * 1024]
     ),
@@ -228,7 +180,6 @@
     "continuous_verification_interval": 0,
     "max_key_len": 3,
     "key_len_percent_dist": "1,30,69",
->>>>>>> 6b2f41f2
     "read_fault_one_in": lambda: random.choice([0, 32, 1000]),
     "open_metadata_write_fault_one_in": lambda: random.choice([0, 0, 8]),
     "open_write_fault_one_in": lambda: random.choice([0, 0, 16]),
@@ -260,12 +211,7 @@
     "data_block_hash_table_util_ratio": random.randint(0, 100) / 100.0,
     "customopspercent": 0,
     "verify_sst_unique_id_in_manifest": 1,  # always do unique_id verification
-<<<<<<< HEAD
     "filter_uri": lambda: random.choice(["speedb.PairedBloomFilter", ""]),
-    "secondary_cache_uri":  lambda: random.choice(
-        ["", "compressed_secondary_cache://capacity=8388608",
-         "compressed_secondary_cache://capacity=8388608;enable_custom_split_merge=true"]),
-=======
     "secondary_cache_uri": lambda: random.choice(
         [
             "",
@@ -273,7 +219,6 @@
             "compressed_secondary_cache://capacity=8388608;enable_custom_split_merge=true",
         ]
     ),
->>>>>>> 6b2f41f2
     "allow_data_in_errors": True,
     "readahead_size": lambda: random.choice([0, 16384, 524288]),
     "initial_auto_readahead_size": lambda: random.choice([0, 16384, 524288]),
@@ -587,94 +532,9 @@
     "create_timestamped_snapshot_one_in": 0,
 }
 
-<<<<<<< HEAD
-narrow_ops_per_thread = 50000
-
-narrow_params = {
-    "duration": 1800,
-    "expected_values_dir": lambda: setup_expected_values_dir(),
-    "max_key_len": 8,
-    "value_size_mult": 8,
-    "fail_if_options_file_error": True,
-    "allow_concurrent_memtable_write": True,
-    "reopen": 2,
-    "log2_keys_per_lock": 1,
-    "prefixpercent": 0,
-    "prefix_size": -1,
-    "ops_per_thread": narrow_ops_per_thread,
-    "get_live_files_one_in": narrow_ops_per_thread,
-    "acquire_snapshot_one_in": int(narrow_ops_per_thread / 4),
-    "sync_wal_one_in": int(narrow_ops_per_thread / 2),
-    "verify_db_one_in": int(narrow_ops_per_thread),
-    "use_multiget": lambda: random.choice([0, 0, 0, 1]),
-    "enable_compaction_filter": lambda: random.choice([0, 0, 0, 1]), 
-    "use_multiget": lambda: random.choice([0, 0, 0, 1]), 
-    "compare_full_db_state_snapshot": lambda: random.choice([0, 0, 0, 1]), 
-    "use_merge": lambda: random.choice([0, 0, 0, 1]), 
-    "nooverwritepercent": random.choice([0, 5, 20, 30, 40, 50, 95]), 
-    "seed": int(time.time() * 1000000) & 0xffffffff,
-
-    # below are params that are incompatible with current settings.
-    "clear_column_family_one_in": 0,
-    "get_sorted_wal_files_one_in": 0,
-    "get_current_wal_file_one_in": 0,
-    "continuous_verification_interval": 0,
-    "destroy_db_initially": 0,
-    "progress_reports": 0,
-}
-
-
-def store_ops_supplied(params):
-    for k in supplied_ops:
-        supplied_ops[k] = params.get(k, -1)
-
-
-# make sure sum of ops == 100.
-# value of -1 means that the op should be initialized. 
-def randomize_operation_type_percentages(src_params):
-    num_to_initialize = sum(1 for v in supplied_ops.values() if v == -1)
-    
-    params = {k: (v if v != -1 else 0) for k, v in supplied_ops.items()}
-
-    ops_percent_sum = sum(params.get(k, 0) for k in supplied_ops)
-    current_max = 100 - ops_percent_sum
-    if ops_percent_sum > 100 or (num_to_initialize == 0 and ops_percent_sum != 100):
-        raise ValueError("Error - Sum of ops percents should be 100")
-    
-    if num_to_initialize != 0:        
-        for k , v in supplied_ops.items():
-            if v != -1:
-                continue
-            
-            if num_to_initialize == 1:
-                params[k] = current_max
-                break
-
-            if k == "writepercent" and current_max > 60:
-                params["writepercent"] = random.randint(20, 60)
-            elif k == "delpercent" and current_max > 35:
-                params["delpercent"] = random.randint(0, current_max - 35)
-            elif k == "prefixpercent" and current_max >= 10:
-                params["prefixpercent"] = random.randint(0, 10)
-            elif k == "delrangepercent" and current_max >= 5:
-                params["delrangepercent"] = random.randint(0, 5)
-            else:
-                params[k] = random.randint(0, current_max)
-            
-            current_max = current_max - params[k]
-            num_to_initialize -= 1
-
-    src_params.update(params)
-
-
-def finalize_and_sanitize(src_params, counter):
-    dest_params = dict([(k,  v() if callable(v) else v)
-                        for (k, v) in src_params.items()])
-=======
 
 def finalize_and_sanitize(src_params):
     dest_params = {k: v() if callable(v) else v for (k, v) in src_params.items()}
->>>>>>> 6b2f41f2
     if is_release_mode():
         dest_params["read_fault_one_in"] = 0
     if dest_params.get("compression_max_dict_bytes") == 0:
@@ -790,15 +650,6 @@
         # Give the iterator ops away to reads.
         dest_params["readpercent"] += dest_params.get("iterpercent", 0)
         dest_params["iterpercent"] = 0
-<<<<<<< HEAD
-        dest_params["test_batches_snapshots"] = 0
-    # this stops the ("prefix_size") == -1 check from changing the value
-    # of test_batches_snapshots between runs.
-    if (dest_params.get("prefix_size", 0) == -1 and 
-        dest_params.get("test_batches_snapshots", 0) == 1):
-        dest_params["prefix_size"] = 7
-=======
->>>>>>> 6b2f41f2
     if dest_params.get("prefix_size") == -1:
         dest_params["readpercent"] += dest_params.get("prefixpercent", 0)
         dest_params["prefixpercent"] = 0
@@ -893,20 +744,6 @@
     return params
 
 
-<<<<<<< HEAD
-def gen_cmd(params, unknown_params, counter):
-    finalzied_params = finalize_and_sanitize(params, counter)
-    cmd = [stress_cmd] + [
-        '--{0}={1}'.format(k, v)
-        for k, v in [(k, finalzied_params[k]) for k in sorted(finalzied_params)]
-        if k not in set(['test_type', 'simple', 'duration', 'interval',
-                         'random_kill_odd', 'cf_consistency', 'txn',
-                         'test_best_efforts_recovery', 'enable_ts',
-                         'test_multiops_txn', 'write_policy', 'stress_cmd',
-                         'disable_kill_points', 
-                         'test_tiered_storage'])
-        and v is not None] + unknown_params
-=======
 def gen_cmd(params, unknown_params):
     finalzied_params = finalize_and_sanitize(params)
     cmd = (
@@ -934,39 +771,17 @@
         ]
         + unknown_params
     )
->>>>>>> 6b2f41f2
     return cmd
 
 
 def execute_cmd(cmd, timeout):
-<<<<<<< HEAD
-    child = subprocess.Popen(cmd, stderr=subprocess.PIPE,
-                             stdout=subprocess.PIPE)
-    print("[%s] Running db_stress with pid=%d: %s\n\n"
-          % (str(datetime.datetime.now()), child.pid, ' '.join(cmd)))
-=======
     child = subprocess.Popen(cmd, stderr=subprocess.PIPE, stdout=subprocess.PIPE)
     print("Running db_stress with pid=%d: %s\n\n" % (child.pid, " ".join(cmd)))
->>>>>>> 6b2f41f2
 
     try:
         outs, errs = child.communicate(timeout=timeout)
         hit_timeout = False
-<<<<<<< HEAD
-        if child.returncode < 0 and (-child.returncode in DEADLY_SIGNALS):
-            msg = ("[%s] ERROR: db_stress (pid=%d) failed before kill: "
-                   "exitcode=%d, signal=%s\n") % (
-                    str(datetime.datetime.now()), child.pid, child.returncode,
-                    signal.Signals(-child.returncode).name)
-            print(outs)
-            print(errs, file=sys.stderr)
-            print(msg)
-            raise SystemExit(msg)
-        print("[%s] WARNING: db_stress (pid=%d) ended before kill: exitcode=%d\n"
-              % (str(datetime.datetime.now()), child.pid, child.returncode))
-=======
         print("WARNING: db_stress ended before kill: exitcode=%d\n" % child.returncode)
->>>>>>> 6b2f41f2
     except subprocess.TimeoutExpired:
         hit_timeout = True
         child.kill()
@@ -1043,26 +858,6 @@
 # in case of unsafe crashes in RocksDB.
 def blackbox_crash_main(args, unknown_args):
     cmd_params = gen_cmd_params(args)
-<<<<<<< HEAD
-    dbname = get_dbname('blackbox')
-    exit_time = time.time() + cmd_params['duration']
-
-    store_ops_supplied(cmd_params)
-
-    print("Running blackbox-crash-test with \n"
-          + "interval_between_crash=" + str(cmd_params['interval']) + "\n"
-          + "total-duration=" + str(cmd_params['duration']) + "\n")
-   
-    counter = 0
-
-    while time.time() < exit_time:
-        randomize_operation_type_percentages(cmd_params)
-        cmd = gen_cmd(dict(cmd_params, **{'db': dbname}), unknown_args, counter)
-
-        hit_timeout, retcode, outs, errs = execute_cmd(cmd, cmd_params['interval'])
-        copy_tree_and_remove_old(counter, dbname)
-        counter+=1
-=======
     dbname = get_dbname("blackbox")
     exit_time = time.time() + cmd_params["duration"]
 
@@ -1082,7 +877,6 @@
         )
 
         hit_timeout, retcode, outs, errs = execute_cmd(cmd, cmd_params["interval"])
->>>>>>> 6b2f41f2
 
         if not hit_timeout:
             print("Exit Before Killing")
@@ -1117,31 +911,18 @@
     exit_time = cur_time + cmd_params["duration"]
     half_time = cur_time + cmd_params["duration"] // 2
 
-<<<<<<< HEAD
-    store_ops_supplied(cmd_params)
-
-    print("Running whitebox-crash-test with \n"
-          + "total-duration=" + str(cmd_params['duration']) + "\n")
-=======
     print(
         "Running whitebox-crash-test with \n"
         + "total-duration="
         + str(cmd_params["duration"])
         + "\n"
     )
->>>>>>> 6b2f41f2
 
     total_check_mode = 4
     check_mode = 0
     kill_random_test = cmd_params["random_kill_odd"]
     kill_mode = 0
-<<<<<<< HEAD
-
-    counter = 0
-
-=======
     prev_compaction_style = -1
->>>>>>> 6b2f41f2
     while time.time() < exit_time:
         if cmd_params["disable_kill_points"]:
             check_mode = 3
@@ -1216,10 +997,6 @@
                 "kill_random_test": None,
                 "ops_per_thread": cmd_params["ops_per_thread"],
             }
-<<<<<<< HEAD
-        randomize_operation_type_percentages(cmd_params)
-        cmd = gen_cmd(dict(cmd_params, **{'db': dbname}, **additional_opts), unknown_args, counter)
-=======
 
         cur_compaction_style = additional_opts.get("compaction_style", cmd_params.get("compaction_style", 0))
         if prev_compaction_style != -1 and prev_compaction_style != cur_compaction_style:
@@ -1239,7 +1016,6 @@
         print(
             "Running:" + " ".join(cmd) + "\n"
         )  # noqa: E999 T25377293 Grandfathered in
->>>>>>> 6b2f41f2
 
         # If the running time is 15 minutes over the run time, explicit kill and
         # exit even if white box kill didn't hit. This is to guarantee run time
@@ -1296,17 +1072,10 @@
             # success
             shutil.rmtree(dbname, True)
             os.mkdir(dbname)
-<<<<<<< HEAD
-            global expected_values_dir
-            if os.path.exists(expected_values_dir):
-                shutil.rmtree(expected_values_dir)
-            expected_values_dir = None
-=======
             if (expected_values_dir is not None):
                 shutil.rmtree(expected_values_dir, True)
                 os.mkdir(expected_values_dir)
 
->>>>>>> 6b2f41f2
             check_mode = (check_mode + 1) % total_check_mode
 
         time.sleep(1)  # time to stabilize after a kill
@@ -1327,17 +1096,11 @@
 def main():
     global stress_cmd
 
-<<<<<<< HEAD
-    parser = argparse.ArgumentParser(description="This script runs and kills \
-        db_stress multiple times")
-    parser.add_argument("test_type", choices=["blackbox", "whitebox", "narrow"])
-=======
     parser = argparse.ArgumentParser(
         description="This script runs and kills \
         db_stress multiple times"
     )
     parser.add_argument("test_type", choices=["blackbox", "whitebox"])
->>>>>>> 6b2f41f2
     parser.add_argument("--simple", action="store_true")
     parser.add_argument("--cf_consistency", action="store_true")
     parser.add_argument("--txn", action="store_true")
@@ -1346,27 +1109,6 @@
     parser.add_argument("--test_multiops_txn", action="store_true")
     parser.add_argument("--write_policy", choices=["write_committed", "write_prepared"])
     parser.add_argument("--stress_cmd")
-<<<<<<< HEAD
-    parser.add_argument("--test_tiered_storage", action='store_true')
-
-    all_params = dict(list(default_params.items())
-                      + list(blackbox_default_params.items())
-                      + list(whitebox_default_params.items())
-                      + list(simple_default_params.items())
-                      + list(blackbox_simple_default_params.items())
-                      + list(whitebox_simple_default_params.items())
-                      + list(blob_params.items())
-                      + list(ts_params.items())
-                      + list(supplied_ops.items())
-                      + list(narrow_params.items())
-                      + list(multiops_txn_default_params.items())
-                      + list(multiops_wc_txn_params.items())
-                      + list(multiops_wp_txn_params.items())
-                      + list(best_efforts_recovery_params.items())
-                      + list(cf_consistency_params.items())
-                      + list(tiered_params.items())
-                      + list(txn_params.items()))
-=======
     parser.add_argument("--test_tiered_storage", action="store_true")
 
     all_params = dict(
@@ -1386,7 +1128,6 @@
         + list(tiered_params.items())
         + list(txn_params.items())
     )
->>>>>>> 6b2f41f2
 
     for k, v in all_params.items():
         t = type(v() if callable(v) else v)
@@ -1397,17 +1138,11 @@
     args, unknown_args = parser.parse_known_args()
 
     test_tmpdir = os.environ.get(_TEST_DIR_ENV_VAR)
-<<<<<<< HEAD
-    if test_tmpdir and not os.path.isdir(test_tmpdir):
-        print('%s env var is set to a non-existent directory: %s' %
-                (_TEST_DIR_ENV_VAR, test_tmpdir))
-=======
     if test_tmpdir is not None and not os.path.isdir(test_tmpdir):
         print(
             "%s env var is set to a non-existent directory: %s"
             % (_TEST_DIR_ENV_VAR, test_tmpdir)
         )
->>>>>>> 6b2f41f2
         sys.exit(1)
 
     if args.stress_cmd:
