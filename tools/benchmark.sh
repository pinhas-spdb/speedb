--- conflicted
+++ resolved
@@ -498,24 +498,15 @@
 
   # In recent versions these can be found directly via db_bench --version, --build_info but
   # grepping from the log lets this work on older versions.
-  version="$( grep "RocksDB version:" "$DB_DIR"/LOG | head -1 | awk '{ printf "%s", $5 }' )"
+  version=$( grep ^Speedb: $test_out | awk '{ print $3 }' )
   git_hash="$( grep "Git sha" "$DB_DIR"/LOG | head -1 | awk '{ printf "%s", substr($5, 1, 10) }' )"
 
   # Note that this function assumes that the benchmark executes long enough so
   # that "Compaction Stats" is written to stdout at least once. If it won't
   # happen then empty output from grep when searching for "Sum" will cause
   # syntax errors.
-<<<<<<< HEAD
-  version=$( grep ^Speedb: $test_out | awk '{ print $3 }' )
-  date=$( grep ^Date: $test_out | awk '{ print $6 "-" $3 "-" $4 "T" $5 ".000" }' )
-  iso_date=$( month_to_num $date )
-  tz=$( date "+%z" )
-  iso_tz="${tz:0:3}:${tz:3:2}"
-  iso_date="$iso_date$iso_tz"
-=======
   date=$( grep ^Date: $test_out | awk '{ print $6 "-" $3 "-" $4 "T" $5 }' )
   my_date=$( month_to_num $date )
->>>>>>> 7b491e42
   uptime=$( grep ^Uptime\(secs $test_out | tail -1 | awk '{ printf "%.0f", $2 }' )
   stall_pct=$( grep "^Cumulative stall" $test_out| tail -1  | awk '{  print $5 }' )
   nstall=$( grep ^Stalls\(count\):  $test_out | tail -1 | awk '{ print $2 + $6 + $10 + $14 + $18 + $20 }' )
@@ -587,10 +578,6 @@
 
   # if the report TSV (Tab Separate Values) file does not yet exist, create it and write the header row to it
   if [ ! -f "$report" ]; then
-<<<<<<< HEAD
-    echo -e "ops_sec\tmb_sec\ttotal_size_gb\tlevel0_size_gb\tsum_gb\twrite_amplification\twrite_mbps\tusec_op\tpercentile_50\tpercentile_75\tpercentile_99\tpercentile_99.9\tpercentile_99.99\tuptime\tstall_time\tstall_percent\ttest_name\ttest_date\tversion\tjob_id" \
-      >> $report
-=======
     echo -e "# ops_sec - operations per second" >> $report
     echo -e "# mb_sec - ops_sec * size-of-operation-in-MB" >> $report
     echo -e "# lsm_sz - size of LSM tree" >> $report
@@ -617,7 +604,6 @@
     echo -e "# job_id - User-provided job ID" >> $report
     echo -e "# githash - git hash at which db_bench was compiled"
     echo -e $tsv_header >> $report
->>>>>>> 7b491e42
   fi
 
   echo -e "$ops_sec\t$mb_sec\t$lsm_size\t$blob_size\t$sum_wgb\t$wamp\t$cmb_ps\t$c_wsecs\t$c_csecs\t$b_rgb\t$b_wgb\t$usecs_op\t$p50\t$p99\t$p999\t$p9999\t$pmax\t$uptime\t$stall_pct\t$nstall\t$u_cpu\t$s_cpu\t$rss\t$test_name\t$my_date\t$version\t$job_id\t$git_hash" \
