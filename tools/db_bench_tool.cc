--- conflicted
+++ resolved
@@ -72,11 +72,6 @@
 #include "rocksdb/utilities/options_type.h"
 #include "rocksdb/utilities/options_util.h"
 #include "rocksdb/utilities/replayer.h"
-<<<<<<< HEAD
-#endif  // ROCKSDB_LITE
-#include "rocksdb/utilities/db_ttl.h"
-=======
->>>>>>> 335c4242
 #include "rocksdb/utilities/sim_cache.h"
 #include "rocksdb/utilities/transaction.h"
 #include "rocksdb/utilities/transaction_db.h"
@@ -514,14 +509,9 @@
               "may be specified "
               "in any order. ");
 
-<<<<<<< HEAD
-DEFINE_double(compression_ratio, 0.5, "Arrange to generate values that shrink"
-              " to this fraction of their original size after compression");
-=======
 DEFINE_double(compression_ratio, 0.5,
               "Arrange to generate values that shrink to this fraction of "
               "their original size after compression");
->>>>>>> 335c4242
 
 DEFINE_double(
     overwrite_probability, 0.0,
@@ -602,18 +592,12 @@
 DEFINE_bool(cost_write_buffer_to_cache, false,
             "The usage of memtable is costed to the block cache");
 
-<<<<<<< HEAD
-DEFINE_bool(allow_wbm_stalls, false, "Enable WBM write stalls and delays");
-
-DEFINE_bool(initiate_wbm_flushes, false,
-=======
 DEFINE_bool(allow_wbm_stalls,
             ROCKSDB_NAMESPACE::WriteBufferManager::kDfltAllowStall,
             "Enable WBM write stalls and delays");
 
 DEFINE_bool(initiate_wbm_flushes,
             ROCKSDB_NAMESPACE::WriteBufferManager::kDfltInitiateFlushes,
->>>>>>> 335c4242
             "WBM will proactively initiate flushes (Speedb)."
             "If false, WBM-related flushes will be initiated using the "
             "ShouldFlush() service "
@@ -626,15 +610,12 @@
               "overwrite the default "
               "max number of parallel flushes.");
 
-<<<<<<< HEAD
-=======
 DEFINE_uint32(
     start_delay_percent,
     ROCKSDB_NAMESPACE::WriteBufferManager::kDfltStartDelayPercentThreshold,
     "The percent threshold of the buffer size after which WBM will "
     "initiate delays.");
 
->>>>>>> 335c4242
 DEFINE_int64(arena_block_size, ROCKSDB_NAMESPACE::Options().arena_block_size,
              "The size, in bytes, of one block in arena memory allocation.");
 
@@ -869,11 +850,8 @@
     " Note `cache_index_and_filter_blocks` must be true for this option to have"
     " any effect.");
 
-<<<<<<< HEAD
-=======
 DEFINE_string(pinning_policy, "", "URI for registry TablePinningPolicy");
 
->>>>>>> 335c4242
 DEFINE_int32(block_size,
              static_cast<int32_t>(
                  ROCKSDB_NAMESPACE::BlockBasedTableOptions().block_size),
@@ -1027,12 +1005,7 @@
 }
 
 DEFINE_bool(verify_checksum, ROCKSDB_NAMESPACE::ReadOptions().verify_checksums,
-<<<<<<< HEAD
-            "Verify checksum for every block read"
-            " from storage");
-=======
             "Verify checksum for every block read from storage");
->>>>>>> 335c4242
 
 DEFINE_int32(checksum_type,
              ROCKSDB_NAMESPACE::BlockBasedTableOptions().checksum,
@@ -1420,11 +1393,7 @@
 
 DEFINE_bool(optimize_multiget_for_io,
             ROCKSDB_NAMESPACE::ReadOptions().optimize_multiget_for_io,
-<<<<<<< HEAD
-            "When set true, RocksDB does asynchronous reads for SST files in "
-=======
             "When set true, asynchronous reads are done for SST files in "
->>>>>>> 335c4242
             "multiple levels for MultiGet.");
 
 DEFINE_bool(charge_compression_dictionary_building_buffer, false,
@@ -1578,10 +1547,6 @@
 
 DEFINE_string(filter_uri, "", "URI for registry FilterPolicy");
 
-<<<<<<< HEAD
-#ifndef ROCKSDB_LITE
-=======
->>>>>>> 335c4242
 DEFINE_int32(
     refresh_options_sec, 0,
     "Frequency (in secs) to look for a new options file (off by default)");
@@ -1678,11 +1643,7 @@
               ROCKSDB_NAMESPACE::Options().experimental_mempurge_threshold,
               "Maximum useful payload ratio estimate that triggers a mempurge "
               "(memtable garbage collection).");
-<<<<<<< HEAD
-DEFINE_bool(use_spdb_writes, true, "Use optimized Speedb write flow");
-=======
 DEFINE_bool(use_spdb_writes, false, "Use optimized Speedb write flow");
->>>>>>> 335c4242
 
 DEFINE_bool(inplace_update_support,
             ROCKSDB_NAMESPACE::Options().inplace_update_support,
@@ -1897,20 +1858,12 @@
   return true;
 }
 
-<<<<<<< HEAD
-DEFINE_int32(prefix_size, 0, "control the prefix size for HashSkipList and "
-             "plain table");
-DEFINE_int64(keys_per_prefix, 0, "control average number of keys generated "
-             "per prefix, 0 means no special handling of the prefix, "
-             "i.e. use the prefix comes with the generated random number.");
-=======
 DEFINE_int32(prefix_size, 0,
              "control the prefix size for HashSkipList and plain table");
 DEFINE_int64(keys_per_prefix, 0,
              "control average number of keys generated per prefix, 0 means no "
              "special handling of the prefix, i.e. use the prefix comes with "
              "the generated random number.");
->>>>>>> 335c4242
 DEFINE_bool(total_order_seek, ROCKSDB_NAMESPACE::ReadOptions().total_order_seek,
             "Enable total order seek regardless of index format.");
 DEFINE_bool(prefix_same_as_start,
@@ -1955,18 +1908,6 @@
 DEFINE_bool(multiread_batched, false, "Use the new MultiGet API");
 
 DEFINE_string(memtablerep, "speedb.HashSpdRepFactory", "");
-<<<<<<< HEAD
-DEFINE_int64(hash_bucket_count, 1000000, "hash bucket count");
-DEFINE_bool(use_seek_parralel_threshold, true,
-            "if use seek parralel threshold .");
-DEFINE_bool(use_plain_table, false, "if use plain table "
-            "instead of block-based table format");
-DEFINE_bool(use_cuckoo_table, false, "if use cuckoo table format");
-DEFINE_double(cuckoo_hash_ratio, 0.9, "Hash ratio for Cuckoo SST table.");
-DEFINE_bool(use_hash_search, false,
-            "if use kHashSearch "
-            "instead of kBinarySearch. "
-=======
 
 DEFINE_int64(hash_bucket_count, 1000000, "hash bucket count");
 DEFINE_bool(use_seek_parallel_threshold, true,
@@ -1978,7 +1919,6 @@
 DEFINE_double(cuckoo_hash_ratio, 0.9, "Hash ratio for Cuckoo SST table.");
 DEFINE_bool(use_hash_search, false,
             "if use kHashSearch instead of kBinarySearch. "
->>>>>>> 335c4242
             "This is valid if only we use BlockTable");
 DEFINE_string(merge_operator, "",
               "The merge operator to use with the database."
@@ -2089,17 +2029,6 @@
   SEEK_AND_DELETE,
   DELETE_RANGE,
   SINGLE_DELETE
-<<<<<<< HEAD
-};
-
-static enum DeleteMode FLAGS_delete_mode_e = DELETE_KEYS;
-
-enum DistributionType : unsigned char {
-  kFixed = 0,
-  kUniform,
-  kNormal
-=======
->>>>>>> 335c4242
 };
 
 static enum DeleteMode FLAGS_delete_mode_e = DELETE_KEYS;
@@ -3081,10 +3010,6 @@
     } else {
       auto wal_dir = options.wal_dir;
       for (int i = 0; i < FLAGS_num_multi_db; i++) {
-<<<<<<< HEAD
-#ifndef ROCKSDB_LITE
-=======
->>>>>>> 335c4242
         if (FLAGS_optimistic_transaction_db) {
           if (dbs_[i].opt_txn_db) {
             continue;
@@ -3092,18 +3017,10 @@
         } else if (dbs_[i].db) {
           continue;
         }
-<<<<<<< HEAD
-#else   // ROCKSDB_LITE
         if (dbs_[i].db) {
           continue;
         }
-#endif  // ROCKSDB_LITE
-=======
-        if (dbs_[i].db) {
-          continue;
-        }
-
->>>>>>> 335c4242
+
         if (!wal_dir.empty()) {
           options.wal_dir = GetPathForMultiple(wal_dir, i);
         }
@@ -3534,12 +3451,6 @@
         merge_keys_(FLAGS_merge_keys < 0 ? FLAGS_num : FLAGS_merge_keys),
         report_file_operations_(FLAGS_report_file_operations),
         use_blob_db_(FLAGS_use_blob_db),  // Stacked BlobDB
-<<<<<<< HEAD
-#else
-        use_blob_db_(false),  // Stacked BlobDB
-#endif  // !ROCKSDB_LITE
-=======
->>>>>>> 335c4242
         read_operands_(false),
         total_ranges_written_(0),
         delete_index_(FLAGS_num_ranges_to_keep),
@@ -3778,7 +3689,6 @@
                                 std::to_string(num_groups);
       fprintf(stdout, "%s\n", group_title.c_str());
       fprintf(stdout, "%s\n", std::string(group_title.size(), '=').c_str());
-<<<<<<< HEAD
     }
 
     auto first_group = (group_num == 1);
@@ -3788,17 +3698,6 @@
     } else {
       fprintf(stdout, "Using exiting options\n");
     }
-=======
-    }
-
-    auto first_group = (group_num == 1);
-
-    if (first_group) {
-      Open(&open_options_);
-    } else {
-      fprintf(stdout, "Using exiting options\n");
-    }
->>>>>>> 335c4242
     PrintHeader(first_group);
 
     InitDbsToUse();
@@ -3808,11 +3707,6 @@
     std::unique_ptr<ExpiredTimeFilter> filter;
     while (std::getline(benchmark_stream, name, ',')) {
       if (open_options_.write_buffer_manager) {
-<<<<<<< HEAD
-        fprintf(stderr, "\nBEFORE Benchmark (%s): %lu OF %lu\n\n", name.c_str(),
-                open_options_.write_buffer_manager->memory_usage(),
-                open_options_.write_buffer_manager->buffer_size());
-=======
         fprintf(stderr,
                 "\nWBM's Usage Info [BEFORE Benchmark (%s)]: %s OF %s\n\n",
                 name.c_str(),
@@ -3822,7 +3716,6 @@
                 BytesToHumanString(
                     open_options_.write_buffer_manager->buffer_size())
                     .c_str());
->>>>>>> 335c4242
       }
 
       // Sanitize parameters
@@ -4284,11 +4177,6 @@
       }
 
       if (open_options_.write_buffer_manager) {
-<<<<<<< HEAD
-        fprintf(stderr, "\nAFTER Benchmark (%s): %lu OF %lu\n", name.c_str(),
-                open_options_.write_buffer_manager->memory_usage(),
-                open_options_.write_buffer_manager->buffer_size());
-=======
         fprintf(stderr,
                 "\nWBM's Usage Info [AFTER Benchmark (%s)]: %s OF %s\n\n",
                 name.c_str(),
@@ -4298,7 +4186,6 @@
                 BytesToHumanString(
                     open_options_.write_buffer_manager->buffer_size())
                     .c_str());
->>>>>>> 335c4242
       }
     }
 
@@ -4597,12 +4484,7 @@
   // Returns true if the options is initialized from the specified
   // options file.
   bool InitializeOptionsFromFile(Options* opts) {
-<<<<<<< HEAD
-#ifndef ROCKSDB_LITE
-    printf("Initializing database Options from the specified file\n");
-=======
     printf("Initializing Options from the specified file\n");
->>>>>>> 335c4242
     DBOptions db_opts;
     std::vector<ColumnFamilyDescriptor> cf_descs;
     if (FLAGS_options_file != "") {
@@ -4676,10 +4558,6 @@
         FLAGS_use_direct_io_for_flush_and_compaction;
     options.manual_wal_flush = FLAGS_manual_wal_flush;
     options.wal_compression = FLAGS_wal_compression_e;
-<<<<<<< HEAD
-#ifndef ROCKSDB_LITE
-=======
->>>>>>> 335c4242
     options.refresh_options_sec = FLAGS_refresh_options_sec;
     options.refresh_options_file = FLAGS_refresh_options_file;
     options.ttl = FLAGS_fifo_compaction_ttl;
@@ -4750,12 +4628,6 @@
       plain_table_options.hash_table_ratio = 0.75;
       options.table_factory = std::shared_ptr<TableFactory>(
           NewPlainTableFactory(plain_table_options));
-<<<<<<< HEAD
-#else
-      ErrorExit("Plain table is not supported in lite mode");
-#endif  // ROCKSDB_LITE
-=======
->>>>>>> 335c4242
     } else if (FLAGS_use_cuckoo_table) {
       if (FLAGS_cuckoo_hash_ratio > 1 || FLAGS_cuckoo_hash_ratio < 0) {
         ErrorExit("Invalid cuckoo_hash_ratio");
@@ -4768,16 +4640,8 @@
       ROCKSDB_NAMESPACE::CuckooTableOptions table_options;
       table_options.hash_table_ratio = FLAGS_cuckoo_hash_ratio;
       table_options.identity_as_first_hash = FLAGS_identity_as_first_hash;
-<<<<<<< HEAD
-      options.table_factory = std::shared_ptr<TableFactory>(
-          NewCuckooTableFactory(table_options));
-#else
-      ErrorExit("Cuckoo table is not supported in lite mode");
-#endif  // ROCKSDB_LITE
-=======
       options.table_factory =
           std::shared_ptr<TableFactory>(NewCuckooTableFactory(table_options));
->>>>>>> 335c4242
     } else {
       BlockBasedTableOptions block_based_options;
       block_based_options.checksum =
@@ -4960,13 +4824,6 @@
           ErrorExit("Error initializing read cache, %s",
                     rc_status.ToString().c_str());
         }
-<<<<<<< HEAD
-#else
-        ErrorExit("Read cache is not supported in LITE");
-
-#endif
-=======
->>>>>>> 335c4242
       }
 
       if (FLAGS_use_blob_cache) {
@@ -5152,27 +5009,6 @@
     options.track_and_verify_wals_in_manifest =
         FLAGS_track_and_verify_wals_in_manifest;
 
-<<<<<<< HEAD
-    if (FLAGS_db_write_buffer_size == 0) {
-      if (FLAGS_allow_wbm_stalls) {
-        ErrorExit("-allow_wbm_stalls is useless if db_write_buffer_size == 0");
-      }
-      if (FLAGS_initiate_wbm_flushes) {
-        ErrorExit(
-            "-initiate_wbm_flushes is useless if db_write_buffer_size == 0");
-      }
-    }
-    if (FLAGS_cost_write_buffer_to_cache || FLAGS_db_write_buffer_size != 0) {
-      WriteBufferManager::FlushInitiationOptions flush_initiation_options;
-      if (FLAGS_max_num_parallel_flushes > 0U) {
-        flush_initiation_options.max_num_parallel_flushes =
-            FLAGS_max_num_parallel_flushes;
-      }
-
-      options.write_buffer_manager.reset(new WriteBufferManager(
-          FLAGS_db_write_buffer_size, cache_, FLAGS_allow_wbm_stalls,
-          FLAGS_initiate_wbm_flushes, flush_initiation_options));
-=======
     // Write-Buffer-Manager
     WriteBufferManager::FlushInitiationOptions flush_initiation_options;
     if (FLAGS_max_num_parallel_flushes > 0U) {
@@ -5191,7 +5027,6 @@
             FLAGS_initiate_wbm_flushes, flush_initiation_options,
             static_cast<uint16_t>(FLAGS_start_delay_percent)));
       }
->>>>>>> 335c4242
     }
 
     if (FLAGS_use_dynamic_delay && FLAGS_num_multi_db > 1) {
@@ -5542,10 +5377,6 @@
             },
             FLAGS_secondary_update_interval, db));
       }
-<<<<<<< HEAD
-#endif  // ROCKSDB_LITE
-=======
->>>>>>> 335c4242
     } else if (FLAGS_ttl > 0) {
       std::vector<ColumnFamilyDescriptor> column_families;
       column_families.push_back(ColumnFamilyDescriptor(
@@ -7609,15 +7440,9 @@
       thread->stats.FinishedOps(db_with_cfh, db_with_cfh->db, 1, kWrite);
 
       if (FLAGS_benchmark_write_rate_limit > 0) {
-<<<<<<< HEAD
-        write_rate_limiter->Request(
-            key.size() + val.size(), Env::IO_HIGH,
-            nullptr /* stats */, RateLimiter::OpType::kWrite);
-=======
         write_rate_limiter->Request(key.size() + val.size(), Env::IO_HIGH,
                                     nullptr /* stats */,
                                     RateLimiter::OpType::kWrite);
->>>>>>> 335c4242
         // Set time at which last op finished to Now() to hide latency and
         // sleep from rate limiter. Also, do the check once per batch, not
         // once per write.
@@ -8163,11 +7988,7 @@
         }
 
         thread->stats.FinishedOps(db_with_cfh, db_with_cfh->db, 1, kRead);
-<<<<<<< HEAD
-      } else  if (put_weight > 0) {
-=======
       } else if (put_weight > 0) {
->>>>>>> 335c4242
         // then do all the corresponding number of puts
         // for all the gets we have done earlier
         Slice put_val = gen.Generate();
@@ -9122,15 +8943,9 @@
       thread->stats.AddBytes(bytes);
 
       if (FLAGS_benchmark_write_rate_limit > 0) {
-<<<<<<< HEAD
-        write_rate_limiter->Request(
-            key.size() + val.size(), Env::IO_HIGH,
-            nullptr /* stats */, RateLimiter::OpType::kWrite);
-=======
         write_rate_limiter->Request(key.size() + val.size(), Env::IO_HIGH,
                                     nullptr /* stats */,
                                     RateLimiter::OpType::kWrite);
->>>>>>> 335c4242
         // Set time at which last op finished to Now() to hide latency and
         // sleep from rate limiter. Also, do the check once per batch, not
         // once per write.
@@ -9161,15 +8976,10 @@
   }
 
   void CompactAll() {
-<<<<<<< HEAD
-    for (const auto& db_with_cfh : dbs_to_use_) {
-      db_with_cfh.db->CompactRange(CompactRangeOptions(), nullptr, nullptr);
-=======
     CompactRangeOptions cro;
     cro.max_subcompactions = static_cast<uint32_t>(FLAGS_subcompactions);
     for (const auto& db_with_cfh : dbs_to_use_) {
       db_with_cfh.db->CompactRange(cro, nullptr, nullptr);
->>>>>>> 335c4242
     }
   }
 
@@ -9476,18 +9286,28 @@
     delete backup_engine;
   }
 
-<<<<<<< HEAD
-#endif  // ROCKSDB_LITE
-
-=======
->>>>>>> 335c4242
  public:
   size_t NumDbs() const { return dbs_.size(); }
   bool IsSingleDb() const { return (NumDbs() == 1U); }
   bool IsMultiDb() const { return (NumDbs() > 1U); }
 };
 
-<<<<<<< HEAD
+void ValidateMetadataCacheOptions() {
+  if (FLAGS_top_level_index_pinning &&
+      (FLAGS_cache_index_and_filter_blocks == false)) {
+    ErrorExit(
+        "--cache_index_and_filter_blocks must be set for "
+        "--top_level_index_pinning to have any affect.");
+  }
+
+  if (FLAGS_unpartitioned_pinning &&
+      (FLAGS_cache_index_and_filter_blocks == false)) {
+    ErrorExit(
+        "--cache_index_and_filter_blocks must be set for "
+        "--unpartitioned_pinning to have any affect.");
+  }
+}
+
 namespace {
 // Records the values of applicable flags during the invocation of the first
 // group The user may not modify any of these in subsequent groups
@@ -9552,100 +9372,11 @@
   }
 }
 
-void ValidateAndProcessStatisticsFlags(
-    [[maybe_unused]] bool first_group,
-    [[maybe_unused]] const ConfigOptions& config_options) {
-#ifndef ROCKSDB_LITE
-  if (first_group == false) {
-    return;
-  }
-=======
-void ValidateMetadataCacheOptions() {
-  if (FLAGS_top_level_index_pinning &&
-      (FLAGS_cache_index_and_filter_blocks == false)) {
-    ErrorExit(
-        "--cache_index_and_filter_blocks must be set for "
-        "--top_level_index_pinning to have any affect.");
-  }
-
-  if (FLAGS_unpartitioned_pinning &&
-      (FLAGS_cache_index_and_filter_blocks == false)) {
-    ErrorExit(
-        "--cache_index_and_filter_blocks must be set for "
-        "--unpartitioned_pinning to have any affect.");
-  }
-}
-
-namespace {
-// Records the values of applicable flags during the invocation of the first
-// group The user may not modify any of these in subsequent groups
-struct FirstGroupApplicableFlags {
-  static inline const std::string kInvalidString = "INVALID STRING";
-
-  std::string db{kInvalidString};
-  bool statistics{false};
-  std::string statistics_string{kInvalidString};
-  std::string env_uri{kInvalidString};
-  std::string fs_uri{kInvalidString};
-  bool simulate_hdd{false};
-  std::string simulate_hybrid_fs_file{kInvalidString};
-  int32_t simulate_hybrid_hdd_multipliers{-1};
-  int64_t seed{-1};
-};
-
-FirstGroupApplicableFlags first_group_applicable_flags;
-
-void RecordFirstGroupApplicableFlags() {
-  first_group_applicable_flags.db = FLAGS_db;
-  first_group_applicable_flags.statistics = FLAGS_statistics;
-  first_group_applicable_flags.statistics_string = FLAGS_statistics_string;
-  first_group_applicable_flags.env_uri = FLAGS_env_uri;
-  first_group_applicable_flags.fs_uri = FLAGS_fs_uri;
-  first_group_applicable_flags.simulate_hdd = FLAGS_simulate_hdd;
-  first_group_applicable_flags.simulate_hybrid_fs_file =
-      FLAGS_simulate_hybrid_fs_file;
-  first_group_applicable_flags.simulate_hybrid_hdd_multipliers =
-      FLAGS_simulate_hybrid_hdd_multipliers;
-  first_group_applicable_flags.seed = FLAGS_seed;
-}
-
-void ValidateSubsequentGroupsDoNotOverrideApplicableFlags() {
-  if (FLAGS_db != first_group_applicable_flags.db) {
-    ErrorExit("It's illegal to change the DB's folder name in groups > 1");
-  }
-
-  if ((FLAGS_statistics != first_group_applicable_flags.statistics) ||
-      (FLAGS_statistics_string !=
-       first_group_applicable_flags.statistics_string)) {
-    ErrorExit(
-        "It's illegal to change statistics flags (-statistics or "
-        "-statistics_string) in groups > 1");
-  }
-
-  if ((FLAGS_env_uri != first_group_applicable_flags.env_uri) ||
-      (FLAGS_fs_uri != first_group_applicable_flags.fs_uri) ||
-      (FLAGS_simulate_hdd != first_group_applicable_flags.simulate_hdd) ||
-      (FLAGS_simulate_hybrid_fs_file !=
-       first_group_applicable_flags.simulate_hybrid_fs_file) ||
-      (FLAGS_simulate_hybrid_hdd_multipliers !=
-       first_group_applicable_flags.simulate_hybrid_hdd_multipliers)) {
-    ErrorExit(
-        "It's illegal to change env flags (-env_uri, -fs_uri, "
-        "-simulate_hdd, -simulate_hybrid_fs_file, or "
-        "-simulate_hybrid_hdd_multipliers) in groups > 1");
-  }
-
-  if (FLAGS_seed != first_group_applicable_flags.seed) {
-    ErrorExit("It's illegal to change the seed in groups > 1");
-  }
-}
-
 void ValidateAndProcessStatisticsFlags(bool first_group,
                                        const ConfigOptions& config_options) {
   if (first_group == false) {
     return;
   }
->>>>>>> 335c4242
 
   if (FLAGS_statistics && (FLAGS_statistics_string.empty() == false)) {
     ErrorExit("Cannot provide both --statistics and --statistics_string.");
@@ -9662,20 +9393,10 @@
   if (dbstats) {
     dbstats->set_stats_level(static_cast<StatsLevel>(FLAGS_stats_level));
   }
-<<<<<<< HEAD
-#endif  // ROCKSDB_LITE
-}
-
-void ValidateAndProcessEnvFlags(
-    [[maybe_unused]] bool first_group,
-    [[maybe_unused]] const ConfigOptions& config_options) {
-#ifndef ROCKSDB_LITE
-=======
 }
 
 void ValidateAndProcessEnvFlags(bool first_group,
                                 const ConfigOptions& config_options) {
->>>>>>> 335c4242
   if (first_group == false) {
     return;
   }
@@ -9702,10 +9423,6 @@
             /*is_full_fs_warm=*/FLAGS_simulate_hdd));
     FLAGS_env = composite_env.get();
   }
-<<<<<<< HEAD
-#endif  // ROCKSDB_LITE
-=======
->>>>>>> 335c4242
 }
 
 void ParseSanitizeAndValidateMultipleDBsFlags(bool first_group) {
@@ -9817,10 +9534,6 @@
 
   ValidateAndProcessEnvFlags(first_group, config_options);
 
-<<<<<<< HEAD
-#ifndef ROCKSDB_LITE
-=======
->>>>>>> 335c4242
   // Stacked BlobDB
   FLAGS_blob_db_compression_type_e =
       StringToCompressionType(FLAGS_blob_db_compression_type.c_str());
@@ -9915,21 +9628,6 @@
     benchmark.reset(new ROCKSDB_NAMESPACE::Benchmark);
   } else {
     fprintf(stdout, "\n");
-<<<<<<< HEAD
-  }
-
-  benchmark->Run(group_num, num_groups);
-
-  if (last_group) {
-#ifndef ROCKSDB_LITE
-    if (FLAGS_print_malloc_stats) {
-      std::string stats_string;
-      ROCKSDB_NAMESPACE::DumpMallocStats(&stats_string);
-      fprintf(stdout, "Malloc stats:\n%s\n", stats_string.c_str());
-    }
-#endif  // ROCKSDB_LITE
-  }
-=======
   }
 
   benchmark->Run(group_num, num_groups);
@@ -9941,7 +9639,6 @@
       fprintf(stdout, "Malloc stats:\n%s\n", stats_string.c_str());
     }
   }
->>>>>>> 335c4242
 
   return 0;
 }
@@ -10000,10 +9697,6 @@
 // runner of the failed group (subsequent groups will NOT be run).
 //
 int db_bench_tool(int argc, char** argv) {
-<<<<<<< HEAD
-#ifndef ROCKSDB_LITE
-=======
->>>>>>> 335c4242
   ROCKSDB_NAMESPACE::port::InstallStackTraceHandler();
   static bool initialized = false;
   if (!initialized) {
@@ -10071,12 +9764,6 @@
 
   benchmark.reset();
   return result;
-<<<<<<< HEAD
-#else
-  return db_bench_tool_run_group(argc, argv);
-#endif  // ROCKSDB_LITE
-=======
->>>>>>> 335c4242
 }
 
 }  // namespace ROCKSDB_NAMESPACE
