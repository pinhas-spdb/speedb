--- conflicted
+++ resolved
@@ -17,36 +17,10 @@
               CacheReservationManagerImpl<CacheEntryRole::kBlobCache>>(
               block_cache))) {}
 
-<<<<<<< HEAD
-Status ChargedCache::Insert(const Slice& key, void* value, size_t charge,
-                            DeleterFn deleter, Handle** handle,
-                            Priority priority,
-                            Cache::ItemOwnerId item_owner_id) {
-  Status s = cache_->Insert(key, value, charge, deleter, handle, priority,
-                            item_owner_id);
-  if (s.ok()) {
-    // Insert may cause the cache entry eviction if the cache is full. So we
-    // directly call the reservation manager to update the total memory used
-    // in the cache.
-    assert(cache_res_mgr_);
-    cache_res_mgr_->UpdateCacheReservation(cache_->GetUsage())
-        .PermitUncheckedError();
-  }
-  return s;
-}
-
-Status ChargedCache::Insert(const Slice& key, void* value,
-                            const CacheItemHelper* helper, size_t charge,
-                            Handle** handle, Priority priority,
-                            Cache::ItemOwnerId item_owner_id) {
-  Status s = cache_->Insert(key, value, helper, charge, handle, priority,
-                            item_owner_id);
-=======
 Status ChargedCache::Insert(const Slice& key, ObjectPtr obj,
                             const CacheItemHelper* helper, size_t charge,
                             Handle** handle, Priority priority) {
   Status s = target_->Insert(key, obj, helper, charge, handle, priority);
->>>>>>> 335c4242
   if (s.ok()) {
     // Insert may cause the cache entry eviction if the cache is full. So we
     // directly call the reservation manager to update the total memory used
