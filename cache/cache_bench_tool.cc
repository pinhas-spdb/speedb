--- conflicted
+++ resolved
@@ -482,16 +482,9 @@
       total_key_size = 0;
       total_charge = 0;
       total_entry_count = 0;
-<<<<<<< HEAD
-      deleters.clear();
-      auto fn = [&](const Slice& key, void* /*value*/, size_t charge,
-                    Cache::DeleterFn deleter,
-                    Cache::ItemOwnerId /* item_owner_id */) {
-=======
       helpers.clear();
       auto fn = [&](const Slice& key, Cache::ObjectPtr /*value*/, size_t charge,
                     const Cache::CacheItemHelper* helper) {
->>>>>>> 335c4242
         total_key_size += key.size();
         total_charge += charge;
         ++total_entry_count;
