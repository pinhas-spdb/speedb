--- conflicted
+++ resolved
@@ -843,15 +843,9 @@
 
 TEST_P(CacheTest, ApplyToAllEntriesTest) {
   std::vector<std::string> callback_state;
-<<<<<<< HEAD
-  const auto callback = [&](const Slice& key, void* value, size_t charge,
-                            Cache::DeleterFn deleter,
-                            Cache::ItemOwnerId /* item_owner_id */) {
-=======
   const auto callback = [&](const Slice& key, Cache::ObjectPtr value,
                             size_t charge,
                             const Cache::CacheItemHelper* helper) {
->>>>>>> 335c4242
     callback_state.push_back(std::to_string(DecodeKey(key)) + "," +
                              std::to_string(DecodeValue(value)) + "," +
                              std::to_string(charge));
@@ -894,14 +888,8 @@
 
   // For callback
   int special_count = 0;
-<<<<<<< HEAD
-  const auto callback = [&](const Slice&, void*, size_t charge,
-                            Cache::DeleterFn,
-                            Cache::ItemOwnerId /* item_owner_id */) {
-=======
   const auto callback = [&](const Slice&, Cache::ObjectPtr, size_t charge,
                             const Cache::CacheItemHelper*) {
->>>>>>> 335c4242
     if (charge == static_cast<size_t>(kSpecialCharge)) {
       ++special_count;
     }
