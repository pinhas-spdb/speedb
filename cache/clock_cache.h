// Copyright (c) 2011-present, Facebook, Inc.  All rights reserved.
//  This source code is licensed under both the GPLv2 (found in the
//  COPYING file in the root directory) and Apache 2.0 License
//  (found in the LICENSE.Apache file in the root directory).
//
// Copyright (c) 2011 The LevelDB Authors. All rights reserved.
// Use of this source code is governed by a BSD-style license that can be
// found in the LICENSE file. See the AUTHORS file for names of contributors.

#pragma once

#include <array>
#include <atomic>
#include <cstddef>
#include <cstdint>
#include <memory>
#include <string>

#include "cache/cache_key.h"
#include "cache/sharded_cache.h"
#include "port/lang.h"
#include "port/malloc.h"
#include "port/port.h"
#include "rocksdb/cache.h"
#include "rocksdb/secondary_cache.h"
#include "util/autovector.h"

namespace ROCKSDB_NAMESPACE {

namespace clock_cache {

// Forward declaration of friend class.
class ClockCacheTest;

// HyperClockCache is an alternative to LRUCache specifically tailored for
// use as BlockBasedTableOptions::block_cache
//
// Benefits
// --------
// * Fully lock free (no waits or spins) for efficiency under high concurrency
// * Optimized for hot path reads. For concurrency control, most Lookup() and
// essentially all Release() are a single atomic add operation.
// * Eviction on insertion is fully parallel and lock-free.
// * Uses a generalized + aging variant of CLOCK eviction that might outperform
// LRU in some cases. (For background, see
// https://en.wikipedia.org/wiki/Page_replacement_algorithm)
//
// Costs
// -----
// * Hash table is not resizable (for lock-free efficiency) so capacity is not
// dynamically changeable. Rely on an estimated average value (block) size for
// space+time efficiency. (See estimated_entry_charge option details.)
// * Insert usually does not (but might) overwrite a previous entry associated
// with a cache key. This is OK for RocksDB uses of Cache.
// * Only supports keys of exactly 16 bytes, which is what RocksDB uses for
// block cache (not row cache or table cache).
// * SecondaryCache is not supported.
// * Cache priorities are less aggressively enforced. Unlike LRUCache, enough
// transient LOW or BOTTOM priority items can evict HIGH priority entries that
// are not referenced recently (or often) enough.
// * If pinned entries leave little or nothing eligible for eviction,
// performance can degrade substantially, because of clock eviction eating
// CPU looking for evictable entries and because Release does not
// pro-actively delete unreferenced entries when the cache is over-full.
// Specifically, this makes this implementation more susceptible to the
// following combination:
//   * num_shard_bits is high (e.g. 6)
//   * capacity small (e.g. some MBs)
//   * some large individual entries (e.g. non-partitioned filters)
// where individual entries occupy a large portion of their shard capacity.
// This should be mostly mitigated by the implementation picking a lower
// number of cache shards than LRUCache for a given capacity (when
// num_shard_bits is not overridden; see calls to GetDefaultCacheShardBits()).
// * With strict_capacity_limit=false, respecting the capacity limit is not as
// aggressive as LRUCache. The limit might be transiently exceeded by a very
// small number of entries even when not strictly necessary, and slower to
// recover after pinning forces limit to be substantially exceeded. (Even with
// strict_capacity_limit=true, RocksDB will nevertheless transiently allocate
// memory before discovering it is over the block cache capacity, so this
// should not be a detectable regression in respecting memory limits, except
// on exceptionally small caches.)
// * In some cases, erased or duplicated entries might not be freed
// immediately. They will eventually be freed by eviction from further Inserts.
// * Internal metadata can overflow if the number of simultaneous references
// to a cache handle reaches many millions.
//
// High-level eviction algorithm
// -----------------------------
// A score (or "countdown") is maintained for each entry, initially determined
// by priority. The score is incremented on each Lookup, up to a max of 3,
// though is easily returned to previous state if useful=false with Release.
// During CLOCK-style eviction iteration, entries with score > 0 are
// decremented if currently unreferenced and entries with score == 0 are
// evicted if currently unreferenced. Note that scoring might not be perfect
// because entries can be referenced transiently within the cache even when
// there are no outside references to the entry.
//
// Cache sharding like LRUCache is used to reduce contention on usage+eviction
// state, though here the performance improvement from more shards is small,
// and (as noted above) potentially detrimental if shard capacity is too close
// to largest entry size. Here cache sharding mostly only affects cache update
// (Insert / Erase) performance, not read performance.
//
// Read efficiency (hot path)
// --------------------------
// Mostly to minimize the cost of accessing metadata blocks with
// cache_index_and_filter_blocks=true, we focus on optimizing Lookup and
// Release. In terms of concurrency, at a minimum, these operations have
// to do reference counting (and Lookup has to compare full keys in a safe
// way). Can we fold in all the other metadata tracking *for free* with
// Lookup and Release doing a simple atomic fetch_add/fetch_sub? (Assume
// for the moment that Lookup succeeds on the first probe.)
//
// We have a clever way of encoding an entry's reference count and countdown
// clock so that Lookup and Release are each usually a single atomic addition.
// In a single metadata word we have both an "acquire" count, incremented by
// Lookup, and a "release" count, incremented by Release. If useful=false,
// Release can instead decrement the acquire count. Thus the current ref
// count is (acquires - releases), and the countdown clock is min(3, acquires).
// Note that only unreferenced entries (acquires == releases) are eligible
// for CLOCK manipulation and eviction. We tolerate use of more expensive
// compare_exchange operations for cache writes (insertions and erasures).
//
// In a cache receiving many reads and little or no writes, it is possible
// for the acquire and release counters to overflow. Assuming the *current*
// refcount never reaches to many millions, we only have to correct for
// overflow in both counters in Release, not in Lookup. The overflow check
// should be only 1-2 CPU cycles per Release because it is a predictable
// branch on a simple condition on data already in registers.
//
// Slot states
// -----------
// We encode a state indicator into the same metadata word with the
// acquire and release counters. This allows bigger state transitions to
// be atomic. States:
//
// * Empty - slot is not in use and unowned. All other metadata and data is
// in an undefined state.
// * Construction - slot is exclusively owned by one thread, the thread
// successfully entering this state, for populating or freeing data.
// * Shareable (group) - slot holds an entry with counted references for
// pinning and reading, including
//   * Visible - slot holds an entry that can be returned by Lookup
//   * Invisible - slot holds an entry that is not visible to Lookup
//     (erased by user) but can be read by existing references, and ref count
//     changed by Ref and Release.
//
// A special case is "standalone" entries, which are heap-allocated handles
// not in the table. They are always Invisible and freed on zero refs.
//
// State transitions:
// Empty -> Construction (in Insert): The encoding of state enables Insert to
// perform an optimistic atomic bitwise-or to take ownership if a slot is
// empty, or otherwise make no state change.
//
// Construction -> Visible (in Insert): This can be a simple assignment to the
// metadata word because the current thread has exclusive ownership and other
// metadata is meaningless.
//
// Visible -> Invisible (in Erase): This can be a bitwise-and while holding
// a shared reference, which is safe because the change is idempotent (in case
// of parallel Erase). By the way, we never go Invisible->Visible.
//
// Shareable -> Construction (in Evict part of Insert, in Erase, and in
// Release if Invisible): This is for starting to freeing/deleting an
// unreferenced entry. We have to use compare_exchange to ensure we only make
// this transition when there are zero refs.
//
// Construction -> Empty (in same places): This is for completing free/delete
// of an entry. A "release" atomic store suffices, as we have exclusive
// ownership of the slot but have to ensure none of the data member reads are
// re-ordered after committing the state transition.
//
// Insert
// ------
// If Insert were to guarantee replacing an existing entry for a key, there
// would be complications for concurrency and efficiency. First, consider how
// many probes to get to an entry. To ensure Lookup never waits and
// availability of a key is uninterrupted, we would need to use a different
// slot for a new entry for the same key. This means it is most likely in a
// later probing position than the old version, which should soon be removed.
// (Also, an entry is too big to replace atomically, even if no current refs.)
//
// However, overwrite capability is not really needed by RocksDB. Also, we
// know from our "redundant" stats that overwrites are very rare for the block
// cache, so we should not spend much to make them effective.
//
// So instead we Insert as soon as we find an empty slot in the probing
// sequence without seeing an existing (visible) entry for the same key. This
// way we only insert if we can improve the probing performance, and we don't
// need to probe beyond our insert position, assuming we are willing to let
// the previous entry for the same key die of old age (eventual eviction from
// not being used). We can reach a similar state with concurrent insertions,
// where one will pass over the other while it is "under construction."
// This temporary duplication is acceptable for RocksDB block cache because
// we know redundant insertion is rare.
//
// Another problem to solve is what to return to the caller when we find an
// existing entry whose probing position we cannot improve on, or when the
// table occupancy limit has been reached. If strict_capacity_limit=false,
// we must never fail Insert, and if a Handle* is provided, we have to return
// a usable Cache handle on success. The solution to this (typically rare)
// problem is "standalone" handles, which are usable by the caller but not
// actually available for Lookup in the Cache. Standalone handles are allocated
// independently on the heap and specially marked so that they are freed on
// the heap when their last reference is released.
//
// Usage on capacity
// -----------------
// Insert takes different approaches to usage tracking depending on
// strict_capacity_limit setting. If true, we enforce a kind of strong
// consistency where compare-exchange is used to ensure the usage number never
// exceeds its limit, and provide threads with an authoritative signal on how
// much "usage" they have taken ownership of. With strict_capacity_limit=false,
// we use a kind of "eventual consistency" where all threads Inserting to the
// same cache shard might race on reserving the same space, but the
// over-commitment will be worked out in later insertions. It is kind of a
// dance because we don't want threads racing each other too much on paying
// down the over-commitment (with eviction) either.
//
// Eviction
// --------
// A key part of Insert is evicting some entries currently unreferenced to
// make room for new entries. The high-level eviction algorithm is described
// above, but the details are also interesting. A key part is parallelizing
// eviction with a single CLOCK pointer. This works by each thread working on
// eviction pre-emptively incrementing the CLOCK pointer, and then CLOCK-
// updating or evicting the incremented-over slot(s). To reduce contention at
// the cost of possibly evicting too much, each thread increments the clock
// pointer by 4, so commits to updating at least 4 slots per batch. As
// described above, a CLOCK update will decrement the "countdown" of
// unreferenced entries, or evict unreferenced entries with zero countdown.
// Referenced entries are not updated, because we (presumably) don't want
// long-referenced entries to age while referenced. Note however that we
// cannot distinguish transiently referenced entries from cache user
// references, so some CLOCK updates might be somewhat arbitrarily skipped.
// This is OK as long as it is rare enough that eviction order is still
// pretty good.
//
// There is no synchronization on the completion of the CLOCK updates, so it
// is theoretically possible for another thread to cycle back around and have
// two threads racing on CLOCK updates to the same slot. Thus, we cannot rely
// on any implied exclusivity to make the updates or eviction more efficient.
// These updates use an opportunistic compare-exchange (no loop), where a
// racing thread might cause the update to be skipped without retry, but in
// such case the update is likely not needed because the most likely update
// to an entry is that it has become referenced. (TODO: test efficiency of
// avoiding compare-exchange loop)
//
// Release
// -------
// In the common case, Release is a simple atomic increment of the release
// counter. There is a simple overflow check that only does another atomic
// update in extremely rare cases, so costs almost nothing.
//
// If the Release specifies "not useful", we can instead decrement the
// acquire counter, which returns to the same CLOCK state as before Lookup
// or Ref.
//
// Adding a check for over-full cache on every release to zero-refs would
// likely be somewhat expensive, increasing read contention on cache shard
// metadata. Instead we are less aggressive about deleting entries right
// away in those cases.
//
// However Release tries to immediately delete entries reaching zero refs
// if (a) erase_if_last_ref is set by the caller, or (b) the entry is already
// marked invisible. Both of these are checks on values already in CPU
// registers so do not increase cross-CPU contention when not applicable.
// When applicable, they use a compare-exchange loop to take exclusive
// ownership of the slot for freeing the entry. These are rare cases
// that should not usually affect performance.
//
// Erase
// -----
// Searches for an entry like Lookup but moves it to Invisible state if found.
// This state transition is with bit operations so is idempotent and safely
// done while only holding a shared "read" reference. Like Release, it makes
// a best effort to immediately release an Invisible entry that reaches zero
// refs, but there are some corner cases where it will only be freed by the
// clock eviction process.

// ----------------------------------------------------------------------- //

// The load factor p is a real number in (0, 1) such that at all
// times at most a fraction p of all slots, without counting tombstones,
// are occupied by elements. This means that the probability that a random
// probe hits an occupied slot is at most p, and thus at most 1/p probes
// are required on average. For example, p = 70% implies that between 1 and 2
// probes are needed on average (bear in mind that this reasoning doesn't
// consider the effects of clustering over time, which should be negligible
// with double hashing).
// Because the size of the hash table is always rounded up to the next
// power of 2, p is really an upper bound on the actual load factor---the
// actual load factor is anywhere between p/2 and p. This is a bit wasteful,
// but bear in mind that slots only hold metadata, not actual values.
// Since space cost is dominated by the values (the LSM blocks),
// overprovisioning the table with metadata only increases the total cache space
// usage by a tiny fraction.
constexpr double kLoadFactor = 0.7;

// The user can exceed kLoadFactor if the sizes of the inserted values don't
// match estimated_value_size, or in some rare cases with
// strict_capacity_limit == false. To avoid degenerate performance, we set a
// strict upper bound on the load factor.
constexpr double kStrictLoadFactor = 0.84;

struct ClockHandleBasicData {
  Cache::ObjectPtr value = nullptr;
  const Cache::CacheItemHelper* helper = nullptr;
  // A lossless, reversible hash of the fixed-size (16 byte) cache key. This
  // eliminates the need to store a hash separately.
  UniqueId64x2 hashed_key = kNullUniqueId64x2;
  size_t total_charge = 0;

  inline size_t GetTotalCharge() const { return total_charge; }

  // Calls deleter (if non-null) on cache key and value
  void FreeData(MemoryAllocator* allocator) const;

  // Required by concept HandleImpl
  const UniqueId64x2& GetHash() const { return hashed_key; }
};

struct ClockHandle : public ClockHandleBasicData {
  // Constants for handling the atomic `meta` word, which tracks most of the
  // state of the handle. The meta word looks like this:
  // low bits                                                     high bits
  // -----------------------------------------------------------------------
  // | acquire counter          | release counter           | state marker |
  // -----------------------------------------------------------------------

  // For reading or updating counters in meta word.
  static constexpr uint8_t kCounterNumBits = 30;
  static constexpr uint64_t kCounterMask = (uint64_t{1} << kCounterNumBits) - 1;

  static constexpr uint8_t kAcquireCounterShift = 0;
  static constexpr uint64_t kAcquireIncrement = uint64_t{1}
                                                << kAcquireCounterShift;
  static constexpr uint8_t kReleaseCounterShift = kCounterNumBits;
  static constexpr uint64_t kReleaseIncrement = uint64_t{1}
                                                << kReleaseCounterShift;

  // For reading or updating the state marker in meta word
  static constexpr uint8_t kStateShift = 2U * kCounterNumBits;

  // Bits contribution to state marker.
  // Occupied means any state other than empty
  static constexpr uint8_t kStateOccupiedBit = 0b100;
  // Shareable means the entry is reference counted (visible or invisible)
  // (only set if also occupied)
  static constexpr uint8_t kStateShareableBit = 0b010;
  // Visible is only set if also shareable
  static constexpr uint8_t kStateVisibleBit = 0b001;

  // Complete state markers (not shifted into full word)
  static constexpr uint8_t kStateEmpty = 0b000;
  static constexpr uint8_t kStateConstruction = kStateOccupiedBit;
  static constexpr uint8_t kStateInvisible =
      kStateOccupiedBit | kStateShareableBit;
  static constexpr uint8_t kStateVisible =
      kStateOccupiedBit | kStateShareableBit | kStateVisibleBit;

  // Constants for initializing the countdown clock. (Countdown clock is only
  // in effect with zero refs, acquire counter == release counter, and in that
  // case the countdown clock == both of those counters.)
  static constexpr uint8_t kHighCountdown = 3;
  static constexpr uint8_t kLowCountdown = 2;
  static constexpr uint8_t kBottomCountdown = 1;
  // During clock update, treat any countdown clock value greater than this
  // value the same as this value.
  static constexpr uint8_t kMaxCountdown = kHighCountdown;
  // TODO: make these coundown values tuning parameters for eviction?

  // See above
  std::atomic<uint64_t> meta{};

  // Anticipating use for SecondaryCache support
  void* reserved_for_future_use = nullptr;
};  // struct ClockHandle

class HyperClockTable {
 public:
  // Target size to be exactly a common cache line size (see static_assert in
  // clock_cache.cc)
  struct ALIGN_AS(64U) HandleImpl : public ClockHandle {
    // The number of elements that hash to this slot or a lower one, but wind
    // up in this slot or a higher one.
    std::atomic<uint32_t> displacements{};

    // Whether this is a "deteched" handle that is independently allocated
    // with `new` (so must be deleted with `delete`).
    // TODO: ideally this would be packed into some other data field, such
    // as upper bits of total_charge, but that incurs a measurable performance
    // regression.
    bool standalone = false;

    inline bool IsStandalone() const { return standalone; }

    inline void SetStandalone() { standalone = true; }
  };  // struct HandleImpl

  struct Opts {
    size_t estimated_value_size;
  };

  HyperClockTable(size_t capacity, bool strict_capacity_limit,
                  CacheMetadataChargePolicy metadata_charge_policy,
                  MemoryAllocator* allocator,
                  const Cache::EvictionCallback* eviction_callback,
                  const Opts& opts);
  ~HyperClockTable();

  Status Insert(const ClockHandleBasicData& proto, HandleImpl** handle,
                Cache::Priority priority, size_t capacity,
                bool strict_capacity_limit);

  HandleImpl* CreateStandalone(ClockHandleBasicData& proto, size_t capacity,
                               bool strict_capacity_limit,
                               bool allow_uncharged);

  HandleImpl* Lookup(const UniqueId64x2& hashed_key);

  bool Release(HandleImpl* handle, bool useful, bool erase_if_last_ref);

  void Ref(HandleImpl& handle);

  void Erase(const UniqueId64x2& hashed_key);

  void ConstApplyToEntriesRange(std::function<void(const HandleImpl&)> func,
                                size_t index_begin, size_t index_end,
                                bool apply_if_will_be_deleted) const;

  void EraseUnRefEntries();

  size_t GetTableSize() const { return size_t{1} << length_bits_; }

  int GetLengthBits() const { return length_bits_; }

  size_t GetOccupancy() const {
    return occupancy_.load(std::memory_order_relaxed);
  }

  size_t GetOccupancyLimit() const { return occupancy_limit_; }

  size_t GetUsage() const { return usage_.load(std::memory_order_relaxed); }

  size_t GetStandaloneUsage() const {
    return standalone_usage_.load(std::memory_order_relaxed);
  }

  // Acquire/release N references
  void TEST_RefN(HandleImpl& handle, size_t n);
  void TEST_ReleaseN(HandleImpl* handle, size_t n);

 private:  // functions
  // Returns x mod 2^{length_bits_}.
  inline size_t ModTableSize(uint64_t x) {
    return static_cast<size_t>(x) & length_bits_mask_;
  }

  // Runs the clock eviction algorithm trying to reclaim at least
  // requested_charge. Returns how much is evicted, which could be less
  // if it appears impossible to evict the requested amount without blocking.
  inline void Evict(size_t requested_charge, size_t* freed_charge,
                    size_t* freed_count);

  // Returns the first slot in the probe sequence, starting from the given
  // probe number, with a handle e such that match(e) is true. At every
  // step, the function first tests whether match(e) holds. If this is false,
  // it evaluates abort(e) to decide whether the search should be aborted,
  // and in the affirmative returns -1. For every handle e probed except
  // the last one, the function runs update(e).
  // The probe parameter is modified as follows. We say a probe to a handle
  // e is aborting if match(e) is false and abort(e) is true. Then the final
  // value of probe is one more than the last non-aborting probe during the
  // call. This is so that that the variable can be used to keep track of
  // progress across consecutive calls to FindSlot.
  inline HandleImpl* FindSlot(const UniqueId64x2& hashed_key,
                              std::function<bool(HandleImpl*)> match,
                              std::function<bool(HandleImpl*)> stop,
                              std::function<void(HandleImpl*)> update,
                              size_t& probe);

  // Re-decrement all displacements in probe path starting from beginning
  // until (not including) the given handle
  inline void Rollback(const UniqueId64x2& hashed_key, const HandleImpl* h);

  // Subtracts `total_charge` from `usage_` and 1 from `occupancy_`.
  // Ideally this comes after releasing the entry itself so that we
  // actually have the available occupancy/usage that is claimed.
  // However, that means total_charge has to be saved from the handle
  // before releasing it so that it can be provided to this function.
  inline void ReclaimEntryUsage(size_t total_charge);

  // Helper for updating `usage_` for new entry with given `total_charge`
  // and evicting if needed under strict_capacity_limit=true rules. This
  // means the operation might fail with Status::MemoryLimit. If
  // `need_evict_for_occupancy`, then eviction of at least one entry is
  // required, and the operation should fail if not possible.
  // NOTE: Otherwise, occupancy_ is not managed in this function
  inline Status ChargeUsageMaybeEvictStrict(size_t total_charge,
                                            size_t capacity,
                                            bool need_evict_for_occupancy);

  // Helper for updating `usage_` for new entry with given `total_charge`
  // and evicting if needed under strict_capacity_limit=false rules. This
  // means that updating `usage_` always succeeds even if forced to exceed
  // capacity. If `need_evict_for_occupancy`, then eviction of at least one
  // entry is required, and the operation should return false if such eviction
  // is not possible. `usage_` is not updated in that case. Otherwise, returns
  // true, indicating success.
  // NOTE: occupancy_ is not managed in this function
  inline bool ChargeUsageMaybeEvictNonStrict(size_t total_charge,
                                             size_t capacity,
                                             bool need_evict_for_occupancy);

  // Creates a "standalone" handle for returning from an Insert operation that
  // cannot be completed by actually inserting into the table.
  // Updates `standalone_usage_` but not `usage_` nor `occupancy_`.
  inline HandleImpl* StandaloneInsert(const ClockHandleBasicData& proto);

  MemoryAllocator* GetAllocator() const { return allocator_; }

  // Returns the number of bits used to hash an element in the hash
  // table.
  static int CalcHashBits(size_t capacity, size_t estimated_value_size,
                          CacheMetadataChargePolicy metadata_charge_policy);

 private:  // data
  // Number of hash bits used for table index.
  // The size of the table is 1 << length_bits_.
  const int length_bits_;

  // For faster computation of ModTableSize.
  const size_t length_bits_mask_;

  // Maximum number of elements the user can store in the table.
  const size_t occupancy_limit_;

  // Array of slots comprising the hash table.
  const std::unique_ptr<HandleImpl[]> array_;

  // From Cache, for deleter
  MemoryAllocator* const allocator_;

  // A reference to Cache::eviction_callback_
  const Cache::EvictionCallback& eviction_callback_;

  // We partition the following members into different cache lines
  // to avoid false sharing among Lookup, Release, Erase and Insert
  // operations in ClockCacheShard.

  ALIGN_AS(CACHE_LINE_SIZE)
  // Clock algorithm sweep pointer.
  std::atomic<uint64_t> clock_pointer_{};

  ALIGN_AS(CACHE_LINE_SIZE)
  // Number of elements in the table.
  std::atomic<size_t> occupancy_{};

  // Memory usage by entries tracked by the cache (including standalone)
  std::atomic<size_t> usage_{};

  // Part of usage by standalone entries (not in table)
  std::atomic<size_t> standalone_usage_{};
};  // class HyperClockTable

// A single shard of sharded cache.
template <class Table>
class ALIGN_AS(CACHE_LINE_SIZE) ClockCacheShard final : public CacheShardBase {
 public:
  ClockCacheShard(size_t capacity, bool strict_capacity_limit,
                  CacheMetadataChargePolicy metadata_charge_policy,
                  MemoryAllocator* allocator,
                  const Cache::EvictionCallback* eviction_callback,
                  const typename Table::Opts& opts);

  // For CacheShard concept
  using HandleImpl = typename Table::HandleImpl;
  // Hash is lossless hash of 128-bit key
  using HashVal = UniqueId64x2;
  using HashCref = const HashVal&;
  static inline uint32_t HashPieceForSharding(HashCref hash) {
    return Upper32of64(hash[0]);
  }
  static inline HashVal ComputeHash(const Slice& key) {
    assert(key.size() == kCacheKeySize);
    HashVal in;
    HashVal out;
    // NOTE: endian dependence
    // TODO: use GetUnaligned?
    std::memcpy(&in, key.data(), kCacheKeySize);
    BijectiveHash2x64(in[1], in[0], &out[1], &out[0]);
    return out;
  }

  // For reconstructing key from hashed_key. Requires the caller to provide
  // backing storage for the Slice in `unhashed`
  static inline Slice ReverseHash(const UniqueId64x2& hashed,
                                  UniqueId64x2* unhashed) {
    BijectiveUnhash2x64(hashed[1], hashed[0], &(*unhashed)[1], &(*unhashed)[0]);
    // NOTE: endian dependence
    return Slice(reinterpret_cast<const char*>(unhashed), kCacheKeySize);
  }

  // Although capacity is dynamically changeable, the number of table slots is
  // not, so growing capacity substantially could lead to hitting occupancy
  // limit.
  void SetCapacity(size_t capacity);

<<<<<<< HEAD
  Status Insert(const Slice& key, uint32_t hash, void* value, size_t charge,
                Cache::DeleterFn deleter, Cache::Handle** handle,
                Cache::Priority priority,
                Cache::ItemOwnerId item_owner_id) override;
=======
  void SetStrictCapacityLimit(bool strict_capacity_limit);
>>>>>>> 335c4242

  Status Insert(const Slice& key, const UniqueId64x2& hashed_key,
                Cache::ObjectPtr value, const Cache::CacheItemHelper* helper,
                size_t charge, HandleImpl** handle, Cache::Priority priority);

  HandleImpl* CreateStandalone(const Slice& key, const UniqueId64x2& hashed_key,
                               Cache::ObjectPtr obj,
                               const Cache::CacheItemHelper* helper,
                               size_t charge, bool allow_uncharged);

  HandleImpl* Lookup(const Slice& key, const UniqueId64x2& hashed_key);

  bool Release(HandleImpl* handle, bool useful, bool erase_if_last_ref);

  bool Release(HandleImpl* handle, bool erase_if_last_ref = false);

  bool Ref(HandleImpl* handle);

  void Erase(const Slice& key, const UniqueId64x2& hashed_key);

  size_t GetCapacity() const;

  size_t GetUsage() const;

<<<<<<< HEAD
  void ApplyToSomeEntries(
      const std::function<void(const Slice& key, void* value, size_t charge,
                               DeleterFn deleter,
                               Cache::ItemOwnerId item_owner_id)>& callback,
      uint32_t average_entries_per_lock, uint32_t* state) override;
=======
  size_t GetStandaloneUsage() const;
>>>>>>> 335c4242

  size_t GetPinnedUsage() const;

  size_t GetOccupancyCount() const;

<<<<<<< HEAD
  // SecondaryCache not yet supported
  Status Insert(const Slice& key, uint32_t hash, void* value,
                const Cache::CacheItemHelper* helper, size_t charge,
                Cache::Handle** handle, Cache::Priority priority,
                Cache::ItemOwnerId item_owner_id) override {
    return Insert(key, hash, value, charge, helper->del_cb, handle, priority,
                  item_owner_id);
  }
=======
  size_t GetOccupancyLimit() const;
>>>>>>> 335c4242

  size_t GetTableAddressCount() const;

  void ApplyToSomeEntries(
      const std::function<void(const Slice& key, Cache::ObjectPtr obj,
                               size_t charge,
                               const Cache::CacheItemHelper* helper)>& callback,
      size_t average_entries_per_lock, size_t* state);

  void EraseUnRefEntries();

  std::string GetPrintableOptions() const { return std::string{}; }

  HandleImpl* Lookup(const Slice& key, const UniqueId64x2& hashed_key,
                     const Cache::CacheItemHelper* /*helper*/,
                     Cache::CreateContext* /*create_context*/,
                     Cache::Priority /*priority*/, Statistics* /*stats*/) {
    return Lookup(key, hashed_key);
  }

  // Acquire/release N references
  void TEST_RefN(HandleImpl* handle, size_t n);
  void TEST_ReleaseN(HandleImpl* handle, size_t n);

 private:  // data
  Table table_;

  // Maximum total charge of all elements stored in the table.
  std::atomic<size_t> capacity_;

  // Whether to reject insertion if cache reaches its full capacity.
  std::atomic<bool> strict_capacity_limit_;
};  // class ClockCacheShard

class HyperClockCache
#ifdef NDEBUG
    final
#endif
    : public ShardedCache<ClockCacheShard<HyperClockTable>> {
 public:
  using Shard = ClockCacheShard<HyperClockTable>;

  HyperClockCache(size_t capacity, size_t estimated_value_size,
                  int num_shard_bits, bool strict_capacity_limit,
                  CacheMetadataChargePolicy metadata_charge_policy,
                  std::shared_ptr<MemoryAllocator> memory_allocator);

  const char* Name() const override { return "HyperClockCache"; }

  Cache::ObjectPtr Value(Handle* handle) override;

  size_t GetCharge(Handle* handle) const override;

  const CacheItemHelper* GetCacheItemHelper(Handle* handle) const override;

  void ReportProblems(
      const std::shared_ptr<Logger>& /*info_log*/) const override;
};  // class HyperClockCache

}  // namespace clock_cache

}  // namespace ROCKSDB_NAMESPACE<|MERGE_RESOLUTION|>--- conflicted
+++ resolved
@@ -608,14 +608,7 @@
   // limit.
   void SetCapacity(size_t capacity);
 
-<<<<<<< HEAD
-  Status Insert(const Slice& key, uint32_t hash, void* value, size_t charge,
-                Cache::DeleterFn deleter, Cache::Handle** handle,
-                Cache::Priority priority,
-                Cache::ItemOwnerId item_owner_id) override;
-=======
   void SetStrictCapacityLimit(bool strict_capacity_limit);
->>>>>>> 335c4242
 
   Status Insert(const Slice& key, const UniqueId64x2& hashed_key,
                 Cache::ObjectPtr value, const Cache::CacheItemHelper* helper,
@@ -640,32 +633,13 @@
 
   size_t GetUsage() const;
 
-<<<<<<< HEAD
-  void ApplyToSomeEntries(
-      const std::function<void(const Slice& key, void* value, size_t charge,
-                               DeleterFn deleter,
-                               Cache::ItemOwnerId item_owner_id)>& callback,
-      uint32_t average_entries_per_lock, uint32_t* state) override;
-=======
   size_t GetStandaloneUsage() const;
->>>>>>> 335c4242
 
   size_t GetPinnedUsage() const;
 
   size_t GetOccupancyCount() const;
 
-<<<<<<< HEAD
-  // SecondaryCache not yet supported
-  Status Insert(const Slice& key, uint32_t hash, void* value,
-                const Cache::CacheItemHelper* helper, size_t charge,
-                Cache::Handle** handle, Cache::Priority priority,
-                Cache::ItemOwnerId item_owner_id) override {
-    return Insert(key, hash, value, charge, helper->del_cb, handle, priority,
-                  item_owner_id);
-  }
-=======
   size_t GetOccupancyLimit() const;
->>>>>>> 335c4242
 
   size_t GetTableAddressCount() const;
 
