--- conflicted
+++ resolved
@@ -56,7 +56,6 @@
           esac
 
       - name: Save the DB if the test failed
-<<<<<<< HEAD
         if:  ${{ failure() }}
         id: savedb 
         run:  | 
@@ -71,8 +70,3 @@
           name: testdb 
           retention-days: 3
           path: /tmp/db4debug.tar.gz
-=======
-        if:  always()
-        run:  |
-          ls -l /tmp
->>>>>>> 9e236122
