--- conflicted
+++ resolved
@@ -33,7 +33,6 @@
 namespace {
 
 std::shared_ptr<const FilterPolicy> CreateFilterPolicy() {
-<<<<<<< HEAD
   if (!FLAGS_filter_uri.empty()) {
     ConfigOptions config_options;
     std::shared_ptr<const FilterPolicy> policy;
@@ -54,38 +53,34 @@
     return policy;
   } else if (FLAGS_bloom_bits < 0) {
     return BlockBasedTableOptions().filter_policy;
-=======
-  if (FLAGS_bloom_bits < 0) {
-    return BlockBasedTableOptions().filter_policy;
-  }
-  const FilterPolicy* new_policy;
-  if (FLAGS_ribbon_starting_level >= 999) {
-    // Use Bloom API
-    new_policy = NewBloomFilterPolicy(FLAGS_bloom_bits, false);
->>>>>>> 7b491e42
   } else {
     const FilterPolicy* new_policy;
-    if (FLAGS_use_block_based_filter) {
-      if (FLAGS_ribbon_starting_level < 999) {
-        fprintf(stderr,
-                "Cannot combine use_block_based_filter and "
-                "ribbon_starting_level\n");
-        exit(1);
-      } else {
-        new_policy = NewBloomFilterPolicy(FLAGS_bloom_bits, true);
-      }
-    } else if (FLAGS_ribbon_starting_level >= 999) {
+    if (FLAGS_ribbon_starting_level >= 999) {
       // Use Bloom API
       new_policy = NewBloomFilterPolicy(FLAGS_bloom_bits, false);
     } else {
-      new_policy = NewRibbonFilterPolicy(
-          FLAGS_bloom_bits,
-          /* bloom_before_level */ FLAGS_ribbon_starting_level);
-    }
-    return std::shared_ptr<const FilterPolicy>(new_policy);
-  }
-}
-
+      const FilterPolicy* new_policy;
+      if (FLAGS_use_block_based_filter) {
+	if (FLAGS_ribbon_starting_level < 999) {
+	  fprintf(stderr,
+		  "Cannot combine use_block_based_filter and "
+		  "ribbon_starting_level\n");
+	  exit(1);
+	} else {
+	  new_policy = NewBloomFilterPolicy(FLAGS_bloom_bits, true);
+	}
+      } else if (FLAGS_ribbon_starting_level >= 999) {
+	// Use Bloom API
+	new_policy = NewBloomFilterPolicy(FLAGS_bloom_bits, false);
+      } else {
+	new_policy = NewRibbonFilterPolicy(
+					   FLAGS_bloom_bits,
+					   /* bloom_before_level */ FLAGS_ribbon_starting_level);
+      }
+      return std::shared_ptr<const FilterPolicy>(new_policy);
+    }
+  }
+}
 }  // namespace
 
 StressTest::StressTest()
@@ -375,64 +370,6 @@
   }
 }
 
-<<<<<<< HEAD
-bool StressTest::VerifySecondaries() {
-#ifndef ROCKSDB_LITE
-  if (FLAGS_test_secondary) {
-    uint64_t now = clock_->NowMicros();
-    fprintf(stdout, "%s Start to verify secondaries against primary\n",
-            clock_->TimeToString(static_cast<uint64_t>(now) / 1000000).c_str());
-  }
-  for (size_t k = 0; k != secondaries_.size(); ++k) {
-    Status s = secondaries_[k]->TryCatchUpWithPrimary();
-    if (!s.ok()) {
-      fprintf(stderr, "Secondary failed to catch up with primary\n");
-      return false;
-    }
-    // This `ReadOptions` is for validation purposes. Ignore
-    // `FLAGS_rate_limit_user_ops` to avoid slowing any validation.
-    ReadOptions ropts;
-    ropts.total_order_seek = true;
-    // Verify only the default column family since the primary may have
-    // dropped other column families after most recent reopen.
-    std::unique_ptr<Iterator> iter1(db_->NewIterator(ropts));
-    std::unique_ptr<Iterator> iter2(secondaries_[k]->NewIterator(ropts));
-    for (iter1->SeekToFirst(), iter2->SeekToFirst();
-         iter1->Valid() && iter2->Valid(); iter1->Next(), iter2->Next()) {
-      if (iter1->key().compare(iter2->key()) != 0 ||
-          iter1->value().compare(iter2->value())) {
-        fprintf(stderr,
-                "Secondary %d contains different data from "
-                "primary.\nPrimary: %s : %s\nSecondary: %s : %s\n",
-                static_cast<int>(k),
-                iter1->key().ToString(/*hex=*/true).c_str(),
-                iter1->value().ToString(/*hex=*/true).c_str(),
-                iter2->key().ToString(/*hex=*/true).c_str(),
-                iter2->value().ToString(/*hex=*/true).c_str());
-        return false;
-      }
-    }
-    if (iter1->Valid() && !iter2->Valid()) {
-      fprintf(stderr,
-              "Secondary %d record count is smaller than that of primary\n",
-              static_cast<int>(k));
-      return false;
-    } else if (!iter1->Valid() && iter2->Valid()) {
-      fprintf(stderr,
-              "Secondary %d record count is larger than that of primary\n",
-              static_cast<int>(k));
-      return false;
-    }
-  }
-  if (FLAGS_test_secondary) {
-    uint64_t now = clock_->NowMicros();
-    fprintf(stdout, "%s Verification of secondaries succeeded\n",
-            clock_->TimeToString(static_cast<uint64_t>(now) / 1000000).c_str());
-  }
-#endif  // ROCKSDB_LITE
-  return true;
-}
-
 static std::vector<bool> GetKeyBitVec(DB* db, const ReadOptions& ropt_base) {
   ReadOptions ropt = ropt_base;
   // When `prefix_extractor` is set, seeking to beginning and scanning
@@ -471,8 +408,6 @@
   return key_bitvec;
 }
 
-=======
->>>>>>> 7b491e42
 Status StressTest::AssertSame(DB* db, ColumnFamilyHandle* cf,
                               ThreadState::SnapshotState& snap_state) {
   Status s;
@@ -2791,40 +2726,9 @@
       assert(trans.size() == 0);
 #endif
     }
-<<<<<<< HEAD
-    assert(!s.ok() || column_families_.size() ==
-                          static_cast<size_t>(FLAGS_column_families));
-
-    if (s.ok() && FLAGS_test_secondary) {
-#ifndef ROCKSDB_LITE
-      secondaries_.resize(FLAGS_threads);
-      std::fill(secondaries_.begin(), secondaries_.end(), nullptr);
-      secondary_cfh_lists_.clear();
-      secondary_cfh_lists_.resize(FLAGS_threads);
-      Options tmp_opts;
-      // TODO(yanqin) support max_open_files != -1 for secondary instance.
-      tmp_opts.max_open_files = -1;
-      tmp_opts.statistics = dbstats_secondaries;
-      tmp_opts.env = db_stress_env;
-      for (size_t i = 0; i != static_cast<size_t>(FLAGS_threads); ++i) {
-        const std::string secondary_path =
-            FLAGS_secondaries_base + "/" + std::to_string(i);
-        s = DB::OpenAsSecondary(tmp_opts, FLAGS_db, secondary_path,
-                                cf_descriptors, &secondary_cfh_lists_[i],
-                                &secondaries_[i]);
-        if (!s.ok()) {
-          break;
-        }
-      }
-#else
-      fprintf(stderr, "Secondary is not supported in LITE mode\n");
-      exit(1);
-#endif
-=======
     if (!s.ok()) {
       fprintf(stderr, "Error in opening the DB [%s]\n", s.ToString().c_str());
       fflush(stderr);
->>>>>>> 7b491e42
     }
     assert(s.ok());
     assert(column_families_.size() ==
@@ -3276,34 +3180,11 @@
   options.wal_compression =
       StringToCompressionType(FLAGS_wal_compression.c_str());
 
-<<<<<<< HEAD
-=======
   if (FLAGS_enable_tiered_storage) {
     options.bottommost_temperature = Temperature::kCold;
   }
   options.preclude_last_level_data_seconds =
       FLAGS_preclude_last_level_data_seconds;
-
-  switch (FLAGS_rep_factory) {
-    case kSkipList:
-      // no need to do anything
-      break;
-#ifndef ROCKSDB_LITE
-    case kHashSkipList:
-      options.memtable_factory.reset(NewHashSkipListRepFactory(10000));
-      break;
-    case kVectorRep:
-      options.memtable_factory.reset(new VectorRepFactory());
-      break;
-#else
-    default:
-      fprintf(stderr,
-              "RocksdbLite only supports skip list mem table. Skip "
-              "--rep_factory\n");
-#endif  // ROCKSDB_LITE
-  }
-
->>>>>>> 7b491e42
   if (FLAGS_use_full_merge_v1) {
     options.merge_operator = MergeOperators::CreateDeprecatedPutOperator();
   } else {
