//  Copyright (c) 2011-present, Facebook, Inc.  All rights reserved.
//  This source code is licensed under both the GPLv2 (found in the
//  COPYING file in the root directory) and Apache 2.0 License
//  (found in the LICENSE.Apache file in the root directory).
//
// Copyright (c) 2011 The LevelDB Authors. All rights reserved.
// Use of this source code is governed by a BSD-style license that can be
// found in the LICENSE file. See the AUTHORS file for names of contributors.
//

#include "util/compression.h"
#ifdef GFLAGS
#include "db_stress_tool/db_stress_common.h"
#include "db_stress_tool/db_stress_compaction_filter.h"
#include "db_stress_tool/db_stress_driver.h"
#include "db_stress_tool/db_stress_table_properties_collector.h"
#include "rocksdb/convenience.h"
#include "rocksdb/filter_policy.h"
#include "rocksdb/secondary_cache.h"
#include "rocksdb/sst_file_manager.h"
#include "rocksdb/types.h"
#include "rocksdb/utilities/object_registry.h"
#include "test_util/testutil.h"
#include "util/cast_util.h"
#include "utilities/backup/backup_engine_impl.h"
#include "utilities/fault_injection_fs.h"
#include "utilities/fault_injection_secondary_cache.h"

namespace ROCKSDB_NAMESPACE {

namespace {

std::shared_ptr<const FilterPolicy> CreateFilterPolicy() {
  if (FLAGS_bloom_bits < 0) {
    return BlockBasedTableOptions().filter_policy;
  }
  const FilterPolicy* new_policy;
  if (FLAGS_use_block_based_filter) {
    if (FLAGS_ribbon_starting_level < 999) {
      fprintf(
          stderr,
          "Cannot combine use_block_based_filter and ribbon_starting_level\n");
      exit(1);
    } else {
      new_policy = NewBloomFilterPolicy(FLAGS_bloom_bits, true);
    }
  } else if (FLAGS_ribbon_starting_level >= 999) {
    // Use Bloom API
    new_policy = NewBloomFilterPolicy(FLAGS_bloom_bits, false);
  } else {
    new_policy = NewRibbonFilterPolicy(
        FLAGS_bloom_bits, /* bloom_before_level */ FLAGS_ribbon_starting_level);
  }
  return std::shared_ptr<const FilterPolicy>(new_policy);
}

}  // namespace

StressTest::StressTest()
    : cache_(NewCache(FLAGS_cache_size, FLAGS_cache_numshardbits)),
      compressed_cache_(NewLRUCache(FLAGS_compressed_cache_size,
                                    FLAGS_compressed_cache_numshardbits)),
      filter_policy_(CreateFilterPolicy()),
      db_(nullptr),
#ifndef ROCKSDB_LITE
      txn_db_(nullptr),
#endif
      clock_(db_stress_env->GetSystemClock().get()),
      new_column_family_name_(1),
      num_times_reopened_(0),
      db_preload_finished_(false),
      cmp_db_(nullptr),
      is_db_stopped_(false) {
  if (FLAGS_destroy_db_initially) {
    std::vector<std::string> files;
    db_stress_env->GetChildren(FLAGS_db, &files);
    for (unsigned int i = 0; i < files.size(); i++) {
      if (Slice(files[i]).starts_with("heap-")) {
        db_stress_env->DeleteFile(FLAGS_db + "/" + files[i]);
      }
    }

    Options options;
    options.env = db_stress_env;
    // Remove files without preserving manfiest files
#ifndef ROCKSDB_LITE
    const Status s = !FLAGS_use_blob_db
                         ? DestroyDB(FLAGS_db, options)
                         : blob_db::DestroyBlobDB(FLAGS_db, options,
                                                  blob_db::BlobDBOptions());
#else
    const Status s = DestroyDB(FLAGS_db, options);
#endif  // !ROCKSDB_LITE

    if (!s.ok()) {
      fprintf(stderr, "Cannot destroy original db: %s\n", s.ToString().c_str());
      exit(1);
    }
  }
}

StressTest::~StressTest() {
  for (auto cf : column_families_) {
    delete cf;
  }
  column_families_.clear();
  delete db_;

  assert(secondaries_.size() == secondary_cfh_lists_.size());
  size_t n = secondaries_.size();
  for (size_t i = 0; i != n; ++i) {
    for (auto* cf : secondary_cfh_lists_[i]) {
      delete cf;
    }
    secondary_cfh_lists_[i].clear();
    delete secondaries_[i];
  }
  secondaries_.clear();

  for (auto* cf : cmp_cfhs_) {
    delete cf;
  }
  cmp_cfhs_.clear();
  delete cmp_db_;
}

std::shared_ptr<Cache> StressTest::NewCache(size_t capacity,
                                            int32_t num_shard_bits) {
  ConfigOptions config_options;
  if (capacity <= 0) {
    return nullptr;
  }
  if (FLAGS_use_clock_cache) {
    auto cache = NewClockCache((size_t)capacity);
    if (!cache) {
      fprintf(stderr, "Clock cache not supported.");
      exit(1);
    }
    return cache;
  } else {
    LRUCacheOptions opts;
    opts.capacity = capacity;
    opts.num_shard_bits = num_shard_bits;
#ifndef ROCKSDB_LITE
    std::shared_ptr<SecondaryCache> secondary_cache;
    if (!FLAGS_secondary_cache_uri.empty()) {
      Status s = SecondaryCache::CreateFromString(
          config_options, FLAGS_secondary_cache_uri, &secondary_cache);
      if (secondary_cache == nullptr) {
        fprintf(stderr,
                "No secondary cache registered matching string: %s status=%s\n",
                FLAGS_secondary_cache_uri.c_str(), s.ToString().c_str());
        exit(1);
      }
      if (FLAGS_secondary_cache_fault_one_in > 0) {
        secondary_cache = std::make_shared<FaultInjectionSecondaryCache>(
            secondary_cache, static_cast<uint32_t>(FLAGS_seed),
            FLAGS_secondary_cache_fault_one_in);
      }
      opts.secondary_cache = secondary_cache;
    }
#endif
    return NewLRUCache(opts);
  }
}

std::vector<std::string> StressTest::GetBlobCompressionTags() {
  std::vector<std::string> compression_tags{"kNoCompression"};

  if (Snappy_Supported()) {
    compression_tags.emplace_back("kSnappyCompression");
  }
  if (LZ4_Supported()) {
    compression_tags.emplace_back("kLZ4Compression");
  }
  if (ZSTD_Supported()) {
    compression_tags.emplace_back("kZSTD");
  }

  return compression_tags;
}

bool StressTest::BuildOptionsTable() {
  if (FLAGS_set_options_one_in <= 0) {
    return true;
  }

  std::unordered_map<std::string, std::vector<std::string>> options_tbl = {
      {"write_buffer_size",
       {std::to_string(options_.write_buffer_size),
        std::to_string(options_.write_buffer_size * 2),
        std::to_string(options_.write_buffer_size * 4)}},
      {"max_write_buffer_number",
       {std::to_string(options_.max_write_buffer_number),
        std::to_string(options_.max_write_buffer_number * 2),
        std::to_string(options_.max_write_buffer_number * 4)}},
      {"arena_block_size",
       {
           std::to_string(options_.arena_block_size),
           std::to_string(options_.write_buffer_size / 4),
           std::to_string(options_.write_buffer_size / 8),
       }},
      {"memtable_huge_page_size", {"0", std::to_string(2 * 1024 * 1024)}},
      {"max_successive_merges", {"0", "2", "4"}},
      {"inplace_update_num_locks", {"100", "200", "300"}},
      // TODO(ljin): enable test for this option
      // {"disable_auto_compactions", {"100", "200", "300"}},
      {"level0_file_num_compaction_trigger",
       {
           std::to_string(options_.level0_file_num_compaction_trigger),
           std::to_string(options_.level0_file_num_compaction_trigger + 2),
           std::to_string(options_.level0_file_num_compaction_trigger + 4),
       }},
      {"level0_slowdown_writes_trigger",
       {
           std::to_string(options_.level0_slowdown_writes_trigger),
           std::to_string(options_.level0_slowdown_writes_trigger + 2),
           std::to_string(options_.level0_slowdown_writes_trigger + 4),
       }},
      {"level0_stop_writes_trigger",
       {
           std::to_string(options_.level0_stop_writes_trigger),
           std::to_string(options_.level0_stop_writes_trigger + 2),
           std::to_string(options_.level0_stop_writes_trigger + 4),
       }},
      {"max_compaction_bytes",
       {
           std::to_string(options_.target_file_size_base * 5),
           std::to_string(options_.target_file_size_base * 15),
           std::to_string(options_.target_file_size_base * 100),
       }},
      {"target_file_size_base",
       {
           std::to_string(options_.target_file_size_base),
           std::to_string(options_.target_file_size_base * 2),
           std::to_string(options_.target_file_size_base * 4),
       }},
      {"target_file_size_multiplier",
       {
           std::to_string(options_.target_file_size_multiplier),
           "1",
           "2",
       }},
      {"max_bytes_for_level_base",
       {
           std::to_string(options_.max_bytes_for_level_base / 2),
           std::to_string(options_.max_bytes_for_level_base),
           std::to_string(options_.max_bytes_for_level_base * 2),
       }},
      {"max_bytes_for_level_multiplier",
       {
           std::to_string(options_.max_bytes_for_level_multiplier),
           "1",
           "2",
       }},
      {"max_sequential_skip_in_iterations", {"4", "8", "12"}},
  };

  if (FLAGS_allow_setting_blob_options_dynamically) {
    options_tbl.emplace("enable_blob_files",
                        std::vector<std::string>{"false", "true"});
    options_tbl.emplace("min_blob_size",
                        std::vector<std::string>{"0", "8", "16"});
    options_tbl.emplace("blob_file_size",
                        std::vector<std::string>{"1M", "16M", "256M", "1G"});
    options_tbl.emplace("blob_compression_type", GetBlobCompressionTags());
    options_tbl.emplace("enable_blob_garbage_collection",
                        std::vector<std::string>{"false", "true"});
    options_tbl.emplace(
        "blob_garbage_collection_age_cutoff",
        std::vector<std::string>{"0.0", "0.25", "0.5", "0.75", "1.0"});
    options_tbl.emplace("blob_garbage_collection_force_threshold",
                        std::vector<std::string>{"0.5", "0.75", "1.0"});
    options_tbl.emplace("blob_compaction_readahead_size",
                        std::vector<std::string>{"0", "1M", "4M"});
  }

  options_table_ = std::move(options_tbl);

  for (const auto& iter : options_table_) {
    options_index_.push_back(iter.first);
  }
  return true;
}

void StressTest::InitDb(SharedState* shared) {
  uint64_t now = clock_->NowMicros();
  fprintf(stdout, "%s Initializing db_stress\n",
          clock_->TimeToString(now / 1000000).c_str());
  PrintEnv();
  Open(shared);
  BuildOptionsTable();
}

void StressTest::FinishInitDb(SharedState* shared) {
  if (FLAGS_read_only) {
    uint64_t now = clock_->NowMicros();
    fprintf(stdout, "%s Preloading db with %" PRIu64 " KVs\n",
            clock_->TimeToString(now / 1000000).c_str(), FLAGS_max_key);
    PreloadDbAndReopenAsReadOnly(FLAGS_max_key, shared);
  }

  if (shared->HasHistory()) {
    // The way it works right now is, if there's any history, that means the
    // previous run mutating the DB had all its operations traced, in which case
    // we should always be able to `Restore()` the expected values to match the
    // `db_`'s current seqno.
    Status s = shared->Restore(db_);
    if (!s.ok()) {
      fprintf(stderr, "Error restoring historical expected values: %s\n",
              s.ToString().c_str());
      exit(1);
    }
  }

  if (FLAGS_enable_compaction_filter) {
    auto* compaction_filter_factory =
        reinterpret_cast<DbStressCompactionFilterFactory*>(
            options_.compaction_filter_factory.get());
    assert(compaction_filter_factory);
    // This must be called only after any potential `SharedState::Restore()` has
    // completed in order for the `compaction_filter_factory` to operate on the
    // correct latest values file.
    compaction_filter_factory->SetSharedState(shared);
    fprintf(stdout, "Compaction filter factory: %s\n",
            compaction_filter_factory->Name());
  }
}

void StressTest::TrackExpectedState(SharedState* shared) {
  if ((FLAGS_sync_fault_injection || FLAGS_disable_wal) && IsStateTracked()) {
    Status s = shared->SaveAtAndAfter(db_);
    if (!s.ok()) {
      fprintf(stderr, "Error enabling history tracing: %s\n",
              s.ToString().c_str());
      exit(1);
    }
  }
}

bool StressTest::VerifySecondaries() {
#ifndef ROCKSDB_LITE
  if (FLAGS_test_secondary) {
    uint64_t now = clock_->NowMicros();
    fprintf(stdout, "%s Start to verify secondaries against primary\n",
            clock_->TimeToString(static_cast<uint64_t>(now) / 1000000).c_str());
  }
  for (size_t k = 0; k != secondaries_.size(); ++k) {
    Status s = secondaries_[k]->TryCatchUpWithPrimary();
    if (!s.ok()) {
      fprintf(stderr, "Secondary failed to catch up with primary\n");
      return false;
    }
    // This `ReadOptions` is for validation purposes. Ignore
    // `FLAGS_rate_limit_user_ops` to avoid slowing any validation.
    ReadOptions ropts;
    ropts.total_order_seek = true;
    // Verify only the default column family since the primary may have
    // dropped other column families after most recent reopen.
    std::unique_ptr<Iterator> iter1(db_->NewIterator(ropts));
    std::unique_ptr<Iterator> iter2(secondaries_[k]->NewIterator(ropts));
    for (iter1->SeekToFirst(), iter2->SeekToFirst();
         iter1->Valid() && iter2->Valid(); iter1->Next(), iter2->Next()) {
      if (iter1->key().compare(iter2->key()) != 0 ||
          iter1->value().compare(iter2->value())) {
        fprintf(stderr,
                "Secondary %d contains different data from "
                "primary.\nPrimary: %s : %s\nSecondary: %s : %s\n",
                static_cast<int>(k),
                iter1->key().ToString(/*hex=*/true).c_str(),
                iter1->value().ToString(/*hex=*/true).c_str(),
                iter2->key().ToString(/*hex=*/true).c_str(),
                iter2->value().ToString(/*hex=*/true).c_str());
        return false;
      }
    }
    if (iter1->Valid() && !iter2->Valid()) {
      fprintf(stderr,
              "Secondary %d record count is smaller than that of primary\n",
              static_cast<int>(k));
      return false;
    } else if (!iter1->Valid() && iter2->Valid()) {
      fprintf(stderr,
              "Secondary %d record count is larger than that of primary\n",
              static_cast<int>(k));
      return false;
    }
  }
  if (FLAGS_test_secondary) {
    uint64_t now = clock_->NowMicros();
    fprintf(stdout, "%s Verification of secondaries succeeded\n",
            clock_->TimeToString(static_cast<uint64_t>(now) / 1000000).c_str());
  }
#endif  // ROCKSDB_LITE
  return true;
}

static std::vector<bool> GetKeyBitVec(DB* db, const ReadOptions& ropt_base) {
  ReadOptions ropt = ropt_base;
  // When `prefix_extractor` is set, seeking to beginning and scanning
  // across prefixes are only supported with `total_order_seek` set.
  ropt.total_order_seek = true;
  std::unique_ptr<Iterator> iterator(db->NewIterator(ropt));

  std::vector<bool> key_bitvec;
  if (FLAGS_test_batches_snapshots) {
    // In batched snapshot mode each key/value is inserted 10 times, where
    // the key and the values are prefixed with a single ASCII digit in the
    // range 0-9.
    key_bitvec.resize(FLAGS_max_key * 10);
  } else {
    key_bitvec.resize(FLAGS_max_key);
  }

  for (iterator->SeekToFirst(); iterator->Valid(); iterator->Next()) {
    uint64_t key_offset = 0;
    Slice key_str = iterator->key();
    // In batched snapshot mode each key operation is actually 10 operations in
    // a single batch, as each operation creates 10 keys from each key by
    // prefixing it with an ASCII digit in the range 0-9.
    if (FLAGS_test_batches_snapshots) {
      const char batch_id = key_str[0];
      assert(batch_id >= '0' && batch_id <= '9');
      key_offset = (batch_id - '0') * FLAGS_max_key;
      key_str.remove_prefix(1);
    }

    uint64_t key_val;
    if (GetIntVal(key_str.ToString(), &key_val)) {
      key_bitvec.at(key_offset + key_val) = true;
    }
  }
  return key_bitvec;
}

Status StressTest::AssertSame(DB* db, ColumnFamilyHandle* cf,
                              ThreadState::SnapshotState& snap_state) {
  Status s;
  if (cf->GetName() != snap_state.cf_at_name) {
    return s;
  }
  // This `ReadOptions` is for validation purposes. Ignore
  // `FLAGS_rate_limit_user_ops` to avoid slowing any validation.
  ReadOptions ropt;
  ropt.snapshot = snap_state.snapshot;
  Slice ts;
  if (!snap_state.timestamp.empty()) {
    ts = snap_state.timestamp;
    ropt.timestamp = &ts;
  }
  PinnableSlice exp_v(&snap_state.value);
  exp_v.PinSelf();
  PinnableSlice v;
  s = db->Get(ropt, cf, snap_state.key, &v);
  if (!s.ok() && !s.IsNotFound()) {
    return s;
  }
  if (snap_state.status.code() != s.code() ||
      snap_state.status.subcode() != s.subcode()) {
    return Status::Corruption(
        "The snapshot gave inconsistent results for key " +
        std::to_string(Hash(snap_state.key.c_str(), snap_state.key.size(), 0)) +
        " in cf " + cf->GetName() + ": (" + snap_state.status.ToString() +
        ") vs. (" + s.ToString() + ")");
  }
  if (s.ok()) {
    if (exp_v != v) {
      return Status::Corruption("The snapshot gave inconsistent values: (" +
                                exp_v.ToString() + ") vs. (" + v.ToString() +
                                ")");
    }
  }
  if (snap_state.key_vec != nullptr) {
    std::vector<bool> tmp_bitvec = GetKeyBitVec(db, ropt);
    if (!std::equal(snap_state.key_vec->begin(), snap_state.key_vec->end(),
                    tmp_bitvec.begin())) {
      return Status::Corruption("Found inconsistent keys at this snapshot");
    }
  }
  return Status::OK();
}

void StressTest::VerificationAbort(SharedState* shared, std::string msg,
                                   Status s) const {
  fprintf(stderr, "Verification failed: %s. Status is %s\n", msg.c_str(),
          s.ToString().c_str());
  shared->SetVerificationFailure();
}

void StressTest::VerificationAbort(SharedState* shared, std::string msg, int cf,
                                   int64_t key) const {
  auto key_str = Key(key);
  Slice key_slice = key_str;
  fprintf(stderr,
          "Verification failed for column family %d key %s (%" PRIi64 "): %s\n",
          cf, key_slice.ToString(true).c_str(), key, msg.c_str());
  shared->SetVerificationFailure();
}

void StressTest::PrintStatistics() {
  if (dbstats) {
    fprintf(stdout, "STATISTICS:\n%s\n", dbstats->ToString().c_str());
  }
  if (dbstats_secondaries) {
    fprintf(stdout, "Secondary instances STATISTICS:\n%s\n",
            dbstats_secondaries->ToString().c_str());
  }
}

// Currently PreloadDb has to be single-threaded.
void StressTest::PreloadDbAndReopenAsReadOnly(int64_t number_of_keys,
                                              SharedState* shared) {
  WriteOptions write_opts;
  write_opts.disableWAL = FLAGS_disable_wal;
  if (FLAGS_sync) {
    write_opts.sync = true;
  }
  if (FLAGS_rate_limit_auto_wal_flush) {
    write_opts.rate_limiter_priority = Env::IO_USER;
  }
  char value[100];
  int cf_idx = 0;
  Status s;
  for (auto cfh : column_families_) {
    for (int64_t k = 0; k != number_of_keys; ++k) {
      std::string key_str = Key(k);
      Slice key = key_str;
      size_t sz = GenerateValue(0 /*value_base*/, value, sizeof(value));
      Slice v(value, sz);
      shared->Put(cf_idx, k, 0, true /* pending */);

      if (FLAGS_use_merge) {
        if (!FLAGS_use_txn) {
          s = db_->Merge(write_opts, cfh, key, v);
        } else {
#ifndef ROCKSDB_LITE
          Transaction* txn;
          s = NewTxn(write_opts, &txn);
          if (s.ok()) {
            s = txn->Merge(cfh, key, v);
            if (s.ok()) {
              s = CommitTxn(txn);
            }
          }
#endif
        }
      } else {
        if (!FLAGS_use_txn) {
          std::string ts_str;
          Slice ts;
          if (FLAGS_user_timestamp_size > 0) {
            ts_str = NowNanosStr();
            ts = ts_str;
            s = db_->Put(write_opts, cfh, key, ts, v);
          } else {
            s = db_->Put(write_opts, cfh, key, v);
          }
        } else {
#ifndef ROCKSDB_LITE
          Transaction* txn;
          s = NewTxn(write_opts, &txn);
          if (s.ok()) {
            s = txn->Put(cfh, key, v);
            if (s.ok()) {
              s = CommitTxn(txn);
            }
          }
#endif
        }
      }

      shared->Put(cf_idx, k, 0, false /* pending */);
      if (!s.ok()) {
        break;
      }
    }
    if (!s.ok()) {
      break;
    }
    ++cf_idx;
  }
  if (s.ok()) {
    s = db_->Flush(FlushOptions(), column_families_);
  }
  if (s.ok()) {
    for (auto cf : column_families_) {
      delete cf;
    }
    column_families_.clear();
    delete db_;
    db_ = nullptr;
#ifndef ROCKSDB_LITE
    txn_db_ = nullptr;
#endif

    db_preload_finished_.store(true);
    auto now = clock_->NowMicros();
    fprintf(stdout, "%s Reopening database in read-only\n",
            clock_->TimeToString(now / 1000000).c_str());
    // Reopen as read-only, can ignore all options related to updates
    Open(shared);
  } else {
    fprintf(stderr, "Failed to preload db");
    exit(1);
  }
}

Status StressTest::SetOptions(ThreadState* thread) {
  assert(FLAGS_set_options_one_in > 0);
  std::unordered_map<std::string, std::string> opts;
  std::string name =
      options_index_[thread->rand.Next() % options_index_.size()];
  int value_idx = thread->rand.Next() % options_table_[name].size();
  if (name == "level0_file_num_compaction_trigger" ||
      name == "level0_slowdown_writes_trigger" ||
      name == "level0_stop_writes_trigger") {
    opts["level0_file_num_compaction_trigger"] =
        options_table_["level0_file_num_compaction_trigger"][value_idx];
    opts["level0_slowdown_writes_trigger"] =
        options_table_["level0_slowdown_writes_trigger"][value_idx];
    opts["level0_stop_writes_trigger"] =
        options_table_["level0_stop_writes_trigger"][value_idx];
  } else {
    opts[name] = options_table_[name][value_idx];
  }

  int rand_cf_idx = thread->rand.Next() % FLAGS_column_families;
  auto cfh = column_families_[rand_cf_idx];
  return db_->SetOptions(cfh, opts);
}

#ifndef ROCKSDB_LITE
Status StressTest::NewTxn(WriteOptions& write_opts, Transaction** txn) {
  if (!FLAGS_use_txn) {
    return Status::InvalidArgument("NewTxn when FLAGS_use_txn is not set");
  }
  write_opts.disableWAL = FLAGS_disable_wal;
  static std::atomic<uint64_t> txn_id = {0};
  TransactionOptions txn_options;
  txn_options.use_only_the_last_commit_time_batch_for_recovery =
      FLAGS_use_only_the_last_commit_time_batch_for_recovery;
  txn_options.lock_timeout = 600000;  // 10 min
  txn_options.deadlock_detect = true;
  *txn = txn_db_->BeginTransaction(write_opts, txn_options);
  auto istr = std::to_string(txn_id.fetch_add(1));
  Status s = (*txn)->SetName("xid" + istr);
  return s;
}

Status StressTest::CommitTxn(Transaction* txn) {
  if (!FLAGS_use_txn) {
    return Status::InvalidArgument("CommitTxn when FLAGS_use_txn is not set");
  }
  Status s = txn->Prepare();
  if (s.ok()) {
    s = txn->Commit();
  }
  delete txn;
  return s;
}

Status StressTest::RollbackTxn(Transaction* txn) {
  if (!FLAGS_use_txn) {
    return Status::InvalidArgument(
        "RollbackTxn when FLAGS_use_txn is not"
        " set");
  }
  Status s = txn->Rollback();
  delete txn;
  return s;
}
#endif

void StressTest::OperateDb(ThreadState* thread) {
  ReadOptions read_opts(FLAGS_verify_checksum, true);
  read_opts.rate_limiter_priority =
      FLAGS_rate_limit_user_ops ? Env::IO_USER : Env::IO_TOTAL;
  read_opts.async_io = FLAGS_async_io;
  read_opts.adaptive_readahead = FLAGS_adaptive_readahead;
  WriteOptions write_opts;
  if (FLAGS_rate_limit_auto_wal_flush) {
    write_opts.rate_limiter_priority = Env::IO_USER;
  }
  auto shared = thread->shared;
  char value[100];
  std::string from_db;
  if (FLAGS_sync) {
    write_opts.sync = true;
  }
  write_opts.disableWAL = FLAGS_disable_wal;
  const int prefix_bound = static_cast<int>(FLAGS_readpercent) +
                           static_cast<int>(FLAGS_prefixpercent);
  const int write_bound = prefix_bound + static_cast<int>(FLAGS_writepercent);
  const int del_bound = write_bound + static_cast<int>(FLAGS_delpercent);
  const int delrange_bound =
      del_bound + static_cast<int>(FLAGS_delrangepercent);
  const int iterate_bound =
      delrange_bound + static_cast<int>(FLAGS_iterpercent);

  const uint64_t ops_per_open = FLAGS_ops_per_thread / (FLAGS_reopen + 1);

#ifndef NDEBUG
  if (FLAGS_read_fault_one_in) {
    fault_fs_guard->SetThreadLocalReadErrorContext(thread->shared->GetSeed(),
                                            FLAGS_read_fault_one_in);
  }
#endif  // NDEBUG
  if (FLAGS_write_fault_one_in) {
    IOStatus error_msg;
    if (FLAGS_injest_error_severity <= 1 || FLAGS_injest_error_severity > 2) {
      error_msg = IOStatus::IOError("Retryable IO Error");
      error_msg.SetRetryable(true);
    } else if (FLAGS_injest_error_severity == 2) {
      // Ingest the fatal error
      error_msg = IOStatus::IOError("Fatal IO Error");
      error_msg.SetDataLoss(true);
    }
    std::vector<FileType> types = {FileType::kTableFile,
                                   FileType::kDescriptorFile,
                                   FileType::kCurrentFile};
    fault_fs_guard->SetRandomWriteError(
        thread->shared->GetSeed(), FLAGS_write_fault_one_in, error_msg,
        /*inject_for_all_file_types=*/false, types);
  }
  thread->stats.Start();
  for (int open_cnt = 0; open_cnt <= FLAGS_reopen; ++open_cnt) {
    if (thread->shared->HasVerificationFailedYet() ||
        thread->shared->ShouldStopTest()) {
      break;
    }
    if (open_cnt != 0) {
      thread->stats.FinishedSingleOp();
      MutexLock l(thread->shared->GetMutex());
      while (!thread->snapshot_queue.empty()) {
        db_->ReleaseSnapshot(thread->snapshot_queue.front().second.snapshot);
        thread->snapshot_queue.pop();
      }
      thread->shared->IncVotedReopen();
      if (thread->shared->AllVotedReopen()) {
        thread->shared->GetStressTest()->Reopen(thread);
        thread->shared->GetCondVar()->SignalAll();
      } else {
        thread->shared->GetCondVar()->Wait();
      }
      // Commenting this out as we don't want to reset stats on each open.
      // thread->stats.Start();
    }

    for (uint64_t i = 0; i < ops_per_open; i++) {
      if (thread->shared->HasVerificationFailedYet()) {
        break;
      }

      // Change Options
      if (thread->rand.OneInOpt(FLAGS_set_options_one_in)) {
        SetOptions(thread);
      }

      if (thread->rand.OneInOpt(FLAGS_set_in_place_one_in)) {
        options_.inplace_update_support ^= options_.inplace_update_support;
      }

      if (thread->tid == 0 && FLAGS_verify_db_one_in > 0 &&
          thread->rand.OneIn(FLAGS_verify_db_one_in)) {
        ContinuouslyVerifyDb(thread);
        if (thread->shared->ShouldStopTest()) {
          break;
        }
      }

      MaybeClearOneColumnFamily(thread);

      if (thread->rand.OneInOpt(FLAGS_sync_wal_one_in)) {
        Status s = db_->SyncWAL();
        if (!s.ok() && !s.IsNotSupported()) {
          fprintf(stderr, "SyncWAL() failed: %s\n", s.ToString().c_str());
        }
      }

      int rand_column_family = thread->rand.Next() % FLAGS_column_families;
      ColumnFamilyHandle* column_family = column_families_[rand_column_family];

      if (thread->rand.OneInOpt(FLAGS_compact_files_one_in)) {
        TestCompactFiles(thread, column_family);
      }

      int64_t rand_key = GenerateOneKey(thread, i);
      std::string keystr = Key(rand_key);
      Slice key = keystr;
      std::unique_ptr<MutexLock> lock;
      if (ShouldAcquireMutexOnKey()) {
        lock.reset(new MutexLock(
            shared->GetMutexForKey(rand_column_family, rand_key)));
      }

      if (thread->rand.OneInOpt(FLAGS_compact_range_one_in)) {
        TestCompactRange(thread, rand_key, key, column_family);
        if (thread->shared->HasVerificationFailedYet()) {
          break;
        }
      }

      std::vector<int> rand_column_families =
          GenerateColumnFamilies(FLAGS_column_families, rand_column_family);

      if (thread->rand.OneInOpt(FLAGS_flush_one_in)) {
        Status status = TestFlush(rand_column_families);
        if (!status.ok()) {
          fprintf(stdout, "Unable to perform Flush(): %s\n",
                  status.ToString().c_str());
        }
      }

#ifndef ROCKSDB_LITE
      // Verify GetLiveFiles with a 1 in N chance.
      if (thread->rand.OneInOpt(FLAGS_get_live_files_one_in) &&
          !FLAGS_write_fault_one_in) {
        Status status = VerifyGetLiveFiles();
        if (!status.ok()) {
          VerificationAbort(shared, "VerifyGetLiveFiles status not OK", status);
        }
      }

      // Verify GetSortedWalFiles with a 1 in N chance.
      if (thread->rand.OneInOpt(FLAGS_get_sorted_wal_files_one_in)) {
        Status status = VerifyGetSortedWalFiles();
        if (!status.ok()) {
          VerificationAbort(shared, "VerifyGetSortedWalFiles status not OK",
                            status);
        }
      }

      // Verify GetCurrentWalFile with a 1 in N chance.
      if (thread->rand.OneInOpt(FLAGS_get_current_wal_file_one_in)) {
        Status status = VerifyGetCurrentWalFile();
        if (!status.ok()) {
          VerificationAbort(shared, "VerifyGetCurrentWalFile status not OK",
                            status);
        }
      }
#endif  // !ROCKSDB_LITE

      if (thread->rand.OneInOpt(FLAGS_pause_background_one_in)) {
        Status status = TestPauseBackground(thread);
        if (!status.ok()) {
          VerificationAbort(
              shared, "Pause/ContinueBackgroundWork status not OK", status);
        }
      }

#ifndef ROCKSDB_LITE
      if (thread->rand.OneInOpt(FLAGS_verify_checksum_one_in)) {
        Status status = db_->VerifyChecksum();
        if (!status.ok()) {
          VerificationAbort(shared, "VerifyChecksum status not OK", status);
        }
      }

      if (thread->rand.OneInOpt(FLAGS_get_property_one_in)) {
        TestGetProperty(thread);
      }
#endif

      std::vector<int64_t> rand_keys = GenerateKeys(rand_key);

      if (thread->rand.OneInOpt(FLAGS_ingest_external_file_one_in)) {
        TestIngestExternalFile(thread, rand_column_families, rand_keys, lock);
      }

      if (thread->rand.OneInOpt(FLAGS_backup_one_in)) {
        // Beyond a certain DB size threshold, this test becomes heavier than
        // it's worth.
        uint64_t total_size = 0;
        if (FLAGS_backup_max_size > 0) {
          std::vector<FileAttributes> files;
          db_stress_env->GetChildrenFileAttributes(FLAGS_db, &files);
          for (auto& file : files) {
            total_size += file.size_bytes;
          }
        }

        if (total_size <= FLAGS_backup_max_size) {
          Status s = TestBackupRestore(thread, rand_column_families, rand_keys);
          if (!s.ok()) {
            VerificationAbort(shared, "Backup/restore gave inconsistent state",
                              s);
          }
        }
      }

      if (thread->rand.OneInOpt(FLAGS_checkpoint_one_in)) {
        Status s = TestCheckpoint(thread, rand_column_families, rand_keys);
        if (!s.ok()) {
          VerificationAbort(shared, "Checkpoint gave inconsistent state", s);
        }
      }

#ifndef ROCKSDB_LITE
      if (thread->rand.OneInOpt(FLAGS_approximate_size_one_in)) {
        Status s =
            TestApproximateSize(thread, i, rand_column_families, rand_keys);
        if (!s.ok()) {
          VerificationAbort(shared, "ApproximateSize Failed", s);
        }
      }
#endif  // !ROCKSDB_LITE
      if (thread->rand.OneInOpt(FLAGS_acquire_snapshot_one_in)) {
        TestAcquireSnapshot(thread, rand_column_family, keystr, i);
      }

      /*always*/ {
        Status s = MaybeReleaseSnapshots(thread, i);
        if (!s.ok()) {
          VerificationAbort(shared, "Snapshot gave inconsistent state", s);
        }
      }

      // Assign timestamps if necessary.
      std::string read_ts_str;
      std::string write_ts_str;
      Slice read_ts;
      Slice write_ts;
      if (ShouldAcquireMutexOnKey() && FLAGS_user_timestamp_size > 0) {
        read_ts_str = GenerateTimestampForRead();
        read_ts = read_ts_str;
        read_opts.timestamp = &read_ts;
        write_ts_str = NowNanosStr();
        write_ts = write_ts_str;
      }

      int prob_op = thread->rand.Uniform(100);
      // Reset this in case we pick something other than a read op. We don't
      // want to use a stale value when deciding at the beginning of the loop
      // whether to vote to reopen
      if (prob_op >= 0 && prob_op < static_cast<int>(FLAGS_readpercent)) {
        assert(0 <= prob_op);
        // OPERATION read
        if (FLAGS_use_multiget) {
          // Leave room for one more iteration of the loop with a single key
          // batch. This is to ensure that each thread does exactly the same
          // number of ops
          int multiget_batch_size = static_cast<int>(
              std::min(static_cast<uint64_t>(thread->rand.Uniform(64)),
                       FLAGS_ops_per_thread - i - 1));
          // If its the last iteration, ensure that multiget_batch_size is 1
          multiget_batch_size = std::max(multiget_batch_size, 1);
          rand_keys = GenerateNKeys(thread, multiget_batch_size, i);
          TestMultiGet(thread, read_opts, rand_column_families, rand_keys);
          i += multiget_batch_size - 1;
        } else {
          TestGet(thread, read_opts, rand_column_families, rand_keys);
        }
      } else if (prob_op < prefix_bound) {
        assert(static_cast<int>(FLAGS_readpercent) <= prob_op);
        // OPERATION prefix scan
        // keys are 8 bytes long, prefix size is FLAGS_prefix_size. There are
        // (8 - FLAGS_prefix_size) bytes besides the prefix. So there will
        // be 2 ^ ((8 - FLAGS_prefix_size) * 8) possible keys with the same
        // prefix
        TestPrefixScan(thread, read_opts, rand_column_families, rand_keys);
      } else if (prob_op < write_bound) {
        assert(prefix_bound <= prob_op);
        // OPERATION write
        TestPut(thread, write_opts, read_opts, rand_column_families, rand_keys,
                value, lock);
      } else if (prob_op < del_bound) {
        assert(write_bound <= prob_op);
        // OPERATION delete
        TestDelete(thread, write_opts, rand_column_families, rand_keys, lock);
      } else if (prob_op < delrange_bound) {
        assert(del_bound <= prob_op);
        // OPERATION delete range
        TestDeleteRange(thread, write_opts, rand_column_families, rand_keys,
                        lock);
      } else if (prob_op < iterate_bound) {
        assert(delrange_bound <= prob_op);
        // OPERATION iterate
        int num_seeks = static_cast<int>(
            std::min(static_cast<uint64_t>(thread->rand.Uniform(4)),
                     FLAGS_ops_per_thread - i - 1));
        rand_keys = GenerateNKeys(thread, num_seeks, i);
        i += num_seeks - 1;
        TestIterate(thread, read_opts, rand_column_families, rand_keys);
      } else {
        assert(iterate_bound <= prob_op);
        TestCustomOperations(thread, rand_column_families);
      }
      thread->stats.FinishedSingleOp();
#ifndef ROCKSDB_LITE
      uint32_t tid = thread->tid;
      assert(secondaries_.empty() ||
             static_cast<size_t>(tid) < secondaries_.size());
      if (thread->rand.OneInOpt(FLAGS_secondary_catch_up_one_in)) {
        Status s = secondaries_[tid]->TryCatchUpWithPrimary();
        if (!s.ok()) {
          VerificationAbort(shared, "Secondary instance failed to catch up", s);
          break;
        }
      }
#endif
    }
  }
  while (!thread->snapshot_queue.empty()) {
    db_->ReleaseSnapshot(thread->snapshot_queue.front().second.snapshot);
    thread->snapshot_queue.pop();
  }

  thread->stats.Stop();
}

#ifndef ROCKSDB_LITE
// Generated a list of keys that close to boundaries of SST keys.
// If there isn't any SST file in the DB, return empty list.
std::vector<std::string> StressTest::GetWhiteBoxKeys(ThreadState* thread,
                                                     DB* db,
                                                     ColumnFamilyHandle* cfh,
                                                     size_t num_keys) {
  ColumnFamilyMetaData cfmd;
  db->GetColumnFamilyMetaData(cfh, &cfmd);
  std::vector<std::string> boundaries;
  for (const LevelMetaData& lmd : cfmd.levels) {
    for (const SstFileMetaData& sfmd : lmd.files) {
      // If FLAGS_user_timestamp_size > 0, then both smallestkey and largestkey
      // have timestamps.
      const auto& skey = sfmd.smallestkey;
      const auto& lkey = sfmd.largestkey;
      assert(skey.size() >= FLAGS_user_timestamp_size);
      assert(lkey.size() >= FLAGS_user_timestamp_size);
      boundaries.push_back(
          skey.substr(0, skey.size() - FLAGS_user_timestamp_size));
      boundaries.push_back(
          lkey.substr(0, lkey.size() - FLAGS_user_timestamp_size));
    }
  }
  if (boundaries.empty()) {
    return {};
  }

  std::vector<std::string> ret;
  for (size_t j = 0; j < num_keys; j++) {
    std::string k =
        boundaries[thread->rand.Uniform(static_cast<int>(boundaries.size()))];
    if (thread->rand.OneIn(3)) {
      // Reduce one byte from the string
      for (int i = static_cast<int>(k.length()) - 1; i >= 0; i--) {
        uint8_t cur = k[i];
        if (cur > 0) {
          k[i] = static_cast<char>(cur - 1);
          break;
        } else if (i > 0) {
          k[i] = 0xFFu;
        }
      }
    } else if (thread->rand.OneIn(2)) {
      // Add one byte to the string
      for (int i = static_cast<int>(k.length()) - 1; i >= 0; i--) {
        uint8_t cur = k[i];
        if (cur < 255) {
          k[i] = static_cast<char>(cur + 1);
          break;
        } else if (i > 0) {
          k[i] = 0x00;
        }
      }
    }
    ret.push_back(k);
  }
  return ret;
}
#endif  // !ROCKSDB_LITE

// Given a key K, this creates an iterator which scans to K and then
// does a random sequence of Next/Prev operations.
Status StressTest::TestIterate(ThreadState* thread,
                               const ReadOptions& read_opts,
                               const std::vector<int>& rand_column_families,
                               const std::vector<int64_t>& rand_keys) {
  Status s;
  const Snapshot* snapshot = db_->GetSnapshot();
  ReadOptions readoptionscopy = read_opts;
  readoptionscopy.snapshot = snapshot;

  bool expect_total_order = false;
  if (thread->rand.OneIn(16)) {
    // When prefix extractor is used, it's useful to cover total order seek.
    readoptionscopy.total_order_seek = true;
    expect_total_order = true;
  } else if (thread->rand.OneIn(4)) {
    readoptionscopy.total_order_seek = false;
    readoptionscopy.auto_prefix_mode = true;
    expect_total_order = true;
  } else if (options_.prefix_extractor.get() == nullptr) {
    expect_total_order = true;
  }

  std::string upper_bound_str;
  Slice upper_bound;
  if (thread->rand.OneIn(16)) {
    // in 1/16 chance, set a iterator upper bound
    int64_t rand_upper_key = GenerateOneKey(thread, FLAGS_ops_per_thread);
    upper_bound_str = Key(rand_upper_key);
    upper_bound = Slice(upper_bound_str);
    // uppder_bound can be smaller than seek key, but the query itself
    // should not crash either.
    readoptionscopy.iterate_upper_bound = &upper_bound;
  }
  std::string lower_bound_str;
  Slice lower_bound;
  if (thread->rand.OneIn(16)) {
    // in 1/16 chance, enable iterator lower bound
    int64_t rand_lower_key = GenerateOneKey(thread, FLAGS_ops_per_thread);
    lower_bound_str = Key(rand_lower_key);
    lower_bound = Slice(lower_bound_str);
    // uppder_bound can be smaller than seek key, but the query itself
    // should not crash either.
    readoptionscopy.iterate_lower_bound = &lower_bound;
  }

  auto cfh = column_families_[rand_column_families[0]];
  std::unique_ptr<Iterator> iter(db_->NewIterator(readoptionscopy, cfh));

  std::vector<std::string> key_str;
  if (thread->rand.OneIn(16)) {
    // Generate keys close to lower or upper bound of SST files.
    key_str = GetWhiteBoxKeys(thread, db_, cfh, rand_keys.size());
  }
  if (key_str.empty()) {
    // If key string is not geneerated using white block keys,
    // Use randomized key passe in.
    for (int64_t rkey : rand_keys) {
      key_str.push_back(Key(rkey));
    }
  }

  std::string op_logs;
  const size_t kOpLogsLimit = 10000;

  for (const std::string& skey : key_str) {
    if (op_logs.size() > kOpLogsLimit) {
      // Shouldn't take too much memory for the history log. Clear it.
      op_logs = "(cleared...)\n";
    }

    Slice key = skey;

    if (readoptionscopy.iterate_upper_bound != nullptr &&
        thread->rand.OneIn(2)) {
      // 1/2 chance, change the upper bound.
      // It is possible that it is changed without first use, but there is no
      // problem with that.
      int64_t rand_upper_key = GenerateOneKey(thread, FLAGS_ops_per_thread);
      upper_bound_str = Key(rand_upper_key);
      upper_bound = Slice(upper_bound_str);
    } else if (readoptionscopy.iterate_lower_bound != nullptr &&
               thread->rand.OneIn(4)) {
      // 1/4 chance, change the lower bound.
      // It is possible that it is changed without first use, but there is no
      // problem with that.
      int64_t rand_lower_key = GenerateOneKey(thread, FLAGS_ops_per_thread);
      lower_bound_str = Key(rand_lower_key);
      lower_bound = Slice(lower_bound_str);
    }

    // Record some options to op_logs;
    op_logs += "total_order_seek: ";
    op_logs += (readoptionscopy.total_order_seek ? "1 " : "0 ");
    op_logs += "auto_prefix_mode: ";
    op_logs += (readoptionscopy.auto_prefix_mode ? "1 " : "0 ");
    if (readoptionscopy.iterate_upper_bound != nullptr) {
      op_logs += "ub: " + upper_bound.ToString(true) + " ";
    }
    if (readoptionscopy.iterate_lower_bound != nullptr) {
      op_logs += "lb: " + lower_bound.ToString(true) + " ";
    }

    // Set up an iterator and does the same without bounds and with total
    // order seek and compare the results. This is to identify bugs related
    // to bounds, prefix extractor or reseeking. Sometimes we are comparing
    // iterators with the same set-up, and it doesn't hurt to check them
    // to be equal.
    // This `ReadOptions` is for validation purposes. Ignore
    // `FLAGS_rate_limit_user_ops` to avoid slowing any validation.
    ReadOptions cmp_ro;
    cmp_ro.timestamp = readoptionscopy.timestamp;
    cmp_ro.snapshot = snapshot;
    cmp_ro.total_order_seek = true;
    ColumnFamilyHandle* cmp_cfh =
        GetControlCfh(thread, rand_column_families[0]);
    std::unique_ptr<Iterator> cmp_iter(db_->NewIterator(cmp_ro, cmp_cfh));
    bool diverged = false;

    bool support_seek_first_or_last = expect_total_order;

    LastIterateOp last_op;
    if (support_seek_first_or_last && thread->rand.OneIn(100)) {
      iter->SeekToFirst();
      cmp_iter->SeekToFirst();
      last_op = kLastOpSeekToFirst;
      op_logs += "STF ";
    } else if (support_seek_first_or_last && thread->rand.OneIn(100)) {
      iter->SeekToLast();
      cmp_iter->SeekToLast();
      last_op = kLastOpSeekToLast;
      op_logs += "STL ";
    } else if (thread->rand.OneIn(8)) {
      iter->SeekForPrev(key);
      cmp_iter->SeekForPrev(key);
      last_op = kLastOpSeekForPrev;
      op_logs += "SFP " + key.ToString(true) + " ";
    } else {
      iter->Seek(key);
      cmp_iter->Seek(key);
      last_op = kLastOpSeek;
      op_logs += "S " + key.ToString(true) + " ";
    }
    VerifyIterator(thread, cmp_cfh, readoptionscopy, iter.get(), cmp_iter.get(),
                   last_op, key, op_logs, &diverged);

    bool no_reverse =
        (FLAGS_memtablerep == "prefix_hash" && !expect_total_order);
    for (uint64_t i = 0; i < FLAGS_num_iterations && iter->Valid(); i++) {
      if (no_reverse || thread->rand.OneIn(2)) {
        iter->Next();
        if (!diverged) {
          assert(cmp_iter->Valid());
          cmp_iter->Next();
        }
        op_logs += "N";
      } else {
        iter->Prev();
        if (!diverged) {
          assert(cmp_iter->Valid());
          cmp_iter->Prev();
        }
        op_logs += "P";
      }
      last_op = kLastOpNextOrPrev;
      VerifyIterator(thread, cmp_cfh, readoptionscopy, iter.get(),
                     cmp_iter.get(), last_op, key, op_logs, &diverged);
    }

    if (s.ok()) {
      thread->stats.AddIterations(1);
    } else {
      fprintf(stderr, "TestIterate error: %s\n", s.ToString().c_str());
      thread->stats.AddErrors(1);
      break;
    }

    op_logs += "; ";
  }

  db_->ReleaseSnapshot(snapshot);

  return s;
}

#ifndef ROCKSDB_LITE
// Test the return status of GetLiveFiles.
Status StressTest::VerifyGetLiveFiles() const {
  std::vector<std::string> live_file;
  uint64_t manifest_size = 0;
  return db_->GetLiveFiles(live_file, &manifest_size);
}

// Test the return status of GetSortedWalFiles.
Status StressTest::VerifyGetSortedWalFiles() const {
  VectorLogPtr log_ptr;
  return db_->GetSortedWalFiles(log_ptr);
}

// Test the return status of GetCurrentWalFile.
Status StressTest::VerifyGetCurrentWalFile() const {
  std::unique_ptr<LogFile> cur_wal_file;
  return db_->GetCurrentWalFile(&cur_wal_file);
}
#endif  // !ROCKSDB_LITE

// Compare the two iterator, iter and cmp_iter are in the same position,
// unless iter might be made invalidate or undefined because of
// upper or lower bounds, or prefix extractor.
// Will flag failure if the verification fails.
// diverged = true if the two iterator is already diverged.
// True if verification passed, false if not.
void StressTest::VerifyIterator(ThreadState* thread,
                                ColumnFamilyHandle* cmp_cfh,
                                const ReadOptions& ro, Iterator* iter,
                                Iterator* cmp_iter, LastIterateOp op,
                                const Slice& seek_key,
                                const std::string& op_logs, bool* diverged) {
  if (*diverged) {
    return;
  }

  if (op == kLastOpSeekToFirst && ro.iterate_lower_bound != nullptr) {
    // SeekToFirst() with lower bound is not well defined.
    *diverged = true;
    return;
  } else if (op == kLastOpSeekToLast && ro.iterate_upper_bound != nullptr) {
    // SeekToLast() with higher bound is not well defined.
    *diverged = true;
    return;
  } else if (op == kLastOpSeek && ro.iterate_lower_bound != nullptr &&
             (options_.comparator->CompareWithoutTimestamp(
                  *ro.iterate_lower_bound, /*a_has_ts=*/false, seek_key,
                  /*b_has_ts=*/false) >= 0 ||
              (ro.iterate_upper_bound != nullptr &&
               options_.comparator->CompareWithoutTimestamp(
                   *ro.iterate_lower_bound, /*a_has_ts=*/false,
                   *ro.iterate_upper_bound, /*b_has_ts*/ false) >= 0))) {
    // Lower bound behavior is not well defined if it is larger than
    // seek key or upper bound. Disable the check for now.
    *diverged = true;
    return;
  } else if (op == kLastOpSeekForPrev && ro.iterate_upper_bound != nullptr &&
             (options_.comparator->CompareWithoutTimestamp(
                  *ro.iterate_upper_bound, /*a_has_ts=*/false, seek_key,
                  /*b_has_ts=*/false) <= 0 ||
              (ro.iterate_lower_bound != nullptr &&
               options_.comparator->CompareWithoutTimestamp(
                   *ro.iterate_lower_bound, /*a_has_ts=*/false,
                   *ro.iterate_upper_bound, /*b_has_ts=*/false) >= 0))) {
    // Uppder bound behavior is not well defined if it is smaller than
    // seek key or lower bound. Disable the check for now.
    *diverged = true;
    return;
  }

  const SliceTransform* pe = (ro.total_order_seek || ro.auto_prefix_mode)
                                 ? nullptr
                                 : options_.prefix_extractor.get();
  const Comparator* cmp = options_.comparator;

  if (iter->Valid() && !cmp_iter->Valid()) {
    if (pe != nullptr) {
      if (!pe->InDomain(seek_key)) {
        // Prefix seek a non-in-domain key is undefined. Skip checking for
        // this scenario.
        *diverged = true;
        return;
      } else if (!pe->InDomain(iter->key())) {
        // out of range is iterator key is not in domain anymore.
        *diverged = true;
        return;
      } else if (pe->Transform(iter->key()) != pe->Transform(seek_key)) {
        *diverged = true;
        return;
      }
    }
    fprintf(stderr,
            "Control interator is invalid but iterator has key %s "
            "%s\n",
            iter->key().ToString(true).c_str(), op_logs.c_str());

    *diverged = true;
  } else if (cmp_iter->Valid()) {
    // Iterator is not valid. It can be legimate if it has already been
    // out of upper or lower bound, or filtered out by prefix iterator.
    const Slice& total_order_key = cmp_iter->key();

    if (pe != nullptr) {
      if (!pe->InDomain(seek_key)) {
        // Prefix seek a non-in-domain key is undefined. Skip checking for
        // this scenario.
        *diverged = true;
        return;
      }

      if (!pe->InDomain(total_order_key) ||
          pe->Transform(total_order_key) != pe->Transform(seek_key)) {
        // If the prefix is exhausted, the only thing needs to check
        // is the iterator isn't return a position in prefix.
        // Either way, checking can stop from here.
        *diverged = true;
        if (!iter->Valid() || !pe->InDomain(iter->key()) ||
            pe->Transform(iter->key()) != pe->Transform(seek_key)) {
          return;
        }
        fprintf(stderr,
                "Iterator stays in prefix but contol doesn't"
                " iterator key %s control iterator key %s %s\n",
                iter->key().ToString(true).c_str(),
                cmp_iter->key().ToString(true).c_str(), op_logs.c_str());
      }
    }
    // Check upper or lower bounds.
    if (!*diverged) {
      if ((iter->Valid() && iter->key() != cmp_iter->key()) ||
          (!iter->Valid() &&
           (ro.iterate_upper_bound == nullptr ||
            cmp->CompareWithoutTimestamp(total_order_key, /*a_has_ts=*/false,
                                         *ro.iterate_upper_bound,
                                         /*b_has_ts=*/false) < 0) &&
           (ro.iterate_lower_bound == nullptr ||
            cmp->CompareWithoutTimestamp(total_order_key, /*a_has_ts=*/false,
                                         *ro.iterate_lower_bound,
                                         /*b_has_ts=*/false) > 0))) {
        fprintf(stderr,
                "Iterator diverged from control iterator which"
                " has value %s %s\n",
                total_order_key.ToString(true).c_str(), op_logs.c_str());
        if (iter->Valid()) {
          fprintf(stderr, "iterator has value %s\n",
                  iter->key().ToString(true).c_str());
        } else {
          fprintf(stderr, "iterator is not valid\n");
        }
        *diverged = true;
      }
    }
  }
  if (*diverged) {
    fprintf(stderr, "Control CF %s\n", cmp_cfh->GetName().c_str());
    thread->stats.AddErrors(1);
    // Fail fast to preserve the DB state.
    thread->shared->SetVerificationFailure();
  }
}

#ifdef ROCKSDB_LITE
Status StressTest::TestBackupRestore(
    ThreadState* /* thread */,
    const std::vector<int>& /* rand_column_families */,
    const std::vector<int64_t>& /* rand_keys */) {
  assert(false);
  fprintf(stderr,
          "RocksDB lite does not support "
          "TestBackupRestore\n");
  std::terminate();
}

Status StressTest::TestCheckpoint(
    ThreadState* /* thread */,
    const std::vector<int>& /* rand_column_families */,
    const std::vector<int64_t>& /* rand_keys */) {
  assert(false);
  fprintf(stderr,
          "RocksDB lite does not support "
          "TestCheckpoint\n");
  std::terminate();
}

void StressTest::TestCompactFiles(ThreadState* /* thread */,
                                  ColumnFamilyHandle* /* column_family */) {
  assert(false);
  fprintf(stderr,
          "RocksDB lite does not support "
          "CompactFiles\n");
  std::terminate();
}
#else   // ROCKSDB_LITE
Status StressTest::TestBackupRestore(
    ThreadState* thread, const std::vector<int>& rand_column_families,
    const std::vector<int64_t>& rand_keys) {
  const std::string backup_dir =
      FLAGS_db + "/.backup" + std::to_string(thread->tid);
  const std::string restore_dir =
      FLAGS_db + "/.restore" + std::to_string(thread->tid);
  BackupEngineOptions backup_opts(backup_dir);
  // For debugging, get info_log from live options
  backup_opts.info_log = db_->GetDBOptions().info_log.get();
  if (thread->rand.OneIn(10)) {
    backup_opts.share_table_files = false;
  } else {
    backup_opts.share_table_files = true;
    if (thread->rand.OneIn(5)) {
      backup_opts.share_files_with_checksum = false;
    } else {
      backup_opts.share_files_with_checksum = true;
      if (thread->rand.OneIn(2)) {
        // old
        backup_opts.share_files_with_checksum_naming =
            BackupEngineOptions::kLegacyCrc32cAndFileSize;
      } else {
        // new
        backup_opts.share_files_with_checksum_naming =
            BackupEngineOptions::kUseDbSessionId;
      }
      if (thread->rand.OneIn(2)) {
        backup_opts.share_files_with_checksum_naming =
            backup_opts.share_files_with_checksum_naming |
            BackupEngineOptions::kFlagIncludeFileSize;
      }
    }
  }
  if (thread->rand.OneIn(2)) {
    backup_opts.schema_version = 1;
  } else {
    backup_opts.schema_version = 2;
  }
  BackupEngine* backup_engine = nullptr;
  std::string from = "a backup/restore operation";
  Status s = BackupEngine::Open(db_stress_env, backup_opts, &backup_engine);
  if (!s.ok()) {
    from = "BackupEngine::Open";
  }
  if (s.ok()) {
    if (backup_opts.schema_version >= 2 && thread->rand.OneIn(2)) {
      TEST_BackupMetaSchemaOptions test_opts;
      test_opts.crc32c_checksums = thread->rand.OneIn(2) == 0;
      test_opts.file_sizes = thread->rand.OneIn(2) == 0;
      TEST_SetBackupMetaSchemaOptions(backup_engine, test_opts);
    }
    CreateBackupOptions create_opts;
    if (FLAGS_disable_wal) {
      // The verification can only work when latest value of `key` is backed up,
      // which requires flushing in case of WAL disabled.
      //
      // Note this triggers a flush with a key lock held. Meanwhile, operations
      // like flush/compaction may attempt to grab key locks like in
      // `DbStressCompactionFilter`. The philosophy around preventing deadlock
      // is the background operation key lock acquisition only tries but does
      // not wait for the lock. So here in the foreground it is OK to hold the
      // lock and wait on a background operation (flush).
      create_opts.flush_before_backup = true;
    }
    s = backup_engine->CreateNewBackup(create_opts, db_);
    if (!s.ok()) {
      from = "BackupEngine::CreateNewBackup";
    }
  }
  if (s.ok()) {
    delete backup_engine;
    backup_engine = nullptr;
    s = BackupEngine::Open(db_stress_env, backup_opts, &backup_engine);
    if (!s.ok()) {
      from = "BackupEngine::Open (again)";
    }
  }
  std::vector<BackupInfo> backup_info;
  // If inplace_not_restore, we verify the backup by opening it as a
  // read-only DB. If !inplace_not_restore, we restore it to a temporary
  // directory for verification.
  bool inplace_not_restore = thread->rand.OneIn(3);
  if (s.ok()) {
    backup_engine->GetBackupInfo(&backup_info,
                                 /*include_file_details*/ inplace_not_restore);
    if (backup_info.empty()) {
      s = Status::NotFound("no backups found");
      from = "BackupEngine::GetBackupInfo";
    }
  }
  if (s.ok() && thread->rand.OneIn(2)) {
    s = backup_engine->VerifyBackup(
        backup_info.front().backup_id,
        thread->rand.OneIn(2) /* verify_with_checksum */);
    if (!s.ok()) {
      from = "BackupEngine::VerifyBackup";
    }
  }
  const bool allow_persistent = thread->tid == 0;  // not too many
  bool from_latest = false;
  int count = static_cast<int>(backup_info.size());
  if (s.ok() && !inplace_not_restore) {
    if (count > 1) {
      s = backup_engine->RestoreDBFromBackup(
          RestoreOptions(), backup_info[thread->rand.Uniform(count)].backup_id,
          restore_dir /* db_dir */, restore_dir /* wal_dir */);
      if (!s.ok()) {
        from = "BackupEngine::RestoreDBFromBackup";
      }
    } else {
      from_latest = true;
      s = backup_engine->RestoreDBFromLatestBackup(RestoreOptions(),
                                                   restore_dir /* db_dir */,
                                                   restore_dir /* wal_dir */);
      if (!s.ok()) {
        from = "BackupEngine::RestoreDBFromLatestBackup";
      }
    }
  }
  if (s.ok() && !inplace_not_restore) {
    // Purge early if restoring, to ensure the restored directory doesn't
    // have some secret dependency on the backup directory.
    uint32_t to_keep = 0;
    if (allow_persistent) {
      // allow one thread to keep up to 2 backups
      to_keep = thread->rand.Uniform(3);
    }
    s = backup_engine->PurgeOldBackups(to_keep);
    if (!s.ok()) {
      from = "BackupEngine::PurgeOldBackups";
    }
  }
  DB* restored_db = nullptr;
  std::vector<ColumnFamilyHandle*> restored_cf_handles;
  // Not yet implemented: opening restored BlobDB or TransactionDB
  if (s.ok() && !FLAGS_use_txn && !FLAGS_use_blob_db) {
    Options restore_options(options_);
    restore_options.best_efforts_recovery = false;
    restore_options.listeners.clear();
    // Avoid dangling/shared file descriptors, for reliable destroy
    restore_options.sst_file_manager = nullptr;
    std::vector<ColumnFamilyDescriptor> cf_descriptors;
    // TODO(ajkr): `column_family_names_` is not safe to access here when
    // `clear_column_family_one_in != 0`. But we can't easily switch to
    // `ListColumnFamilies` to get names because it won't necessarily give
    // the same order as `column_family_names_`.
    assert(FLAGS_clear_column_family_one_in == 0);
    for (auto name : column_family_names_) {
      cf_descriptors.emplace_back(name, ColumnFamilyOptions(restore_options));
    }
    if (inplace_not_restore) {
      BackupInfo& info = backup_info[thread->rand.Uniform(count)];
      restore_options.env = info.env_for_open.get();
      s = DB::OpenForReadOnly(DBOptions(restore_options), info.name_for_open,
                              cf_descriptors, &restored_cf_handles,
                              &restored_db);
      if (!s.ok()) {
        from = "DB::OpenForReadOnly in backup/restore";
      }
    } else {
      s = DB::Open(DBOptions(restore_options), restore_dir, cf_descriptors,
                   &restored_cf_handles, &restored_db);
      if (!s.ok()) {
        from = "DB::Open in backup/restore";
      }
    }
  }
  // Note the column families chosen by `rand_column_families` cannot be
  // dropped while the locks for `rand_keys` are held. So we should not have
  // to worry about accessing those column families throughout this function.
  //
  // For simplicity, currently only verifies existence/non-existence of a
  // single key
  for (size_t i = 0; restored_db && s.ok() && i < rand_column_families.size();
       ++i) {
    std::string key_str = Key(rand_keys[0]);
    Slice key = key_str;
    std::string restored_value;
    // This `ReadOptions` is for validation purposes. Ignore
    // `FLAGS_rate_limit_user_ops` to avoid slowing any validation.
    ReadOptions read_opts;
    std::string ts_str;
    Slice ts;
    if (FLAGS_user_timestamp_size > 0) {
      ts_str = GenerateTimestampForRead();
      ts = ts_str;
      read_opts.timestamp = &ts;
    }
    Status get_status = restored_db->Get(
        read_opts, restored_cf_handles[rand_column_families[i]], key,
        &restored_value);
    bool exists = thread->shared->Exists(rand_column_families[i], rand_keys[0]);
    if (get_status.ok()) {
      if (!exists && from_latest && ShouldAcquireMutexOnKey()) {
        std::ostringstream oss;
        oss << "0x" << key.ToString(true)
            << " exists in restore but not in original db";
        s = Status::Corruption(oss.str());
      }
    } else if (get_status.IsNotFound()) {
      if (exists && from_latest && ShouldAcquireMutexOnKey()) {
        std::ostringstream oss;
        oss << "0x" << key.ToString(true)
            << " exists in original db but not in restore";
        s = Status::Corruption(oss.str());
      }
    } else {
      s = get_status;
      if (!s.ok()) {
        from = "DB::Get in backup/restore";
      }
    }
  }
  if (restored_db != nullptr) {
    for (auto* cf_handle : restored_cf_handles) {
      restored_db->DestroyColumnFamilyHandle(cf_handle);
    }
    delete restored_db;
    restored_db = nullptr;
  }
  if (s.ok() && inplace_not_restore) {
    // Purge late if inplace open read-only
    uint32_t to_keep = 0;
    if (allow_persistent) {
      // allow one thread to keep up to 2 backups
      to_keep = thread->rand.Uniform(3);
    }
    s = backup_engine->PurgeOldBackups(to_keep);
    if (!s.ok()) {
      from = "BackupEngine::PurgeOldBackups";
    }
  }
  if (backup_engine != nullptr) {
    delete backup_engine;
    backup_engine = nullptr;
  }
  if (s.ok()) {
    // Preserve directories on failure, or allowed persistent backup
    if (!allow_persistent) {
      s = DestroyDir(db_stress_env, backup_dir);
      if (!s.ok()) {
        from = "Destroy backup dir";
      }
    }
  }
  if (s.ok()) {
    s = DestroyDir(db_stress_env, restore_dir);
    if (!s.ok()) {
      from = "Destroy restore dir";
    }
  }
  if (!s.ok()) {
    fprintf(stderr, "Failure in %s with: %s\n", from.c_str(),
            s.ToString().c_str());
  }
  return s;
}

Status StressTest::TestApproximateSize(
    ThreadState* thread, uint64_t iteration,
    const std::vector<int>& rand_column_families,
    const std::vector<int64_t>& rand_keys) {
  // rand_keys likely only has one key. Just use the first one.
  assert(!rand_keys.empty());
  assert(!rand_column_families.empty());
  int64_t key1 = rand_keys[0];
  int64_t key2;
  if (thread->rand.OneIn(2)) {
    // Two totally random keys. This tends to cover large ranges.
    key2 = GenerateOneKey(thread, iteration);
    if (key2 < key1) {
      std::swap(key1, key2);
    }
  } else {
    // Unless users pass a very large FLAGS_max_key, it we should not worry
    // about overflow. It is for testing, so we skip the overflow checking
    // for simplicity.
    key2 = key1 + static_cast<int64_t>(thread->rand.Uniform(1000));
  }
  std::string key1_str = Key(key1);
  std::string key2_str = Key(key2);
  Range range{Slice(key1_str), Slice(key2_str)};
  SizeApproximationOptions sao;
  sao.include_memtables = thread->rand.OneIn(2);
  if (sao.include_memtables) {
    sao.include_files = thread->rand.OneIn(2);
  }
  if (thread->rand.OneIn(2)) {
    if (thread->rand.OneIn(2)) {
      sao.files_size_error_margin = 0.0;
    } else {
      sao.files_size_error_margin =
          static_cast<double>(thread->rand.Uniform(3));
    }
  }
  uint64_t result;
  return db_->GetApproximateSizes(
      sao, column_families_[rand_column_families[0]], &range, 1, &result);
}

Status StressTest::TestCheckpoint(ThreadState* thread,
                                  const std::vector<int>& rand_column_families,
                                  const std::vector<int64_t>& rand_keys) {
  std::string checkpoint_dir =
      FLAGS_db + "/.checkpoint" + std::to_string(thread->tid);
  Options tmp_opts(options_);
  tmp_opts.listeners.clear();
  tmp_opts.env = db_stress_env;

  DestroyDB(checkpoint_dir, tmp_opts);

  if (db_stress_env->FileExists(checkpoint_dir).ok()) {
    // If the directory might still exist, try to delete the files one by one.
    // Likely a trash file is still there.
    Status my_s = DestroyDir(db_stress_env, checkpoint_dir);
    if (!my_s.ok()) {
      fprintf(stderr, "Fail to destory directory before checkpoint: %s",
              my_s.ToString().c_str());
    }
  }

  Checkpoint* checkpoint = nullptr;
  Status s = Checkpoint::Create(db_, &checkpoint);
  if (s.ok()) {
    s = checkpoint->CreateCheckpoint(checkpoint_dir);
    if (!s.ok()) {
      fprintf(stderr, "Fail to create checkpoint to %s\n",
              checkpoint_dir.c_str());
      std::vector<std::string> files;
      Status my_s = db_stress_env->GetChildren(checkpoint_dir, &files);
      if (my_s.ok()) {
        for (const auto& f : files) {
          fprintf(stderr, " %s\n", f.c_str());
        }
      } else {
        fprintf(stderr, "Fail to get files under the directory to %s\n",
                my_s.ToString().c_str());
      }
    }
  }
  delete checkpoint;
  checkpoint = nullptr;
  std::vector<ColumnFamilyHandle*> cf_handles;
  DB* checkpoint_db = nullptr;
  if (s.ok()) {
    Options options(options_);
    options.best_efforts_recovery = false;
    options.listeners.clear();
    // Avoid race condition in trash handling after delete checkpoint_db
    options.sst_file_manager.reset();
    std::vector<ColumnFamilyDescriptor> cf_descs;
    // TODO(ajkr): `column_family_names_` is not safe to access here when
    // `clear_column_family_one_in != 0`. But we can't easily switch to
    // `ListColumnFamilies` to get names because it won't necessarily give
    // the same order as `column_family_names_`.
    assert(FLAGS_clear_column_family_one_in == 0);
    if (FLAGS_clear_column_family_one_in == 0) {
      for (const auto& name : column_family_names_) {
        cf_descs.emplace_back(name, ColumnFamilyOptions(options));
      }
      s = DB::OpenForReadOnly(DBOptions(options), checkpoint_dir, cf_descs,
                              &cf_handles, &checkpoint_db);
    }
  }
  if (checkpoint_db != nullptr) {
    // Note the column families chosen by `rand_column_families` cannot be
    // dropped while the locks for `rand_keys` are held. So we should not have
    // to worry about accessing those column families throughout this function.
    for (size_t i = 0; s.ok() && i < rand_column_families.size(); ++i) {
      std::string key_str = Key(rand_keys[0]);
      Slice key = key_str;
      std::string value;
      Status get_status = checkpoint_db->Get(
          ReadOptions(), cf_handles[rand_column_families[i]], key, &value);
      bool exists =
          thread->shared->Exists(rand_column_families[i], rand_keys[0]);
      if (get_status.ok()) {
        if (!exists && ShouldAcquireMutexOnKey()) {
          std::ostringstream oss;
          oss << "0x" << key.ToString(true) << " exists in checkpoint "
              << checkpoint_dir << " but not in original db";
          s = Status::Corruption(oss.str());
        }
      } else if (get_status.IsNotFound()) {
        if (exists && ShouldAcquireMutexOnKey()) {
          std::ostringstream oss;
          oss << "0x" << key.ToString(true)
              << " exists in original db but not in checkpoint "
              << checkpoint_dir;
          s = Status::Corruption(oss.str());
        }
      } else {
        s = get_status;
      }
    }
    for (auto cfh : cf_handles) {
      delete cfh;
    }
    cf_handles.clear();
    delete checkpoint_db;
    checkpoint_db = nullptr;
  }

  if (!s.ok()) {
    fprintf(stderr, "A checkpoint operation failed with: %s\n",
            s.ToString().c_str());
  } else {
    DestroyDB(checkpoint_dir, tmp_opts);
  }
  return s;
}

void StressTest::TestGetProperty(ThreadState* thread) const {
  std::unordered_set<std::string> levelPropertyNames = {
      DB::Properties::kAggregatedTablePropertiesAtLevel,
      DB::Properties::kCompressionRatioAtLevelPrefix,
      DB::Properties::kNumFilesAtLevelPrefix,
  };
  std::unordered_set<std::string> unknownPropertyNames = {
      DB::Properties::kEstimateOldestKeyTime,
      DB::Properties::kOptionsStatistics,
      DB::Properties::
          kLiveSstFilesSizeAtTemperature,  // similar to levelPropertyNames, it
                                           // requires a number suffix
  };
  unknownPropertyNames.insert(levelPropertyNames.begin(),
                              levelPropertyNames.end());

  std::string prop;
  for (const auto& ppt_name_and_info : InternalStats::ppt_name_to_info) {
    bool res = db_->GetProperty(ppt_name_and_info.first, &prop);
    if (unknownPropertyNames.find(ppt_name_and_info.first) ==
        unknownPropertyNames.end()) {
      if (!res) {
        fprintf(stderr, "Failed to get DB property: %s\n",
                ppt_name_and_info.first.c_str());
        thread->shared->SetVerificationFailure();
      }
      if (ppt_name_and_info.second.handle_int != nullptr) {
        uint64_t prop_int;
        if (!db_->GetIntProperty(ppt_name_and_info.first, &prop_int)) {
          fprintf(stderr, "Failed to get Int property: %s\n",
                  ppt_name_and_info.first.c_str());
          thread->shared->SetVerificationFailure();
        }
      }
      if (ppt_name_and_info.second.handle_map != nullptr) {
        std::map<std::string, std::string> prop_map;
        if (!db_->GetMapProperty(ppt_name_and_info.first, &prop_map)) {
          fprintf(stderr, "Failed to get Map property: %s\n",
                  ppt_name_and_info.first.c_str());
          thread->shared->SetVerificationFailure();
        }
      }
    }
  }

  ROCKSDB_NAMESPACE::ColumnFamilyMetaData cf_meta_data;
  db_->GetColumnFamilyMetaData(&cf_meta_data);
  int level_size = static_cast<int>(cf_meta_data.levels.size());
  for (int level = 0; level < level_size; level++) {
    for (const auto& ppt_name : levelPropertyNames) {
      bool res = db_->GetProperty(ppt_name + std::to_string(level), &prop);
      if (!res) {
        fprintf(stderr, "Failed to get DB property: %s\n",
                (ppt_name + std::to_string(level)).c_str());
        thread->shared->SetVerificationFailure();
      }
    }
  }

  // Test for an invalid property name
  if (thread->rand.OneIn(100)) {
    if (db_->GetProperty("rocksdb.invalid_property_name", &prop)) {
      fprintf(stderr, "Failed to return false for invalid property name\n");
      thread->shared->SetVerificationFailure();
    }
  }
}

void StressTest::TestCompactFiles(ThreadState* thread,
                                  ColumnFamilyHandle* column_family) {
  ROCKSDB_NAMESPACE::ColumnFamilyMetaData cf_meta_data;
  db_->GetColumnFamilyMetaData(column_family, &cf_meta_data);

  if (cf_meta_data.levels.empty()) {
    return;
  }

  // Randomly compact up to three consecutive files from a level
  const int kMaxRetry = 3;
  for (int attempt = 0; attempt < kMaxRetry; ++attempt) {
    size_t random_level =
        thread->rand.Uniform(static_cast<int>(cf_meta_data.levels.size()));

    const auto& files = cf_meta_data.levels[random_level].files;
    if (files.size() > 0) {
      size_t random_file_index =
          thread->rand.Uniform(static_cast<int>(files.size()));
      if (files[random_file_index].being_compacted) {
        // Retry as the selected file is currently being compacted
        continue;
      }

      std::vector<std::string> input_files;
      input_files.push_back(files[random_file_index].name);
      if (random_file_index > 0 &&
          !files[random_file_index - 1].being_compacted) {
        input_files.push_back(files[random_file_index - 1].name);
      }
      if (random_file_index + 1 < files.size() &&
          !files[random_file_index + 1].being_compacted) {
        input_files.push_back(files[random_file_index + 1].name);
      }

      size_t output_level =
          std::min(random_level + 1, cf_meta_data.levels.size() - 1);
      auto s = db_->CompactFiles(CompactionOptions(), column_family,
                                 input_files, static_cast<int>(output_level));
      if (!s.ok()) {
        fprintf(stdout, "Unable to perform CompactFiles(): %s\n",
                s.ToString().c_str());
        thread->stats.AddNumCompactFilesFailed(1);
      } else {
        thread->stats.AddNumCompactFilesSucceed(1);
      }
      break;
    }
  }
}
#endif  // ROCKSDB_LITE

Status StressTest::TestFlush(const std::vector<int>& rand_column_families) {
  FlushOptions flush_opts;
  if (FLAGS_atomic_flush) {
    return db_->Flush(flush_opts, column_families_);
  }
  std::vector<ColumnFamilyHandle*> cfhs;
  std::for_each(rand_column_families.begin(), rand_column_families.end(),
                [this, &cfhs](int k) { cfhs.push_back(column_families_[k]); });
  return db_->Flush(flush_opts, cfhs);
}

Status StressTest::TestPauseBackground(ThreadState* thread) {
  Status status = db_->PauseBackgroundWork();
  if (!status.ok()) {
    return status;
  }
  // To avoid stalling/deadlocking ourself in this thread, just
  // sleep here during pause and let other threads do db operations.
  // Sleep up to ~16 seconds (2**24 microseconds), but very skewed
  // toward short pause. (1 chance in 25 of pausing >= 1s;
  // 1 chance in 625 of pausing full 16s.)
  int pwr2_micros =
      std::min(thread->rand.Uniform(25), thread->rand.Uniform(25));
  clock_->SleepForMicroseconds(1 << pwr2_micros);
  return db_->ContinueBackgroundWork();
}

void StressTest::TestAcquireSnapshot(ThreadState* thread,
                                     int rand_column_family,
                                     const std::string& keystr, uint64_t i) {
  Slice key = keystr;
  ColumnFamilyHandle* column_family = column_families_[rand_column_family];
  // This `ReadOptions` is for validation purposes. Ignore
  // `FLAGS_rate_limit_user_ops` to avoid slowing any validation.
  ReadOptions ropt;
#ifndef ROCKSDB_LITE
  auto db_impl = static_cast_with_check<DBImpl>(db_->GetRootDB());
  const bool ww_snapshot = thread->rand.OneIn(10);
  const Snapshot* snapshot =
      ww_snapshot ? db_impl->GetSnapshotForWriteConflictBoundary()
                  : db_->GetSnapshot();
#else
  const Snapshot* snapshot = db_->GetSnapshot();
#endif  // !ROCKSDB_LITE
  ropt.snapshot = snapshot;

  // Ideally, we want snapshot taking and timestamp generation to be atomic
  // here, so that the snapshot corresponds to the timestamp. However, it is
  // not possible with current GetSnapshot() API.
  std::string ts_str;
  Slice ts;
  if (FLAGS_user_timestamp_size > 0) {
    ts_str = GenerateTimestampForRead();
    ts = ts_str;
    ropt.timestamp = &ts;
  }

  std::string value_at;
  // When taking a snapshot, we also read a key from that snapshot. We
  // will later read the same key before releasing the snapshot and
  // verify that the results are the same.
  auto status_at = db_->Get(ropt, column_family, key, &value_at);
  std::vector<bool>* key_vec = nullptr;

  if (FLAGS_compare_full_db_state_snapshot && (thread->tid == 0)) {
    key_vec = new std::vector<bool>(GetKeyBitVec(db_, ropt));
  }

  ThreadState::SnapshotState snap_state = {
      snapshot,
      rand_column_family,
      column_family->GetName(),
      keystr,
      status_at,
      value_at,
      std::unique_ptr<std::vector<bool>>(key_vec),
      ts_str};
  uint64_t hold_for = FLAGS_snapshot_hold_ops;
  if (FLAGS_long_running_snapshots) {
    // Hold 10% of snapshots for 10x more
    if (thread->rand.OneIn(10)) {
      assert(hold_for < std::numeric_limits<uint64_t>::max() / 10);
      hold_for *= 10;
      // Hold 1% of snapshots for 100x more
      if (thread->rand.OneIn(10)) {
        assert(hold_for < std::numeric_limits<uint64_t>::max() / 10);
        hold_for *= 10;
      }
    }
  }
  uint64_t release_at = std::min(FLAGS_ops_per_thread - 1, i + hold_for);
  thread->snapshot_queue.emplace(release_at, std::move(snap_state));
}

Status StressTest::MaybeReleaseSnapshots(ThreadState* thread, uint64_t i) {
  while (!thread->snapshot_queue.empty() &&
         i >= thread->snapshot_queue.front().first) {
    auto& snap_state = thread->snapshot_queue.front().second;
    assert(snap_state.snapshot);
    // Note: this is unsafe as the cf might be dropped concurrently. But
    // it is ok since unclean cf drop is cunnrently not supported by write
    // prepared transactions.
    Status s = AssertSame(db_, column_families_[snap_state.cf_at], snap_state);
    db_->ReleaseSnapshot(snap_state.snapshot);
    thread->snapshot_queue.pop();
    if (!s.ok()) {
      return s;
    }
  }
  return Status::OK();
}

void StressTest::TestCompactRange(ThreadState* thread, int64_t rand_key,
                                  const Slice& start_key,
                                  ColumnFamilyHandle* column_family) {
  int64_t end_key_num;
  if (std::numeric_limits<int64_t>::max() - rand_key <
      FLAGS_compact_range_width) {
    end_key_num = std::numeric_limits<int64_t>::max();
  } else {
    end_key_num = FLAGS_compact_range_width + rand_key;
  }
  std::string end_key_buf = Key(end_key_num);
  Slice end_key(end_key_buf);

  CompactRangeOptions cro;
  cro.exclusive_manual_compaction = static_cast<bool>(thread->rand.Next() % 2);
  cro.change_level = static_cast<bool>(thread->rand.Next() % 2);
  std::vector<BottommostLevelCompaction> bottom_level_styles = {
      BottommostLevelCompaction::kSkip,
      BottommostLevelCompaction::kIfHaveCompactionFilter,
      BottommostLevelCompaction::kForce,
      BottommostLevelCompaction::kForceOptimized};
  cro.bottommost_level_compaction =
      bottom_level_styles[thread->rand.Next() %
                          static_cast<uint32_t>(bottom_level_styles.size())];
  cro.allow_write_stall = static_cast<bool>(thread->rand.Next() % 2);
  cro.max_subcompactions = static_cast<uint32_t>(thread->rand.Next() % 4);

  const Snapshot* pre_snapshot = nullptr;
  uint32_t pre_hash = 0;
  if (thread->rand.OneIn(2)) {
    // Do some validation by declaring a snapshot and compare the data before
    // and after the compaction
    pre_snapshot = db_->GetSnapshot();
    pre_hash =
        GetRangeHash(thread, pre_snapshot, column_family, start_key, end_key);
  }

  Status status = db_->CompactRange(cro, column_family, &start_key, &end_key);

  if (!status.ok()) {
    fprintf(stdout, "Unable to perform CompactRange(): %s\n",
            status.ToString().c_str());
  }

  if (pre_snapshot != nullptr) {
    uint32_t post_hash =
        GetRangeHash(thread, pre_snapshot, column_family, start_key, end_key);
    if (pre_hash != post_hash) {
      fprintf(stderr,
              "Data hash different before and after compact range "
              "start_key %s end_key %s\n",
              start_key.ToString(true).c_str(), end_key.ToString(true).c_str());
      thread->stats.AddErrors(1);
      // Fail fast to preserve the DB state.
      thread->shared->SetVerificationFailure();
    }
    db_->ReleaseSnapshot(pre_snapshot);
  }
}

uint32_t StressTest::GetRangeHash(ThreadState* thread, const Snapshot* snapshot,
                                  ColumnFamilyHandle* column_family,
                                  const Slice& start_key,
                                  const Slice& end_key) {
  const std::string kCrcCalculatorSepearator = ";";
  uint32_t crc = 0;
  // This `ReadOptions` is for validation purposes. Ignore
  // `FLAGS_rate_limit_user_ops` to avoid slowing any validation.
  ReadOptions ro;
  ro.snapshot = snapshot;
  ro.total_order_seek = true;
  std::string ts_str;
  Slice ts;
  if (FLAGS_user_timestamp_size > 0) {
    ts_str = GenerateTimestampForRead();
    ts = ts_str;
    ro.timestamp = &ts;
  }
  std::unique_ptr<Iterator> it(db_->NewIterator(ro, column_family));
  for (it->Seek(start_key);
       it->Valid() && options_.comparator->Compare(it->key(), end_key) <= 0;
       it->Next()) {
    crc = crc32c::Extend(crc, it->key().data(), it->key().size());
    crc = crc32c::Extend(crc, kCrcCalculatorSepearator.data(), 1);
    crc = crc32c::Extend(crc, it->value().data(), it->value().size());
    crc = crc32c::Extend(crc, kCrcCalculatorSepearator.data(), 1);
  }
  if (!it->status().ok()) {
    fprintf(stderr, "Iterator non-OK when calculating range CRC: %s\n",
            it->status().ToString().c_str());
    thread->stats.AddErrors(1);
    // Fail fast to preserve the DB state.
    thread->shared->SetVerificationFailure();
  }
  return crc;
}

void StressTest::PrintEnv() const {
  fprintf(stdout, "RocksDB version           : %d.%d\n", kMajorVersion,
          kMinorVersion);
  fprintf(stdout, "Format version            : %d\n", FLAGS_format_version);
  fprintf(stdout, "TransactionDB             : %s\n",
          FLAGS_use_txn ? "true" : "false");

  if (FLAGS_use_txn) {
#ifndef ROCKSDB_LITE
    fprintf(stdout, "Two write queues:         : %s\n",
            FLAGS_two_write_queues ? "true" : "false");
    fprintf(stdout, "Write policy              : %d\n",
            static_cast<int>(FLAGS_txn_write_policy));
    if (static_cast<uint64_t>(TxnDBWritePolicy::WRITE_PREPARED) ==
            FLAGS_txn_write_policy ||
        static_cast<uint64_t>(TxnDBWritePolicy::WRITE_UNPREPARED) ==
            FLAGS_txn_write_policy) {
      fprintf(stdout, "Snapshot cache bits       : %d\n",
              static_cast<int>(FLAGS_wp_snapshot_cache_bits));
      fprintf(stdout, "Commit cache bits         : %d\n",
              static_cast<int>(FLAGS_wp_commit_cache_bits));
    }
    fprintf(stdout, "last cwb for recovery    : %s\n",
            FLAGS_use_only_the_last_commit_time_batch_for_recovery ? "true"
                                                                   : "false");
#endif  // !ROCKSDB_LITE
  }

#ifndef ROCKSDB_LITE
  fprintf(stdout, "Stacked BlobDB            : %s\n",
          FLAGS_use_blob_db ? "true" : "false");
#endif  // !ROCKSDB_LITE
  fprintf(stdout, "Read only mode            : %s\n",
          FLAGS_read_only ? "true" : "false");
  fprintf(stdout, "Atomic flush              : %s\n",
          FLAGS_atomic_flush ? "true" : "false");
  fprintf(stdout, "Column families           : %d\n", FLAGS_column_families);
  if (!FLAGS_test_batches_snapshots) {
    fprintf(stdout, "Clear CFs one in          : %d\n",
            FLAGS_clear_column_family_one_in);
  }
  fprintf(stdout, "Number of threads         : %d\n", FLAGS_threads);
  fprintf(stdout, "Ops per thread            : %lu\n",
          (unsigned long)FLAGS_ops_per_thread);
  std::string ttl_state("unused");
  if (FLAGS_ttl > 0) {
    ttl_state = std::to_string(FLAGS_ttl);
  }
  fprintf(stdout, "Time to live(sec)         : %s\n", ttl_state.c_str());
  fprintf(stdout, "Read percentage           : %d%%\n", FLAGS_readpercent);
  fprintf(stdout, "Prefix percentage         : %d%%\n", FLAGS_prefixpercent);
  fprintf(stdout, "Write percentage          : %d%%\n", FLAGS_writepercent);
  fprintf(stdout, "Delete percentage         : %d%%\n", FLAGS_delpercent);
  fprintf(stdout, "Delete range percentage   : %d%%\n", FLAGS_delrangepercent);
  fprintf(stdout, "No overwrite percentage   : %d%%\n",
          FLAGS_nooverwritepercent);
  fprintf(stdout, "Iterate percentage        : %d%%\n", FLAGS_iterpercent);
  fprintf(stdout, "Custom ops percentage     : %d%%\n", FLAGS_customopspercent);
  fprintf(stdout, "DB-write-buffer-size      : %" PRIu64 "\n",
          FLAGS_db_write_buffer_size);
  fprintf(stdout, "Write-buffer-size         : %d\n", FLAGS_write_buffer_size);
  fprintf(stdout, "Iterations                : %lu\n",
          (unsigned long)FLAGS_num_iterations);
  fprintf(stdout, "Max key                   : %lu\n",
          (unsigned long)FLAGS_max_key);
  fprintf(stdout, "Ratio #ops/#keys          : %f\n",
          (1.0 * FLAGS_ops_per_thread * FLAGS_threads) / FLAGS_max_key);
  fprintf(stdout, "Num times DB reopens      : %d\n", FLAGS_reopen);
  fprintf(stdout, "Batches/snapshots         : %d\n",
          FLAGS_test_batches_snapshots);
  fprintf(stdout, "Do update in place        : %d\n", FLAGS_in_place_update);
  fprintf(stdout, "Num keys per lock         : %d\n",
          1 << FLAGS_log2_keys_per_lock);
  std::string compression = CompressionTypeToString(compression_type_e);
  fprintf(stdout, "Compression               : %s\n", compression.c_str());
  std::string bottommost_compression =
      CompressionTypeToString(bottommost_compression_type_e);
  fprintf(stdout, "Bottommost Compression    : %s\n",
          bottommost_compression.c_str());
  std::string checksum = ChecksumTypeToString(checksum_type_e);
  fprintf(stdout, "Checksum type             : %s\n", checksum.c_str());
  fprintf(stdout, "File checksum impl        : %s\n",
          FLAGS_file_checksum_impl.c_str());
  fprintf(stdout, "Bloom bits / key          : %s\n",
          FormatDoubleParam(FLAGS_bloom_bits).c_str());
  fprintf(stdout, "Max subcompactions        : %" PRIu64 "\n",
          FLAGS_subcompactions);
  fprintf(stdout, "Use MultiGet              : %s\n",
          FLAGS_use_multiget ? "true" : "false");

  fprintf(stdout, "Memtablerep               : %s\n",
          FLAGS_memtablerep.c_str());

#ifndef NDEBUG
  KillPoint* kp = KillPoint::GetInstance();
  fprintf(stdout, "Test kill odd             : %d\n", kp->rocksdb_kill_odds);
  if (!kp->rocksdb_kill_exclude_prefixes.empty()) {
    fprintf(stdout, "Skipping kill points prefixes:\n");
    for (auto& p : kp->rocksdb_kill_exclude_prefixes) {
      fprintf(stdout, "  %s\n", p.c_str());
    }
  }
#endif
  fprintf(stdout, "Periodic Compaction Secs  : %" PRIu64 "\n",
          FLAGS_periodic_compaction_seconds);
  fprintf(stdout, "Compaction TTL            : %" PRIu64 "\n",
          FLAGS_compaction_ttl);
  fprintf(stdout, "Background Purge          : %d\n",
          static_cast<int>(FLAGS_avoid_unnecessary_blocking_io));
  fprintf(stdout, "Write DB ID to manifest   : %d\n",
          static_cast<int>(FLAGS_write_dbid_to_manifest));
  fprintf(stdout, "Max Write Batch Group Size: %" PRIu64 "\n",
          FLAGS_max_write_batch_group_size_bytes);
  fprintf(stdout, "Use dynamic level         : %d\n",
          static_cast<int>(FLAGS_level_compaction_dynamic_level_bytes));
  fprintf(stdout, "Read fault one in         : %d\n", FLAGS_read_fault_one_in);
  fprintf(stdout, "Write fault one in        : %d\n", FLAGS_write_fault_one_in);
  fprintf(stdout, "Open metadata write fault one in:\n");
  fprintf(stdout, "                            %d\n",
          FLAGS_open_metadata_write_fault_one_in);
  fprintf(stdout, "Sync fault injection      : %d\n", FLAGS_sync_fault_injection);
  fprintf(stdout, "Best efforts recovery     : %d\n",
          static_cast<int>(FLAGS_best_efforts_recovery));
  fprintf(stdout, "Fail if OPTIONS file error: %d\n",
          static_cast<int>(FLAGS_fail_if_options_file_error));
  fprintf(stdout, "User timestamp size bytes : %d\n",
          static_cast<int>(FLAGS_user_timestamp_size));
  fprintf(stdout, "WAL compression           : %s\n",
          FLAGS_wal_compression.c_str());
<<<<<<< HEAD
  fprintf(stdout, "data_block_index_type : %d\n",
          static_cast<int>(FLAGS_data_block_index_type));
  fprintf(stdout, "data_block_hash_table_util_ratio : %f\n",
          static_cast<double>(FLAGS_data_block_hash_table_util_ratio));
=======
  fprintf(stdout, "Try verify sst unique id  : %d\n",
          static_cast<int>(FLAGS_verify_sst_unique_id_in_manifest));
>>>>>>> 7b47c9ee

  fprintf(stdout, "------------------------------------------------\n");
}

void StressTest::Open(SharedState* shared) {
  assert(db_ == nullptr);
#ifndef ROCKSDB_LITE
  assert(txn_db_ == nullptr);
<<<<<<< HEAD
#endif
  if (FLAGS_options_file.empty()) {
    BlockBasedTableOptions block_based_options;
    block_based_options.block_cache = cache_;
    block_based_options.cache_index_and_filter_blocks =
        FLAGS_cache_index_and_filter_blocks;
    block_based_options.metadata_cache_options.top_level_index_pinning =
        static_cast<PinningTier>(FLAGS_top_level_index_pinning);
    block_based_options.metadata_cache_options.partition_pinning =
        static_cast<PinningTier>(FLAGS_partition_pinning);
    block_based_options.metadata_cache_options.unpartitioned_pinning =
        static_cast<PinningTier>(FLAGS_unpartitioned_pinning);
    block_based_options.block_cache_compressed = compressed_cache_;
    block_based_options.checksum = checksum_type_e;
    block_based_options.block_size = FLAGS_block_size;
    block_based_options.reserve_table_reader_memory =
        FLAGS_reserve_table_reader_memory;
    block_based_options.format_version =
        static_cast<uint32_t>(FLAGS_format_version);
    block_based_options.index_block_restart_interval =
        static_cast<int32_t>(FLAGS_index_block_restart_interval);
    block_based_options.filter_policy = filter_policy_;
    block_based_options.partition_filters = FLAGS_partition_filters;
    block_based_options.optimize_filters_for_memory =
        FLAGS_optimize_filters_for_memory;
    block_based_options.detect_filter_construct_corruption =
        FLAGS_detect_filter_construct_corruption;
    block_based_options.index_type =
        static_cast<BlockBasedTableOptions::IndexType>(FLAGS_index_type);
    block_based_options.prepopulate_block_cache =
        static_cast<BlockBasedTableOptions::PrepopulateBlockCache>(
            FLAGS_prepopulate_block_cache);
    block_based_options.data_block_index_type =
        static_cast<BlockBasedTableOptions::DataBlockIndexType>(
            FLAGS_data_block_index_type);
    block_based_options.data_block_hash_table_util_ratio =
        static_cast<double>(FLAGS_data_block_hash_table_util_ratio);
    options_.table_factory.reset(
        NewBlockBasedTableFactory(block_based_options));
    options_.db_write_buffer_size = FLAGS_db_write_buffer_size;
    options_.write_buffer_size = FLAGS_write_buffer_size;
    options_.max_write_buffer_number = FLAGS_max_write_buffer_number;
    options_.min_write_buffer_number_to_merge =
        FLAGS_min_write_buffer_number_to_merge;
    options_.max_write_buffer_number_to_maintain =
        FLAGS_max_write_buffer_number_to_maintain;
    options_.max_write_buffer_size_to_maintain =
        FLAGS_max_write_buffer_size_to_maintain;
    options_.memtable_prefix_bloom_size_ratio =
        FLAGS_memtable_prefix_bloom_size_ratio;
    options_.memtable_whole_key_filtering = FLAGS_memtable_whole_key_filtering;
    options_.disable_auto_compactions = FLAGS_disable_auto_compactions;
    options_.max_background_compactions = FLAGS_max_background_compactions;
    options_.max_background_flushes = FLAGS_max_background_flushes;
    options_.compaction_style =
        static_cast<ROCKSDB_NAMESPACE::CompactionStyle>(FLAGS_compaction_style);
    if (FLAGS_prefix_size >= 0) {
      options_.prefix_extractor.reset(
          NewFixedPrefixTransform(FLAGS_prefix_size));
    }
    options_.max_open_files = FLAGS_open_files;
    options_.statistics = dbstats;
    options_.env = db_stress_env;
    options_.use_fsync = FLAGS_use_fsync;
    options_.compaction_readahead_size = FLAGS_compaction_readahead_size;
    options_.allow_mmap_reads = FLAGS_mmap_read;
    options_.allow_mmap_writes = FLAGS_mmap_write;
    options_.use_direct_reads = FLAGS_use_direct_reads;
    options_.use_direct_io_for_flush_and_compaction =
        FLAGS_use_direct_io_for_flush_and_compaction;
    options_.recycle_log_file_num =
        static_cast<size_t>(FLAGS_recycle_log_file_num);
    options_.target_file_size_base = FLAGS_target_file_size_base;
    options_.target_file_size_multiplier = FLAGS_target_file_size_multiplier;
    options_.max_bytes_for_level_base = FLAGS_max_bytes_for_level_base;
    options_.max_bytes_for_level_multiplier =
        FLAGS_max_bytes_for_level_multiplier;
    options_.level0_stop_writes_trigger = FLAGS_level0_stop_writes_trigger;
    options_.level0_slowdown_writes_trigger =
        FLAGS_level0_slowdown_writes_trigger;
    options_.level0_file_num_compaction_trigger =
        FLAGS_level0_file_num_compaction_trigger;
    options_.compression = compression_type_e;
    options_.bottommost_compression = bottommost_compression_type_e;
    options_.compression_opts.max_dict_bytes = FLAGS_compression_max_dict_bytes;
    options_.compression_opts.zstd_max_train_bytes =
        FLAGS_compression_zstd_max_train_bytes;
    options_.compression_opts.parallel_threads =
        FLAGS_compression_parallel_threads;
    options_.compression_opts.max_dict_buffer_bytes =
        FLAGS_compression_max_dict_buffer_bytes;
    options_.create_if_missing = true;
    options_.max_manifest_file_size = FLAGS_max_manifest_file_size;
    options_.inplace_update_support = FLAGS_in_place_update;
    options_.max_subcompactions = static_cast<uint32_t>(FLAGS_subcompactions);
    options_.allow_concurrent_memtable_write =
        FLAGS_allow_concurrent_memtable_write;
    options_.experimental_mempurge_threshold =
        FLAGS_experimental_mempurge_threshold;
    options_.periodic_compaction_seconds = FLAGS_periodic_compaction_seconds;
    options_.ttl = FLAGS_compaction_ttl;
    options_.enable_pipelined_write = FLAGS_enable_pipelined_write;
    options_.enable_write_thread_adaptive_yield =
        FLAGS_enable_write_thread_adaptive_yield;
    options_.compaction_options_universal.size_ratio =
        FLAGS_universal_size_ratio;
    options_.compaction_options_universal.min_merge_width =
        FLAGS_universal_min_merge_width;
    options_.compaction_options_universal.max_merge_width =
        FLAGS_universal_max_merge_width;
    options_.compaction_options_universal.max_size_amplification_percent =
        FLAGS_universal_max_size_amplification_percent;
    options_.atomic_flush = FLAGS_atomic_flush;
    options_.avoid_unnecessary_blocking_io =
        FLAGS_avoid_unnecessary_blocking_io;
    options_.write_dbid_to_manifest = FLAGS_write_dbid_to_manifest;
    options_.avoid_flush_during_recovery = FLAGS_avoid_flush_during_recovery;
    options_.max_write_batch_group_size_bytes =
        FLAGS_max_write_batch_group_size_bytes;
    options_.level_compaction_dynamic_level_bytes =
        FLAGS_level_compaction_dynamic_level_bytes;
    options_.file_checksum_gen_factory =
        GetFileChecksumImpl(FLAGS_file_checksum_impl);
    options_.track_and_verify_wals_in_manifest = true;

    // Integrated BlobDB
    options_.enable_blob_files = FLAGS_enable_blob_files;
    options_.min_blob_size = FLAGS_min_blob_size;
    options_.blob_file_size = FLAGS_blob_file_size;
    options_.blob_compression_type =
        StringToCompressionType(FLAGS_blob_compression_type.c_str());
    options_.enable_blob_garbage_collection =
        FLAGS_enable_blob_garbage_collection;
    options_.blob_garbage_collection_age_cutoff =
        FLAGS_blob_garbage_collection_age_cutoff;
    options_.blob_garbage_collection_force_threshold =
        FLAGS_blob_garbage_collection_force_threshold;
    options_.blob_compaction_readahead_size =
        FLAGS_blob_compaction_readahead_size;

    options_.wal_compression =
        StringToCompressionType(FLAGS_wal_compression.c_str());
  } else {
#ifdef ROCKSDB_LITE
    fprintf(stderr, "--options_file not supported in lite mode\n");
    exit(1);
=======
>>>>>>> 7b47c9ee
#else
  (void)shared;
#endif
  if (!InitializeOptionsFromFile(options_)) {
    InitializeOptionsFromFlags(cache_, compressed_cache_, filter_policy_,
                               options_);
  }
<<<<<<< HEAD
  if (strcasecmp(FLAGS_memtablerep.c_str(), "prefix_hash") == 0) {
    // Needed to use a different default (10K vs 1M)
    FLAGS_memtablerep = "prefix_hash:10000";
  }
  std::unique_ptr<MemTableRepFactory> factory;
  ConfigOptions config_options;
  config_options.ignore_unknown_options = false;
  config_options.ignore_unsupported_options = false;
  Status status = MemTableRepFactory::CreateFromString(
      config_options, FLAGS_memtablerep, &factory);
  if (!status.ok() || !factory) {
    fprintf(stderr, "MemTableFactory creation failed: %s\n",
            status.ToString().c_str());
    exit(1);
  }
  options_.memtable_factory = std::move(factory);
  if (FLAGS_prefix_size == 0 &&
      options_.memtable_factory->IsInstanceOf("prefix_hash")) {
=======
  InitializeOptionsGeneral(cache_, compressed_cache_, filter_policy_, options_);

  if (FLAGS_prefix_size == 0 && FLAGS_rep_factory == kHashSkipList) {
>>>>>>> 7b47c9ee
    fprintf(stderr,
            "prefeix_size cannot be zero if memtablerep == prefix_hash\n");
    exit(1);
  }
  if (FLAGS_prefix_size != 0 &&
      !options_.memtable_factory->IsInstanceOf("prefix_hash")) {
    fprintf(stderr,
            "WARNING: prefix_size is non-zero but "
            "memtablerep != prefix_hash\n");
  }
<<<<<<< HEAD

  if (FLAGS_use_full_merge_v1) {
    options_.merge_operator = MergeOperators::CreateDeprecatedPutOperator();
  } else {
    options_.merge_operator = MergeOperators::CreatePutOperator();
  }
  if (FLAGS_enable_compaction_filter) {
    options_.compaction_filter_factory =
        std::make_shared<DbStressCompactionFilterFactory>();
  }
  options_.table_properties_collector_factories.emplace_back(
      std::make_shared<DbStressTablePropertiesCollectorFactory>());

  options_.best_efforts_recovery = FLAGS_best_efforts_recovery;
  options_.paranoid_file_checks = FLAGS_paranoid_file_checks;
  options_.fail_if_options_file_error = FLAGS_fail_if_options_file_error;
=======
>>>>>>> 7b47c9ee

  if ((options_.enable_blob_files || options_.enable_blob_garbage_collection ||
       FLAGS_allow_setting_blob_options_dynamically) &&
      FLAGS_best_efforts_recovery) {
    fprintf(stderr,
            "Integrated BlobDB is currently incompatible with best-effort "
            "recovery\n");
    exit(1);
  }

  fprintf(stdout,
          "Integrated BlobDB: blob files enabled %d, min blob size %" PRIu64
          ", blob file size %" PRIu64
          ", blob compression type %s, blob GC enabled %d, cutoff %f, force "
          "threshold %f, blob compaction readahead size %" PRIu64 "\n",
          options_.enable_blob_files, options_.min_blob_size,
          options_.blob_file_size,
          CompressionTypeToString(options_.blob_compression_type).c_str(),
          options_.enable_blob_garbage_collection,
          options_.blob_garbage_collection_age_cutoff,
          options_.blob_garbage_collection_force_threshold,
          options_.blob_compaction_readahead_size);

  fprintf(stdout, "DB path: [%s]\n", FLAGS_db.c_str());

  Status s;

  if (FLAGS_ttl == -1) {
    std::vector<std::string> existing_column_families;
    s = DB::ListColumnFamilies(DBOptions(options_), FLAGS_db,
                               &existing_column_families);  // ignore errors
    if (!s.ok()) {
      // DB doesn't exist
      assert(existing_column_families.empty());
      assert(column_family_names_.empty());
      column_family_names_.push_back(kDefaultColumnFamilyName);
    } else if (column_family_names_.empty()) {
      // this is the first call to the function Open()
      column_family_names_ = existing_column_families;
    } else {
      // this is a reopen. just assert that existing column_family_names are
      // equivalent to what we remember
      auto sorted_cfn = column_family_names_;
      std::sort(sorted_cfn.begin(), sorted_cfn.end());
      std::sort(existing_column_families.begin(),
                existing_column_families.end());
      if (sorted_cfn != existing_column_families) {
        fprintf(stderr, "Expected column families differ from the existing:\n");
        fprintf(stderr, "Expected: {");
        for (auto cf : sorted_cfn) {
          fprintf(stderr, "%s ", cf.c_str());
        }
        fprintf(stderr, "}\n");
        fprintf(stderr, "Existing: {");
        for (auto cf : existing_column_families) {
          fprintf(stderr, "%s ", cf.c_str());
        }
        fprintf(stderr, "}\n");
      }
      assert(sorted_cfn == existing_column_families);
    }
    std::vector<ColumnFamilyDescriptor> cf_descriptors;
    for (auto name : column_family_names_) {
      if (name != kDefaultColumnFamilyName) {
        new_column_family_name_ =
            std::max(new_column_family_name_.load(), std::stoi(name) + 1);
      }
      cf_descriptors.emplace_back(name, ColumnFamilyOptions(options_));
    }
    while (cf_descriptors.size() < (size_t)FLAGS_column_families) {
      std::string name = std::to_string(new_column_family_name_.load());
      new_column_family_name_++;
      cf_descriptors.emplace_back(name, ColumnFamilyOptions(options_));
      column_family_names_.push_back(name);
    }

    options_.listeners.clear();
#ifndef ROCKSDB_LITE
    options_.listeners.emplace_back(new DbStressListener(
        FLAGS_db, options_.db_paths, cf_descriptors, db_stress_listener_env));
#endif  // !ROCKSDB_LITE
    RegisterAdditionalListeners();

    if (!FLAGS_use_txn) {
      // Determine whether we need to ingest file metadata write failures
      // during DB reopen. If it does, enable it.
      // Only ingest metadata error if it is reopening, as initial open
      // failure doesn't need to be handled.
      // TODO cover transaction DB is not covered in this fault test too.
      bool ingest_meta_error = false;
      bool ingest_write_error = false;
      bool ingest_read_error = false;
      if ((FLAGS_open_metadata_write_fault_one_in ||
           FLAGS_open_write_fault_one_in || FLAGS_open_read_fault_one_in) &&
          fault_fs_guard
              ->FileExists(FLAGS_db + "/CURRENT", IOOptions(), nullptr)
              .ok()) {
        if (!FLAGS_sync) {
          // When DB Stress is not sync mode, we expect all WAL writes to
          // WAL is durable. Buffering unsynced writes will cause false
          // positive in crash tests. Before we figure out a way to
          // solve it, skip WAL from failure injection.
          fault_fs_guard->SetSkipDirectWritableTypes({kWalFile});
        }
        ingest_meta_error = FLAGS_open_metadata_write_fault_one_in;
        ingest_write_error = FLAGS_open_write_fault_one_in;
        ingest_read_error = FLAGS_open_read_fault_one_in;
        if (ingest_meta_error) {
          fault_fs_guard->EnableMetadataWriteErrorInjection();
          fault_fs_guard->SetRandomMetadataWriteError(
              FLAGS_open_metadata_write_fault_one_in);
        }
        if (ingest_write_error) {
          fault_fs_guard->SetFilesystemDirectWritable(false);
          fault_fs_guard->EnableWriteErrorInjection();
          fault_fs_guard->SetRandomWriteError(
              static_cast<uint32_t>(FLAGS_seed), FLAGS_open_write_fault_one_in,
              IOStatus::IOError("Injected Open Error"),
              /*inject_for_all_file_types=*/true, /*types=*/{});
        }
        if (ingest_read_error) {
          fault_fs_guard->SetRandomReadError(FLAGS_open_read_fault_one_in);
        }
      }
      while (true) {
#ifndef ROCKSDB_LITE
        // StackableDB-based BlobDB
        if (FLAGS_use_blob_db) {
          blob_db::BlobDBOptions blob_db_options;
          blob_db_options.min_blob_size = FLAGS_blob_db_min_blob_size;
          blob_db_options.bytes_per_sync = FLAGS_blob_db_bytes_per_sync;
          blob_db_options.blob_file_size = FLAGS_blob_db_file_size;
          blob_db_options.enable_garbage_collection = FLAGS_blob_db_enable_gc;
          blob_db_options.garbage_collection_cutoff = FLAGS_blob_db_gc_cutoff;

          blob_db::BlobDB* blob_db = nullptr;
          s = blob_db::BlobDB::Open(options_, blob_db_options, FLAGS_db,
                                    cf_descriptors, &column_families_,
                                    &blob_db);
          if (s.ok()) {
            db_ = blob_db;
          }
        } else
#endif  // !ROCKSDB_LITE
        {
          if (db_preload_finished_.load() && FLAGS_read_only) {
            s = DB::OpenForReadOnly(DBOptions(options_), FLAGS_db,
                                    cf_descriptors, &column_families_, &db_);
          } else {
            s = DB::Open(DBOptions(options_), FLAGS_db, cf_descriptors,
                         &column_families_, &db_);
          }
        }

        if (ingest_meta_error || ingest_write_error || ingest_read_error) {
          fault_fs_guard->SetFilesystemDirectWritable(true);
          fault_fs_guard->DisableMetadataWriteErrorInjection();
          fault_fs_guard->DisableWriteErrorInjection();
          fault_fs_guard->SetSkipDirectWritableTypes({});
          fault_fs_guard->SetRandomReadError(0);
          if (s.ok()) {
            // Ingested errors might happen in background compactions. We
            // wait for all compactions to finish to make sure DB is in
            // clean state before executing queries.
            s = static_cast_with_check<DBImpl>(db_->GetRootDB())
                    ->WaitForCompact(true /* wait_unscheduled */);
            if (!s.ok()) {
              for (auto cf : column_families_) {
                delete cf;
              }
              column_families_.clear();
              delete db_;
              db_ = nullptr;
            }
          }
          if (!s.ok()) {
            // After failure to opening a DB due to IO error, retry should
            // successfully open the DB with correct data if no IO error shows
            // up.
            ingest_meta_error = false;
            ingest_write_error = false;
            ingest_read_error = false;

            Random rand(static_cast<uint32_t>(FLAGS_seed));
            if (rand.OneIn(2)) {
              fault_fs_guard->DeleteFilesCreatedAfterLastDirSync(IOOptions(),
                                                                 nullptr);
            }
            if (rand.OneIn(3)) {
              fault_fs_guard->DropUnsyncedFileData();
            } else if (rand.OneIn(2)) {
              fault_fs_guard->DropRandomUnsyncedFileData(&rand);
            }
            continue;
          }
        }
        break;
      }
    } else {
#ifndef ROCKSDB_LITE
      TransactionDBOptions txn_db_options;
      assert(FLAGS_txn_write_policy <= TxnDBWritePolicy::WRITE_UNPREPARED);
      txn_db_options.write_policy =
          static_cast<TxnDBWritePolicy>(FLAGS_txn_write_policy);
      if (FLAGS_unordered_write) {
        assert(txn_db_options.write_policy == TxnDBWritePolicy::WRITE_PREPARED);
        options_.unordered_write = true;
        options_.two_write_queues = true;
        txn_db_options.skip_concurrency_control = true;
      } else {
        options_.two_write_queues = FLAGS_two_write_queues;
      }
      txn_db_options.wp_snapshot_cache_bits =
          static_cast<size_t>(FLAGS_wp_snapshot_cache_bits);
      txn_db_options.wp_commit_cache_bits =
          static_cast<size_t>(FLAGS_wp_commit_cache_bits);
      PrepareTxnDbOptions(shared, txn_db_options);
      s = TransactionDB::Open(options_, txn_db_options, FLAGS_db,
                              cf_descriptors, &column_families_, &txn_db_);
      if (!s.ok()) {
        fprintf(stderr, "Error in opening the TransactionDB [%s]\n",
                s.ToString().c_str());
        fflush(stderr);
      }
      assert(s.ok());
      db_ = txn_db_;
      // after a crash, rollback to commit recovered transactions
      std::vector<Transaction*> trans;
      txn_db_->GetAllPreparedTransactions(&trans);
      Random rand(static_cast<uint32_t>(FLAGS_seed));
      for (auto txn : trans) {
        if (rand.OneIn(2)) {
          s = txn->Commit();
          assert(s.ok());
        } else {
          s = txn->Rollback();
          assert(s.ok());
        }
        delete txn;
      }
      trans.clear();
      txn_db_->GetAllPreparedTransactions(&trans);
      assert(trans.size() == 0);
#endif
    }
    assert(!s.ok() || column_families_.size() ==
                          static_cast<size_t>(FLAGS_column_families));

    if (s.ok() && FLAGS_test_secondary) {
#ifndef ROCKSDB_LITE
      secondaries_.resize(FLAGS_threads);
      std::fill(secondaries_.begin(), secondaries_.end(), nullptr);
      secondary_cfh_lists_.clear();
      secondary_cfh_lists_.resize(FLAGS_threads);
      Options tmp_opts;
      // TODO(yanqin) support max_open_files != -1 for secondary instance.
      tmp_opts.max_open_files = -1;
      tmp_opts.statistics = dbstats_secondaries;
      tmp_opts.env = db_stress_env;
      for (size_t i = 0; i != static_cast<size_t>(FLAGS_threads); ++i) {
        const std::string secondary_path =
            FLAGS_secondaries_base + "/" + std::to_string(i);
        s = DB::OpenAsSecondary(tmp_opts, FLAGS_db, secondary_path,
                                cf_descriptors, &secondary_cfh_lists_[i],
                                &secondaries_[i]);
        if (!s.ok()) {
          break;
        }
      }
#else
      fprintf(stderr, "Secondary is not supported in RocksDBLite\n");
      exit(1);
#endif
    }
    // Secondary instance does not support write-prepared/write-unprepared
    // transactions, thus just disable secondary instance if we use
    // transaction.
    if (s.ok() && FLAGS_continuous_verification_interval > 0 &&
        !FLAGS_use_txn && !cmp_db_) {
      Options tmp_opts;
      // TODO(yanqin) support max_open_files != -1 for secondary instance.
      tmp_opts.max_open_files = -1;
      tmp_opts.env = db_stress_env;
      std::string secondary_path = FLAGS_secondaries_base + "/cmp_database";
      s = DB::OpenAsSecondary(tmp_opts, FLAGS_db, secondary_path,
                              cf_descriptors, &cmp_cfhs_, &cmp_db_);
      assert(!s.ok() ||
             cmp_cfhs_.size() == static_cast<size_t>(FLAGS_column_families));
    }
  } else {
#ifndef ROCKSDB_LITE
    DBWithTTL* db_with_ttl;
    s = DBWithTTL::Open(options_, FLAGS_db, &db_with_ttl, FLAGS_ttl);
    db_ = db_with_ttl;
    if (FLAGS_test_secondary) {
      secondaries_.resize(FLAGS_threads);
      std::fill(secondaries_.begin(), secondaries_.end(), nullptr);
      Options tmp_opts;
      tmp_opts.env = options_.env;
      // TODO(yanqin) support max_open_files != -1 for secondary instance.
      tmp_opts.max_open_files = -1;
      for (size_t i = 0; i != static_cast<size_t>(FLAGS_threads); ++i) {
        const std::string secondary_path =
            FLAGS_secondaries_base + "/" + std::to_string(i);
        s = DB::OpenAsSecondary(tmp_opts, FLAGS_db, secondary_path,
                                &secondaries_[i]);
        if (!s.ok()) {
          break;
        }
      }
    }
#else
    fprintf(stderr, "TTL is not supported in RocksDBLite\n");
    exit(1);
#endif
  }
  if (!s.ok()) {
    fprintf(stderr, "open error: %s\n", s.ToString().c_str());
    exit(1);
  }
}

void StressTest::Reopen(ThreadState* thread) {
#ifndef ROCKSDB_LITE
  // BG jobs in WritePrepared must be canceled first because i) they can access
  // the db via a callbac ii) they hold on to a snapshot and the upcoming
  // ::Close would complain about it.
  const bool write_prepared = FLAGS_use_txn && FLAGS_txn_write_policy != 0;
  bool bg_canceled __attribute__((unused)) = false;
  if (write_prepared || thread->rand.OneIn(2)) {
    const bool wait =
        write_prepared || static_cast<bool>(thread->rand.OneIn(2));
    CancelAllBackgroundWork(db_, wait);
    bg_canceled = wait;
  }
  assert(!write_prepared || bg_canceled);
#else
  (void) thread;
#endif

  for (auto cf : column_families_) {
    delete cf;
  }
  column_families_.clear();

#ifndef ROCKSDB_LITE
  if (thread->rand.OneIn(2)) {
    Status s = db_->Close();
    if (!s.ok()) {
      fprintf(stderr, "Non-ok close status: %s\n", s.ToString().c_str());
      fflush(stderr);
    }
    assert(s.ok());
  }
#endif
  delete db_;
  db_ = nullptr;
#ifndef ROCKSDB_LITE
  txn_db_ = nullptr;
#endif

  assert(secondaries_.size() == secondary_cfh_lists_.size());
  size_t n = secondaries_.size();
  for (size_t i = 0; i != n; ++i) {
    for (auto* cf : secondary_cfh_lists_[i]) {
      delete cf;
    }
    secondary_cfh_lists_[i].clear();
    delete secondaries_[i];
  }
  secondaries_.clear();

  num_times_reopened_++;
  auto now = clock_->NowMicros();
  fprintf(stdout, "%s Reopening database for the %dth time\n",
          clock_->TimeToString(now / 1000000).c_str(), num_times_reopened_);
  Open(thread->shared);

  if ((FLAGS_sync_fault_injection || FLAGS_disable_wal) && IsStateTracked()) {
    Status s = thread->shared->SaveAtAndAfter(db_);
    if (!s.ok()) {
      fprintf(stderr, "Error enabling history tracing: %s\n",
              s.ToString().c_str());
      exit(1);
    }
  }
}

void CheckAndSetOptionsForUserTimestamp(Options& options) {
  assert(FLAGS_user_timestamp_size > 0);
  const Comparator* const cmp = test::BytewiseComparatorWithU64TsWrapper();
  assert(cmp);
  if (FLAGS_user_timestamp_size != cmp->timestamp_size()) {
    fprintf(stderr,
            "Only -user_timestamp_size=%d is supported in stress test.\n",
            static_cast<int>(cmp->timestamp_size()));
    exit(1);
  }
  if (FLAGS_use_merge || FLAGS_use_full_merge_v1) {
    fprintf(stderr, "Merge does not support timestamp yet.\n");
    exit(1);
  }
  if (FLAGS_delrangepercent > 0) {
    fprintf(stderr, "DeleteRange does not support timestamp yet.\n");
    exit(1);
  }
  if (FLAGS_use_txn) {
    fprintf(stderr, "TransactionDB does not support timestamp yet.\n");
    exit(1);
  }
  if (FLAGS_read_only) {
    fprintf(stderr, "When opened as read-only, timestamp not supported.\n");
    exit(1);
  }
  if (FLAGS_test_secondary || FLAGS_secondary_catch_up_one_in > 0 ||
      FLAGS_continuous_verification_interval > 0) {
    fprintf(stderr, "Secondary instance does not support timestamp.\n");
    exit(1);
  }
  if (FLAGS_checkpoint_one_in > 0) {
    fprintf(stderr,
            "-checkpoint_one_in=%d requires "
            "DBImplReadOnly, which is not supported with timestamp\n",
            FLAGS_checkpoint_one_in);
    exit(1);
  }
#ifndef ROCKSDB_LITE
  if (FLAGS_enable_blob_files || FLAGS_use_blob_db) {
    fprintf(stderr, "BlobDB not supported with timestamp.\n");
    exit(1);
  }
#endif  // !ROCKSDB_LITE
  if (FLAGS_enable_compaction_filter) {
    fprintf(stderr, "CompactionFilter not supported with timestamp.\n");
    exit(1);
  }
  if (FLAGS_test_cf_consistency || FLAGS_test_batches_snapshots) {
    fprintf(stderr,
            "Due to per-key ts-seq ordering constraint, only the (default) "
            "non-batched test is supported with timestamp.\n");
    exit(1);
  }
  if (FLAGS_ingest_external_file_one_in > 0) {
    fprintf(stderr, "Bulk loading may not support timestamp yet.\n");
    exit(1);
  }
  options.comparator = cmp;
}

bool InitializeOptionsFromFile(Options& options) {
#ifndef ROCKSDB_LITE
  DBOptions db_options;
  std::vector<ColumnFamilyDescriptor> cf_descriptors;
  if (!FLAGS_options_file.empty()) {
    Status s = LoadOptionsFromFile(FLAGS_options_file, db_stress_env,
                                   &db_options, &cf_descriptors);
    if (!s.ok()) {
      fprintf(stderr, "Unable to load options file %s --- %s\n",
              FLAGS_options_file.c_str(), s.ToString().c_str());
      exit(1);
    }
    db_options.env = new DbStressEnvWrapper(db_stress_env);
    options = Options(db_options, cf_descriptors[0].options);
    return true;
  }
#else
  (void)options;
  fprintf(stderr, "--options_file not supported in lite mode\n");
  exit(1);
#endif  //! ROCKSDB_LITE
  return false;
}

void InitializeOptionsFromFlags(
    const std::shared_ptr<Cache>& cache,
    const std::shared_ptr<Cache>& block_cache_compressed,
    const std::shared_ptr<const FilterPolicy>& filter_policy,
    Options& options) {
  BlockBasedTableOptions block_based_options;
  block_based_options.block_cache = cache;
  block_based_options.cache_index_and_filter_blocks =
      FLAGS_cache_index_and_filter_blocks;
  block_based_options.metadata_cache_options.top_level_index_pinning =
      static_cast<PinningTier>(FLAGS_top_level_index_pinning);
  block_based_options.metadata_cache_options.partition_pinning =
      static_cast<PinningTier>(FLAGS_partition_pinning);
  block_based_options.metadata_cache_options.unpartitioned_pinning =
      static_cast<PinningTier>(FLAGS_unpartitioned_pinning);
  block_based_options.block_cache_compressed = block_cache_compressed;
  block_based_options.checksum = checksum_type_e;
  block_based_options.block_size = FLAGS_block_size;
  block_based_options.cache_usage_options.options_overrides.insert(
      {CacheEntryRole::kCompressionDictionaryBuildingBuffer,
       {/*.charged = */ FLAGS_charge_compression_dictionary_building_buffer
            ? CacheEntryRoleOptions::Decision::kEnabled
            : CacheEntryRoleOptions::Decision::kDisabled}});
  block_based_options.cache_usage_options.options_overrides.insert(
      {CacheEntryRole::kFilterConstruction,
       {/*.charged = */ FLAGS_charge_filter_construction
            ? CacheEntryRoleOptions::Decision::kEnabled
            : CacheEntryRoleOptions::Decision::kDisabled}});
  block_based_options.cache_usage_options.options_overrides.insert(
      {CacheEntryRole::kBlockBasedTableReader,
       {/*.charged = */ FLAGS_charge_table_reader
            ? CacheEntryRoleOptions::Decision::kEnabled
            : CacheEntryRoleOptions::Decision::kDisabled}});
  block_based_options.format_version =
      static_cast<uint32_t>(FLAGS_format_version);
  block_based_options.index_block_restart_interval =
      static_cast<int32_t>(FLAGS_index_block_restart_interval);
  block_based_options.filter_policy = filter_policy;
  block_based_options.partition_filters = FLAGS_partition_filters;
  block_based_options.optimize_filters_for_memory =
      FLAGS_optimize_filters_for_memory;
  block_based_options.detect_filter_construct_corruption =
      FLAGS_detect_filter_construct_corruption;
  block_based_options.index_type =
      static_cast<BlockBasedTableOptions::IndexType>(FLAGS_index_type);
  block_based_options.prepopulate_block_cache =
      static_cast<BlockBasedTableOptions::PrepopulateBlockCache>(
          FLAGS_prepopulate_block_cache);
  options.table_factory.reset(NewBlockBasedTableFactory(block_based_options));
  options.db_write_buffer_size = FLAGS_db_write_buffer_size;
  options.write_buffer_size = FLAGS_write_buffer_size;
  options.max_write_buffer_number = FLAGS_max_write_buffer_number;
  options.min_write_buffer_number_to_merge =
      FLAGS_min_write_buffer_number_to_merge;
  options.max_write_buffer_number_to_maintain =
      FLAGS_max_write_buffer_number_to_maintain;
  options.max_write_buffer_size_to_maintain =
      FLAGS_max_write_buffer_size_to_maintain;
  options.memtable_prefix_bloom_size_ratio =
      FLAGS_memtable_prefix_bloom_size_ratio;
  options.memtable_whole_key_filtering = FLAGS_memtable_whole_key_filtering;
  options.disable_auto_compactions = FLAGS_disable_auto_compactions;
  options.max_background_compactions = FLAGS_max_background_compactions;
  options.max_background_flushes = FLAGS_max_background_flushes;
  options.compaction_style =
      static_cast<ROCKSDB_NAMESPACE::CompactionStyle>(FLAGS_compaction_style);
  if (FLAGS_prefix_size >= 0) {
    options.prefix_extractor.reset(NewFixedPrefixTransform(FLAGS_prefix_size));
  }
  options.max_open_files = FLAGS_open_files;
  options.statistics = dbstats;
  options.env = db_stress_env;
  options.use_fsync = FLAGS_use_fsync;
  options.compaction_readahead_size = FLAGS_compaction_readahead_size;
  options.allow_mmap_reads = FLAGS_mmap_read;
  options.allow_mmap_writes = FLAGS_mmap_write;
  options.use_direct_reads = FLAGS_use_direct_reads;
  options.use_direct_io_for_flush_and_compaction =
      FLAGS_use_direct_io_for_flush_and_compaction;
  options.recycle_log_file_num =
      static_cast<size_t>(FLAGS_recycle_log_file_num);
  options.target_file_size_base = FLAGS_target_file_size_base;
  options.target_file_size_multiplier = FLAGS_target_file_size_multiplier;
  options.max_bytes_for_level_base = FLAGS_max_bytes_for_level_base;
  options.max_bytes_for_level_multiplier = FLAGS_max_bytes_for_level_multiplier;
  options.level0_stop_writes_trigger = FLAGS_level0_stop_writes_trigger;
  options.level0_slowdown_writes_trigger = FLAGS_level0_slowdown_writes_trigger;
  options.level0_file_num_compaction_trigger =
      FLAGS_level0_file_num_compaction_trigger;
  options.compression = compression_type_e;
  options.bottommost_compression = bottommost_compression_type_e;
  options.compression_opts.max_dict_bytes = FLAGS_compression_max_dict_bytes;
  options.compression_opts.zstd_max_train_bytes =
      FLAGS_compression_zstd_max_train_bytes;
  options.compression_opts.parallel_threads =
      FLAGS_compression_parallel_threads;
  options.compression_opts.max_dict_buffer_bytes =
      FLAGS_compression_max_dict_buffer_bytes;
  if (ZSTD_FinalizeDictionarySupported()) {
    options.compression_opts.use_zstd_dict_trainer =
        FLAGS_compression_use_zstd_dict_trainer;
  } else if (!FLAGS_compression_use_zstd_dict_trainer) {
    fprintf(
        stderr,
        "WARNING: use_zstd_dict_trainer is false but zstd finalizeDictionary "
        "cannot be used because ZSTD 1.4.5+ is not linked with the binary."
        " zstd dictionary trainer will be used.\n");
  }
  options.max_manifest_file_size = FLAGS_max_manifest_file_size;
  options.inplace_update_support = FLAGS_in_place_update;
  options.max_subcompactions = static_cast<uint32_t>(FLAGS_subcompactions);
  options.allow_concurrent_memtable_write =
      FLAGS_allow_concurrent_memtable_write;
  options.experimental_mempurge_threshold =
      FLAGS_experimental_mempurge_threshold;
  options.periodic_compaction_seconds = FLAGS_periodic_compaction_seconds;
  options.ttl = FLAGS_compaction_ttl;
  options.enable_pipelined_write = FLAGS_enable_pipelined_write;
  options.enable_write_thread_adaptive_yield =
      FLAGS_enable_write_thread_adaptive_yield;
  options.compaction_options_universal.size_ratio = FLAGS_universal_size_ratio;
  options.compaction_options_universal.min_merge_width =
      FLAGS_universal_min_merge_width;
  options.compaction_options_universal.max_merge_width =
      FLAGS_universal_max_merge_width;
  options.compaction_options_universal.max_size_amplification_percent =
      FLAGS_universal_max_size_amplification_percent;
  options.atomic_flush = FLAGS_atomic_flush;
  options.avoid_unnecessary_blocking_io = FLAGS_avoid_unnecessary_blocking_io;
  options.write_dbid_to_manifest = FLAGS_write_dbid_to_manifest;
  options.avoid_flush_during_recovery = FLAGS_avoid_flush_during_recovery;
  options.max_write_batch_group_size_bytes =
      FLAGS_max_write_batch_group_size_bytes;
  options.level_compaction_dynamic_level_bytes =
      FLAGS_level_compaction_dynamic_level_bytes;
  options.track_and_verify_wals_in_manifest = true;
  options.verify_sst_unique_id_in_manifest =
      FLAGS_verify_sst_unique_id_in_manifest;

  // Integrated BlobDB
  options.enable_blob_files = FLAGS_enable_blob_files;
  options.min_blob_size = FLAGS_min_blob_size;
  options.blob_file_size = FLAGS_blob_file_size;
  options.blob_compression_type =
      StringToCompressionType(FLAGS_blob_compression_type.c_str());
  options.enable_blob_garbage_collection = FLAGS_enable_blob_garbage_collection;
  options.blob_garbage_collection_age_cutoff =
      FLAGS_blob_garbage_collection_age_cutoff;
  options.blob_garbage_collection_force_threshold =
      FLAGS_blob_garbage_collection_force_threshold;
  options.blob_compaction_readahead_size = FLAGS_blob_compaction_readahead_size;

  options.wal_compression =
      StringToCompressionType(FLAGS_wal_compression.c_str());

  switch (FLAGS_rep_factory) {
    case kSkipList:
      // no need to do anything
      break;
#ifndef ROCKSDB_LITE
    case kHashSkipList:
      options.memtable_factory.reset(NewHashSkipListRepFactory(10000));
      break;
    case kVectorRep:
      options.memtable_factory.reset(new VectorRepFactory());
      break;
#else
    default:
      fprintf(stderr,
              "RocksdbLite only supports skip list mem table. Skip "
              "--rep_factory\n");
#endif  // ROCKSDB_LITE
  }

  if (FLAGS_use_full_merge_v1) {
    options.merge_operator = MergeOperators::CreateDeprecatedPutOperator();
  } else {
    options.merge_operator = MergeOperators::CreatePutOperator();
  }

  if (FLAGS_enable_compaction_filter) {
    options.compaction_filter_factory =
        std::make_shared<DbStressCompactionFilterFactory>();
  }

  options.best_efforts_recovery = FLAGS_best_efforts_recovery;
  options.paranoid_file_checks = FLAGS_paranoid_file_checks;
  options.fail_if_options_file_error = FLAGS_fail_if_options_file_error;

  if (FLAGS_user_timestamp_size > 0) {
    CheckAndSetOptionsForUserTimestamp(options);
  }
}

void InitializeOptionsGeneral(
    const std::shared_ptr<Cache>& cache,
    const std::shared_ptr<Cache>& block_cache_compressed,
    const std::shared_ptr<const FilterPolicy>& filter_policy,
    Options& options) {
  options.create_missing_column_families = true;
  options.create_if_missing = true;

  if (!options.statistics) {
    options.statistics = dbstats;
  }

  if (options.env == Options().env) {
    options.env = db_stress_env;
  }

  assert(options.table_factory);
  auto table_options =
      options.table_factory->GetOptions<BlockBasedTableOptions>();
  if (table_options) {
    if (FLAGS_cache_size > 0) {
      table_options->block_cache = cache;
    }
    if (!table_options->block_cache_compressed &&
        FLAGS_compressed_cache_size > 0) {
      table_options->block_cache_compressed = block_cache_compressed;
    }
    if (!table_options->filter_policy) {
      table_options->filter_policy = filter_policy;
    }
  }

  // TODO: row_cache, thread-pool IO priority, CPU priority.

  if (!options.rate_limiter) {
    if (FLAGS_rate_limiter_bytes_per_sec > 0) {
      options.rate_limiter.reset(NewGenericRateLimiter(
          FLAGS_rate_limiter_bytes_per_sec, 1000 /* refill_period_us */,
          10 /* fairness */,
          FLAGS_rate_limit_bg_reads ? RateLimiter::Mode::kReadsOnly
                                    : RateLimiter::Mode::kWritesOnly));
    }
  }

  if (!options.file_checksum_gen_factory) {
    options.file_checksum_gen_factory =
        GetFileChecksumImpl(FLAGS_file_checksum_impl);
  }

  if (FLAGS_sst_file_manager_bytes_per_sec > 0 ||
      FLAGS_sst_file_manager_bytes_per_truncate > 0) {
    Status status;
    options.sst_file_manager.reset(NewSstFileManager(
        db_stress_env, options.info_log, "" /* trash_dir */,
        static_cast<int64_t>(FLAGS_sst_file_manager_bytes_per_sec),
        true /* delete_existing_trash */, &status,
        0.25 /* max_trash_db_ratio */,
        FLAGS_sst_file_manager_bytes_per_truncate));
    if (!status.ok()) {
      fprintf(stderr, "SstFileManager creation failed: %s\n",
              status.ToString().c_str());
      exit(1);
    }
  }

  options.table_properties_collector_factories.emplace_back(
      std::make_shared<DbStressTablePropertiesCollectorFactory>());
}

}  // namespace ROCKSDB_NAMESPACE
#endif  // GFLAGS<|MERGE_RESOLUTION|>--- conflicted
+++ resolved
@@ -2320,15 +2320,12 @@
           static_cast<int>(FLAGS_user_timestamp_size));
   fprintf(stdout, "WAL compression           : %s\n",
           FLAGS_wal_compression.c_str());
-<<<<<<< HEAD
   fprintf(stdout, "data_block_index_type : %d\n",
           static_cast<int>(FLAGS_data_block_index_type));
   fprintf(stdout, "data_block_hash_table_util_ratio : %f\n",
           static_cast<double>(FLAGS_data_block_hash_table_util_ratio));
-=======
   fprintf(stdout, "Try verify sst unique id  : %d\n",
           static_cast<int>(FLAGS_verify_sst_unique_id_in_manifest));
->>>>>>> 7b47c9ee
 
   fprintf(stdout, "------------------------------------------------\n");
 }
@@ -2337,155 +2334,6 @@
   assert(db_ == nullptr);
 #ifndef ROCKSDB_LITE
   assert(txn_db_ == nullptr);
-<<<<<<< HEAD
-#endif
-  if (FLAGS_options_file.empty()) {
-    BlockBasedTableOptions block_based_options;
-    block_based_options.block_cache = cache_;
-    block_based_options.cache_index_and_filter_blocks =
-        FLAGS_cache_index_and_filter_blocks;
-    block_based_options.metadata_cache_options.top_level_index_pinning =
-        static_cast<PinningTier>(FLAGS_top_level_index_pinning);
-    block_based_options.metadata_cache_options.partition_pinning =
-        static_cast<PinningTier>(FLAGS_partition_pinning);
-    block_based_options.metadata_cache_options.unpartitioned_pinning =
-        static_cast<PinningTier>(FLAGS_unpartitioned_pinning);
-    block_based_options.block_cache_compressed = compressed_cache_;
-    block_based_options.checksum = checksum_type_e;
-    block_based_options.block_size = FLAGS_block_size;
-    block_based_options.reserve_table_reader_memory =
-        FLAGS_reserve_table_reader_memory;
-    block_based_options.format_version =
-        static_cast<uint32_t>(FLAGS_format_version);
-    block_based_options.index_block_restart_interval =
-        static_cast<int32_t>(FLAGS_index_block_restart_interval);
-    block_based_options.filter_policy = filter_policy_;
-    block_based_options.partition_filters = FLAGS_partition_filters;
-    block_based_options.optimize_filters_for_memory =
-        FLAGS_optimize_filters_for_memory;
-    block_based_options.detect_filter_construct_corruption =
-        FLAGS_detect_filter_construct_corruption;
-    block_based_options.index_type =
-        static_cast<BlockBasedTableOptions::IndexType>(FLAGS_index_type);
-    block_based_options.prepopulate_block_cache =
-        static_cast<BlockBasedTableOptions::PrepopulateBlockCache>(
-            FLAGS_prepopulate_block_cache);
-    block_based_options.data_block_index_type =
-        static_cast<BlockBasedTableOptions::DataBlockIndexType>(
-            FLAGS_data_block_index_type);
-    block_based_options.data_block_hash_table_util_ratio =
-        static_cast<double>(FLAGS_data_block_hash_table_util_ratio);
-    options_.table_factory.reset(
-        NewBlockBasedTableFactory(block_based_options));
-    options_.db_write_buffer_size = FLAGS_db_write_buffer_size;
-    options_.write_buffer_size = FLAGS_write_buffer_size;
-    options_.max_write_buffer_number = FLAGS_max_write_buffer_number;
-    options_.min_write_buffer_number_to_merge =
-        FLAGS_min_write_buffer_number_to_merge;
-    options_.max_write_buffer_number_to_maintain =
-        FLAGS_max_write_buffer_number_to_maintain;
-    options_.max_write_buffer_size_to_maintain =
-        FLAGS_max_write_buffer_size_to_maintain;
-    options_.memtable_prefix_bloom_size_ratio =
-        FLAGS_memtable_prefix_bloom_size_ratio;
-    options_.memtable_whole_key_filtering = FLAGS_memtable_whole_key_filtering;
-    options_.disable_auto_compactions = FLAGS_disable_auto_compactions;
-    options_.max_background_compactions = FLAGS_max_background_compactions;
-    options_.max_background_flushes = FLAGS_max_background_flushes;
-    options_.compaction_style =
-        static_cast<ROCKSDB_NAMESPACE::CompactionStyle>(FLAGS_compaction_style);
-    if (FLAGS_prefix_size >= 0) {
-      options_.prefix_extractor.reset(
-          NewFixedPrefixTransform(FLAGS_prefix_size));
-    }
-    options_.max_open_files = FLAGS_open_files;
-    options_.statistics = dbstats;
-    options_.env = db_stress_env;
-    options_.use_fsync = FLAGS_use_fsync;
-    options_.compaction_readahead_size = FLAGS_compaction_readahead_size;
-    options_.allow_mmap_reads = FLAGS_mmap_read;
-    options_.allow_mmap_writes = FLAGS_mmap_write;
-    options_.use_direct_reads = FLAGS_use_direct_reads;
-    options_.use_direct_io_for_flush_and_compaction =
-        FLAGS_use_direct_io_for_flush_and_compaction;
-    options_.recycle_log_file_num =
-        static_cast<size_t>(FLAGS_recycle_log_file_num);
-    options_.target_file_size_base = FLAGS_target_file_size_base;
-    options_.target_file_size_multiplier = FLAGS_target_file_size_multiplier;
-    options_.max_bytes_for_level_base = FLAGS_max_bytes_for_level_base;
-    options_.max_bytes_for_level_multiplier =
-        FLAGS_max_bytes_for_level_multiplier;
-    options_.level0_stop_writes_trigger = FLAGS_level0_stop_writes_trigger;
-    options_.level0_slowdown_writes_trigger =
-        FLAGS_level0_slowdown_writes_trigger;
-    options_.level0_file_num_compaction_trigger =
-        FLAGS_level0_file_num_compaction_trigger;
-    options_.compression = compression_type_e;
-    options_.bottommost_compression = bottommost_compression_type_e;
-    options_.compression_opts.max_dict_bytes = FLAGS_compression_max_dict_bytes;
-    options_.compression_opts.zstd_max_train_bytes =
-        FLAGS_compression_zstd_max_train_bytes;
-    options_.compression_opts.parallel_threads =
-        FLAGS_compression_parallel_threads;
-    options_.compression_opts.max_dict_buffer_bytes =
-        FLAGS_compression_max_dict_buffer_bytes;
-    options_.create_if_missing = true;
-    options_.max_manifest_file_size = FLAGS_max_manifest_file_size;
-    options_.inplace_update_support = FLAGS_in_place_update;
-    options_.max_subcompactions = static_cast<uint32_t>(FLAGS_subcompactions);
-    options_.allow_concurrent_memtable_write =
-        FLAGS_allow_concurrent_memtable_write;
-    options_.experimental_mempurge_threshold =
-        FLAGS_experimental_mempurge_threshold;
-    options_.periodic_compaction_seconds = FLAGS_periodic_compaction_seconds;
-    options_.ttl = FLAGS_compaction_ttl;
-    options_.enable_pipelined_write = FLAGS_enable_pipelined_write;
-    options_.enable_write_thread_adaptive_yield =
-        FLAGS_enable_write_thread_adaptive_yield;
-    options_.compaction_options_universal.size_ratio =
-        FLAGS_universal_size_ratio;
-    options_.compaction_options_universal.min_merge_width =
-        FLAGS_universal_min_merge_width;
-    options_.compaction_options_universal.max_merge_width =
-        FLAGS_universal_max_merge_width;
-    options_.compaction_options_universal.max_size_amplification_percent =
-        FLAGS_universal_max_size_amplification_percent;
-    options_.atomic_flush = FLAGS_atomic_flush;
-    options_.avoid_unnecessary_blocking_io =
-        FLAGS_avoid_unnecessary_blocking_io;
-    options_.write_dbid_to_manifest = FLAGS_write_dbid_to_manifest;
-    options_.avoid_flush_during_recovery = FLAGS_avoid_flush_during_recovery;
-    options_.max_write_batch_group_size_bytes =
-        FLAGS_max_write_batch_group_size_bytes;
-    options_.level_compaction_dynamic_level_bytes =
-        FLAGS_level_compaction_dynamic_level_bytes;
-    options_.file_checksum_gen_factory =
-        GetFileChecksumImpl(FLAGS_file_checksum_impl);
-    options_.track_and_verify_wals_in_manifest = true;
-
-    // Integrated BlobDB
-    options_.enable_blob_files = FLAGS_enable_blob_files;
-    options_.min_blob_size = FLAGS_min_blob_size;
-    options_.blob_file_size = FLAGS_blob_file_size;
-    options_.blob_compression_type =
-        StringToCompressionType(FLAGS_blob_compression_type.c_str());
-    options_.enable_blob_garbage_collection =
-        FLAGS_enable_blob_garbage_collection;
-    options_.blob_garbage_collection_age_cutoff =
-        FLAGS_blob_garbage_collection_age_cutoff;
-    options_.blob_garbage_collection_force_threshold =
-        FLAGS_blob_garbage_collection_force_threshold;
-    options_.blob_compaction_readahead_size =
-        FLAGS_blob_compaction_readahead_size;
-
-    options_.wal_compression =
-        StringToCompressionType(FLAGS_wal_compression.c_str());
-  } else {
-#ifdef ROCKSDB_LITE
-    fprintf(stderr, "--options_file not supported in lite mode\n");
-    exit(1);
-=======
->>>>>>> 7b47c9ee
 #else
   (void)shared;
 #endif
@@ -2493,7 +2341,7 @@
     InitializeOptionsFromFlags(cache_, compressed_cache_, filter_policy_,
                                options_);
   }
-<<<<<<< HEAD
+  InitializeOptionsGeneral(cache_, compressed_cache_, filter_policy_, options_);
   if (strcasecmp(FLAGS_memtablerep.c_str(), "prefix_hash") == 0) {
     // Needed to use a different default (10K vs 1M)
     FLAGS_memtablerep = "prefix_hash:10000";
@@ -2512,13 +2360,9 @@
   options_.memtable_factory = std::move(factory);
   if (FLAGS_prefix_size == 0 &&
       options_.memtable_factory->IsInstanceOf("prefix_hash")) {
-=======
-  InitializeOptionsGeneral(cache_, compressed_cache_, filter_policy_, options_);
-
-  if (FLAGS_prefix_size == 0 && FLAGS_rep_factory == kHashSkipList) {
->>>>>>> 7b47c9ee
+
     fprintf(stderr,
-            "prefeix_size cannot be zero if memtablerep == prefix_hash\n");
+            "prefix_size cannot be zero if memtablerep == prefix_hash\n");
     exit(1);
   }
   if (FLAGS_prefix_size != 0 &&
@@ -2527,25 +2371,6 @@
             "WARNING: prefix_size is non-zero but "
             "memtablerep != prefix_hash\n");
   }
-<<<<<<< HEAD
-
-  if (FLAGS_use_full_merge_v1) {
-    options_.merge_operator = MergeOperators::CreateDeprecatedPutOperator();
-  } else {
-    options_.merge_operator = MergeOperators::CreatePutOperator();
-  }
-  if (FLAGS_enable_compaction_filter) {
-    options_.compaction_filter_factory =
-        std::make_shared<DbStressCompactionFilterFactory>();
-  }
-  options_.table_properties_collector_factories.emplace_back(
-      std::make_shared<DbStressTablePropertiesCollectorFactory>());
-
-  options_.best_efforts_recovery = FLAGS_best_efforts_recovery;
-  options_.paranoid_file_checks = FLAGS_paranoid_file_checks;
-  options_.fail_if_options_file_error = FLAGS_fail_if_options_file_error;
-=======
->>>>>>> 7b47c9ee
 
   if ((options_.enable_blob_files || options_.enable_blob_garbage_collection ||
        FLAGS_allow_setting_blob_options_dynamically) &&
