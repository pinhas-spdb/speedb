--- conflicted
+++ resolved
@@ -24,10 +24,7 @@
 #include "rocksdb/table_pinning_policy.h"
 #include "rocksdb/types.h"
 #include "rocksdb/utilities/object_registry.h"
-<<<<<<< HEAD
-=======
 #include "rocksdb/utilities/write_batch_with_index.h"
->>>>>>> 335c4242
 #include "speedb/version.h"
 #include "test_util/testutil.h"
 #include "util/cast_util.h"
@@ -1555,35 +1552,6 @@
   }
 }
 
-<<<<<<< HEAD
-#ifdef ROCKSDB_LITE
-Status StressTest::TestBackupRestore(
-    ThreadState* /* thread */,
-    const std::vector<int>& /* rand_column_families */,
-    const std::vector<int64_t>& /* rand_keys */) {
-  assert(false);
-  fprintf(stderr, "TestBackupRestore is not supported in LITE mode\n");
-  std::terminate();
-}
-
-Status StressTest::TestCheckpoint(
-    ThreadState* /* thread */,
-    const std::vector<int>& /* rand_column_families */,
-    const std::vector<int64_t>& /* rand_keys */) {
-  assert(false);
-  fprintf(stderr, "TestCheckpoint is not supported in LITE mode\n");
-  std::terminate();
-}
-
-void StressTest::TestCompactFiles(ThreadState* /* thread */,
-                                  ColumnFamilyHandle* /* column_family */) {
-  assert(false);
-  fprintf(stderr, "CompactFiles is not supported in LITE mode\n");
-  std::terminate();
-}
-#else   // ROCKSDB_LITE
-=======
->>>>>>> 335c4242
 Status StressTest::TestBackupRestore(
     ThreadState* thread, const std::vector<int>& rand_column_families,
     const std::vector<int64_t>& rand_keys) {
@@ -2437,17 +2405,12 @@
   fprintf(stdout, "Custom ops percentage     : %d%%\n", FLAGS_customopspercent);
   fprintf(stdout, "DB-write-buffer-size      : %" PRIu64 "\n",
           FLAGS_db_write_buffer_size);
-<<<<<<< HEAD
-  fprintf(stdout, "Allow WBM Stalls          : %s\n",
-          FLAGS_allow_wbm_stalls ? "true" : "false");
-=======
   fprintf(stdout, "Cost To Cache (WBM)       : %s\n",
           FLAGS_cost_write_buffer_to_cache ? "true" : "false");
   fprintf(stdout, "Allow WBM Stalls and Delays: %s\n",
           FLAGS_allow_wbm_stalls ? "true" : "false");
   fprintf(stdout, "WBM start delay percent   : %d\n",
           FLAGS_start_delay_percent);
->>>>>>> 335c4242
   fprintf(stdout, "Initiate WBM Flushes      : %s\n",
           FLAGS_initiate_wbm_flushes ? "true" : "false");
   fprintf(stdout, "Write-buffer-size         : %d\n", FLAGS_write_buffer_size);
@@ -2889,13 +2852,6 @@
                               cf_descriptors, &cmp_cfhs_, &cmp_db_);
       assert(s.ok());
       assert(cmp_cfhs_.size() == static_cast<size_t>(FLAGS_column_families));
-<<<<<<< HEAD
-#else
-      fprintf(stderr, "Secondary is not supported in LITE mode\n");
-      exit(1);
-#endif  // !ROCKSDB_LITE
-=======
->>>>>>> 335c4242
     }
 
     if (FLAGS_preserve_unverified_changes) {
@@ -3169,18 +3125,6 @@
     }
   }
   options.table_factory.reset(NewBlockBasedTableFactory(block_based_options));
-<<<<<<< HEAD
-  if (FLAGS_db_write_buffer_size > 0) {
-    WriteBufferManager::FlushInitiationOptions flush_initiation_options;
-    if (FLAGS_max_num_parallel_flushes > 0U) {
-      flush_initiation_options.max_num_parallel_flushes =
-          FLAGS_max_num_parallel_flushes;
-    }
-    options.write_buffer_manager.reset(new WriteBufferManager(
-        FLAGS_db_write_buffer_size, {} /* cache */, FLAGS_allow_wbm_stalls,
-        FLAGS_initiate_wbm_flushes, flush_initiation_options));
-  }
-=======
 
   // Write-Buffer-Manager
   WriteBufferManager::FlushInitiationOptions flush_initiation_options;
@@ -3200,7 +3144,6 @@
         static_cast<uint16_t>(FLAGS_start_delay_percent)));
   }
 
->>>>>>> 335c4242
   options.write_buffer_size = FLAGS_write_buffer_size;
   options.max_write_buffer_number = FLAGS_max_write_buffer_number;
   options.min_write_buffer_number_to_merge =
@@ -3365,10 +3308,7 @@
   }
   options.preclude_last_level_data_seconds =
       FLAGS_preclude_last_level_data_seconds;
-<<<<<<< HEAD
-=======
   options.preserve_internal_time_seconds = FLAGS_preserve_internal_time_seconds;
->>>>>>> 335c4242
 
   if (FLAGS_use_full_merge_v1) {
     options.merge_operator = MergeOperators::CreateDeprecatedPutOperator();
