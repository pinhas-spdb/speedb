--- conflicted
+++ resolved
@@ -1219,19 +1219,6 @@
     return s;
   }
 
-<<<<<<< HEAD
-#ifdef ROCKSDB_LITE
-  void TestIngestExternalFile(
-      ThreadState* /* thread */,
-      const std::vector<int>& /* rand_column_families */,
-      const std::vector<int64_t>& /* rand_keys */) override {
-    assert(false);
-    fprintf(stderr, "TestIngestExternalFile is not supported in LITE mode\n");
-    std::terminate();
-  }
-#else
-=======
->>>>>>> 335c4242
   void TestIngestExternalFile(ThreadState* thread,
                               const std::vector<int>& rand_column_families,
                               const std::vector<int64_t>& rand_keys) override {
@@ -1425,10 +1412,7 @@
     iter->Seek(key_str);
 
     op_logs += "S " + Slice(key_str).ToString(true) + " ";
-<<<<<<< HEAD
-=======
-
->>>>>>> 335c4242
+
     uint64_t curr = 0;
     while (true) {
       if (!iter->Valid()) {
