//  Copyright (c) 2011-present, Facebook, Inc.  All rights reserved.
//  This source code is licensed under both the GPLv2 (found in the
//  COPYING file in the root directory) and Apache 2.0 License
//  (found in the LICENSE.Apache file in the root directory).
//
// Copyright (c) 2011 The LevelDB Authors. All rights reserved.
// Use of this source code is governed by a BSD-style license that can be
// found in the LICENSE file. See the AUTHORS file for names of contributors.

#pragma once
#include <stdint.h>

#include <memory>
#include <string>

#include "cache/cache_reservation_manager.h"
#include "port/port.h"
#include "rocksdb/flush_block_policy.h"
#include "rocksdb/table.h"

namespace ROCKSDB_NAMESPACE {
struct ColumnFamilyOptions;
struct ConfigOptions;
struct DBOptions;
struct EnvOptions;

class BlockBasedTableBuilder;
class RandomAccessFileReader;
class WritableFileWriter;

// A class used to track actual bytes written from the tail in the recent SST
// file opens, and provide a suggestion for following open.
class TailPrefetchStats {
 public:
  void RecordEffectiveSize(size_t len);
  // 0 indicates no information to determine.
  size_t GetSuggestedPrefetchSize();

 private:
  const static size_t kNumTracked = 32;
  size_t records_[kNumTracked];
  port::Mutex mutex_;
  size_t next_ = 0;
  size_t num_records_ = 0;
};

class BlockBasedTableFactory : public TableFactory {
 public:
  explicit BlockBasedTableFactory(
      const BlockBasedTableOptions& table_options = BlockBasedTableOptions());

  ~BlockBasedTableFactory() {}

  // Method to allow CheckedCast to work for this class
  static const char* kClassName() { return kBlockBasedTableName(); }

  const char* Name() const override { return kBlockBasedTableName(); }

  using TableFactory::NewTableReader;
  Status NewTableReader(
      const ReadOptions& ro, const TableReaderOptions& table_reader_options,
      std::unique_ptr<RandomAccessFileReader>&& file, uint64_t file_size,
      std::unique_ptr<TableReader>* table_reader,
      bool prefetch_index_and_filter_in_cache = true) const override;

  TableBuilder* NewTableBuilder(
      const TableBuilderOptions& table_builder_options,
      WritableFileWriter* file) const override;

  // Valdates the specified DB Options.
  Status ValidateOptions(const DBOptions& db_opts,
                         const ColumnFamilyOptions& cf_opts) const override;
  Status PrepareOptions(const ConfigOptions& opts) override;

  std::string GetPrintableOptions() const override;

  bool IsDeleteRangeSupported() const override { return true; }

  TailPrefetchStats* tail_prefetch_stats() { return &tail_prefetch_stats_; }

 protected:
  const void* GetOptionsPtr(const std::string& name) const override;
  Status ParseOption(const ConfigOptions& config_options,
                     const OptionTypeInfo& opt_info,
                     const std::string& opt_name, const std::string& opt_value,
                     void* opt_ptr) override;
<<<<<<< HEAD
#endif
=======
  void InitializeOptions();
>>>>>>> 335c4242

 private:
  BlockBasedTableOptions table_options_;
  std::shared_ptr<CacheReservationManager> table_reader_cache_res_mgr_;
  mutable TailPrefetchStats tail_prefetch_stats_;
};

extern const std::string kHashIndexPrefixesBlock;
extern const std::string kHashIndexPrefixesMetadataBlock;
extern const std::string kPropTrue;
extern const std::string kPropFalse;
}  // namespace ROCKSDB_NAMESPACE<|MERGE_RESOLUTION|>--- conflicted
+++ resolved
@@ -84,11 +84,7 @@
                      const OptionTypeInfo& opt_info,
                      const std::string& opt_name, const std::string& opt_value,
                      void* opt_ptr) override;
-<<<<<<< HEAD
-#endif
-=======
   void InitializeOptions();
->>>>>>> 335c4242
 
  private:
   BlockBasedTableOptions table_options_;
