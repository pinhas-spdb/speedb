--- conflicted
+++ resolved
@@ -33,11 +33,7 @@
   uint32_t last_level_with_data_percent = kDefaultLastLevelWithDataPercent;
 
   // Percent of capacity at which not to pin non-L0 data
-<<<<<<< HEAD
-  uint32_t mid_percent = 70;
-=======
   uint32_t mid_percent = kDefaultMidPercent;
->>>>>>> 8c683048
 };
 
 //
