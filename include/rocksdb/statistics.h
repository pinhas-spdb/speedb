--- conflicted
+++ resolved
@@ -542,12 +542,9 @@
 
   // Number of prefetched bytes discarded by RocksDB.
   PREFETCHED_BYTES_DISCARDED,
-<<<<<<< HEAD
-=======
 
   // Number of IOs issued in parallel in a MultiGet batch
   MULTIGET_IO_BATCH_SIZE,
->>>>>>> 7b47c9ee
 
   HISTOGRAM_ENUM_MAX,
 };
