--- conflicted
+++ resolved
@@ -1434,10 +1434,6 @@
   // "refresh_options_file" If found, the refresh task will update the mutable
   // options from the settings in this file
   // Defaults to check once per hour.  Set to 0 to disable the task.
-<<<<<<< HEAD
-  // Not supported in ROCKSDB_LITE mode!
-=======
->>>>>>> 335c4242
   unsigned int refresh_options_sec = 60 * 60;
   std::string refresh_options_file;
 };
