--- conflicted
+++ resolved
@@ -31,10 +31,7 @@
 class CacheReservationManager;
 class InstrumentedMutex;
 class InstrumentedCondVar;
-<<<<<<< HEAD
-=======
 class WriteController;
->>>>>>> 335c4242
 
 // Interface to block and signal DB instances, intended for RocksDB
 // internal use only. Each DB instance contains ptr to StallInterface.
@@ -49,8 +46,6 @@
 
 class WriteBufferManager final {
  public:
-<<<<<<< HEAD
-=======
   // Delay Mechanism (allow_stall == true) definitions
   static constexpr uint16_t kDfltStartDelayPercentThreshold = 70U;
   static constexpr uint64_t kNoDelayedWriteFactor = 0U;
@@ -59,7 +54,6 @@
   enum class UsageState { kNone, kDelay, kStop };
 
  public:
->>>>>>> 335c4242
   // TODO: Need to find an alternative name as it is misleading
   // we start flushes in kStartFlushPercentThreshold / number of parallel
   // flushes
@@ -69,15 +63,12 @@
     static constexpr size_t kDfltMaxNumParallelFlushes = 4U;
 
     FlushInitiationOptions() {}
-<<<<<<< HEAD
-=======
 
     FlushInitiationOptions(size_t _max_num_parallel_flushes)
         : max_num_parallel_flushes(_max_num_parallel_flushes) {}
 
     FlushInitiationOptions Sanitize() const;
 
->>>>>>> 335c4242
     size_t max_num_parallel_flushes = kDfltMaxNumParallelFlushes;
   };
 
@@ -93,11 +84,6 @@
   // cost the memory allocated to the cache. It can be used even if _buffer_size
   // = 0.
   //
-<<<<<<< HEAD
-  // allow_stall: if set true, it will enable stalling of writes when
-  // memory_usage() exceeds buffer_size. It will wait for flush to complete and
-  // memory usage to drop down.
-=======
   // allow_stall: if set true, will enable delays and stall as
   // described below:
   //  Delays: delay writes when memory_usage() exceeds the
@@ -107,7 +93,6 @@
   //    Write Controllers about the applicable delay factor.
   //  Stalls: stalling of writes when memory_usage() exceeds buffer_size. It
   //    will wait for flush to complete and memory usage to drop down.
->>>>>>> 335c4242
   //
   // initiate_flushes: if set true, the WBM will proactively request registered
   // DB-s to flush. The mechanism is based on initiating an increasing number of
@@ -120,12 +105,8 @@
       bool allow_stall = kDfltAllowStall,
       bool initiate_flushes = kDfltInitiateFlushes,
       const FlushInitiationOptions& flush_initiation_options =
-<<<<<<< HEAD
-          FlushInitiationOptions());
-=======
           FlushInitiationOptions(),
       uint16_t start_delay_percent = kDfltStartDelayPercentThreshold);
->>>>>>> 335c4242
 
   // No copying allowed
   WriteBufferManager(const WriteBufferManager&) = delete;
@@ -188,10 +169,7 @@
     // Check if stall is active and can be ended.
     MaybeEndWriteStall();
     if (enabled()) {
-<<<<<<< HEAD
-=======
       UpdateUsageState(memory_usage(), 0 /* mem_changed_size */, new_size);
->>>>>>> 335c4242
       if (initiate_flushes_) {
         InitFlushInitiationVars(new_size);
       }
@@ -301,8 +279,6 @@
 
   void TEST_WakeupFlushInitiationThread();
 
-<<<<<<< HEAD
-=======
  public:
   uint16_t get_start_delay_percent() const { return start_delay_percent_; }
 
@@ -362,7 +338,6 @@
       controllers_to_refcount_map_;
   std::mutex controllers_map_mutex_;
 
->>>>>>> 335c4242
  private:
   std::atomic<size_t> buffer_size_;
   std::atomic<size_t> mutable_limit_;
