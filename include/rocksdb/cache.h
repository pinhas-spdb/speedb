// Copyright (c) 2011-present, Facebook, Inc.  All rights reserved.
//  This source code is licensed under both the GPLv2 (found in the
//  COPYING file in the root directory) and Apache 2.0 License
//  (found in the LICENSE.Apache file in the root directory).
//
// Copyright (c) 2011 The LevelDB Authors. All rights reserved.
// Use of this source code is governed by a BSD-style license that can be
// found in the LICENSE file. See the AUTHORS file for names of contributors.
//
// Various APIs for configuring, creating, and monitoring read caches.

#pragma once

#include <atomic>
#include <cstdint>
<<<<<<< HEAD
#include <functional>
#include <limits>
#include <list>
#include <mutex>
=======
#include <memory>
>>>>>>> 335c4242
#include <string>

#include "rocksdb/compression_type.h"
#include "rocksdb/data_structure.h"
#include "rocksdb/memory_allocator.h"

namespace ROCKSDB_NAMESPACE {

class Cache;  // defined in advanced_cache.h
struct ConfigOptions;
class SecondaryCache;

// Classifications of block cache entries.
//
// Developer notes: Adding a new enum to this class requires corresponding
// updates to `kCacheEntryRoleToCamelString` and
// `kCacheEntryRoleToHyphenString`. Do not add to this enum after `kMisc` since
// `kNumCacheEntryRoles` assumes `kMisc` comes last.
enum class CacheEntryRole {
  // Block-based table data block
  kDataBlock,
  // Block-based table filter block (full or partitioned)
  kFilterBlock,
  // Block-based table metadata block for partitioned filter
  kFilterMetaBlock,
  // OBSOLETE / DEPRECATED: old/removed block-based filter
  kDeprecatedFilterBlock,
  // Block-based table index block
  kIndexBlock,
  // Other kinds of block-based table block
  kOtherBlock,
  // WriteBufferManager's charge to account for its memtable usage
  kWriteBuffer,
  // Compression dictionary building buffer's charge to account for
  // its memory usage
  kCompressionDictionaryBuildingBuffer,
  // Filter's charge to account for
  // (new) bloom and ribbon filter construction's memory usage
  kFilterConstruction,
  // BlockBasedTableReader's charge to account for its memory usage
  kBlockBasedTableReader,
  // FileMetadata's charge to account for its memory usage
  kFileMetadata,
  // Blob value (when using the same cache as block cache and blob cache)
  kBlobValue,
  // Blob cache's charge to account for its memory usage (when using a
  // separate block cache and blob cache)
  kBlobCache,
  // Default bucket, for miscellaneous cache entries. Do not use for
  // entries that could potentially add up to large usage.
  kMisc,
};
constexpr uint32_t kNumCacheEntryRoles =
    static_cast<uint32_t>(CacheEntryRole::kMisc) + 1;

// Obtain a hyphen-separated, lowercase name of a `CacheEntryRole`.
const std::string& GetCacheEntryRoleName(CacheEntryRole);

// A fast bit set for CacheEntryRoles
using CacheEntryRoleSet = SmallEnumSet<CacheEntryRole, CacheEntryRole::kMisc>;

// For use with `GetMapProperty()` for property
// `DB::Properties::kBlockCacheEntryStats`. On success, the map will
// be populated with all keys that can be obtained from these functions.
struct BlockCacheEntryStatsMapKeys {
  static const std::string& CacheId();
  static const std::string& CacheCapacityBytes();
  static const std::string& LastCollectionDurationSeconds();
  static const std::string& LastCollectionAgeSeconds();

  static std::string EntryCount(CacheEntryRole);
  static std::string UsedBytes(CacheEntryRole);
  static std::string UsedPercent(CacheEntryRole);
};

extern const bool kDefaultToAdaptiveMutex;

enum CacheMetadataChargePolicy {
  // Only the `charge` of each entry inserted into a Cache counts against
  // the `capacity`
  kDontChargeCacheMetadata,
  // In addition to the `charge`, the approximate space overheads in the
  // Cache (in bytes) also count against `capacity`. These space overheads
  // are for supporting fast Lookup and managing the lifetime of entries.
  kFullChargeCacheMetadata
};
const CacheMetadataChargePolicy kDefaultCacheMetadataChargePolicy =
    kFullChargeCacheMetadata;

// Options shared betweeen various cache implementations that
// divide the key space into shards using hashing.
struct ShardedCacheOptions {
  // Capacity of the cache, in the same units as the `charge` of each entry.
  // This is typically measured in bytes, but can be a different unit if using
  // kDontChargeCacheMetadata.
  size_t capacity = 0;

  // Cache is sharded into 2^num_shard_bits shards, by hash of key.
  // If < 0, a good default is chosen based on the capacity and the
  // implementation. (Mutex-based implementations are much more reliant
  // on many shards for parallel scalability.)
  int num_shard_bits = -1;

  // If strict_capacity_limit is set, Insert() will fail if there is not
  // enough capacity for the new entry along with all the existing referenced
  // (pinned) cache entries. (Unreferenced cache entries are evicted as
  // needed, sometimes immediately.) If strict_capacity_limit == false
  // (default), Insert() never fails.
  bool strict_capacity_limit = false;

  // If non-nullptr, RocksDB will use this allocator instead of system
  // allocator when allocating memory for cache blocks.
  //
  // Caveat: when the cache is used as block cache, the memory allocator is
  // ignored when dealing with compression libraries that allocate memory
  // internally (currently only XPRESS).
  std::shared_ptr<MemoryAllocator> memory_allocator;

  // See CacheMetadataChargePolicy
  CacheMetadataChargePolicy metadata_charge_policy =
      kDefaultCacheMetadataChargePolicy;

  // A SecondaryCache instance to use the non-volatile tier.
  std::shared_ptr<SecondaryCache> secondary_cache;

  ShardedCacheOptions() {}
  ShardedCacheOptions(
      size_t _capacity, int _num_shard_bits, bool _strict_capacity_limit,
      std::shared_ptr<MemoryAllocator> _memory_allocator = nullptr,
      CacheMetadataChargePolicy _metadata_charge_policy =
          kDefaultCacheMetadataChargePolicy)
      : capacity(_capacity),
        num_shard_bits(_num_shard_bits),
        strict_capacity_limit(_strict_capacity_limit),
        memory_allocator(std::move(_memory_allocator)),
        metadata_charge_policy(_metadata_charge_policy) {}
};

struct LRUCacheOptions : public ShardedCacheOptions {
  // Ratio of cache reserved for high-priority and low-priority entries,
  // respectively. (See Cache::Priority below more information on the levels.)
  // Valid values are between 0 and 1 (inclusive), and the sum of the two
  // values cannot exceed 1.
  //
  // If high_pri_pool_ratio is greater than zero, a dedicated high-priority LRU
  // list is maintained by the cache. Similarly, if low_pri_pool_ratio is
  // greater than zero, a dedicated low-priority LRU list is maintained.
  // There is also a bottom-priority LRU list, which is always enabled and not
  // explicitly configurable. Entries are spilled over to the next available
  // lower-priority pool if a certain pool's capacity is exceeded.
  //
  // Entries with cache hits are inserted into the highest priority LRU list
  // available regardless of the entry's priority. Entries without hits
  // are inserted into highest priority LRU list available whose priority
  // does not exceed the entry's priority. (For example, high-priority items
  // with no hits are placed in the high-priority pool if available;
  // otherwise, they are placed in the low-priority pool if available;
  // otherwise, they are placed in the bottom-priority pool.) This results
  // in lower-priority entries without hits getting evicted from the cache
  // sooner.
  //
  // Default values: high_pri_pool_ratio = 0.5 (which is referred to as
  // "midpoint insertion"), low_pri_pool_ratio = 0
  double high_pri_pool_ratio = 0.5;
  double low_pri_pool_ratio = 0.0;

  // Whether to use adaptive mutexes for cache shards. Note that adaptive
  // mutexes need to be supported by the platform in order for this to have any
  // effect. The default value is true if RocksDB is compiled with
  // -DROCKSDB_DEFAULT_TO_ADAPTIVE_MUTEX, false otherwise.
  bool use_adaptive_mutex = kDefaultToAdaptiveMutex;

  LRUCacheOptions() {}
  LRUCacheOptions(size_t _capacity, int _num_shard_bits,
                  bool _strict_capacity_limit, double _high_pri_pool_ratio,
                  std::shared_ptr<MemoryAllocator> _memory_allocator = nullptr,
                  bool _use_adaptive_mutex = kDefaultToAdaptiveMutex,
                  CacheMetadataChargePolicy _metadata_charge_policy =
                      kDefaultCacheMetadataChargePolicy,
                  double _low_pri_pool_ratio = 0.0)
      : ShardedCacheOptions(_capacity, _num_shard_bits, _strict_capacity_limit,
                            std::move(_memory_allocator),
                            _metadata_charge_policy),
        high_pri_pool_ratio(_high_pri_pool_ratio),
        low_pri_pool_ratio(_low_pri_pool_ratio),
        use_adaptive_mutex(_use_adaptive_mutex) {}
};

// Create a new cache with a fixed size capacity. The cache is sharded
// to 2^num_shard_bits shards, by hash of the key. The total capacity
// is divided and evenly assigned to each shard. If strict_capacity_limit
// is set, insert to the cache will fail when cache is full. User can also
// set percentage of the cache reserves for high priority entries via
// high_pri_pool_pct.
// num_shard_bits = -1 means it is automatically determined: every shard
// will be at least 512KB and number of shard bits will not exceed 6.
extern std::shared_ptr<Cache> NewLRUCache(
    size_t capacity, int num_shard_bits = -1,
    bool strict_capacity_limit = false, double high_pri_pool_ratio = 0.5,
    std::shared_ptr<MemoryAllocator> memory_allocator = nullptr,
    bool use_adaptive_mutex = kDefaultToAdaptiveMutex,
    CacheMetadataChargePolicy metadata_charge_policy =
        kDefaultCacheMetadataChargePolicy,
    double low_pri_pool_ratio = 0.0);

extern std::shared_ptr<Cache> NewLRUCache(const LRUCacheOptions& cache_opts);

// EXPERIMENTAL
// Options structure for configuring a SecondaryCache instance based on
// LRUCache. The LRUCacheOptions.secondary_cache is not used and
// should not be set.
struct CompressedSecondaryCacheOptions : LRUCacheOptions {
  // The compression method (if any) that is used to compress data.
  CompressionType compression_type = CompressionType::kLZ4Compression;

  // compress_format_version can have two values:
  // compress_format_version == 1 -- decompressed size is not included in the
  // block header.
  // compress_format_version == 2 -- decompressed size is included in the block
  // header in varint32 format.
  uint32_t compress_format_version = 2;

  // Enable the custom split and merge feature, which split the compressed value
  // into chunks so that they may better fit jemalloc bins.
  bool enable_custom_split_merge = false;

  // Kinds of entries that should not be compressed, but can be stored.
  // (Filter blocks are essentially non-compressible but others usually are.)
  CacheEntryRoleSet do_not_compress_roles = {CacheEntryRole::kFilterBlock};

  CompressedSecondaryCacheOptions() {}
  CompressedSecondaryCacheOptions(
      size_t _capacity, int _num_shard_bits, bool _strict_capacity_limit,
      double _high_pri_pool_ratio, double _low_pri_pool_ratio = 0.0,
      std::shared_ptr<MemoryAllocator> _memory_allocator = nullptr,
      bool _use_adaptive_mutex = kDefaultToAdaptiveMutex,
      CacheMetadataChargePolicy _metadata_charge_policy =
          kDefaultCacheMetadataChargePolicy,
      CompressionType _compression_type = CompressionType::kLZ4Compression,
      uint32_t _compress_format_version = 2,
      bool _enable_custom_split_merge = false,
      const CacheEntryRoleSet& _do_not_compress_roles =
          {CacheEntryRole::kFilterBlock})
      : LRUCacheOptions(_capacity, _num_shard_bits, _strict_capacity_limit,
                        _high_pri_pool_ratio, std::move(_memory_allocator),
                        _use_adaptive_mutex, _metadata_charge_policy,
                        _low_pri_pool_ratio),
        compression_type(_compression_type),
        compress_format_version(_compress_format_version),
        enable_custom_split_merge(_enable_custom_split_merge),
        do_not_compress_roles(_do_not_compress_roles) {}
};

// EXPERIMENTAL
// Create a new Secondary Cache that is implemented on top of LRUCache.
extern std::shared_ptr<SecondaryCache> NewCompressedSecondaryCache(
    size_t capacity, int num_shard_bits = -1,
    bool strict_capacity_limit = false, double high_pri_pool_ratio = 0.5,
    double low_pri_pool_ratio = 0.0,
    std::shared_ptr<MemoryAllocator> memory_allocator = nullptr,
    bool use_adaptive_mutex = kDefaultToAdaptiveMutex,
    CacheMetadataChargePolicy metadata_charge_policy =
        kDefaultCacheMetadataChargePolicy,
    CompressionType compression_type = CompressionType::kLZ4Compression,
    uint32_t compress_format_version = 2,
    bool enable_custom_split_merge = false,
    const CacheEntryRoleSet& _do_not_compress_roles = {
        CacheEntryRole::kFilterBlock});

extern std::shared_ptr<SecondaryCache> NewCompressedSecondaryCache(
    const CompressedSecondaryCacheOptions& opts);

// HyperClockCache - A lock-free Cache alternative for RocksDB block cache
// that offers much improved CPU efficiency vs. LRUCache under high parallel
// load or high contention, with some caveats:
// * Not a general Cache implementation: can only be used for
// BlockBasedTableOptions::block_cache, which RocksDB uses in a way that is
// compatible with HyperClockCache.
// * Requires an extra tuning parameter: see estimated_entry_charge below.
// Similarly, substantially changing the capacity with SetCapacity could
// harm efficiency.
// * SecondaryCache is not yet supported.
// * Cache priorities are less aggressively enforced, which could cause
// cache dilution from long range scans (unless they use fill_cache=false).
// * Can be worse for small caches, because if almost all of a cache shard is
// pinned (more likely with non-partitioned filters), then CLOCK eviction
// becomes very CPU intensive.
//
// See internal cache/clock_cache.h for full description.
struct HyperClockCacheOptions : public ShardedCacheOptions {
  // The estimated average `charge` associated with cache entries. This is a
  // critical configuration parameter for good performance from the hyper
  // cache, because having a table size that is fixed at creation time greatly
  // reduces the required synchronization between threads.
  // * If the estimate is substantially too low (e.g. less than half the true
  // average) then metadata space overhead with be substantially higher (e.g.
  // 200 bytes per entry rather than 100). With kFullChargeCacheMetadata, this
  // can slightly reduce cache hit rates, and slightly reduce access times due
  // to the larger working memory size.
  // * If the estimate is substantially too high (e.g. 25% higher than the true
  // average) then there might not be sufficient slots in the hash table for
  // both efficient operation and capacity utilization (hit rate). The hyper
  // cache will evict entries to prevent load factors that could dramatically
  // affect lookup times, instead letting the hit rate suffer by not utilizing
  // the full capacity.
  //
  // A reasonable choice is the larger of block_size and metadata_block_size.
  // When WriteBufferManager (and similar) charge memory usage to the block
  // cache, this can lead to the same effect as estimate being too low, which
  // is better than the opposite. Therefore, the general recommendation is to
  // assume that other memory charged to block cache could be negligible, and
  // ignore it in making the estimate.
  //
  // The best parameter choice based on a cache in use is given by
  // GetUsage() / GetOccupancyCount(), ignoring metadata overheads such as
  // with kDontChargeCacheMetadata. More precisely with
  // kFullChargeCacheMetadata is (GetUsage() - 64 * GetTableAddressCount()) /
  // GetOccupancyCount(). However, when the average value size might vary
  // (e.g. balance between metadata and data blocks in cache), it is better
  // to estimate toward the lower side than the higher side.
  size_t estimated_entry_charge;

  HyperClockCacheOptions(
      size_t _capacity, size_t _estimated_entry_charge,
      int _num_shard_bits = -1, bool _strict_capacity_limit = false,
      std::shared_ptr<MemoryAllocator> _memory_allocator = nullptr,
      CacheMetadataChargePolicy _metadata_charge_policy =
          kDefaultCacheMetadataChargePolicy)
      : ShardedCacheOptions(_capacity, _num_shard_bits, _strict_capacity_limit,
                            std::move(_memory_allocator),
                            _metadata_charge_policy),
        estimated_entry_charge(_estimated_entry_charge) {}

  // Construct an instance of HyperClockCache using these options
  std::shared_ptr<Cache> MakeSharedCache() const;
};

// DEPRECATED - The old Clock Cache implementation had an unresolved bug and
// has been removed. The new HyperClockCache requires an additional
// configuration parameter that is not provided by this API. This function
// simply returns a new LRUCache for functional compatibility.
extern std::shared_ptr<Cache> NewClockCache(
    size_t capacity, int num_shard_bits = -1,
    bool strict_capacity_limit = false,
    CacheMetadataChargePolicy metadata_charge_policy =
        kDefaultCacheMetadataChargePolicy);

<<<<<<< HEAD
class Cache {
 public:
  // Depending on implementation, cache entries with high priority could be less
  // likely to get evicted than low priority entries.
  //
  // The BOTTOM priority is mainly used for blob caching. Blobs are typically
  // lower-value targets for caching than data blocks, since 1) with BlobDB,
  // data blocks containing blob references conceptually form an index structure
  // which has to be consulted before we can read the blob value, and 2) cached
  // blobs represent only a single key-value, while cached data blocks generally
  // contain multiple KVs. Since we would like to make it possible to use the
  // same backing cache for the block cache and the blob cache, it would make
  // sense to add a new, bottom cache priority level for blobs so data blocks
  // are prioritized over them.
  enum class Priority { HIGH, LOW, BOTTOM };

  using ItemOwnerId = uint16_t;
  static constexpr ItemOwnerId kUnknownItemId = 0U;
  static constexpr ItemOwnerId kMinOwnerItemId = 1U;
  static constexpr ItemOwnerId kMaxOwnerItemId =
      std::numeric_limits<ItemOwnerId>::max();

  // A set of callbacks to allow objects in the primary block cache to be
  // be persisted in a secondary cache. The purpose of the secondary cache
  // is to support other ways of caching the object, such as persistent or
  // compressed data, that may require the object to be parsed and transformed
  // in some way. Since the primary cache holds C++ objects and the secondary
  // cache may only hold flat data that doesn't need relocation, these
  // callbacks need to be provided by the user of the block
  // cache to do the conversion.
  // The CacheItemHelper is passed to Insert() and Lookup(). It has pointers
  // to callback functions for size, saving and deletion of the
  // object. The callbacks are defined in C-style in order to make them
  // stateless and not add to the cache metadata size.
  // Saving multiple std::function objects will take up 32 bytes per
  // function, even if its not bound to an object and does no capture.
  //
  // All the callbacks are C-style function pointers in order to simplify
  // lifecycle management. Objects in the cache can outlive the parent DB,
  // so anything required for these operations should be contained in the
  // object itself.
  //
  // The SizeCallback takes a void* pointer to the object and returns the size
  // of the persistable data. It can be used by the secondary cache to allocate
  // memory if needed.
  //
  // RocksDB callbacks are NOT exception-safe. A callback completing with an
  // exception can lead to undefined behavior in RocksDB, including data loss,
  // unreported corruption, deadlocks, and more.
  using SizeCallback = size_t (*)(void* obj);

  // The SaveToCallback takes a void* object pointer and saves the persistable
  // data into a buffer. The secondary cache may decide to not store it in a
  // contiguous buffer, in which case this callback will be called multiple
  // times with increasing offset
  using SaveToCallback = Status (*)(void* from_obj, size_t from_offset,
                                    size_t length, void* out);

  // A function pointer type for custom destruction of an entry's
  // value. The Cache is responsible for copying and reclaiming space
  // for the key, but values are managed by the caller.
  using DeleterFn = void (*)(const Slice& key, void* value);

  // A struct with pointers to helper functions for spilling items from the
  // cache into the secondary cache. May be extended in the future. An
  // instance of this struct is expected to outlive the cache.
  struct CacheItemHelper {
    SizeCallback size_cb;
    SaveToCallback saveto_cb;
    DeleterFn del_cb;

    CacheItemHelper() : size_cb(nullptr), saveto_cb(nullptr), del_cb(nullptr) {}
    CacheItemHelper(SizeCallback _size_cb, SaveToCallback _saveto_cb,
                    DeleterFn _del_cb)
        : size_cb(_size_cb), saveto_cb(_saveto_cb), del_cb(_del_cb) {}
  };

  // The CreateCallback is passed by the block cache user to Lookup(). It
  // takes in a buffer from the NVM cache and constructs an object using
  // it. The callback doesn't have ownership of the buffer and should
  // copy the contents into its own buffer.
  using CreateCallback = std::function<Status(const void* buf, size_t size,
                                              void** out_obj, size_t* charge)>;

  Cache(std::shared_ptr<MemoryAllocator> allocator = nullptr)
      : memory_allocator_(std::move(allocator)) {}
  // No copying allowed
  Cache(const Cache&) = delete;
  Cache& operator=(const Cache&) = delete;

  // Creates a new Cache based on the input value string and returns the result.
  // Currently, this method can be used to create LRUCaches only
  // @param config_options
  // @param value  The value might be:
  //   - an old-style cache ("1M") -- equivalent to NewLRUCache(1024*102(
  //   - Name-value option pairs -- "capacity=1M; num_shard_bits=4;
  //     For the LRUCache, the values are defined in LRUCacheOptions.
  // @param result The new Cache object
  // @return OK if the cache was successfully created
  // @return NotFound if an invalid name was specified in the value
  // @return InvalidArgument if either the options were not valid
  static Status CreateFromString(const ConfigOptions& config_options,
                                 const std::string& value,
                                 std::shared_ptr<Cache>* result);

  // Destroys all existing entries by calling the "deleter"
  // function that was passed via the Insert() function.
  //
  // @See Insert
  virtual ~Cache() {}

  // Opaque handle to an entry stored in the cache.
  struct Handle {};

  // The type of the Cache
  virtual const char* Name() const = 0;

  // Insert a mapping from key->value into the volatile cache only
  // and assign it with the specified charge against the total cache capacity.
  // If strict_capacity_limit is true and cache reaches its full capacity,
  // return Status::MemoryLimit.
  //
  // If handle is not nullptr, returns a handle that corresponds to the
  // mapping. The caller must call this->Release(handle) when the returned
  // mapping is no longer needed. In case of error caller is responsible to
  // cleanup the value (i.e. calling "deleter").
  //
  // If handle is nullptr, it is as if Release is called immediately after
  // insert. In case of error value will be cleanup.
  //
  // When the inserted entry is no longer needed, the key and
  // value will be passed to "deleter" which must delete the value.
  // (The Cache is responsible for copying and reclaiming space for
  // the key.)
  static constexpr Priority kDefaultPriority = Priority::LOW;
  virtual Status Insert(const Slice& key, void* value, size_t charge,
                        DeleterFn deleter, Handle** handle = nullptr,
                        Priority priority = kDefaultPriority,
                        Cache::ItemOwnerId item_owner_id = kUnknownItemId) = 0;

  // If the cache has no mapping for "key", returns nullptr.
  //
  // Else return a handle that corresponds to the mapping.  The caller
  // must call this->Release(handle) when the returned mapping is no
  // longer needed.
  // If stats is not nullptr, relative tickers could be used inside the
  // function.
  virtual Handle* Lookup(const Slice& key, Statistics* stats = nullptr) = 0;

  // Increments the reference count for the handle if it refers to an entry in
  // the cache. Returns true if refcount was incremented; otherwise, returns
  // false.
  // REQUIRES: handle must have been returned by a method on *this.
  virtual bool Ref(Handle* handle) = 0;

  /**
   * Release a mapping returned by a previous Lookup(). A released entry might
   * still remain in cache in case it is later looked up by others. If
   * erase_if_last_ref is set then it also erases it from the cache if there is
   * no other reference to  it. Erasing it should call the deleter function that
   * was provided when the entry was inserted.
   *
   * Returns true if the entry was also erased.
   */
  // REQUIRES: handle must not have been released yet.
  // REQUIRES: handle must have been returned by a method on *this.
  virtual bool Release(Handle* handle, bool erase_if_last_ref = false) = 0;

  // Return the value encapsulated in a handle returned by a
  // successful Lookup().
  // REQUIRES: handle must not have been released yet.
  // REQUIRES: handle must have been returned by a method on *this.
  virtual void* Value(Handle* handle) = 0;

  // If the cache contains the entry for the key, erase it.  Note that the
  // underlying entry will be kept around until all existing handles
  // to it have been released.
  virtual void Erase(const Slice& key) = 0;
  // Return a new numeric id.  May be used by multiple clients who are
  // sharding the same cache to partition the key space.  Typically the
  // client will allocate a new id at startup and prepend the id to
  // its cache keys.
  virtual uint64_t NewId() = 0;

  // sets the maximum configured capacity of the cache. When the new
  // capacity is less than the old capacity and the existing usage is
  // greater than new capacity, the implementation will do its best job to
  // purge the released entries from the cache in order to lower the usage
  virtual void SetCapacity(size_t capacity) = 0;

  // Set whether to return error on insertion when cache reaches its full
  // capacity.
  virtual void SetStrictCapacityLimit(bool strict_capacity_limit) = 0;

  // Get the flag whether to return error on insertion when cache reaches its
  // full capacity.
  virtual bool HasStrictCapacityLimit() const = 0;

  // Returns the maximum configured capacity of the cache
  virtual size_t GetCapacity() const = 0;

  // Returns the memory size for the entries residing in the cache.
  virtual size_t GetUsage() const = 0;

  // Returns the number of entries currently tracked in the table. SIZE_MAX
  // means "not supported." This is used for inspecting the load factor, along
  // with GetTableAddressCount().
  virtual size_t GetOccupancyCount() const { return SIZE_MAX; }

  // Returns the number of ways the hash function is divided for addressing
  // entries. Zero means "not supported." This is used for inspecting the load
  // factor, along with GetOccupancyCount().
  virtual size_t GetTableAddressCount() const { return 0; }

  // Returns the memory size for a specific entry in the cache.
  virtual size_t GetUsage(Handle* handle) const = 0;

  // Returns the memory size for the entries in use by the system
  virtual size_t GetPinnedUsage() const = 0;

  // Returns the charge for the specific entry in the cache.
  virtual size_t GetCharge(Handle* handle) const = 0;

  // Returns the deleter for the specified entry. This might seem useless
  // as the Cache itself is responsible for calling the deleter, but
  // the deleter can essentially verify that a cache entry is of an
  // expected type from an expected code source.
  virtual DeleterFn GetDeleter(Handle* handle) const = 0;

  // Call this on shutdown if you want to speed it up. Cache will disown
  // any underlying data and will not free it on delete. This call will leak
  // memory - call this only if you're shutting down the process.
  // Any attempts of using cache after this call will fail terribly.
  // Always delete the DB object before calling this method!
  virtual void DisownData() {
    // default implementation is noop
  }

  struct ApplyToAllEntriesOptions {
    // If the Cache uses locks, setting `average_entries_per_lock` to
    // a higher value suggests iterating over more entries each time a lock
    // is acquired, likely reducing the time for ApplyToAllEntries but
    // increasing latency for concurrent users of the Cache. Setting
    // `average_entries_per_lock` to a smaller value could be helpful if
    // callback is relatively expensive, such as using large data structures.
    size_t average_entries_per_lock = 256;
  };

  // Apply a callback to all entries in the cache. The Cache must ensure
  // thread safety but does not guarantee that a consistent snapshot of all
  // entries is iterated over if other threads are operating on the Cache
  // also.
  virtual void ApplyToAllEntries(
      const std::function<void(const Slice& key, void* value, size_t charge,
                               DeleterFn deleter,
                               Cache::ItemOwnerId item_owner_id)>& callback,
      const ApplyToAllEntriesOptions& opts) = 0;

  // DEPRECATED version of above. (Default implementation uses above.)
  virtual void ApplyToAllCacheEntries(void (*callback)(void* value,
                                                       size_t charge),
                                      bool /*thread_safe*/) {
    ApplyToAllEntries(
        [callback](const Slice&, void* value, size_t charge, DeleterFn,
                   uint64_t) { callback(value, charge); },
        {});
  }

  // Remove all entries.
  // Prerequisite: no entry is referenced.
  virtual void EraseUnRefEntries() = 0;

  virtual std::string GetPrintableOptions() const { return ""; }

  MemoryAllocator* memory_allocator() const { return memory_allocator_.get(); }

  // EXPERIMENTAL
  // The following APIs are experimental and might change in the future.
  // The Insert and Lookup APIs below are intended to allow cached objects
  // to be demoted/promoted between the primary block cache and a secondary
  // cache. The secondary cache could be a non-volatile cache, and will
  // likely store the object in a different representation. They rely on a
  // per object CacheItemHelper to do the conversions.
  // The secondary cache may persist across process and system restarts,
  // and may even be moved between hosts. Therefore, the cache key must
  // be repeatable across restarts/reboots, and globally unique if
  // multiple DBs share the same cache and the set of DBs can change
  // over time.

  // Insert a mapping from key->value into the cache and assign it
  // the specified charge against the total cache capacity.
  // If strict_capacity_limit is true and cache reaches its full capacity,
  // return Status::MemoryLimit.
  //
  // The helper argument is saved by the cache and will be used when the
  // inserted object is evicted or promoted to the secondary cache. It,
  // therefore, must outlive the cache.
  //
  // If handle is not nullptr, returns a handle that corresponds to the
  // mapping. The caller must call this->Release(handle) when the returned
  // mapping is no longer needed. In case of error caller is responsible to
  // cleanup the value (i.e. calling "deleter").
  //
  // If handle is nullptr, it is as if Release is called immediately after
  // insert. In case of error value will be cleanup.
  //
  // Regardless of whether the item was inserted into the cache,
  // it will attempt to insert it into the secondary cache if one is
  // configured, and the helper supports it.
  // The cache implementation must support a secondary cache, otherwise
  // the item is only inserted into the primary cache. It may
  // defer the insertion to the secondary cache as it sees fit.
  //
  // When the inserted entry is no longer needed, the key and
  // value will be passed to "deleter".
  virtual Status Insert(const Slice& key, void* value,
                        const CacheItemHelper* helper, size_t charge,
                        Handle** handle = nullptr,
                        Priority priority = Priority::LOW,
                        Cache::ItemOwnerId item_owner_id = kUnknownItemId) {
    if (!helper) {
      return Status::InvalidArgument();
    }
    return Insert(key, value, charge, helper->del_cb, handle, priority,
                  item_owner_id);
  }

  // Lookup the key in the primary and secondary caches (if one is configured).
  // The create_cb callback function object will be used to contruct the
  // cached object.
  // If none of the caches have the mapping for the key, returns nullptr.
  // Else, returns a handle that corresponds to the mapping.
  //
  // This call may promote the object from the secondary cache (if one is
  // configured, and has the given key) to the primary cache.
  //
  // The helper argument should be provided if the caller wants the lookup
  // to include the secondary cache (if one is configured) and the object,
  // if it exists, to be promoted to the primary cache. The helper may be
  // saved and used later when the object is evicted. Therefore, it must
  // outlive the cache.
  //
  // The handle returned may not be ready. The caller should call IsReady()
  // to check if the item value is ready, and call Wait() or WaitAll() if
  // its not ready. The caller should then call Value() to check if the
  // item was successfully retrieved. If unsuccessful (perhaps due to an
  // IO error), Value() will return nullptr.
  virtual Handle* Lookup(const Slice& key, const CacheItemHelper* /*helper_cb*/,
                         const CreateCallback& /*create_cb*/,
                         Priority /*priority*/, bool /*wait*/,
                         Statistics* stats = nullptr) {
    return Lookup(key, stats);
  }

  // Release a mapping returned by a previous Lookup(). The "useful"
  // parameter specifies whether the data was actually used or not,
  // which may be used by the cache implementation to decide whether
  // to consider it as a hit for retention purposes.
  virtual bool Release(Handle* handle, bool /*useful*/,
                       bool erase_if_last_ref) {
    return Release(handle, erase_if_last_ref);
  }

  // Determines if the handle returned by Lookup() has a valid value yet. The
  // call is not thread safe and should be called only by someone holding a
  // reference to the handle.
  virtual bool IsReady(Handle* /*handle*/) { return true; }

  // If the handle returned by Lookup() is not ready yet, wait till it
  // becomes ready.
  // Note: A ready handle doesn't necessarily mean it has a valid value. The
  // user should call Value() and check for nullptr.
  virtual void Wait(Handle* /*handle*/) {}

  // Wait for a vector of handles to become ready. As with Wait(), the user
  // should check the Value() of each handle for nullptr. This call is not
  // thread safe and should only be called by the caller holding a reference
  // to each of the handles.
  virtual void WaitAll(std::vector<Handle*>& /*handles*/) {}

  ItemOwnerId GetNextItemOwnerId();
  // On return will set the owner id to kUnknownItemId
  void DiscardItemOwnerId(ItemOwnerId*);

  static constexpr size_t kMaxFreeItemOwnersIdListSize = 10000U;

 private:
  std::shared_ptr<MemoryAllocator> memory_allocator_;

  class ItemOwnerIdAllocator {
   public:
    ItemOwnerId Allocate();
    void Free(ItemOwnerId* id);

   private:
    ItemOwnerId next_item_owner_id_ = kMinOwnerItemId;
    bool has_wrapped_around_ = false;
    std::mutex free_ids_mutex_;
    std::list<ItemOwnerId> free_ids_;
  };

  ItemOwnerIdAllocator owner_id_allocator_;
};

// Classifications of block cache entries.
//
// Developer notes: Adding a new enum to this class requires corresponding
// updates to `kCacheEntryRoleToCamelString` and
// `kCacheEntryRoleToHyphenString`. Do not add to this enum after `kMisc` since
// `kNumCacheEntryRoles` assumes `kMisc` comes last.
enum class CacheEntryRole {
  // Block-based table data block
  kDataBlock,
  // Block-based table filter block (full or partitioned)
  kFilterBlock,
  // Block-based table metadata block for partitioned filter
  kFilterMetaBlock,
  // OBSOLETE / DEPRECATED: old/removed block-based filter
  kDeprecatedFilterBlock,
  // Block-based table index block
  kIndexBlock,
  // Other kinds of block-based table block
  kOtherBlock,
  // WriteBufferManager's charge to account for its memtable usage
  kWriteBuffer,
  // Compression dictionary building buffer's charge to account for
  // its memory usage
  kCompressionDictionaryBuildingBuffer,
  // Filter's charge to account for
  // (new) bloom and ribbon filter construction's memory usage
  kFilterConstruction,
  // BlockBasedTableReader's charge to account for its memory usage
  kBlockBasedTableReader,
  // FileMetadata's charge to account for its memory usage
  kFileMetadata,
  // Blob value (when using the same cache as block cache and blob cache)
  kBlobValue,
  // Blob cache's charge to account for its memory usage (when using a
  // separate block cache and blob cache)
  kBlobCache,
  // Default bucket, for miscellaneous cache entries. Do not use for
  // entries that could potentially add up to large usage.
  kMisc,
};
constexpr uint32_t kNumCacheEntryRoles =
    static_cast<uint32_t>(CacheEntryRole::kMisc) + 1;

// Obtain a hyphen-separated, lowercase name of a `CacheEntryRole`.
const std::string& GetCacheEntryRoleName(CacheEntryRole);

// For use with `GetMapProperty()` for property
// `DB::Properties::kBlockCacheEntryStats`. On success, the map will
// be populated with all keys that can be obtained from these functions.
struct BlockCacheEntryStatsMapKeys {
  static const std::string& CacheId();
  static const std::string& CacheCapacityBytes();
  static const std::string& LastCollectionDurationSeconds();
  static const std::string& LastCollectionAgeSeconds();

  static std::string EntryCount(CacheEntryRole);
  static std::string UsedBytes(CacheEntryRole);
  static std::string UsedPercent(CacheEntryRole);
};

// For use with `GetMapProperty()` for property
// `DB::Properties::kBlockCacheCfStats`. On success, the map will
// be populated with all keys that can be obtained from these functions.
struct BlockCacheCfStatsMapKeys {
  static const std::string& CfName();
  static const std::string& CacheId();
  static std::string UsedBytes(CacheEntryRole);
};

=======
>>>>>>> 335c4242
}  // namespace ROCKSDB_NAMESPACE<|MERGE_RESOLUTION|>--- conflicted
+++ resolved
@@ -13,14 +13,7 @@
 
 #include <atomic>
 #include <cstdint>
-<<<<<<< HEAD
-#include <functional>
-#include <limits>
-#include <list>
-#include <mutex>
-=======
 #include <memory>
->>>>>>> 335c4242
 #include <string>
 
 #include "rocksdb/compression_type.h"
@@ -368,480 +361,4 @@
     CacheMetadataChargePolicy metadata_charge_policy =
         kDefaultCacheMetadataChargePolicy);
 
-<<<<<<< HEAD
-class Cache {
- public:
-  // Depending on implementation, cache entries with high priority could be less
-  // likely to get evicted than low priority entries.
-  //
-  // The BOTTOM priority is mainly used for blob caching. Blobs are typically
-  // lower-value targets for caching than data blocks, since 1) with BlobDB,
-  // data blocks containing blob references conceptually form an index structure
-  // which has to be consulted before we can read the blob value, and 2) cached
-  // blobs represent only a single key-value, while cached data blocks generally
-  // contain multiple KVs. Since we would like to make it possible to use the
-  // same backing cache for the block cache and the blob cache, it would make
-  // sense to add a new, bottom cache priority level for blobs so data blocks
-  // are prioritized over them.
-  enum class Priority { HIGH, LOW, BOTTOM };
-
-  using ItemOwnerId = uint16_t;
-  static constexpr ItemOwnerId kUnknownItemId = 0U;
-  static constexpr ItemOwnerId kMinOwnerItemId = 1U;
-  static constexpr ItemOwnerId kMaxOwnerItemId =
-      std::numeric_limits<ItemOwnerId>::max();
-
-  // A set of callbacks to allow objects in the primary block cache to be
-  // be persisted in a secondary cache. The purpose of the secondary cache
-  // is to support other ways of caching the object, such as persistent or
-  // compressed data, that may require the object to be parsed and transformed
-  // in some way. Since the primary cache holds C++ objects and the secondary
-  // cache may only hold flat data that doesn't need relocation, these
-  // callbacks need to be provided by the user of the block
-  // cache to do the conversion.
-  // The CacheItemHelper is passed to Insert() and Lookup(). It has pointers
-  // to callback functions for size, saving and deletion of the
-  // object. The callbacks are defined in C-style in order to make them
-  // stateless and not add to the cache metadata size.
-  // Saving multiple std::function objects will take up 32 bytes per
-  // function, even if its not bound to an object and does no capture.
-  //
-  // All the callbacks are C-style function pointers in order to simplify
-  // lifecycle management. Objects in the cache can outlive the parent DB,
-  // so anything required for these operations should be contained in the
-  // object itself.
-  //
-  // The SizeCallback takes a void* pointer to the object and returns the size
-  // of the persistable data. It can be used by the secondary cache to allocate
-  // memory if needed.
-  //
-  // RocksDB callbacks are NOT exception-safe. A callback completing with an
-  // exception can lead to undefined behavior in RocksDB, including data loss,
-  // unreported corruption, deadlocks, and more.
-  using SizeCallback = size_t (*)(void* obj);
-
-  // The SaveToCallback takes a void* object pointer and saves the persistable
-  // data into a buffer. The secondary cache may decide to not store it in a
-  // contiguous buffer, in which case this callback will be called multiple
-  // times with increasing offset
-  using SaveToCallback = Status (*)(void* from_obj, size_t from_offset,
-                                    size_t length, void* out);
-
-  // A function pointer type for custom destruction of an entry's
-  // value. The Cache is responsible for copying and reclaiming space
-  // for the key, but values are managed by the caller.
-  using DeleterFn = void (*)(const Slice& key, void* value);
-
-  // A struct with pointers to helper functions for spilling items from the
-  // cache into the secondary cache. May be extended in the future. An
-  // instance of this struct is expected to outlive the cache.
-  struct CacheItemHelper {
-    SizeCallback size_cb;
-    SaveToCallback saveto_cb;
-    DeleterFn del_cb;
-
-    CacheItemHelper() : size_cb(nullptr), saveto_cb(nullptr), del_cb(nullptr) {}
-    CacheItemHelper(SizeCallback _size_cb, SaveToCallback _saveto_cb,
-                    DeleterFn _del_cb)
-        : size_cb(_size_cb), saveto_cb(_saveto_cb), del_cb(_del_cb) {}
-  };
-
-  // The CreateCallback is passed by the block cache user to Lookup(). It
-  // takes in a buffer from the NVM cache and constructs an object using
-  // it. The callback doesn't have ownership of the buffer and should
-  // copy the contents into its own buffer.
-  using CreateCallback = std::function<Status(const void* buf, size_t size,
-                                              void** out_obj, size_t* charge)>;
-
-  Cache(std::shared_ptr<MemoryAllocator> allocator = nullptr)
-      : memory_allocator_(std::move(allocator)) {}
-  // No copying allowed
-  Cache(const Cache&) = delete;
-  Cache& operator=(const Cache&) = delete;
-
-  // Creates a new Cache based on the input value string and returns the result.
-  // Currently, this method can be used to create LRUCaches only
-  // @param config_options
-  // @param value  The value might be:
-  //   - an old-style cache ("1M") -- equivalent to NewLRUCache(1024*102(
-  //   - Name-value option pairs -- "capacity=1M; num_shard_bits=4;
-  //     For the LRUCache, the values are defined in LRUCacheOptions.
-  // @param result The new Cache object
-  // @return OK if the cache was successfully created
-  // @return NotFound if an invalid name was specified in the value
-  // @return InvalidArgument if either the options were not valid
-  static Status CreateFromString(const ConfigOptions& config_options,
-                                 const std::string& value,
-                                 std::shared_ptr<Cache>* result);
-
-  // Destroys all existing entries by calling the "deleter"
-  // function that was passed via the Insert() function.
-  //
-  // @See Insert
-  virtual ~Cache() {}
-
-  // Opaque handle to an entry stored in the cache.
-  struct Handle {};
-
-  // The type of the Cache
-  virtual const char* Name() const = 0;
-
-  // Insert a mapping from key->value into the volatile cache only
-  // and assign it with the specified charge against the total cache capacity.
-  // If strict_capacity_limit is true and cache reaches its full capacity,
-  // return Status::MemoryLimit.
-  //
-  // If handle is not nullptr, returns a handle that corresponds to the
-  // mapping. The caller must call this->Release(handle) when the returned
-  // mapping is no longer needed. In case of error caller is responsible to
-  // cleanup the value (i.e. calling "deleter").
-  //
-  // If handle is nullptr, it is as if Release is called immediately after
-  // insert. In case of error value will be cleanup.
-  //
-  // When the inserted entry is no longer needed, the key and
-  // value will be passed to "deleter" which must delete the value.
-  // (The Cache is responsible for copying and reclaiming space for
-  // the key.)
-  static constexpr Priority kDefaultPriority = Priority::LOW;
-  virtual Status Insert(const Slice& key, void* value, size_t charge,
-                        DeleterFn deleter, Handle** handle = nullptr,
-                        Priority priority = kDefaultPriority,
-                        Cache::ItemOwnerId item_owner_id = kUnknownItemId) = 0;
-
-  // If the cache has no mapping for "key", returns nullptr.
-  //
-  // Else return a handle that corresponds to the mapping.  The caller
-  // must call this->Release(handle) when the returned mapping is no
-  // longer needed.
-  // If stats is not nullptr, relative tickers could be used inside the
-  // function.
-  virtual Handle* Lookup(const Slice& key, Statistics* stats = nullptr) = 0;
-
-  // Increments the reference count for the handle if it refers to an entry in
-  // the cache. Returns true if refcount was incremented; otherwise, returns
-  // false.
-  // REQUIRES: handle must have been returned by a method on *this.
-  virtual bool Ref(Handle* handle) = 0;
-
-  /**
-   * Release a mapping returned by a previous Lookup(). A released entry might
-   * still remain in cache in case it is later looked up by others. If
-   * erase_if_last_ref is set then it also erases it from the cache if there is
-   * no other reference to  it. Erasing it should call the deleter function that
-   * was provided when the entry was inserted.
-   *
-   * Returns true if the entry was also erased.
-   */
-  // REQUIRES: handle must not have been released yet.
-  // REQUIRES: handle must have been returned by a method on *this.
-  virtual bool Release(Handle* handle, bool erase_if_last_ref = false) = 0;
-
-  // Return the value encapsulated in a handle returned by a
-  // successful Lookup().
-  // REQUIRES: handle must not have been released yet.
-  // REQUIRES: handle must have been returned by a method on *this.
-  virtual void* Value(Handle* handle) = 0;
-
-  // If the cache contains the entry for the key, erase it.  Note that the
-  // underlying entry will be kept around until all existing handles
-  // to it have been released.
-  virtual void Erase(const Slice& key) = 0;
-  // Return a new numeric id.  May be used by multiple clients who are
-  // sharding the same cache to partition the key space.  Typically the
-  // client will allocate a new id at startup and prepend the id to
-  // its cache keys.
-  virtual uint64_t NewId() = 0;
-
-  // sets the maximum configured capacity of the cache. When the new
-  // capacity is less than the old capacity and the existing usage is
-  // greater than new capacity, the implementation will do its best job to
-  // purge the released entries from the cache in order to lower the usage
-  virtual void SetCapacity(size_t capacity) = 0;
-
-  // Set whether to return error on insertion when cache reaches its full
-  // capacity.
-  virtual void SetStrictCapacityLimit(bool strict_capacity_limit) = 0;
-
-  // Get the flag whether to return error on insertion when cache reaches its
-  // full capacity.
-  virtual bool HasStrictCapacityLimit() const = 0;
-
-  // Returns the maximum configured capacity of the cache
-  virtual size_t GetCapacity() const = 0;
-
-  // Returns the memory size for the entries residing in the cache.
-  virtual size_t GetUsage() const = 0;
-
-  // Returns the number of entries currently tracked in the table. SIZE_MAX
-  // means "not supported." This is used for inspecting the load factor, along
-  // with GetTableAddressCount().
-  virtual size_t GetOccupancyCount() const { return SIZE_MAX; }
-
-  // Returns the number of ways the hash function is divided for addressing
-  // entries. Zero means "not supported." This is used for inspecting the load
-  // factor, along with GetOccupancyCount().
-  virtual size_t GetTableAddressCount() const { return 0; }
-
-  // Returns the memory size for a specific entry in the cache.
-  virtual size_t GetUsage(Handle* handle) const = 0;
-
-  // Returns the memory size for the entries in use by the system
-  virtual size_t GetPinnedUsage() const = 0;
-
-  // Returns the charge for the specific entry in the cache.
-  virtual size_t GetCharge(Handle* handle) const = 0;
-
-  // Returns the deleter for the specified entry. This might seem useless
-  // as the Cache itself is responsible for calling the deleter, but
-  // the deleter can essentially verify that a cache entry is of an
-  // expected type from an expected code source.
-  virtual DeleterFn GetDeleter(Handle* handle) const = 0;
-
-  // Call this on shutdown if you want to speed it up. Cache will disown
-  // any underlying data and will not free it on delete. This call will leak
-  // memory - call this only if you're shutting down the process.
-  // Any attempts of using cache after this call will fail terribly.
-  // Always delete the DB object before calling this method!
-  virtual void DisownData() {
-    // default implementation is noop
-  }
-
-  struct ApplyToAllEntriesOptions {
-    // If the Cache uses locks, setting `average_entries_per_lock` to
-    // a higher value suggests iterating over more entries each time a lock
-    // is acquired, likely reducing the time for ApplyToAllEntries but
-    // increasing latency for concurrent users of the Cache. Setting
-    // `average_entries_per_lock` to a smaller value could be helpful if
-    // callback is relatively expensive, such as using large data structures.
-    size_t average_entries_per_lock = 256;
-  };
-
-  // Apply a callback to all entries in the cache. The Cache must ensure
-  // thread safety but does not guarantee that a consistent snapshot of all
-  // entries is iterated over if other threads are operating on the Cache
-  // also.
-  virtual void ApplyToAllEntries(
-      const std::function<void(const Slice& key, void* value, size_t charge,
-                               DeleterFn deleter,
-                               Cache::ItemOwnerId item_owner_id)>& callback,
-      const ApplyToAllEntriesOptions& opts) = 0;
-
-  // DEPRECATED version of above. (Default implementation uses above.)
-  virtual void ApplyToAllCacheEntries(void (*callback)(void* value,
-                                                       size_t charge),
-                                      bool /*thread_safe*/) {
-    ApplyToAllEntries(
-        [callback](const Slice&, void* value, size_t charge, DeleterFn,
-                   uint64_t) { callback(value, charge); },
-        {});
-  }
-
-  // Remove all entries.
-  // Prerequisite: no entry is referenced.
-  virtual void EraseUnRefEntries() = 0;
-
-  virtual std::string GetPrintableOptions() const { return ""; }
-
-  MemoryAllocator* memory_allocator() const { return memory_allocator_.get(); }
-
-  // EXPERIMENTAL
-  // The following APIs are experimental and might change in the future.
-  // The Insert and Lookup APIs below are intended to allow cached objects
-  // to be demoted/promoted between the primary block cache and a secondary
-  // cache. The secondary cache could be a non-volatile cache, and will
-  // likely store the object in a different representation. They rely on a
-  // per object CacheItemHelper to do the conversions.
-  // The secondary cache may persist across process and system restarts,
-  // and may even be moved between hosts. Therefore, the cache key must
-  // be repeatable across restarts/reboots, and globally unique if
-  // multiple DBs share the same cache and the set of DBs can change
-  // over time.
-
-  // Insert a mapping from key->value into the cache and assign it
-  // the specified charge against the total cache capacity.
-  // If strict_capacity_limit is true and cache reaches its full capacity,
-  // return Status::MemoryLimit.
-  //
-  // The helper argument is saved by the cache and will be used when the
-  // inserted object is evicted or promoted to the secondary cache. It,
-  // therefore, must outlive the cache.
-  //
-  // If handle is not nullptr, returns a handle that corresponds to the
-  // mapping. The caller must call this->Release(handle) when the returned
-  // mapping is no longer needed. In case of error caller is responsible to
-  // cleanup the value (i.e. calling "deleter").
-  //
-  // If handle is nullptr, it is as if Release is called immediately after
-  // insert. In case of error value will be cleanup.
-  //
-  // Regardless of whether the item was inserted into the cache,
-  // it will attempt to insert it into the secondary cache if one is
-  // configured, and the helper supports it.
-  // The cache implementation must support a secondary cache, otherwise
-  // the item is only inserted into the primary cache. It may
-  // defer the insertion to the secondary cache as it sees fit.
-  //
-  // When the inserted entry is no longer needed, the key and
-  // value will be passed to "deleter".
-  virtual Status Insert(const Slice& key, void* value,
-                        const CacheItemHelper* helper, size_t charge,
-                        Handle** handle = nullptr,
-                        Priority priority = Priority::LOW,
-                        Cache::ItemOwnerId item_owner_id = kUnknownItemId) {
-    if (!helper) {
-      return Status::InvalidArgument();
-    }
-    return Insert(key, value, charge, helper->del_cb, handle, priority,
-                  item_owner_id);
-  }
-
-  // Lookup the key in the primary and secondary caches (if one is configured).
-  // The create_cb callback function object will be used to contruct the
-  // cached object.
-  // If none of the caches have the mapping for the key, returns nullptr.
-  // Else, returns a handle that corresponds to the mapping.
-  //
-  // This call may promote the object from the secondary cache (if one is
-  // configured, and has the given key) to the primary cache.
-  //
-  // The helper argument should be provided if the caller wants the lookup
-  // to include the secondary cache (if one is configured) and the object,
-  // if it exists, to be promoted to the primary cache. The helper may be
-  // saved and used later when the object is evicted. Therefore, it must
-  // outlive the cache.
-  //
-  // The handle returned may not be ready. The caller should call IsReady()
-  // to check if the item value is ready, and call Wait() or WaitAll() if
-  // its not ready. The caller should then call Value() to check if the
-  // item was successfully retrieved. If unsuccessful (perhaps due to an
-  // IO error), Value() will return nullptr.
-  virtual Handle* Lookup(const Slice& key, const CacheItemHelper* /*helper_cb*/,
-                         const CreateCallback& /*create_cb*/,
-                         Priority /*priority*/, bool /*wait*/,
-                         Statistics* stats = nullptr) {
-    return Lookup(key, stats);
-  }
-
-  // Release a mapping returned by a previous Lookup(). The "useful"
-  // parameter specifies whether the data was actually used or not,
-  // which may be used by the cache implementation to decide whether
-  // to consider it as a hit for retention purposes.
-  virtual bool Release(Handle* handle, bool /*useful*/,
-                       bool erase_if_last_ref) {
-    return Release(handle, erase_if_last_ref);
-  }
-
-  // Determines if the handle returned by Lookup() has a valid value yet. The
-  // call is not thread safe and should be called only by someone holding a
-  // reference to the handle.
-  virtual bool IsReady(Handle* /*handle*/) { return true; }
-
-  // If the handle returned by Lookup() is not ready yet, wait till it
-  // becomes ready.
-  // Note: A ready handle doesn't necessarily mean it has a valid value. The
-  // user should call Value() and check for nullptr.
-  virtual void Wait(Handle* /*handle*/) {}
-
-  // Wait for a vector of handles to become ready. As with Wait(), the user
-  // should check the Value() of each handle for nullptr. This call is not
-  // thread safe and should only be called by the caller holding a reference
-  // to each of the handles.
-  virtual void WaitAll(std::vector<Handle*>& /*handles*/) {}
-
-  ItemOwnerId GetNextItemOwnerId();
-  // On return will set the owner id to kUnknownItemId
-  void DiscardItemOwnerId(ItemOwnerId*);
-
-  static constexpr size_t kMaxFreeItemOwnersIdListSize = 10000U;
-
- private:
-  std::shared_ptr<MemoryAllocator> memory_allocator_;
-
-  class ItemOwnerIdAllocator {
-   public:
-    ItemOwnerId Allocate();
-    void Free(ItemOwnerId* id);
-
-   private:
-    ItemOwnerId next_item_owner_id_ = kMinOwnerItemId;
-    bool has_wrapped_around_ = false;
-    std::mutex free_ids_mutex_;
-    std::list<ItemOwnerId> free_ids_;
-  };
-
-  ItemOwnerIdAllocator owner_id_allocator_;
-};
-
-// Classifications of block cache entries.
-//
-// Developer notes: Adding a new enum to this class requires corresponding
-// updates to `kCacheEntryRoleToCamelString` and
-// `kCacheEntryRoleToHyphenString`. Do not add to this enum after `kMisc` since
-// `kNumCacheEntryRoles` assumes `kMisc` comes last.
-enum class CacheEntryRole {
-  // Block-based table data block
-  kDataBlock,
-  // Block-based table filter block (full or partitioned)
-  kFilterBlock,
-  // Block-based table metadata block for partitioned filter
-  kFilterMetaBlock,
-  // OBSOLETE / DEPRECATED: old/removed block-based filter
-  kDeprecatedFilterBlock,
-  // Block-based table index block
-  kIndexBlock,
-  // Other kinds of block-based table block
-  kOtherBlock,
-  // WriteBufferManager's charge to account for its memtable usage
-  kWriteBuffer,
-  // Compression dictionary building buffer's charge to account for
-  // its memory usage
-  kCompressionDictionaryBuildingBuffer,
-  // Filter's charge to account for
-  // (new) bloom and ribbon filter construction's memory usage
-  kFilterConstruction,
-  // BlockBasedTableReader's charge to account for its memory usage
-  kBlockBasedTableReader,
-  // FileMetadata's charge to account for its memory usage
-  kFileMetadata,
-  // Blob value (when using the same cache as block cache and blob cache)
-  kBlobValue,
-  // Blob cache's charge to account for its memory usage (when using a
-  // separate block cache and blob cache)
-  kBlobCache,
-  // Default bucket, for miscellaneous cache entries. Do not use for
-  // entries that could potentially add up to large usage.
-  kMisc,
-};
-constexpr uint32_t kNumCacheEntryRoles =
-    static_cast<uint32_t>(CacheEntryRole::kMisc) + 1;
-
-// Obtain a hyphen-separated, lowercase name of a `CacheEntryRole`.
-const std::string& GetCacheEntryRoleName(CacheEntryRole);
-
-// For use with `GetMapProperty()` for property
-// `DB::Properties::kBlockCacheEntryStats`. On success, the map will
-// be populated with all keys that can be obtained from these functions.
-struct BlockCacheEntryStatsMapKeys {
-  static const std::string& CacheId();
-  static const std::string& CacheCapacityBytes();
-  static const std::string& LastCollectionDurationSeconds();
-  static const std::string& LastCollectionAgeSeconds();
-
-  static std::string EntryCount(CacheEntryRole);
-  static std::string UsedBytes(CacheEntryRole);
-  static std::string UsedPercent(CacheEntryRole);
-};
-
-// For use with `GetMapProperty()` for property
-// `DB::Properties::kBlockCacheCfStats`. On success, the map will
-// be populated with all keys that can be obtained from these functions.
-struct BlockCacheCfStatsMapKeys {
-  static const std::string& CfName();
-  static const std::string& CacheId();
-  static std::string UsedBytes(CacheEntryRole);
-};
-
-=======
->>>>>>> 335c4242
 }  // namespace ROCKSDB_NAMESPACE