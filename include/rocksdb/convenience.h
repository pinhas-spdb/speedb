// Copyright (c) 2011-present, Facebook, Inc.  All rights reserved.
//  This source code is licensed under both the GPLv2 (found in the
//  COPYING file in the root directory) and Apache 2.0 License
//  (found in the LICENSE.Apache file in the root directory).

#pragma once

#include <string>
#include <unordered_map>
#include <vector>

#include "rocksdb/compression_type.h"
#include "rocksdb/db.h"
#include "rocksdb/status.h"
#include "rocksdb/table.h"

namespace ROCKSDB_NAMESPACE {
class Env;
class Logger;
class ObjectRegistry;
class OptionsFormatter;

struct ColumnFamilyOptions;
struct DBOptions;
struct Options;

using Properties = std::unordered_map<std::string, std::string>;

// ConfigOptions containing the parameters/controls for
// comparing objects and converting to/from strings.
// These settings control how the methods
// treat errors (e.g. ignore_unknown_objects), the format
// of the serialization (e.g. delimiter), and how to compare
// options (sanity_level).
struct ConfigOptions {
  // Constructs a new ConfigOptions with a new object registry.
  // This method should only be used when a DBOptions is not available,
  // else registry settings may be lost
  ConfigOptions();

  // Constructs a new ConfigOptions using the settings from
  // the input DBOptions.  Currently constructs a new object registry.
  explicit ConfigOptions(const DBOptions&);

  // This enum defines the RocksDB options sanity level.
  enum SanityLevel : unsigned char {
    kSanityLevelNone = 0x01,  // Performs no sanity check at all.
    // Performs minimum check to ensure the RocksDB instance can be
    // opened without corrupting / mis-interpreting the data.
    kSanityLevelLooselyCompatible = 0x02,
    // Perform exact match sanity check.
    kSanityLevelExactMatch = 0xFF,
  };

  enum Depth {
    kDepthDefault,  // Traverse nested options that are not flagged as "shallow"
    kDepthShallow,  // Do not traverse into any nested options
    kDepthDetailed,  // Traverse nested options, overriding the options shallow
                     // setting
  };

  // When true, any unused options will be ignored and OK will be returned
  bool ignore_unknown_options = false;

  // When true, any unsupported options will be ignored and OK will be returned
  bool ignore_unsupported_options = true;

  // If the strings are escaped (old-style?)
  bool input_strings_escaped = true;

  // Whether or not to invoke PrepareOptions after configure is called.
  bool invoke_prepare_options = true;

  // Options can be marked as Mutable (OptionTypeInfo::IsMutable()) or not.
  // When "mutable_options_only=false", all options are evaluated.
  // When "mutable_options_only="true", any option not marked as Mutable is
  // either ignored (in the case of string/equals methods) or results in an
  // error (in the case of Configure).
  bool mutable_options_only = false;

  // The separator between options when converting to a string
  // This option is now deprecated and replaced by the formatter field
  std::string delimiter = ";";

  // Controls how to traverse options during print/match stages
  Depth depth = Depth::kDepthDefault;

  // Controls how options are serialized
  // Controls how pedantic the comparison must be for equivalency
  SanityLevel sanity_level = SanityLevel::kSanityLevelExactMatch;
  // `file_readahead_size` is used for readahead for the option file.
  size_t file_readahead_size = 512 * 1024;

  // The environment to use for this option
  Env* env = Env::Default();

  // The object registry to use for this options
  std::shared_ptr<ObjectRegistry> registry;

  // Helper class for printing and parsing options to/from strings.
  std::shared_ptr<OptionsFormatter> formatter;

  bool IsShallow() const { return depth == Depth::kDepthShallow; }
  bool IsDetailed() const { return depth == Depth::kDepthDetailed; }

  bool IsCheckDisabled() const {
    return sanity_level == SanityLevel::kSanityLevelNone;
  }

  bool IsCheckEnabled(SanityLevel level) const {
    return (level > SanityLevel::kSanityLevelNone && level <= sanity_level);
  }
<<<<<<< HEAD

  // Converts the map of options to a single string representation
  std::string ToString(
      const std::string& prefix,
      const std::unordered_map<std::string, std::string>& options) const;

  // Converts the string representation into a map of name/value options
  Status ToMap(const std::string& opts_str,
               std::unordered_map<std::string, std::string>* opts_map) const;

  // Converts the vector options to a single string representation
  std::string ToString(const std::string& prefix, char separator,
                       const std::vector<std::string>& elems) const;

  // Converts the string representation into vector of elements based on the
  // separator
  Status ToVector(const std::string& opts_str, char separator,
                  std::vector<std::string>* elems) const;
=======
  // Converts the properties to a single string representation
  std::string ToString(const std::string& prefix,
                       const Properties& props) const;
  // Converts the vector options to a single string representation
  std::string ToString(char separator,
                       const std::vector<std::string>& elems) const;
>>>>>>> 7a80d1c3
};


// The following set of functions provide a way to construct RocksDB Options
// from a string or a string-to-string map.  Here is the general rule of
// setting option values from strings by type.  Some RocksDB types are also
// supported in these APIs.  Please refer to the comment of the function itself
// to find more information about how to config those RocksDB types.
//
// * Strings:
//   Strings will be used as values directly without any truncating or
//   trimming.
//
// * Booleans:
//   - "true" or "1" => true
//   - "false" or "0" => false.
//   [Example]:
//   - {"optimize_filters_for_hits", "1"} in GetColumnFamilyOptionsFromMap, or
//   - "optimize_filters_for_hits=true" in GetColumnFamilyOptionsFromString.
//
// * Integers:
//   Integers are converted directly from string, in addition to the following
//   units that we support:
//   - 'k' or 'K' => 2^10
//   - 'm' or 'M' => 2^20
//   - 'g' or 'G' => 2^30
//   - 't' or 'T' => 2^40  // only for unsigned int with sufficient bits.
//   [Example]:
//   - {"arena_block_size", "19G"} in GetColumnFamilyOptionsFromMap, or
//   - "arena_block_size=19G" in GetColumnFamilyOptionsFromString.
//
// * Doubles / Floating Points:
//   Doubles / Floating Points are converted directly from string.  Note that
//   currently we do not support units.
//   [Example]:
//   - {"memtable_prefix_bloom_size_ratio", "0.1"} in
//   GetColumnFamilyOptionsFromMap, or
//   - "memtable_prefix_bloom_size_ratio=0.1" in
//   GetColumnFamilyOptionsFromString.
// * Array / Vectors:
//   An array is specified by a list of values, where ':' is used as
//   the delimiter to separate each value.
//   [Example]:
//   - {"compression_per_level", "kNoCompression:kSnappyCompression"}
//     in GetColumnFamilyOptionsFromMap, or
//   - "compression_per_level=kNoCompression:kSnappyCompression" in
//     GetColumnFamilyOptionsFromMapString
// * Enums:
//   The valid values of each enum are identical to the names of its constants.
//   [Example]:
//   - CompressionType: valid values are "kNoCompression",
//     "kSnappyCompression", "kZlibCompression", "kBZip2Compression", ...
//   - CompactionStyle: valid values are "kCompactionStyleLevel",
//     "kCompactionStyleUniversal", "kCompactionStyleFIFO", and
//     "kCompactionStyleNone".
//

// Take a ConfigOptions `config_options` and a ColumnFamilyOptions
// "base_options" as the default option in addition to a map "opts_map" of
// option name to option value to construct the new ColumnFamilyOptions
// "new_options".
//
// Below are the instructions of how to config some non-primitive-typed
// options in ColumnFamilyOptions:
//
// * table_factory:
//   table_factory can be configured using our custom nested-option syntax.
//
//   {option_a=value_a; option_b=value_b; option_c=value_c; ... }
//
//   A nested option is enclosed by two curly braces, within which there are
//   multiple option assignments.  Each assignment is of the form
//   "variable_name=value;".
//
//   Currently we support the following types of TableFactory:
//   - BlockBasedTableFactory:
//     Use name "block_based_table_factory" to initialize table_factory with
//     BlockBasedTableFactory.  Its BlockBasedTableFactoryOptions can be
//     configured using the nested-option syntax.
//     [Example]:
//     * {"block_based_table_factory", "{block_cache=1M;block_size=4k;}"}
//       is equivalent to assigning table_factory with a BlockBasedTableFactory
//       that has 1M LRU block-cache with block size equals to 4k:
//         ColumnFamilyOptions cf_opt;
//         BlockBasedTableOptions blk_opt;
//         blk_opt.block_cache = NewLRUCache(1 * 1024 * 1024);
//         blk_opt.block_size = 4 * 1024;
//         cf_opt.table_factory.reset(NewBlockBasedTableFactory(blk_opt));
//   - PlainTableFactory:
//     Use name "plain_table_factory" to initialize table_factory with
//     PlainTableFactory.  Its PlainTableFactoryOptions can be configured using
//     the nested-option syntax.
//     [Example]:
//     * {"plain_table_factory", "{user_key_len=66;bloom_bits_per_key=20;}"}
//
// * memtable_factory:
//   Use "memtable" to config memtable_factory.  Here are the supported
//   memtable factories:
//   - SkipList:
//     Pass "skip_list:<lookahead>" to config memtable to use SkipList,
//     or simply "skip_list" to use the default SkipList.
//     [Example]:
//     * {"memtable", "skip_list:5"} is equivalent to setting
//       memtable to SkipListFactory(5).
//   - PrefixHash:
//     Pass "prefix_hash:<hash_bucket_count>" to config memtable
//     to use PrefixHash, or simply "prefix_hash" to use the default
//     PrefixHash.
//     [Example]:
//     * {"memtable", "prefix_hash:1000"} is equivalent to setting
//       memtable to NewHashSkipListRepFactory(hash_bucket_count).
//   - HashLinkedList:
//     Pass "hash_linkedlist:<hash_bucket_count>" to config memtable
//     to use HashLinkedList, or simply "hash_linkedlist" to use the default
//     HashLinkedList.
//     [Example]:
//     * {"memtable", "hash_linkedlist:1000"} is equivalent to
//       setting memtable to NewHashLinkListRepFactory(1000).
//   - VectorRepFactory:
//     Pass "vector:<count>" to config memtable to use VectorRepFactory,
//     or simply "vector" to use the default Vector memtable.
//     [Example]:
//     * {"memtable", "vector:1024"} is equivalent to setting memtable
//       to VectorRepFactory(1024).
//
//  * compression_opts:
//    Use "compression_opts" to config compression_opts.  The value format
//    is of the form "<window_bits>:<level>:<strategy>:<max_dict_bytes>".
//    [Example]:
//    * {"compression_opts", "4:5:6:7"} is equivalent to setting:
//        ColumnFamilyOptions cf_opt;
//        cf_opt.compression_opts.window_bits = 4;
//        cf_opt.compression_opts.level = 5;
//        cf_opt.compression_opts.strategy = 6;
//        cf_opt.compression_opts.max_dict_bytes = 7;
//
// @param config_options controls how the map is processed.
// @param base_options the default options of the output "new_options".
// @param opts_map an option name to value map for specifying how "new_options"
//     should be set.
// @param new_options the resulting options based on "base_options" with the
//     change specified in "opts_map".
// @param input_strings_escaped when set to true, each escaped characters
//     prefixed by '\' in the values of the opts_map will be further converted
//     back to the raw string before assigning to the associated options.
// @param ignore_unknown_options when set to true, unknown options are ignored
//     instead of resulting in an unknown-option error.
// @return Status::OK() on success.  Otherwise, a non-ok status indicating
//     error will be returned, and "new_options" will be set to "base_options".
// @return Status::NotFound means the one (or more) of the option name in
//     the opts_map is not valid for this option
// @return Status::NotSupported means we do not know how to parse one of the
//     value for this option
// @return Status::InvalidArgument means the one of the option values is not
//     valid for this option.
Status GetColumnFamilyOptionsFromMap(
    const ConfigOptions& config_options,
    const ColumnFamilyOptions& base_options,
    const std::unordered_map<std::string, std::string>& opts_map,
    ColumnFamilyOptions* new_options);

// Take a ConfigOptions `config_options` and a DBOptions "base_options" as the
// default option in addition to a map "opts_map" of option name to option value
// to construct the new DBOptions "new_options".
//
// Below are the instructions of how to config some non-primitive-typed
// options in DBOptions:
//
// * rate_limiter_bytes_per_sec:
//   RateLimiter can be configured directly by specifying its bytes_per_sec.
//   [Example]:
//   - Passing {"rate_limiter_bytes_per_sec", "1024"} is equivalent to
//     passing NewGenericRateLimiter(1024) to rate_limiter_bytes_per_sec.
//
// @param config_options controls how the map is processed.
// @param base_options the default options of the output "new_options".
// @param opts_map an option name to value map for specifying how "new_options"
//     should be set.
// @param new_options the resulting options based on "base_options" with the
//     change specified in "opts_map".
// @param input_strings_escaped when set to true, each escaped characters
//     prefixed by '\' in the values of the opts_map will be further converted
//     back to the raw string before assigning to the associated options.
// @param ignore_unknown_options when set to true, unknown options are ignored
//     instead of resulting in an unknown-option error.
// @return Status::OK() on success.  Otherwise, a non-ok status indicating
//     error will be returned, and "new_options" will be set to "base_options".
// @return Status::NotFound means the one (or more) of the option name in
//     the opts_map is not valid for this option
// @return Status::NotSupported means we do not know how to parse one of the
//     value for this option
// @return Status::InvalidArgument means the one of the option values is not
//     valid for this option.
Status GetDBOptionsFromMap(
    const ConfigOptions& cfg_options, const DBOptions& base_options,
    const std::unordered_map<std::string, std::string>& opts_map,
    DBOptions* new_options);

// Take a ConfigOptions `config_options` and a BlockBasedTableOptions
// "table_options" as the default option in addition to a map "opts_map" of
// option name to option value to construct the new BlockBasedTableOptions
// "new_table_options".
//
// Below are the instructions of how to config some non-primitive-typed
// options in BlockBasedTableOptions:
//
// * filter_policy:
//   We currently only support the following FilterPolicy in the convenience
//   functions:
//   - BloomFilter: use "bloomfilter:[bits_per_key]:[use_block_based_builder]"
//     to specify BloomFilter.  The above string is equivalent to calling
//     NewBloomFilterPolicy(bits_per_key, use_block_based_builder).
//     [Example]:
//     - Pass {"filter_policy", "bloomfilter:4:true"} in
//       GetBlockBasedTableOptionsFromMap to use a BloomFilter with 4-bits
//       per key and use_block_based_builder enabled.
//
// * block_cache / block_cache_compressed:
//   We currently only support LRU cache in the GetOptions API.  The LRU
//   cache can be set by directly specifying its size.
//   [Example]:
//   - Passing {"block_cache", "1M"} in GetBlockBasedTableOptionsFromMap is
//     equivalent to setting block_cache using NewLRUCache(1024 * 1024).
//
// @param config_options controls how the map is processed.
// @param table_options the default options of the output "new_table_options".
// @param opts_map an option name to value map for specifying how
//     "new_table_options" should be set.
// @param new_table_options the resulting options based on "table_options"
//     with the change specified in "opts_map".
// @param input_strings_escaped when set to true, each escaped characters
//     prefixed by '\' in the values of the opts_map will be further converted
//     back to the raw string before assigning to the associated options.
// @param ignore_unknown_options when set to true, unknown options are ignored
//     instead of resulting in an unknown-option error.
// @return Status::OK() on success.  Otherwise, a non-ok status indicating
//     error will be returned, and "new_table_options" will be set to
//     "table_options".
Status GetBlockBasedTableOptionsFromMap(
    const ConfigOptions& config_options,
    const BlockBasedTableOptions& table_options,
    const std::unordered_map<std::string, std::string>& opts_map,
    BlockBasedTableOptions* new_table_options);

// Take a ConfigOptions `config_options` and a default PlainTableOptions
// "table_options" as the default option in addition to a map "opts_map" of
// option name to option value to construct the new PlainTableOptions
// "new_table_options".
//
// @param config_options controls how the map is processed.
// @param table_options the default options of the output "new_table_options".
// @param opts_map an option name to value map for specifying how
//     "new_table_options" should be set.
// @param new_table_options the resulting options based on "table_options"
//     with the change specified in "opts_map".
// @param input_strings_escaped when set to true, each escaped characters
//     prefixed by '\' in the values of the opts_map will be further converted
//     back to the raw string before assigning to the associated options.
// @param ignore_unknown_options when set to true, unknown options are ignored
//     instead of resulting in an unknown-option error.
// @return Status::OK() on success.  Otherwise, a non-ok status indicating
//     error will be returned, and "new_table_options" will be set to
//     "table_options".
Status GetPlainTableOptionsFromMap(
    const ConfigOptions& config_options, const PlainTableOptions& table_options,
    const std::unordered_map<std::string, std::string>& opts_map,
    PlainTableOptions* new_table_options);

// Take a ConfigOptions `config_options`, a string representation of option
// names and values, apply them into the base_options, and return the new
// options as a result. The string has the following format:
//   "write_buffer_size=1024;max_write_buffer_number=2"
// Nested options config is also possible. For example, you can define
// BlockBasedTableOptions as part of the string for block-based table factory:
//   "write_buffer_size=1024;block_based_table_factory={block_size=4k};"
//   "max_write_buffer_num=2"
//
Status GetColumnFamilyOptionsFromString(const ConfigOptions& config_options,
                                        const ColumnFamilyOptions& base_options,
                                        const std::string& opts_str,
                                        ColumnFamilyOptions* new_options);

Status GetDBOptionsFromString(const ConfigOptions& config_options,
                              const DBOptions& base_options,
                              const std::string& opts_str,
                              DBOptions* new_options);

Status GetStringFromDBOptions(const ConfigOptions& config_options,
                              const DBOptions& db_options,
                              std::string* opts_str);

Status GetStringFromDBOptions(std::string* opts_str,
                              const DBOptions& db_options);

Status GetStringFromColumnFamilyOptions(const ConfigOptions& config_options,
                                        const ColumnFamilyOptions& cf_options,
                                        std::string* opts_str);
Status GetStringFromColumnFamilyOptions(std::string* opts_str,
                                        const ColumnFamilyOptions& cf_options);
Status GetStringFromCompressionType(std::string* compression_str,
                                    CompressionType compression_type);

std::vector<CompressionType> GetSupportedCompressions();

Status GetBlockBasedTableOptionsFromString(
    const ConfigOptions& config_options,
    const BlockBasedTableOptions& table_options, const std::string& opts_str,
    BlockBasedTableOptions* new_table_options);

Status GetPlainTableOptionsFromString(const ConfigOptions& config_options,
                                      const PlainTableOptions& table_options,
                                      const std::string& opts_str,
                                      PlainTableOptions* new_table_options);

Status GetMemTableRepFactoryFromString(
    const std::string& opts_str,
    std::unique_ptr<MemTableRepFactory>* new_mem_factory);

Status GetOptionsFromString(const Options& base_options,
                            const std::string& opts_str, Options* new_options);
Status GetOptionsFromString(const ConfigOptions& config_options,
                            const Options& base_options,
                            const std::string& opts_str, Options* new_options);

Status StringToMap(const std::string& opts_str,
                   std::unordered_map<std::string, std::string>* opts_map);

// Request stopping background work, if wait is true wait until it's done
void CancelAllBackgroundWork(DB* db, bool wait = false);

// Delete files which are entirely in the given range
// Could leave some keys in the range which are in files which are not
// entirely in the range. Also leaves L0 files regardless of whether they're
// in the range.
// Snapshots before the delete might not see the data in the given range.
Status DeleteFilesInRange(DB* db, ColumnFamilyHandle* column_family,
                          const Slice* begin, const Slice* end,
                          bool include_end = true);

// Delete files in multiple ranges at once
// Delete files in a lot of ranges one at a time can be slow, use this API for
// better performance in that case.
Status DeleteFilesInRanges(DB* db, ColumnFamilyHandle* column_family,
                           const RangePtr* ranges, size_t n,
                           bool include_end = true);

// Verify the checksum of file
Status VerifySstFileChecksum(const Options& options,
                             const EnvOptions& env_options,
                             const std::string& file_path);

// Verify the checksum of file
Status VerifySstFileChecksum(const Options& options,
                             const EnvOptions& env_options,
                             const ReadOptions& read_options,
                             const std::string& file_path,
                             const SequenceNumber& largest_seqno = 0);

}  // namespace ROCKSDB_NAMESPACE<|MERGE_RESOLUTION|>--- conflicted
+++ resolved
@@ -110,16 +110,14 @@
   bool IsCheckEnabled(SanityLevel level) const {
     return (level > SanityLevel::kSanityLevelNone && level <= sanity_level);
   }
-<<<<<<< HEAD
-
-  // Converts the map of options to a single string representation
-  std::string ToString(
-      const std::string& prefix,
-      const std::unordered_map<std::string, std::string>& options) const;
 
   // Converts the string representation into a map of name/value options
   Status ToMap(const std::string& opts_str,
                std::unordered_map<std::string, std::string>* opts_map) const;
+
+  // Converts the properties to a single string representation
+  std::string ToString(const std::string& prefix,
+                       const Properties& props) const;
 
   // Converts the vector options to a single string representation
   std::string ToString(const std::string& prefix, char separator,
@@ -129,14 +127,6 @@
   // separator
   Status ToVector(const std::string& opts_str, char separator,
                   std::vector<std::string>* elems) const;
-=======
-  // Converts the properties to a single string representation
-  std::string ToString(const std::string& prefix,
-                       const Properties& props) const;
-  // Converts the vector options to a single string representation
-  std::string ToString(char separator,
-                       const std::vector<std::string>& elems) const;
->>>>>>> 7a80d1c3
 };
 
 
