--- conflicted
+++ resolved
@@ -33,10 +33,7 @@
 class Logger;
 class ObjectRegistry;
 class OptionsFormatter;
-<<<<<<< HEAD
-=======
 class OptionProperties;
->>>>>>> 1c6a5067
 
 struct ColumnFamilyOptions;
 struct DBOptions;
@@ -120,12 +117,9 @@
   // Helper class for printing and parsing options to/from strings.
   std::shared_ptr<OptionsFormatter> formatter;
 
-<<<<<<< HEAD
-=======
   // If set, only changes from this reference version will be serialized.
   Configurable* compare_to = nullptr;
 
->>>>>>> 1c6a5067
   bool IsShallow() const { return depth == Depth::kDepthShallow; }
   bool IsDetailed() const {
     return (depth & Depth::kDepthDetailed) == Depth::kDepthDetailed;
@@ -140,21 +134,12 @@
     return (level > SanityLevel::kSanityLevelNone && level <= sanity_level);
   }
 
-<<<<<<< HEAD
-  // Converts the string representation into name/value properties
-  Status ToProps(const std::string& opts_str, Properties* props) const;
-
-  // Converts the properties to a single string representation
-  std::string ToString(const std::string& prefix,
-                       const Properties& props) const;
-=======
   // Converts the properties to a single string representation
   std::string ToString(const std::string& prefix,
                        const OptionProperties& props) const;
 
   // Converts the string representation into name/value properties
   Status ToProps(const std::string& opts_str, OptionProperties* props) const;
->>>>>>> 1c6a5067
 
   // Converts the vector options to a single string representation
   std::string ToString(const std::string& prefix, char separator,
