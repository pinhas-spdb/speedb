--- conflicted
+++ resolved
@@ -292,17 +292,10 @@
   // found.
   // @return InvalidArgument if the value could not be converted to a map or
   // there was or there is no id property in the map.
-<<<<<<< HEAD
-  static Status GetOptionsMap(
-      const ConfigOptions& config_options, const std::string& opt_value,
-      const std::string& default_id, std::string* id,
-      std::unordered_map<std::string, std::string>* options);
-=======
   static Status GetOptionsMap(const ConfigOptions& config_options,
                               const std::string& opt_value,
                               const std::string& default_id, std::string* id,
                               OptionProperties* options);
->>>>>>> 1c6a5067
 
  protected:
   // Returns the raw pointer for the associated named option.
@@ -374,11 +367,6 @@
                                std::string* bad_name) const;
   // Internal method to serialize options (ToString)
   // Classes may override this value to change its behavior.
-<<<<<<< HEAD
-  virtual Status SerializeOptions(const ConfigOptions& config_options,
-                                  const std::string& prefix,
-                                  Properties* props) const;
-=======
   // @param config_options Controls how the options are being matched
   // @param prefix A string that may be prepended to every option.
   // @param props Filled with the serialized name-value pairs of the options
@@ -387,7 +375,6 @@
   virtual Status SerializeOptions(const ConfigOptions& config_options,
                                   const std::string& prefix,
                                   OptionProperties* props) const;
->>>>>>> 1c6a5067
 
   //  Given a name (e.g. rocksdb.my.type.opt), returns the short name (opt)
   virtual std::string GetOptionName(const std::string& long_name) const;
