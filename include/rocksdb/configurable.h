// Copyright (c) 2011-present, Facebook, Inc.  All rights reserved.
//  This source code is licensed under both the GPLv2 (found in the
//  COPYING file in the root directory) and Apache 2.0 License
//  (found in the LICENSE.Apache file in the root directory).
// Copyright (c) 2011 The LevelDB Authors. All rights reserved.
// Use of this source code is governed by a BSD-style license that can be
// found in the LICENSE file. See the AUTHORS file for names of contributors.

#pragma once

#include <atomic>
#include <string>
#include <unordered_map>
#include <unordered_set>
#include <vector>

#include "rocksdb/rocksdb_namespace.h"
#include "rocksdb/status.h"

namespace ROCKSDB_NAMESPACE {
class Logger;
class ObjectRegistry;
class OptionTypeInfo;
struct ColumnFamilyOptions;
struct ConfigOptions;
struct DBOptions;

using Properties = std::unordered_map<std::string, std::string>;

// Configurable is a base class used by the rocksdb that describes a
// standard way of configuring objects.  A Configurable object can:
//   -> Populate itself given:
//        - One or more "name/value" pair strings
//        - A string representing the set of name=value properties
//        - A map of name/value properties.
//   -> Convert itself into its string representation
//   -> Dump itself to a Logger
//   -> Compare itself to another Configurable object to see if the two objects
// have equivalent options settings
//
// If a derived class calls RegisterOptions to register (by name) how its
// options objects are to be processed, this functionality can typically be
// handled by this class without additional overrides. Otherwise, the derived
// class will need to implement the methods for handling the corresponding
// functionality.
class Configurable {
 protected:
  friend class ConfigurableHelper;
  struct RegisteredOptions {
    // The name of the options being registered
    std::string name;
    // Pointer to the object being registered
    void* opt_ptr;
    // The map of options being registered
    const std::unordered_map<std::string, OptionTypeInfo>* type_map;
  };

 public:
  virtual ~Configurable() {}

  // Returns the raw pointer of the named options that is used by this
  // object, or nullptr if this function is not supported.
  // Since the return value is a raw pointer, the object owns the
  // pointer and the caller should not delete the pointer.
  //
  // Note that changing the underlying options while the object
  // is currently used by any open DB is undefined behavior.
  // Developers should use DB::SetOption() instead to dynamically change
  // options while the DB is open.
  template <typename T>
  const T* GetOptions() const {
    return GetOptions<T>(T::kName());
  }
  template <typename T>
  T* GetOptions() {
    return GetOptions<T>(T::kName());
  }
  template <typename T>
  const T* GetOptions(const std::string& name) const {
    return reinterpret_cast<const T*>(GetOptionsPtr(name));
  }
  template <typename T>
  T* GetOptions(const std::string& name) {
    return reinterpret_cast<T*>(const_cast<void*>(GetOptionsPtr(name)));
  }

  // Configures the options for this class based on the input parameters.
  // On successful completion, the object is updated with the settings from
  // the opt_map.
  // If this method fails, an attempt is made to revert the object to original
  // state. Note that the revert may not be the original state but may be an
  // equivalent. For example, if the object contains an option that is a
  // shared_ptr, the shared_ptr may not be the original one but a copy (e.g. not
  // the Cache object that was passed in, but a Cache object of the same size).
  //
  // The acceptable values of the name/value pairs are documented with the
  // specific class/instance.
  //
  // @param config_options Controls how the arguments are processed.
  // @param opt_map Name/value pairs of the options to update
  // @param unused If specified, this value will return the name/value
  //      pairs from opt_map that were NotFound for this object.
  // @return OK If all values in the map were successfully updated
  //      If invoke_prepare_options is true, OK also implies
  //      PrepareOptions ran successfully.
  // @return NotFound If any of the names in the opt_map were not valid
  //      for this object.  If unused is specified, it will contain the
  //      collection of NotFound names.
  // @return NotSupported  If any of the names are valid but the object does
  //       not know how to convert the value.  This can happen if, for example,
  //       there is some nested Configurable that cannot be created.
  // @return InvalidArgument If any of the values cannot be successfully
  //       parsed.  This can also be returned if PrepareOptions encounters an
  //       error.
  // @see ConfigOptions for a description of the controls.
  Status ConfigureFromMap(
      const ConfigOptions& config_options,
      const std::unordered_map<std::string, std::string>& opt_map);
  Status ConfigureFromMap(
      const ConfigOptions& config_options,
      const std::unordered_map<std::string, std::string>& opt_map,
      std::unordered_map<std::string, std::string>* unused);

  // Updates the named option to the input value, returning OK if successful.
  // Note that ConfigureOption does not cause PrepareOptions to be invoked.
  // @param config_options Controls how the name/value is processed.
  // @param name The name of the option to update
  // @param value The value to set for the named option
  // @return OK If the named field was successfully updated to value.
  // @return NotFound If the name is not valid for this object.
  // @return NotSupported  If the name is valid but the object does
  //       not know how to convert the value.  This can happen if, for example,
  //       there is some nested Configurable that cannot be created.
  // @return InvalidArgument If the value cannot be successfully  parsed.
  Status ConfigureOption(const ConfigOptions& config_options,
                         const std::string& name, const std::string& value);

  // Configures the options for this class based on the input parameters.
  // On successful completion, the object is updated with the settings from
  // the opt_map.  If this method fails, an attempt is made to revert the
  // object to original state.  Note that the revert may not be the original
  // state but may be an equivalent.
  // @see ConfigureFromMap for more details
  // @param config_options Controls how the arguments are processed.
  // @param opt_str string containing the values to update.
  // @param unused If specified, this value will return the name/value
  //      pairs from opt_map that were NotFound for this object.
  // @return OK If all specified values were successfully updated
  //      If invoke_prepare_options is true, OK also implies
  //      PrepareOptions ran successfully.
  // @return NotFound If any of the names were not valid for this object.
  //      If unused is specified, it will contain the collection of NotFound
  //      names.
  // @return NotSupported  If any of the names are valid but the object does
  //       not know how to convert the value.  This can happen if, for example,
  //       there is some nested Configurable that cannot be created.
  // @return InvalidArgument If any of the values cannot be successfully
  //       parsed.  This can also be returned if PrepareOptions encounters an
  //       error.
  Status ConfigureFromString(const ConfigOptions& config_options,
                             const std::string& opts);

  // Fills in result with the serialized options for this object.
  // This is the inverse of ConfigureFromString.
  // @param config_options Controls how serialization happens.
  // @param result The string representation of this object.
  // @return OK If the options for this object were successfully serialized.
  // @return InvalidArgument If one or more of the options could not be
  // serialized.
  Status GetOptionString(const ConfigOptions& config_options,
                         std::string* result) const;
  // Returns the serialized options for this object.
  // This method is similar to GetOptionString with no errors.
  // @param config_options Controls how serialization happens.
  // @param prefix A string to prepend to every option.
  // @return The serialized representation of the options for this object
  std::string ToString(const ConfigOptions& config_options) const {
    return ToString(config_options, "");
  }
  std::string ToString(const ConfigOptions& config_options,
                       const std::string& prefix) const;

  // Returns the list of option names associated with this configurable
  // @param config_options Controls how the names are returned
  // @param result The set of option names for this object. Note that
  //      options that are deprecated or aliases are not returned.
  // @return OK on success.
  Status GetOptionNames(const ConfigOptions& config_options,
                        std::unordered_set<std::string>* result) const;

  // Returns the value of the option associated with the input name
  // This method is the functional inverse of ConfigureOption
  // @param config_options Controls how the value is returned
  // @param name The name of the option to return a value for.
  // @param value The returned value associated with the named option.
  // @return OK If the named field was successfully updated to value.
  // @return NotFound If the name is not valid for this object.
  // @param InvalidArgument If the name is valid for this object but
  //      its value cannot be serialized.
  virtual Status GetOption(const ConfigOptions& config_options,
                           const std::string& name, std::string* value) const;

  // Checks to see if this Configurable is equivalent to other.
  // This method assumes that the two objects are of the same class.
  // @param config_options Controls how the options are compared.
  // @param other The other object to compare to.
  // @param mismatch If the objects do not match, this parameter contains
  //      the name of the option that triggered the match failure.
  // @param True if the objects match, false otherwise.
  virtual bool AreEquivalent(const ConfigOptions& config_options,
                             const Configurable* other,
                             std::string* name) const;

  // Returns a pretty-printed, human-readable version of the options.
  // This method is typically used to dump the options to a log file.
  // Classes should override this method
  virtual std::string GetPrintableOptions() const { return ""; }

  // Validates that the settings are valid/consistent and performs any object
  // initialization required by this object.  This method may be called as part
  // of Configure (if invoke_prepare_options is set), or may be invoked
  // separately.
  //
  // Once an object has been prepared, non-mutable options can no longer be
  // updated.
  //
  // Classes must override this method to provide any implementation-specific
  // initialization, such as opening log files or setting up cache parameters.
  // Implementations should be idempotent (e.g. don't re-open the log file or
  // reconfigure the cache), as there is the potential this method can be called
  // more than once.
  //
  // By default, this method will also prepare all nested (Inner and
  // OptionType::kConfigurable) objects.
  //
  // @param config_options Controls how the object is prepared.  Also contains
  //      a Logger and Env that can be used to initialize this object.
  // @return OK If the object was successfully initialized.
  // @return InvalidArgument If this object could not be successfully
  // initialized.
  virtual Status PrepareOptions(const ConfigOptions& config_options);

  // Checks to see if the settings are valid for this object.
  // This method checks to see if the input DBOptions and ColumnFamilyOptions
  // are valid for the settings of this object.  For example, an Env might not
  // support certain mmap modes or a TableFactory might require certain
  // settings.
  //
  // By default, this method will also validate all nested (Inner and
  // OptionType::kConfigurable) objects.
  //
  // @param db_opts The DBOptions to validate
  // @param cf_opts The ColumnFamilyOptions to validate
  // @return OK if the options are valid
  // @return InvalidArgument If the arguments are not valid for the options
  //       of the current object.
  virtual Status ValidateOptions(const DBOptions& db_opts,
                                 const ColumnFamilyOptions& cf_opts) const;

  // Splits the input opt_value into the ID field and the remaining options.
  // The input opt_value can be in the form of "name" or "name=value
  // [;name=value]". The first form uses the "name" as an id with no options The
  // latter form converts the input into a map of name=value pairs and sets "id"
  // to the "id" value from the map.
  // @param opt_value The value to split into id and options
  // @param id The id field from the opt_value
  // @param options The remaining name/value pairs from the opt_value
  // @param default_id If specified and there is no id field in the map, this
  // value is returned as the ID
  // @return OK if the value was converted to a map successfully and an ID was
  // found.
  // @return InvalidArgument if the value could not be converted to a map or
  // there was or there is no id property in the map.
  static Status GetOptionsMap(
      const ConfigOptions& config_options, const std::string& opt_value,
      const std::string& default_id, std::string* id,
      std::unordered_map<std::string, std::string>* options);

 protected:
  // Returns the raw pointer for the associated named option.
  // The name is typically the name of an option registered via the
  // Classes may override this method to provide further specialization (such as
  // returning a sub-option)
  //
  // The default implementation looks at the registered options.  If the
  // input name matches that of a registered option, the pointer registered
  // with that name is returned.
  // e.g,, RegisterOptions("X", &my_ptr, ...); GetOptionsPtr("X") returns
  // "my_ptr"
  virtual const void* GetOptionsPtr(const std::string& name) const;

  // Method for allowing options to be configured outside of the normal
  // registered options framework.  Classes may override this method if they
  // wish to support non-standard options implementations (such as configuring
  // themselves from constant or simple ":"-separated strings.
  //
  // The default implementation does nothing and returns OK
  virtual Status ParseStringOptions(const ConfigOptions& config_options,
                                    const std::string& opts_str);

  // Internal method to configure an object from a map of name-value options.
  // This method uses the input config_options to drive the configuration of
  // the options in opt_map.  Any option name that cannot be found from the
  // input set will be returned in "unused".
  //
  // Classes may override this method to extend the functionality if required.
  // @param config_options Controls how the options are configured and errors
  // handled.
  // @param opts_map The set of options to configure
  // @param unused Any options from opt_map that were not configured.
  // @returns a Status based on the rules outlined in ConfigureFromMap
  virtual Status ConfigureOptions(
      const ConfigOptions& config_options,
      const std::unordered_map<std::string, std::string>& opts_map,
      std::unordered_map<std::string, std::string>* unused);

  // Method that configures a the specific opt_name from opt_value.
  // By default, this method calls opt_info.ParseOption with the
  // input parameters.
  // Classes may override this method to extend the functionality, or
  // change the returned Status.
  virtual Status ParseOption(const ConfigOptions& config_options,
                             const OptionTypeInfo& opt_info,
                             const std::string& opt_name,
                             const std::string& opt_value, void* opt_ptr);

  // Internal method to see if the single option name/info matches for this and
  // that Classes may override this value to change its behavior.
  // @param config_options Controls how the options are being matched
  // @param opt_info The OptionTypeInfo registered for this option name
  //      that controls what field is matched (offset) and how (type).
  // @param name The name associated with this opt_info.
  // @param this_ptr The base pointer to compare to.  This is the object
  // registered for
  //      for this OptionTypeInfo.
  // @param that_ptr The other pointer to compare to.  This is the object
  // registered for
  //      for this OptionTypeInfo.
  // @param bad_name  If the match fails, the name of the option that failed to
  // match.
  virtual bool OptionsAreEqual(const ConfigOptions& config_options,
                               const OptionTypeInfo& opt_info,
                               const std::string& name,
                               const void* const this_ptr,
                               const void* const that_ptr,
                               std::string* bad_name) const;
  // Internal method to serialize options (ToString)
  // Classes may override this value to change its behavior.
<<<<<<< HEAD
  virtual Status SerializeOptions(
      const ConfigOptions& config_options,
      std::unordered_map<std::string, std::string>* options) const;
=======
  virtual Status SerializeOptions(const ConfigOptions& config_options,
                                  const std::string& prefix,
                                  Properties* props) const;
>>>>>>> 7a80d1c3

  //  Given a name (e.g. rocksdb.my.type.opt), returns the short name (opt)
  virtual std::string GetOptionName(const std::string& long_name) const;

  // Registers the input name with the options and associated map.
  // When classes register their options in this manner, most of the
  // functionality (excluding unknown options and validate/prepare) is
  // implemented by the base class.
  //
  // This method should be called in the class constructor to register the
  // option set for this object.  For example, to register the options
  // associated with the BlockBasedTableFactory, the constructor calls this
  // method passing in:
  // - the name of the options ("BlockBasedTableOptions");
  // - the options object (the BlockBasedTableOptions object for this object;
  // - the options type map for the BlockBasedTableOptions.
  // This registration allows the Configurable class to process the option
  // values associated with the BlockBasedTableOptions without further code in
  // the derived class.
  //
  // @param name    The name of this set of options (@see GetOptionsPtr)
  // @param opt_ptr Pointer to the options to associate with this name
  // @param opt_map Options map that controls how this option is configured.
  template <typename T>
  void RegisterOptions(
      T* opt_ptr,
      const std::unordered_map<std::string, OptionTypeInfo>* opt_map) {
    RegisterOptions(T::kName(), opt_ptr, opt_map);
  }
  void RegisterOptions(
      const std::string& name, void* opt_ptr,
      const std::unordered_map<std::string, OptionTypeInfo>* opt_map);

  // Returns true if there are registered options for this Configurable object
  inline bool HasRegisteredOptions() const { return !options_.empty(); }

 private:
  // Contains the collection of options (name, opt_ptr, opt_map) associated with
  // this object. This collection is typically set in the constructor of the
  // Configurable option via
  std::vector<RegisteredOptions> options_;
};
}  // namespace ROCKSDB_NAMESPACE<|MERGE_RESOLUTION|>--- conflicted
+++ resolved
@@ -346,15 +346,9 @@
                                std::string* bad_name) const;
   // Internal method to serialize options (ToString)
   // Classes may override this value to change its behavior.
-<<<<<<< HEAD
-  virtual Status SerializeOptions(
-      const ConfigOptions& config_options,
-      std::unordered_map<std::string, std::string>* options) const;
-=======
   virtual Status SerializeOptions(const ConfigOptions& config_options,
                                   const std::string& prefix,
                                   Properties* props) const;
->>>>>>> 7a80d1c3
 
   //  Given a name (e.g. rocksdb.my.type.opt), returns the short name (opt)
   virtual std::string GetOptionName(const std::string& long_name) const;
