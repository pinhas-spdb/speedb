// Copyright (C) 2022 Speedb Ltd. All rights reserved.
//
// Licensed under the Apache License, Version 2.0 (the "License");
// you may not use this file except in compliance with the License.
// You may obtain a copy of the License at
//
//   http://www.apache.org/licenses/LICENSE-2.0
//
// Unless required by applicable law or agreed to in writing, software
// distributed under the License is distributed on an "AS IS" BASIS,
// WITHOUT WARRANTIES OR CONDITIONS OF ANY KIND, either express or implied.
// See the License for the specific language governing permissions and
// limitations under the License.
//
// Copyright (c) 2011-present, Facebook, Inc.  All rights reserved.
//  This source code is licensed under both the GPLv2 (found in the
//  COPYING file in the root directory) and Apache 2.0 License
//  (found in the LICENSE.Apache file in the root directory).
//
// The OptionTypeInfo and related classes provide a framework for
// configuring and validating RocksDB classes via the Options framework.
// This file is part of the public API to allow developers who wish to
// write their own extensions and plugins to take use the Options
// framework in their custom implementations.
//
// See https://github.com/facebook/rocksdb/wiki/RocksDB-Configurable-Objects
// for more information on how to develop and use custom extensions

#pragma once

#include <functional>
#include <memory>
#include <unordered_map>

#include "rocksdb/convenience.h"
#include "rocksdb/rocksdb_namespace.h"
#include "rocksdb/status.h"

namespace ROCKSDB_NAMESPACE {
class OptionTypeInfo;
struct ColumnFamilyOptions;
struct DBOptions;

// The underlying "class/type" of the option.
// This enum is used to determine how the option should
// be converted to/from strings and compared.
enum class OptionType {
  kBoolean,
  kInt,
  kInt32T,
  kInt64T,
  kUInt,
  kUInt8T,
  kUInt32T,
  kUInt64T,
  kSizeT,
  kString,
  kDouble,
  kCompactionStyle,
  kCompactionPri,
  kCompressionType,
  kCompactionStopStyle,
  kChecksumType,
  kEncodingType,
  kEnv,
  kEnum,
  kStruct,
  kVector,
  kConfigurable,
  kCustomizable,
  kEncodedString,
  kTemperature,
  kArray,
  kUnknown,
};

enum class OptionVerificationType {
  kNormal,
  kByName,               // The option is pointer typed so we can only verify
                         // based on it's name.
  kByNameAllowNull,      // Same as kByName, but it also allows the case
                         // where one of them is a nullptr.
  kByNameAllowFromNull,  // Same as kByName, but it also allows the case
                         // where the old option is nullptr.
  kDeprecated,           // The option is no longer used in rocksdb. The RocksDB
                         // OptionsParser will still accept this option if it
                         // happen to exists in some Options file.  However,
                         // the parser will not include it in serialization
                         // and verification processes.
  kAlias,                // This option represents is a name/shortcut for
                         // another option and should not be written or verified
                         // independently
};

// A set of modifier flags used to alter how an option is evaluated or
// processed. These flags can be combined together (e.g. kMutable | kShared).
// The kCompare flags can be used to control if/when options are compared.
// If kCompareNever is set, two related options would never be compared (always
// equal) If kCompareExact is set, the options will only be compared if the
// sanity mode
//                  is exact
// kMutable       means the option can be changed after it is prepared
// kShared        means the option is contained in a std::shared_ptr
// kUnique        means the option is contained in a std::uniqued_ptr
// kRawPointer    means the option is a raw pointer value.
// kAllowNull     means that an option is allowed to be null for verification
//                purposes.
// kDontSerialize means this option should not be serialized and included in
//                the string representation.
// kDontPrepare   means do not call PrepareOptions for this pointer value.
enum class OptionTypeFlags : uint32_t {
  kNone = 0x00,  // No flags
  kCompareDefault = 0x0,
  kCompareNever = ConfigOptions::kSanityLevelNone,
  kCompareLoose = ConfigOptions::kSanityLevelLooselyCompatible,
  kCompareExact = ConfigOptions::kSanityLevelExactMatch,

  kMutable = 0x00100,         // Option is mutable
  kRawPointer = 0x00200,      // The option is stored as a raw pointer
  kShared = 0x00400,          // The option is stored as a shared_ptr
  kUnique = 0x00800,          // The option is stored as a unique_ptr
  kAllowNull = 0x01000,       // The option can be null
  kDontSerialize = 0x02000,   // Don't serialize the option
  kDontPrepare = 0x04000,     // Don't prepare or sanitize this option
  kStringNameOnly = 0x08000,  // The option serializes to a name only
  kUseBaseAddress = 0x10000,  // Pass the base (instead of offset) to functions
};

inline OptionTypeFlags operator|(const OptionTypeFlags& a,
                                 const OptionTypeFlags& b) {
  return static_cast<OptionTypeFlags>(static_cast<uint32_t>(a) |
                                      static_cast<uint32_t>(b));
}

inline OptionTypeFlags operator&(const OptionTypeFlags& a,
                                 const OptionTypeFlags& b) {
  return static_cast<OptionTypeFlags>(static_cast<uint32_t>(a) &
                                      static_cast<uint32_t>(b));
}

// Converts an string into its enumerated value.
// @param type_map Mapping between strings and enum values
// @param type The string representation of the enum
// @param value Returns the enum value represented by the string
// @return true if the string was found in the enum map, false otherwise.
template <typename T>
bool ParseEnum(const std::unordered_map<std::string, T>& type_map,
               const std::string& type, T* value) {
  auto iter = type_map.find(type);
  if (iter != type_map.end()) {
    *value = iter->second;
    return true;
  }
  return false;
}

// Converts an enum into its string representation.
// @param type_map Mapping between strings and enum values
// @param type The enum
// @param value Returned as the string representation of the enum
// @return true if the enum was found in the enum map, false otherwise.
template <typename T>
bool SerializeEnum(const std::unordered_map<std::string, T>& type_map,
                   const T& type, std::string* value) {
  for (const auto& pair : type_map) {
    if (pair.second == type) {
      *value = pair.first;
      return true;
    }
  }
  return false;
}

template <typename T, size_t kSize>
Status ParseArray(const ConfigOptions& config_options,
                  const OptionTypeInfo& elem_info, char separator,
                  const std::string& name, const std::string& value,
                  std::array<T, kSize>* result);

template <typename T, size_t kSize>
Status SerializeArray(const ConfigOptions& config_options,
                      const OptionTypeInfo& elem_info, char separator,
                      const std::string& name, const std::array<T, kSize>& vec,
                      std::string* value);

template <typename T, size_t kSize>
bool ArraysAreEqual(const ConfigOptions& config_options,
                    const OptionTypeInfo& elem_info, const std::string& name,
                    const std::array<T, kSize>& array1,
                    const std::array<T, kSize>& array2, std::string* mismatch);

template <typename T>
Status ParseVector(const ConfigOptions& config_options,
                   const OptionTypeInfo& elem_info, char separator,
                   const std::string& name, const std::string& value,
                   std::vector<T>* result);

template <typename T>
Status SerializeVector(const ConfigOptions& config_options,
                       const OptionTypeInfo& elem_info, char separator,
                       const std::string& name, const std::vector<T>& vec,
                       std::string* value);
template <typename T>
bool VectorsAreEqual(const ConfigOptions& config_options,
                     const OptionTypeInfo& elem_info, const std::string& name,
                     const std::vector<T>& vec1, const std::vector<T>& vec2,
                     std::string* mismatch);

// Function for converting a option string value into its underlying
// representation in "addr"
// On success, Status::OK is returned and addr is set to the parsed form
// On failure, a non-OK status is returned
// @param opts  The ConfigOptions controlling how the value is parsed
// @param name  The name of the options being parsed
// @param value The string representation of the option
// @param addr  Pointer to the object
using ParseFunc = std::function<Status(
    const ConfigOptions& /*opts*/, const std::string& /*name*/,
    const std::string& /*value*/, void* /*addr*/)>;

// Function for converting an option "addr" into its string representation.
// On success, Status::OK is returned and value is the serialized form.
// On failure, a non-OK status is returned
// @param opts  The ConfigOptions controlling how the values are serialized
// @param name  The name of the options being serialized
// @param addr  Pointer to the value being serialized
// @param value The result of the serialization.
using SerializeFunc = std::function<Status(
    const ConfigOptions& /*opts*/, const std::string& /*name*/,
    const void* /*addr*/, std::string* /*value*/)>;

// Function for comparing two option values
// If they are not equal, updates "mismatch" with the name of the bad option
// @param opts  The ConfigOptions controlling how the values are compared
// @param name  The name of the options being compared
// @param addr1 The first address to compare
// @param addr2 The address to compare to
// @param mismatch If the values are not equal, the name of the option that
// first differs
using EqualsFunc = std::function<bool(
    const ConfigOptions& /*opts*/, const std::string& /*name*/,
    const void* /*addr1*/, const void* /*addr2*/, std::string* mismatch)>;

// Function for preparing/initializing an option.
using PrepareFunc =
    std::function<Status(const ConfigOptions& /*opts*/,
                         const std::string& /*name*/, void* /*addr*/)>;

// Function for validating an option.
using ValidateFunc = std::function<Status(
    const DBOptions& /*db_opts*/, const ColumnFamilyOptions& /*cf_opts*/,
    const std::string& /*name*/, const void* /*addr*/)>;

class OptionProperties : public std::unordered_map<std::string, std::string> {};

// A struct for storing constant option information such as option name,
// option type, and offset.
class OptionTypeInfo {
 public:
  // A simple "normal", non-mutable Type "type" at offset
  OptionTypeInfo(int offset, OptionType type)
      : offset_(offset),
        parse_func_(nullptr),
        serialize_func_(nullptr),
        equals_func_(nullptr),
        type_(type),
        verification_(OptionVerificationType::kNormal),
        flags_(OptionTypeFlags::kNone) {}

  OptionTypeInfo(int offset, OptionType type,
                 OptionVerificationType verification, OptionTypeFlags flags)
      : offset_(offset),
        parse_func_(nullptr),
        serialize_func_(nullptr),
        equals_func_(nullptr),
        type_(type),
        verification_(verification),
        flags_(flags) {}

  OptionTypeInfo(int offset, OptionType type,
                 OptionVerificationType verification, OptionTypeFlags flags,
                 const ParseFunc& parse_func)
      : offset_(offset),
        parse_func_(parse_func),
        serialize_func_(nullptr),
        equals_func_(nullptr),
        type_(type),
        verification_(verification),
        flags_(flags) {}

  OptionTypeInfo(int offset, OptionType type,
                 OptionVerificationType verification, OptionTypeFlags flags,
                 const ParseFunc& parse_func,
                 const SerializeFunc& serialize_func,
                 const EqualsFunc& equals_func)
      : offset_(offset),
        parse_func_(parse_func),
        serialize_func_(serialize_func),
        equals_func_(equals_func),
        type_(type),
        verification_(verification),
        flags_(flags) {}

  // Creates an OptionTypeInfo for an enum type.  Enums use an additional
  // map to convert the enums to/from their string representation.
  // To create an OptionTypeInfo that is an Enum, one should:
  // - Create a static map of string values to the corresponding enum value
  // - Call this method passing the static map in as a parameter.
  // Note that it is not necessary to add a new OptionType or make any
  // other changes -- the returned object handles parsing, serialization, and
  // comparisons.
  //
  // @param offset The offset in the option object for this enum
  // @param map The string to enum mapping for this enum
  template <typename T>
  static OptionTypeInfo Enum(
      int offset, const std::unordered_map<std::string, T>* const map,
      OptionTypeFlags flags = OptionTypeFlags::kNone) {
    OptionTypeInfo info(offset, OptionType::kEnum,
                        OptionVerificationType::kNormal, flags);
    info.SetParseFunc(
        // Uses the map argument to convert the input string into
        // its corresponding enum value.  If value is found in the map,
        // addr is updated to the corresponding map entry.
        // @return OK if the value is found in the map
        // @return InvalidArgument if the value is not found in the map
        [map](const ConfigOptions&, const std::string& name,
              const std::string& value, void* addr) {
          return StringToEnum<T>(name, map, value, static_cast<T*>(addr));
        });
    info.SetSerializeFunc(
        // Uses the map argument to convert the input enum into
        // its corresponding string value.  If enum value is found in the map,
        // value is updated to the corresponding string value in the map.
        // @return OK if the enum is found in the map
        // @return InvalidArgument if the enum is not found in the map
        [map](const ConfigOptions&, const std::string& name, const void* addr,
              std::string* value) {
          return EnumToString<T>(name, map, *static_cast<const T*>(addr),
                                 value);
        });
    info.SetEqualsFunc(
        // Casts addr1 and addr2 to the enum type and returns true if
        // they are equal, false otherwise.
        [](const ConfigOptions&, const std::string&, const void* addr1,
           const void* addr2, std::string*) {
          return (*static_cast<const T*>(addr1) ==
                  *static_cast<const T*>(addr2));
        });
    return info;
  }  // End OptionTypeInfo::Enum

  // Creates an OptionTypeInfo for a Struct type.  Structs have a
  // map of string-OptionTypeInfo associated with them that describes how
  // to process the object for parsing, serializing, and matching.
  // Structs also have a struct_name, which is the name of the object
  // as registered in the parent map.
  // When processing a struct, the option name can be specified as:
  //   - <struct_name>       Meaning to process the entire struct.
  //   - <struct_name.field> Meaning to process the single field
  //   - <field>             Process the single fields
  // The CompactionOptionsFIFO, CompactionOptionsUniversal, and LRUCacheOptions
  // are all examples of Struct options.
  //
  // To create an OptionTypeInfo that is a Struct, one should:
  // - Create a static map of string-OptionTypeInfo corresponding to the
  //   properties of the object that can be set via the options.
  // - Call this method passing the name and map in as parameters.
  // Note that it is not necessary to add a new OptionType or make any
  // other changes -- the returned object handles parsing, serialization, and
  // comparisons.
  //
  // @param offset The offset in the option object for this enum
  // @param map The string to enum mapping for this enum
  static OptionTypeInfo Struct(
      const std::string& struct_name,
      const std::unordered_map<std::string, OptionTypeInfo>* struct_map,
      int offset, OptionVerificationType verification, OptionTypeFlags flags) {
    OptionTypeInfo info(offset, OptionType::kStruct, verification, flags);
    info.SetParseFunc(
        // Parses the struct and updates the fields at addr
        [struct_name, struct_map](const ConfigOptions& opts,
                                  const std::string& name,
                                  const std::string& value, void* addr) {
          return ParseStruct(opts, struct_name, struct_map, name, value, addr);
        });
    info.SetSerializeFunc(
        // Serializes the struct options into value
        [struct_name, struct_map](const ConfigOptions& opts,
                                  const std::string& name, const void* addr,
                                  std::string* value) {
          return SerializeStruct(opts, struct_name, struct_map, name, addr,
                                 value);
        });
    info.SetEqualsFunc(
        // Compares the struct fields of addr1 and addr2 for equality
        [struct_name, struct_map](const ConfigOptions& opts,
                                  const std::string& name, const void* addr1,
                                  const void* addr2, std::string* mismatch) {
          return StructsAreEqual(opts, struct_name, struct_map, name, addr1,
                                 addr2, mismatch);
        });
    return info;
  }
  static OptionTypeInfo Struct(
      const std::string& struct_name,
      const std::unordered_map<std::string, OptionTypeInfo>* struct_map,
      int offset, OptionVerificationType verification, OptionTypeFlags flags,
      const ParseFunc& parse_func) {
    OptionTypeInfo info(
        Struct(struct_name, struct_map, offset, verification, flags));
    return info.SetParseFunc(parse_func);
  }

  template <typename T, size_t kSize>
  static OptionTypeInfo Array(int _offset, OptionVerificationType _verification,
                              OptionTypeFlags _flags,
                              const OptionTypeInfo& elem_info,
                              char separator = ':') {
    OptionTypeInfo info(_offset, OptionType::kArray, _verification, _flags);
    info.SetParseFunc([elem_info, separator](
                          const ConfigOptions& opts, const std::string& name,
                          const std::string& value, void* addr) {
      auto result = static_cast<std::array<T, kSize>*>(addr);
      return ParseArray<T, kSize>(opts, elem_info, separator, name, value,
                                  result);
    });
    info.SetSerializeFunc([elem_info, separator](const ConfigOptions& opts,
                                                 const std::string& name,
                                                 const void* addr,
                                                 std::string* value) {
      const auto& array = *(static_cast<const std::array<T, kSize>*>(addr));
      return SerializeArray<T, kSize>(opts, elem_info, separator, name, array,
                                      value);
    });
    info.SetEqualsFunc([elem_info](const ConfigOptions& opts,
                                   const std::string& name, const void* addr1,
                                   const void* addr2, std::string* mismatch) {
      const auto& array1 = *(static_cast<const std::array<T, kSize>*>(addr1));
      const auto& array2 = *(static_cast<const std::array<T, kSize>*>(addr2));
      return ArraysAreEqual<T, kSize>(opts, elem_info, name, array1, array2,
                                      mismatch);
    });
    return info;
  }

  template <typename T>
  static OptionTypeInfo Vector(int _offset,
                               OptionVerificationType _verification,
                               OptionTypeFlags _flags,
                               const OptionTypeInfo& elem_info,
                               char separator = ':') {
    OptionTypeInfo info(_offset, OptionType::kVector, _verification, _flags);
    info.SetParseFunc([elem_info, separator](
                          const ConfigOptions& opts, const std::string& name,
                          const std::string& value, void* addr) {
      auto result = static_cast<std::vector<T>*>(addr);
      return ParseVector<T>(opts, elem_info, separator, name, value, result);
    });
    info.SetSerializeFunc([elem_info, separator](const ConfigOptions& opts,
                                                 const std::string& name,
                                                 const void* addr,
                                                 std::string* value) {
      const auto& vec = *(static_cast<const std::vector<T>*>(addr));
      return SerializeVector<T>(opts, elem_info, separator, name, vec, value);
    });
    info.SetEqualsFunc([elem_info](const ConfigOptions& opts,
                                   const std::string& name, const void* addr1,
                                   const void* addr2, std::string* mismatch) {
      const auto& vec1 = *(static_cast<const std::vector<T>*>(addr1));
      const auto& vec2 = *(static_cast<const std::vector<T>*>(addr2));
      return VectorsAreEqual<T>(opts, elem_info, name, vec1, vec2, mismatch);
    });
    return info;
  }

  // Create a new std::shared_ptr<Customizable> OptionTypeInfo
  // This function will call the T::CreateFromString method to create a new
  // std::shared_ptr<T> object.
  //
  // @param offset The offset for the Customizable from the base pointer
  // @param ovt How to verify this option
  // @param flags, Extra flags specifying the behavior of this option
  // @param _sfunc Optional function for serializing this option
  // @param _efunc Optional function for comparing this option
  template <typename T>
  static OptionTypeInfo AsCustomSharedPtr(int offset,
                                          OptionVerificationType ovt,
                                          OptionTypeFlags flags) {
    OptionTypeInfo info(offset, OptionType::kCustomizable, ovt,
                        flags | OptionTypeFlags::kShared);
    return info.SetParseFunc([](const ConfigOptions& opts,
                                const std::string& name,
                                const std::string& value, void* addr) {
      auto* shared = static_cast<std::shared_ptr<T>*>(addr);
      if (name == kIdPropName() && value.empty()) {
        shared->reset();
        return Status::OK();
      } else {
        return T::CreateFromString(opts, value, shared);
      }
    });
  }

  template <typename T>
  static OptionTypeInfo AsCustomSharedPtr(int offset,
                                          OptionVerificationType ovt,
                                          OptionTypeFlags flags,
                                          const SerializeFunc& serialize_func,
                                          const EqualsFunc& equals_func) {
    OptionTypeInfo info(AsCustomSharedPtr<T>(offset, ovt, flags));
    info.SetSerializeFunc(serialize_func);
    info.SetEqualsFunc(equals_func);
    return info;
  }

  // Create a new std::unique_ptr<Customizable> OptionTypeInfo
  // This function will call the T::CreateFromString method to create a new
  // std::unique_ptr<T> object.
  //
  // @param offset The offset for the Customizable from the base pointer
  // @param ovt How to verify this option
  // @param flags, Extra flags specifying the behavior of this option
  // @param _sfunc Optional function for serializing this option
  // @param _efunc Optional function for comparing this option
  template <typename T>
  static OptionTypeInfo AsCustomUniquePtr(int offset,
                                          OptionVerificationType ovt,
                                          OptionTypeFlags flags) {
    OptionTypeInfo info(offset, OptionType::kCustomizable, ovt,
                        flags | OptionTypeFlags::kUnique);
    return info.SetParseFunc([](const ConfigOptions& opts,
                                const std::string& name,
                                const std::string& value, void* addr) {
      auto* unique = static_cast<std::unique_ptr<T>*>(addr);
      if (name == kIdPropName() && value.empty()) {
        unique->reset();
        return Status::OK();
      } else {
        return T::CreateFromString(opts, value, unique);
      }
    });
  }

  template <typename T>
  static OptionTypeInfo AsCustomUniquePtr(int offset,
                                          OptionVerificationType ovt,
                                          OptionTypeFlags flags,
                                          const SerializeFunc& serialize_func,
                                          const EqualsFunc& equals_func) {
    OptionTypeInfo info(AsCustomUniquePtr<T>(offset, ovt, flags));
    info.SetSerializeFunc(serialize_func);
    info.SetEqualsFunc(equals_func);
    return info;
  }

  // Create a new Customizable* OptionTypeInfo
  // This function will call the T::CreateFromString method to create a new
  // T object.
  //
  // @param _offset The offset for the Customizable from the base pointer
  // @param ovt How to verify this option
  // @param flags, Extra flags specifying the behavior of this option
  // @param _sfunc Optional function for serializing this option
  // @param _efunc Optional function for comparing this option
  template <typename T>
  static OptionTypeInfo AsCustomRawPtr(int offset, OptionVerificationType ovt,
                                       OptionTypeFlags flags) {
    OptionTypeInfo info(offset, OptionType::kCustomizable, ovt,
                        flags | OptionTypeFlags::kRawPointer);
    return info.SetParseFunc([](const ConfigOptions& opts,
                                const std::string& name,
                                const std::string& value, void* addr) {
      auto** pointer = static_cast<T**>(addr);
      if (name == kIdPropName() && value.empty()) {
        *pointer = nullptr;
        return Status::OK();
      } else {
        return T::CreateFromString(opts, value, pointer);
      }
    });
  }

  template <typename T>
  static OptionTypeInfo AsCustomRawPtr(int offset, OptionVerificationType ovt,
                                       OptionTypeFlags flags,
                                       const SerializeFunc& serialize_func,
                                       const EqualsFunc& equals_func) {
    OptionTypeInfo info(AsCustomRawPtr<T>(offset, ovt, flags));
    info.SetSerializeFunc(serialize_func);
    info.SetEqualsFunc(equals_func);
    return info;
  }

  OptionTypeInfo& SetParseFunc(const ParseFunc& f) {
    parse_func_ = f;
    return *this;
  }

  OptionTypeInfo& SetSerializeFunc(const SerializeFunc& f) {
    serialize_func_ = f;
    return *this;
  }
  OptionTypeInfo& SetEqualsFunc(const EqualsFunc& f) {
    equals_func_ = f;
    return *this;
  }

  OptionTypeInfo& SetPrepareFunc(const PrepareFunc& f) {
    prepare_func_ = f;
    return *this;
  }

  OptionTypeInfo& SetValidateFunc(const ValidateFunc& f) {
    validate_func_ = f;
    return *this;
  }

  bool IsEnabled(OptionTypeFlags otf) const { return (flags_ & otf) == otf; }

  bool IsEditable(const ConfigOptions& opts) const {
    if (opts.mutable_options_only) {
      return IsMutable();
    } else {
      return true;
    }
  }
  bool IsMutable() const { return IsEnabled(OptionTypeFlags::kMutable); }

  bool IsDeprecated() const {
    return IsEnabled(OptionVerificationType::kDeprecated);
  }

  // Returns true if the option is marked as an Alias.
  // Aliases are valid options that are parsed but are not converted to strings
  // or compared.
  bool IsAlias() const { return IsEnabled(OptionVerificationType::kAlias); }

  bool IsEnabled(OptionVerificationType ovf) const {
    return verification_ == ovf;
  }

  // Returns the sanity level for comparing the option.
  // If the options should not be compared, returns None
  // If the option has a compare flag, returns it.
  // Otherwise, returns "exact"
  ConfigOptions::SanityLevel GetSanityLevel() const {
    if (IsDeprecated() || IsAlias()) {
      return ConfigOptions::SanityLevel::kSanityLevelNone;
    } else {
      auto match = (flags_ & OptionTypeFlags::kCompareExact);
      if (match == OptionTypeFlags::kCompareDefault) {
        return ConfigOptions::SanityLevel::kSanityLevelExactMatch;
      } else {
        return (ConfigOptions::SanityLevel)match;
      }
    }
  }

  // Returns true if the option should be serialized.
  // Options should be serialized if the are not deprecated, aliases,
  // or marked as "Don't Serialize".
  bool ShouldSerialize() const {
    if (IsDeprecated() || IsAlias()) {
      return false;
    } else if (IsEnabled(OptionTypeFlags::kDontSerialize)) {
      return false;
    } else {
      return true;
    }
  }

  bool ShouldPrepare() const {
    if (IsDeprecated() || IsAlias()) {
      return false;
    } else if (IsEnabled(OptionTypeFlags::kDontPrepare)) {
      return false;
    } else {
      return (prepare_func_ != nullptr || IsConfigurable());
    }
  }

  bool ShouldValidate() const {
    if (IsDeprecated() || IsAlias()) {
      return false;
    } else {
      return (validate_func_ != nullptr || IsConfigurable());
    }
  }

  // Returns true if the option is allowed to be null.
  // Options can be null if the verification type is allow from null
  // or if the flags specify allow null.
  bool CanBeNull() const {
    return (IsEnabled(OptionTypeFlags::kAllowNull) ||
            IsEnabled(OptionVerificationType::kByNameAllowNull) ||
            IsEnabled(OptionVerificationType::kByNameAllowFromNull));
  }

  bool IsSharedPtr() const { return IsEnabled(OptionTypeFlags::kShared); }

  bool IsUniquePtr() const { return IsEnabled(OptionTypeFlags::kUnique); }

  bool IsRawPtr() const { return IsEnabled(OptionTypeFlags::kRawPointer); }

  bool IsByName() const {
    return (verification_ == OptionVerificationType::kByName ||
            verification_ == OptionVerificationType::kByNameAllowNull ||
            verification_ == OptionVerificationType::kByNameAllowFromNull);
  }

  bool IsStruct() const { return (type_ == OptionType::kStruct); }

  bool IsConfigurable() const {
    return (type_ == OptionType::kConfigurable ||
            type_ == OptionType::kCustomizable);
  }

  bool IsCustomizable() const { return (type_ == OptionType::kCustomizable); }

  inline const void* GetOffset(const void* base) const {
    return static_cast<const char*>(base) + offset_;
  }

  inline void* GetOffset(void* base) const {
    return static_cast<char*>(base) + offset_;
  }

  // Returns either the base or the base+offset address,
  // depending on the kUseBaseAddress flag
  template <typename T>
  const void* GetBaseOffset(const void* base, const std::function<T>& f) const {
    if (f != nullptr && IsEnabled(OptionTypeFlags::kUseBaseAddress)) {
      return base;
    } else {
      return GetOffset(base);
    }
  }

  template <typename T>
  void* GetBaseOffset(void* base, const std::function<T>& f) const {
    if (f != nullptr && IsEnabled(OptionTypeFlags::kUseBaseAddress)) {
      return base;
    } else {
      return GetOffset(base);
    }
  }

  template <typename T>
  const T* GetOffsetAs(const void* base) const {
    const void* addr = GetOffset(base);
    return static_cast<const T*>(addr);
  }

  template <typename T>
  T* GetOffsetAs(void* base) const {
    void* addr = GetOffset(base);
    return static_cast<T*>(addr);
  }

  // Returns the underlying pointer for the type at base_addr
  // The value returned is the underlying "raw" pointer, offset from base.
  template <typename T>
  const T* AsRawPointer(const void* const base_addr) const {
    if (base_addr == nullptr) {
      return nullptr;
    }
    if (IsUniquePtr()) {
      const auto ptr = GetOffsetAs<std::unique_ptr<T>>(base_addr);
      return ptr->get();
    } else if (IsSharedPtr()) {
      const auto ptr = GetOffsetAs<std::shared_ptr<T>>(base_addr);
      return ptr->get();
    } else if (IsRawPtr()) {
      const T* const* ptr = GetOffsetAs<T* const>(base_addr);
      return *ptr;
    } else {
      return GetOffsetAs<T>(base_addr);
    }
  }

  // Returns the underlying pointer for the type at base_addr
  // The value returned is the underlying "raw" pointer, offset from base.
  template <typename T>
  T* AsRawPointer(void* base_addr) const {
    if (base_addr == nullptr) {
      return nullptr;
    }
    if (IsUniquePtr()) {
      auto ptr = GetOffsetAs<std::unique_ptr<T>>(base_addr);
      return ptr->get();
    } else if (IsSharedPtr()) {
      auto ptr = GetOffsetAs<std::shared_ptr<T>>(base_addr);
      return ptr->get();
    } else if (IsRawPtr()) {
      auto ptr = GetOffsetAs<T*>(base_addr);
      return *ptr;
    } else {
      return GetOffsetAs<T>(base_addr);
    }
  }

  // Parses the option in "opt_value" according to the rules of this class
  // and updates the value at "opt_ptr".
  // On success, Status::OK() is returned.  On failure:
  // NotFound means the opt_name is not valid for this option
  // NotSupported means we do not know how to parse the value for this option
  // InvalidArgument means the opt_value is not valid for this option.
  Status Parse(const ConfigOptions& config_options, const std::string& opt_name,
               const std::string& opt_value, void* const opt_ptr) const;

  // Serializes the option in "opt_addr" according to the rules of this class
  // into the value at "opt_value".
  Status Serialize(const ConfigOptions& config_options,
                   const std::string& opt_name, const void* const opt_ptr,
                   std::string* opt_value) const;

  // Compares the "addr1" and "addr2" values according to the rules of this
  // class and returns true if they match.  On a failed match, mismatch is the
  // name of the option that failed to match.
  bool AreEqual(const ConfigOptions& config_options,
                const std::string& opt_name, const void* const addr1,
                const void* const addr2, std::string* mismatch) const;

  // Used to override the match rules for "ByName" options.
  bool AreEqualByName(const ConfigOptions& config_options,
                      const std::string& opt_name, const void* const this_ptr,
                      const void* const that_ptr) const;
  bool AreEqualByName(const ConfigOptions& config_options,
                      const std::string& opt_name, const void* const this_ptr,
                      const std::string& that_value) const;

  Status Prepare(const ConfigOptions& config_options, const std::string& name,
                 void* opt_ptr) const;
  Status Validate(const DBOptions& db_opts, const ColumnFamilyOptions& cf_opts,
                  const std::string& name, const void* opt_ptr) const;

  template <typename E>
  static Status StringToEnum(
      const std::string& name,
      const std::unordered_map<std::string, E>* const map,
      const std::string& value, E* e) {
    if (map == nullptr) {
      return Status::NotSupported("No enum mapping ", name);
    } else if (ParseEnum(*map, value, e)) {
      return Status::OK();
    } else {
      return Status::InvalidArgument("No mapping for enum ", name);
    }
  }
  template <typename E>
  static Status EnumToString(
      const std::string& name,
      const std::unordered_map<std::string, E>* const map, E e,
      std::string* value) {
    if (map == nullptr) {
      return Status::NotSupported("No enum mapping ", name);
    } else if (SerializeEnum(*map, e, value)) {
      return Status::OK();
    } else {
      return Status::InvalidArgument("No mapping for enum ", name);
    }
  }

  // Parses the input opts_map according to the type_map for the opt_addr
  // For each name-value pair in opts_map, find the corresponding name in
  // type_map If the name is found:
  //    - set the corresponding value in opt_addr, returning the status on
  //    failure;
  // If the name is not found:
  //    - If unused is specified, add the name-value to unused and continue
  //    - If ingore_unknown_options is false, return NotFound
  // Returns OK if all options were either:
  //    - Successfully set
  //    - options were not found and ignore_unknown_options=true
  //    - options were not found and unused was specified
  // Note that this method is much less sophisticated than the comparable
  // Configurable::Configure methods.  For example, on error, there is no
  // attempt to return opt_addr to the initial state.  Additionally, there
  // is no effort to initialize (Configurable::PrepareOptions) the object
  // on success.  This method should typically only be used for simpler,
  // standalone structures and not those that contain shared and embedded
  // objects.
  static Status ParseType(
      const ConfigOptions& config_options, const std::string& opts_str,
      const std::unordered_map<std::string, OptionTypeInfo>& type_map,
      void* opt_addr,
      std::unordered_map<std::string, std::string>* unused = nullptr);
  static Status ParseType(
      const ConfigOptions& config_options,
      const std::unordered_map<std::string, std::string>& opts_map,
      const std::unordered_map<std::string, OptionTypeInfo>& type_map,
      void* opt_addr,
      std::unordered_map<std::string, std::string>* unused = nullptr);

  // Parses the input value according to the map for the struct at opt_addr
  // struct_name is the name of the struct option as registered
  // opt_name is the name of the option being evaluated.  This may
  // be the whole struct or a sub-element of it, based on struct_name and
  // opt_name.
  static Status ParseStruct(
      const ConfigOptions& config_options, const std::string& struct_name,
      const std::unordered_map<std::string, OptionTypeInfo>* map,
      const std::string& opt_name, const std::string& value, void* opt_addr);

  // Converts the values from opt_addr using the rules in type_map into their
  // UserProperties (name-value) representation.
  // Returns OK on success or non-OK if some option could not be serialized.
  static Status SerializeType(
      const ConfigOptions& config_options, const std::string& prefix,
<<<<<<< HEAD
      const std::unordered_map<std::string, OptionTypeInfo>& type_map,
      const void* opt_addr, Properties* props);
  static Status TypeToString(
      const ConfigOptions& config_options, const std::string& opt_name,
      const std::unordered_map<std::string, OptionTypeInfo>& type_map,
=======
      const std::unordered_map<std::string, OptionTypeInfo>& type_map,
      const void* opt_addr, OptionProperties* props);

  static Status TypeToString(
      const ConfigOptions& config_options, const std::string& opt_name,
      const std::unordered_map<std::string, OptionTypeInfo>& type_map,
>>>>>>> 1c6a5067
      const void* opt_addr, std::string* result);

  // Serializes the input addr according to the map for the struct to value.
  // struct_name is the name of the struct option as registered
  // opt_name is the name of the option being evaluated.  This may
  // be the whole struct or a sub-element of it
  static Status SerializeStruct(
      const ConfigOptions& config_options, const std::string& struct_name,
      const std::unordered_map<std::string, OptionTypeInfo>* map,
      const std::string& opt_name, const void* opt_addr, std::string* value);

  // Compares the values in this_addr and that_addr using the rules in type_map.
  // If the values are equal, returns true
  // If the values are not equal, returns false and sets mismatch to the name
  // of the first value that did not match.
  static bool TypesAreEqual(
      const ConfigOptions& config_options,
      const std::unordered_map<std::string, OptionTypeInfo>& map,
      const void* this_addr, const void* that_addr, std::string* mismatch);

  // Compares the input offsets according to the map for the struct and returns
  // true if they are equivalent, false otherwise.
  // struct_name is the name of the struct option as registered
  // opt_name is the name of the option being evaluated.  This may
  // be the whole struct or a sub-element of it
  static bool StructsAreEqual(
      const ConfigOptions& config_options, const std::string& struct_name,
      const std::unordered_map<std::string, OptionTypeInfo>* map,
      const std::string& opt_name, const void* this_offset,
      const void* that_offset, std::string* mismatch);

  // Finds the entry for the opt_name in the opt_map, returning
  // nullptr if not found.
  // If found, elem_name will be the name of option to find.
  // This may be opt_name, or a substring of opt_name.
  // For "simple" options, opt_name will be equal to elem_name.  Given the
  // opt_name "opt", elem_name will equal "opt".
  // For "embedded" options (like structs), elem_name may be opt_name
  // or a field within the opt_name.  For example, given the struct "struct",
  // and opt_name of "struct.field", elem_name will be "field"
  static const OptionTypeInfo* Find(
      const std::string& opt_name,
      const std::unordered_map<std::string, OptionTypeInfo>& opt_map,
      std::string* elem_name);

  constexpr static const char* kIdPropName() { return "id"; }
  constexpr static const char* kIdPropSuffix() { return ".id"; }

<<<<<<< HEAD
=======
  // Fix user-supplied options to be reasonable
  template <class T, class V>
  static void ClipToMin(T* ptr, V minvalue) {
    if (static_cast<V>(*ptr) < minvalue) *ptr = minvalue;
  }
  template <class T, class V>
  static void ClipToMax(T* ptr, V maxvalue) {
    if (static_cast<V>(*ptr) > maxvalue) *ptr = maxvalue;
  }

  template <class T, class V>
  static void ClipToRange(T* ptr, V minvalue, V maxvalue) {
    ClipToMin(ptr, minvalue);
    ClipToMax(ptr, maxvalue);
  }

>>>>>>> 1c6a5067
  static std::string MakePrefix(const std::string& prefix,
                                const std::string& name) {
    if (prefix.empty()) {
      return name;
    } else {
      return prefix + "." + name;
    }
  }

 private:
  int offset_;

  // The optional function to convert a string to its representation
  ParseFunc parse_func_;

  // The optional function to convert a value to its string representation
  SerializeFunc serialize_func_;

  // The optional function to match two option values
  EqualsFunc equals_func_;

  PrepareFunc prepare_func_;
  ValidateFunc validate_func_;
  OptionType type_;
  OptionVerificationType verification_;
  OptionTypeFlags flags_;
};

// Parses the input value into elements of the result array, which has fixed
// array size. For example, if the value=1:2:3 and elem_info parses integers,
// the result array will be {1,2,3}. Array size is defined in the OptionTypeInfo
// the input value has to match with that.
// @param config_options Controls how the option value is parsed.
// @param elem_info Controls how individual tokens in value are parsed
// @param separator Character separating tokens in values (':' in the above
// example)
// @param name      The name associated with this array option
// @param value     The input string to parse into tokens
// @param result    Returns the results of parsing value into its elements.
// @return OK if the value was successfully parse
// @return InvalidArgument if the value is improperly formed or element number
//                          doesn't match array size defined in OptionTypeInfo
//                          or if the token could not be parsed
// @return NotFound         If the tokenized value contains unknown options for
// its type
template <typename T, size_t kSize>
Status ParseArray(const ConfigOptions& config_options,
                  const OptionTypeInfo& elem_info, char separator,
                  const std::string& name, const std::string& value,
                  std::array<T, kSize>* result) {
  std::vector<std::string> tokens;
  Status status = config_options.ToVector(value, separator, &tokens);
  if (!status.ok()) {
    return status;
  } else if (tokens.size() != kSize) {
    // make sure the element number matches the array size
    if (tokens.size() < kSize) {
      return Status::InvalidArgument(
          "Serialized value has less elements than array size", name);
    } else {
      return Status::InvalidArgument(
          "Serialized value has more elements than array size", name);
    }
  } else {
    // Turn off ignore_unknown_objects so we can tell if the returned
    // object is valid or not.
    ConfigOptions copy = config_options;
    copy.ignore_unsupported_options = false;
    for (size_t i = 0; status.ok() && i < tokens.size(); ++i) {
      status = elem_info.Parse(copy, name, tokens[i], &((*result)[i]));
      if (config_options.ignore_unsupported_options &&
          status.IsNotSupported()) {
        // If we were ignoring unsupported options and this one should be
        // ignored, ignore it by setting the status to OK
        status = Status::OK();
      }
    }
  }
  return status;
}

// Serializes the fixed size input array into its output value.  Elements are
// separated by the separator character.  This element will convert all of the
// elements in array into their serialized form, using elem_info to perform the
// serialization.
// For example, if the array contains the integers 1,2,3 and elem_info
// serializes the output would be 1:2:3 for separator ":".
// @param config_options Controls how the option value is serialized.
// @param elem_info Controls how individual tokens in value are serialized
// @param separator Character separating tokens in value (':' in the above
// example)
// @param name      The name associated with this array option
// @param array     The input array to serialize
// @param value     The output string of serialized options
// @return OK if the value was successfully parse
// @return InvalidArgument if the value is improperly formed or if the token
//                          could not be parsed
// @return NotFound        If the tokenized value contains unknown options for
//                          its type
template <typename T, size_t kSize>
Status SerializeArray(const ConfigOptions& config_options,
                      const OptionTypeInfo& elem_info, char separator,
                      const std::string& name,
                      const std::array<T, kSize>& array, std::string* value) {
  std::vector<std::string> opt_vec;
  for (const auto& elem : array) {
    std::string elem_str;
    Status s = elem_info.Serialize(config_options, name, &elem, &elem_str);
    if (!s.ok()) {
      return s;
    } else if (!elem_str.empty()) {
      opt_vec.emplace_back(elem_str);
    }
  }
  *value = config_options.ToString(name, separator, opt_vec);
  return Status::OK();
}

// Compares the input arrays array1 and array2 for equality
// Elements of the array are compared one by one using elem_info to perform the
// comparison.
//
// @param config_options Controls how the arrays are compared.
// @param elem_info  Controls how individual elements in the arrays are compared
// @param name          The name associated with this array option
// @param array1,array2 The arrays to compare.
// @param mismatch      If the arrays are not equivalent, mismatch will point to
//                       the first element of the comparison that did not match.
// @return true         If vec1 and vec2 are "equal", false otherwise
template <typename T, size_t kSize>
bool ArraysAreEqual(const ConfigOptions& config_options,
                    const OptionTypeInfo& elem_info, const std::string& name,
                    const std::array<T, kSize>& array1,
                    const std::array<T, kSize>& array2, std::string* mismatch) {
  assert(array1.size() == kSize);
  assert(array2.size() == kSize);
  for (size_t i = 0; i < kSize; ++i) {
    if (!elem_info.AreEqual(config_options, name, &array1[i], &array2[i],
                            mismatch)) {
      return false;
    }
  }
  return true;
}

// Parses the input value into elements of the result vector.  This method
// will break the input value into the individual tokens (based on the
// separator), where each of those tokens will be parsed based on the rules of
// elem_info. The result vector will be populated with elements based on the
// input tokens. For example, if the value=1:2:3:4:5 and elem_info parses
// integers, the result vector will contain the integers 1,2,3,4,5
// @param config_options Controls how the option value is parsed.
// @param elem_info Controls how individual tokens in value are parsed
// @param separator Character separating tokens in values (':' in the above
// example)
// @param name      The name associated with this vector option
// @param value     The input string to parse into tokens
// @param result    Returns the results of parsing value into its elements.
// @return OK if the value was successfully parse
// @return InvalidArgument if the value is improperly formed or if the token
//                          could not be parsed
// @return NotFound         If the tokenized value contains unknown options for
// its type
template <typename T>
Status ParseVector(const ConfigOptions& config_options,
                   const OptionTypeInfo& elem_info, char separator,
                   const std::string& name, const std::string& value,
                   std::vector<T>* result) {
  result->clear();
  std::vector<std::string> tokens;
  Status status = config_options.ToVector(value, separator, &tokens);
  if (status.ok()) {
    // Turn off ignore_unknown_objects so we can tell if the returned
    // object is valid or not.
    ConfigOptions copy = config_options;
    copy.ignore_unsupported_options = false;
    for (const auto& token : tokens) {
      T elem;
      status = elem_info.Parse(copy, name, token, &elem);
      if (status.ok()) {
        result->emplace_back(elem);
      } else if (config_options.ignore_unsupported_options &&
                 status.IsNotSupported()) {
        // If we were ignoring unsupported options and this one should be
        // ignored, ignore it by setting the status to OK
        status = Status::OK();
      } else {
        return status;
      }
    }
  }
  return status;
}

// Serializes the input vector into its output value.  Elements are
// separated by the separator character.  This element will convert all of the
// elements in vec into their serialized form, using elem_info to perform the
// serialization.
// For example, if the vec contains the integers 1,2,3,4,5 and elem_info
// serializes the output would be 1:2:3:4:5 for separator ":".
// @param config_options Controls how the option value is serialized.
// @param elem_info Controls how individual tokens in value are serialized
// @param separator Character separating tokens in value (':' in the above
// example)
// @param name      The name associated with this vector option
// @param vec       The input vector to serialize
// @param value     The output string of serialized options
// @return OK if the value was successfully parse
// @return InvalidArgument if the value is improperly formed or if the token
//                          could not be parsed
// @return NotFound         If the tokenized value contains unknown options for
// its type
template <typename T>
Status SerializeVector(const ConfigOptions& config_options,
                       const OptionTypeInfo& elem_info, char separator,
                       const std::string& name, const std::vector<T>& vec,
                       std::string* value) {
  if (vec.empty()) {
    value->clear();
  } else {
    std::vector<std::string> opt_vec;
    for (const auto& elem : vec) {
      std::string elem_str;
      Status s = elem_info.Serialize(config_options, name, &elem, &elem_str);
      if (!s.ok()) {
        return s;
      } else if (!elem_str.empty()) {
        opt_vec.emplace_back(elem_str);
      }
    }
    *value = config_options.ToString(name, separator, opt_vec);
  }
  return Status::OK();
}

// Compares the input vectors vec1 and vec2 for equality
// If the vectors are the same size, elements of the vectors are compared one by
// one using elem_info to perform the comparison.
//
// @param config_options Controls how the vectors are compared.
// @param elem_info Controls how individual elements in the vectors are compared
// @param name      The name associated with this vector option
// @param vec1,vec2 The vectors to compare.
// @param mismatch  If the vectors are not equivalent, mismatch will point to
// the first
//                  element of the comparison that did not match.
// @return true     If vec1 and vec2 are "equal", false otherwise
template <typename T>
bool VectorsAreEqual(const ConfigOptions& config_options,
                     const OptionTypeInfo& elem_info, const std::string& name,
                     const std::vector<T>& vec1, const std::vector<T>& vec2,
                     std::string* mismatch) {
  if (vec1.size() != vec2.size()) {
    *mismatch = name;
    return false;
  } else {
    for (size_t i = 0; i < vec1.size(); ++i) {
      if (!elem_info.AreEqual(
              config_options, name, reinterpret_cast<const char*>(&vec1[i]),
              reinterpret_cast<const char*>(&vec2[i]), mismatch)) {
        return false;
      }
    }
    return true;
  }
}
}  // namespace ROCKSDB_NAMESPACE<|MERGE_RESOLUTION|>--- conflicted
+++ resolved
@@ -908,20 +908,12 @@
   // Returns OK on success or non-OK if some option could not be serialized.
   static Status SerializeType(
       const ConfigOptions& config_options, const std::string& prefix,
-<<<<<<< HEAD
       const std::unordered_map<std::string, OptionTypeInfo>& type_map,
-      const void* opt_addr, Properties* props);
+      const void* opt_addr, OptionProperties* props);
+
   static Status TypeToString(
       const ConfigOptions& config_options, const std::string& opt_name,
       const std::unordered_map<std::string, OptionTypeInfo>& type_map,
-=======
-      const std::unordered_map<std::string, OptionTypeInfo>& type_map,
-      const void* opt_addr, OptionProperties* props);
-
-  static Status TypeToString(
-      const ConfigOptions& config_options, const std::string& opt_name,
-      const std::unordered_map<std::string, OptionTypeInfo>& type_map,
->>>>>>> 1c6a5067
       const void* opt_addr, std::string* result);
 
   // Serializes the input addr according to the map for the struct to value.
@@ -970,8 +962,6 @@
   constexpr static const char* kIdPropName() { return "id"; }
   constexpr static const char* kIdPropSuffix() { return ".id"; }
 
-<<<<<<< HEAD
-=======
   // Fix user-supplied options to be reasonable
   template <class T, class V>
   static void ClipToMin(T* ptr, V minvalue) {
@@ -988,7 +978,6 @@
     ClipToMax(ptr, maxvalue);
   }
 
->>>>>>> 1c6a5067
   static std::string MakePrefix(const std::string& prefix,
                                 const std::string& name) {
     if (prefix.empty()) {
