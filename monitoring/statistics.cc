//  Copyright (c) 2011-present, Facebook, Inc.  All rights reserved.
//  This source code is licensed under both the GPLv2 (found in the
//  COPYING file in the root directory) and Apache 2.0 License
//  (found in the LICENSE.Apache file in the root directory).
//
#include "monitoring/statistics.h"

#include <algorithm>
#include <cinttypes>
#include <cstdio>

#include "rocksdb/convenience.h"
#include "rocksdb/statistics.h"
#include "rocksdb/utilities/customizable_util.h"
#include "rocksdb/utilities/options_type.h"
#include "util/string_util.h"

namespace ROCKSDB_NAMESPACE {

// The order of items listed in  Tickers should be the same as
// the order listed in TickersNameMap
const std::vector<std::pair<Tickers, std::string>> TickersNameMap = {
    {BLOCK_CACHE_MISS, "rocksdb.block.cache.miss"},
    {BLOCK_CACHE_HIT, "rocksdb.block.cache.hit"},
    {BLOCK_CACHE_ADD, "rocksdb.block.cache.add"},
    {BLOCK_CACHE_ADD_FAILURES, "rocksdb.block.cache.add.failures"},
    {BLOCK_CACHE_INDEX_MISS, "rocksdb.block.cache.index.miss"},
    {BLOCK_CACHE_INDEX_HIT, "rocksdb.block.cache.index.hit"},
    {BLOCK_CACHE_INDEX_ADD, "rocksdb.block.cache.index.add"},
    {BLOCK_CACHE_INDEX_BYTES_INSERT, "rocksdb.block.cache.index.bytes.insert"},
    {BLOCK_CACHE_INDEX_BYTES_EVICT, "rocksdb.block.cache.index.bytes.evict"},
    {BLOCK_CACHE_FILTER_MISS, "rocksdb.block.cache.filter.miss"},
    {BLOCK_CACHE_FILTER_HIT, "rocksdb.block.cache.filter.hit"},
    {BLOCK_CACHE_FILTER_ADD, "rocksdb.block.cache.filter.add"},
    {BLOCK_CACHE_FILTER_BYTES_INSERT,
     "rocksdb.block.cache.filter.bytes.insert"},
    {BLOCK_CACHE_FILTER_BYTES_EVICT, "rocksdb.block.cache.filter.bytes.evict"},
    {BLOCK_CACHE_DATA_MISS, "rocksdb.block.cache.data.miss"},
    {BLOCK_CACHE_DATA_HIT, "rocksdb.block.cache.data.hit"},
    {BLOCK_CACHE_DATA_ADD, "rocksdb.block.cache.data.add"},
    {BLOCK_CACHE_DATA_BYTES_INSERT, "rocksdb.block.cache.data.bytes.insert"},
    {BLOCK_CACHE_BYTES_READ, "rocksdb.block.cache.bytes.read"},
    {BLOCK_CACHE_BYTES_WRITE, "rocksdb.block.cache.bytes.write"},
    {BLOOM_FILTER_USEFUL, "rocksdb.bloom.filter.useful"},
    {BLOOM_FILTER_FULL_POSITIVE, "rocksdb.bloom.filter.full.positive"},
    {BLOOM_FILTER_FULL_TRUE_POSITIVE,
     "rocksdb.bloom.filter.full.true.positive"},
    {BLOOM_FILTER_MICROS, "rocksdb.bloom.filter.micros"},
    {PERSISTENT_CACHE_HIT, "rocksdb.persistent.cache.hit"},
    {PERSISTENT_CACHE_MISS, "rocksdb.persistent.cache.miss"},
    {SIM_BLOCK_CACHE_HIT, "rocksdb.sim.block.cache.hit"},
    {SIM_BLOCK_CACHE_MISS, "rocksdb.sim.block.cache.miss"},
    {MEMTABLE_HIT, "rocksdb.memtable.hit"},
    {MEMTABLE_MISS, "rocksdb.memtable.miss"},
    {GET_HIT_L0, "rocksdb.l0.hit"},
    {GET_HIT_L1, "rocksdb.l1.hit"},
    {GET_HIT_L2_AND_UP, "rocksdb.l2andup.hit"},
    {COMPACTION_KEY_DROP_NEWER_ENTRY, "rocksdb.compaction.key.drop.new"},
    {COMPACTION_KEY_DROP_OBSOLETE, "rocksdb.compaction.key.drop.obsolete"},
    {COMPACTION_KEY_DROP_RANGE_DEL, "rocksdb.compaction.key.drop.range_del"},
    {COMPACTION_KEY_DROP_USER, "rocksdb.compaction.key.drop.user"},
    {COMPACTION_RANGE_DEL_DROP_OBSOLETE,
     "rocksdb.compaction.range_del.drop.obsolete"},
    {COMPACTION_OPTIMIZED_DEL_DROP_OBSOLETE,
     "rocksdb.compaction.optimized.del.drop.obsolete"},
    {COMPACTION_CANCELLED, "rocksdb.compaction.cancelled"},
    {NUMBER_KEYS_WRITTEN, "rocksdb.number.keys.written"},
    {NUMBER_KEYS_READ, "rocksdb.number.keys.read"},
    {NUMBER_KEYS_UPDATED, "rocksdb.number.keys.updated"},
    {BYTES_WRITTEN, "rocksdb.bytes.written"},
    {BYTES_READ, "rocksdb.bytes.read"},
    {NUMBER_DB_SEEK, "rocksdb.number.db.seek"},
    {NUMBER_DB_NEXT, "rocksdb.number.db.next"},
    {NUMBER_DB_PREV, "rocksdb.number.db.prev"},
    {NUMBER_DB_SEEK_FOUND, "rocksdb.number.db.seek.found"},
    {NUMBER_DB_NEXT_FOUND, "rocksdb.number.db.next.found"},
    {NUMBER_DB_PREV_FOUND, "rocksdb.number.db.prev.found"},
    {ITER_BYTES_READ, "rocksdb.db.iter.bytes.read"},
    {NO_FILE_CLOSES, "rocksdb.no.file.closes"},
    {NO_FILE_OPENS, "rocksdb.no.file.opens"},
    {NO_FILE_ERRORS, "rocksdb.no.file.errors"},
    {STALL_L0_SLOWDOWN_MICROS, "rocksdb.l0.slowdown.micros"},
    {STALL_MEMTABLE_COMPACTION_MICROS, "rocksdb.memtable.compaction.micros"},
    {STALL_L0_NUM_FILES_MICROS, "rocksdb.l0.num.files.stall.micros"},
    {STALL_MICROS, "rocksdb.stall.micros"},
    {DB_MUTEX_WAIT_MICROS, "rocksdb.db.mutex.wait.micros"},
    {RATE_LIMIT_DELAY_MILLIS, "rocksdb.rate.limit.delay.millis"},
    {NO_ITERATORS, "rocksdb.num.iterators"},
    {NUMBER_MULTIGET_CALLS, "rocksdb.number.multiget.get"},
    {NUMBER_MULTIGET_KEYS_READ, "rocksdb.number.multiget.keys.read"},
    {NUMBER_MULTIGET_BYTES_READ, "rocksdb.number.multiget.bytes.read"},
    {NUMBER_FILTERED_DELETES, "rocksdb.number.deletes.filtered"},
    {NUMBER_MERGE_FAILURES, "rocksdb.number.merge.failures"},
    {BLOOM_FILTER_PREFIX_CHECKED, "rocksdb.bloom.filter.prefix.checked"},
    {BLOOM_FILTER_PREFIX_USEFUL, "rocksdb.bloom.filter.prefix.useful"},
    {NUMBER_OF_RESEEKS_IN_ITERATION, "rocksdb.number.reseeks.iteration"},
    {GET_UPDATES_SINCE_CALLS, "rocksdb.getupdatessince.calls"},
    {BLOCK_CACHE_COMPRESSED_MISS, "rocksdb.block.cachecompressed.miss"},
    {BLOCK_CACHE_COMPRESSED_HIT, "rocksdb.block.cachecompressed.hit"},
    {BLOCK_CACHE_COMPRESSED_ADD, "rocksdb.block.cachecompressed.add"},
    {BLOCK_CACHE_COMPRESSED_ADD_FAILURES,
     "rocksdb.block.cachecompressed.add.failures"},
    {WAL_FILE_SYNCED, "rocksdb.wal.synced"},
    {WAL_FILE_BYTES, "rocksdb.wal.bytes"},
    {WRITE_DONE_BY_SELF, "rocksdb.write.self"},
    {WRITE_DONE_BY_OTHER, "rocksdb.write.other"},
    {WRITE_TIMEDOUT, "rocksdb.write.timeout"},
    {WRITE_WITH_WAL, "rocksdb.write.wal"},
    {COMPACT_READ_BYTES, "rocksdb.compact.read.bytes"},
    {COMPACT_WRITE_BYTES, "rocksdb.compact.write.bytes"},
    {FLUSH_WRITE_BYTES, "rocksdb.flush.write.bytes"},
    {COMPACT_READ_BYTES_MARKED, "rocksdb.compact.read.marked.bytes"},
    {COMPACT_READ_BYTES_PERIODIC, "rocksdb.compact.read.periodic.bytes"},
    {COMPACT_READ_BYTES_TTL, "rocksdb.compact.read.ttl.bytes"},
    {COMPACT_WRITE_BYTES_MARKED, "rocksdb.compact.write.marked.bytes"},
    {COMPACT_WRITE_BYTES_PERIODIC, "rocksdb.compact.write.periodic.bytes"},
    {COMPACT_WRITE_BYTES_TTL, "rocksdb.compact.write.ttl.bytes"},
    {NUMBER_DIRECT_LOAD_TABLE_PROPERTIES,
     "rocksdb.number.direct.load.table.properties"},
    {NUMBER_SUPERVERSION_ACQUIRES, "rocksdb.number.superversion_acquires"},
    {NUMBER_SUPERVERSION_RELEASES, "rocksdb.number.superversion_releases"},
    {NUMBER_SUPERVERSION_CLEANUPS, "rocksdb.number.superversion_cleanups"},
    {NUMBER_BLOCK_COMPRESSED, "rocksdb.number.block.compressed"},
    {NUMBER_BLOCK_DECOMPRESSED, "rocksdb.number.block.decompressed"},
    {NUMBER_BLOCK_NOT_COMPRESSED, "rocksdb.number.block.not_compressed"},
    {MERGE_OPERATION_TOTAL_TIME, "rocksdb.merge.operation.time.nanos"},
    {FILTER_OPERATION_TOTAL_TIME, "rocksdb.filter.operation.time.nanos"},
    {ROW_CACHE_HIT, "rocksdb.row.cache.hit"},
    {ROW_CACHE_MISS, "rocksdb.row.cache.miss"},
    {READ_AMP_ESTIMATE_USEFUL_BYTES, "rocksdb.read.amp.estimate.useful.bytes"},
    {READ_AMP_TOTAL_READ_BYTES, "rocksdb.read.amp.total.read.bytes"},
    {NUMBER_RATE_LIMITER_DRAINS, "rocksdb.number.rate_limiter.drains"},
    {NUMBER_ITER_SKIP, "rocksdb.number.iter.skip"},
    {BLOB_DB_NUM_PUT, "rocksdb.blobdb.num.put"},
    {BLOB_DB_NUM_WRITE, "rocksdb.blobdb.num.write"},
    {BLOB_DB_NUM_GET, "rocksdb.blobdb.num.get"},
    {BLOB_DB_NUM_MULTIGET, "rocksdb.blobdb.num.multiget"},
    {BLOB_DB_NUM_SEEK, "rocksdb.blobdb.num.seek"},
    {BLOB_DB_NUM_NEXT, "rocksdb.blobdb.num.next"},
    {BLOB_DB_NUM_PREV, "rocksdb.blobdb.num.prev"},
    {BLOB_DB_NUM_KEYS_WRITTEN, "rocksdb.blobdb.num.keys.written"},
    {BLOB_DB_NUM_KEYS_READ, "rocksdb.blobdb.num.keys.read"},
    {BLOB_DB_BYTES_WRITTEN, "rocksdb.blobdb.bytes.written"},
    {BLOB_DB_BYTES_READ, "rocksdb.blobdb.bytes.read"},
    {BLOB_DB_WRITE_INLINED, "rocksdb.blobdb.write.inlined"},
    {BLOB_DB_WRITE_INLINED_TTL, "rocksdb.blobdb.write.inlined.ttl"},
    {BLOB_DB_WRITE_BLOB, "rocksdb.blobdb.write.blob"},
    {BLOB_DB_WRITE_BLOB_TTL, "rocksdb.blobdb.write.blob.ttl"},
    {BLOB_DB_BLOB_FILE_BYTES_WRITTEN, "rocksdb.blobdb.blob.file.bytes.written"},
    {BLOB_DB_BLOB_FILE_BYTES_READ, "rocksdb.blobdb.blob.file.bytes.read"},
    {BLOB_DB_BLOB_FILE_SYNCED, "rocksdb.blobdb.blob.file.synced"},
    {BLOB_DB_BLOB_INDEX_EXPIRED_COUNT,
     "rocksdb.blobdb.blob.index.expired.count"},
    {BLOB_DB_BLOB_INDEX_EXPIRED_SIZE, "rocksdb.blobdb.blob.index.expired.size"},
    {BLOB_DB_BLOB_INDEX_EVICTED_COUNT,
     "rocksdb.blobdb.blob.index.evicted.count"},
    {BLOB_DB_BLOB_INDEX_EVICTED_SIZE, "rocksdb.blobdb.blob.index.evicted.size"},
    {BLOB_DB_GC_NUM_FILES, "rocksdb.blobdb.gc.num.files"},
    {BLOB_DB_GC_NUM_NEW_FILES, "rocksdb.blobdb.gc.num.new.files"},
    {BLOB_DB_GC_FAILURES, "rocksdb.blobdb.gc.failures"},
    {BLOB_DB_GC_NUM_KEYS_OVERWRITTEN, "rocksdb.blobdb.gc.num.keys.overwritten"},
    {BLOB_DB_GC_NUM_KEYS_EXPIRED, "rocksdb.blobdb.gc.num.keys.expired"},
    {BLOB_DB_GC_NUM_KEYS_RELOCATED, "rocksdb.blobdb.gc.num.keys.relocated"},
    {BLOB_DB_GC_BYTES_OVERWRITTEN, "rocksdb.blobdb.gc.bytes.overwritten"},
    {BLOB_DB_GC_BYTES_EXPIRED, "rocksdb.blobdb.gc.bytes.expired"},
    {BLOB_DB_GC_BYTES_RELOCATED, "rocksdb.blobdb.gc.bytes.relocated"},
    {BLOB_DB_FIFO_NUM_FILES_EVICTED, "rocksdb.blobdb.fifo.num.files.evicted"},
    {BLOB_DB_FIFO_NUM_KEYS_EVICTED, "rocksdb.blobdb.fifo.num.keys.evicted"},
    {BLOB_DB_FIFO_BYTES_EVICTED, "rocksdb.blobdb.fifo.bytes.evicted"},
    {TXN_PREPARE_MUTEX_OVERHEAD, "rocksdb.txn.overhead.mutex.prepare"},
    {TXN_OLD_COMMIT_MAP_MUTEX_OVERHEAD,
     "rocksdb.txn.overhead.mutex.old.commit.map"},
    {TXN_DUPLICATE_KEY_OVERHEAD, "rocksdb.txn.overhead.duplicate.key"},
    {TXN_SNAPSHOT_MUTEX_OVERHEAD, "rocksdb.txn.overhead.mutex.snapshot"},
    {TXN_GET_TRY_AGAIN, "rocksdb.txn.get.tryagain"},
    {NUMBER_MULTIGET_KEYS_FOUND, "rocksdb.number.multiget.keys.found"},
    {NO_ITERATOR_CREATED, "rocksdb.num.iterator.created"},
    {NO_ITERATOR_DELETED, "rocksdb.num.iterator.deleted"},
    {BLOCK_CACHE_COMPRESSION_DICT_MISS,
     "rocksdb.block.cache.compression.dict.miss"},
    {BLOCK_CACHE_COMPRESSION_DICT_HIT,
     "rocksdb.block.cache.compression.dict.hit"},
    {BLOCK_CACHE_COMPRESSION_DICT_ADD,
     "rocksdb.block.cache.compression.dict.add"},
    {BLOCK_CACHE_COMPRESSION_DICT_BYTES_INSERT,
     "rocksdb.block.cache.compression.dict.bytes.insert"},
    {BLOCK_CACHE_COMPRESSION_DICT_BYTES_EVICT,
     "rocksdb.block.cache.compression.dict.bytes.evict"},
    {BLOCK_CACHE_ADD_REDUNDANT, "rocksdb.block.cache.add.redundant"},
    {BLOCK_CACHE_INDEX_ADD_REDUNDANT,
     "rocksdb.block.cache.index.add.redundant"},
    {BLOCK_CACHE_FILTER_ADD_REDUNDANT,
     "rocksdb.block.cache.filter.add.redundant"},
    {BLOCK_CACHE_DATA_ADD_REDUNDANT, "rocksdb.block.cache.data.add.redundant"},
    {BLOCK_CACHE_COMPRESSION_DICT_ADD_REDUNDANT,
     "rocksdb.block.cache.compression.dict.add.redundant"},
    {FILES_MARKED_TRASH, "rocksdb.files.marked.trash"},
    {FILES_DELETED_IMMEDIATELY, "rocksdb.files.deleted.immediately"},
    {ERROR_HANDLER_BG_ERROR_COUNT, "rocksdb.error.handler.bg.errro.count"},
    {ERROR_HANDLER_BG_IO_ERROR_COUNT,
     "rocksdb.error.handler.bg.io.errro.count"},
    {ERROR_HANDLER_BG_RETRYABLE_IO_ERROR_COUNT,
     "rocksdb.error.handler.bg.retryable.io.errro.count"},
    {ERROR_HANDLER_AUTORESUME_COUNT, "rocksdb.error.handler.autoresume.count"},
    {ERROR_HANDLER_AUTORESUME_RETRY_TOTAL_COUNT,
     "rocksdb.error.handler.autoresume.retry.total.count"},
    {ERROR_HANDLER_AUTORESUME_SUCCESS_COUNT,
     "rocksdb.error.handler.autoresume.success.count"},
    {MEMTABLE_PAYLOAD_BYTES_AT_FLUSH,
     "rocksdb.memtable.payload.bytes.at.flush"},
    {MEMTABLE_GARBAGE_BYTES_AT_FLUSH,
     "rocksdb.memtable.garbage.bytes.at.flush"},
    {SECONDARY_CACHE_HITS, "rocksdb.secondary.cache.hits"},
    {VERIFY_CHECKSUM_READ_BYTES, "rocksdb.verify_checksum.read.bytes"},
    {BACKUP_READ_BYTES, "rocksdb.backup.read.bytes"},
    {BACKUP_WRITE_BYTES, "rocksdb.backup.write.bytes"},
    {REMOTE_COMPACT_READ_BYTES, "rocksdb.remote.compact.read.bytes"},
    {REMOTE_COMPACT_WRITE_BYTES, "rocksdb.remote.compact.write.bytes"},
    {HOT_FILE_READ_BYTES, "rocksdb.hot.file.read.bytes"},
    {WARM_FILE_READ_BYTES, "rocksdb.warm.file.read.bytes"},
    {COLD_FILE_READ_BYTES, "rocksdb.cold.file.read.bytes"},
    {HOT_FILE_READ_COUNT, "rocksdb.hot.file.read.count"},
    {WARM_FILE_READ_COUNT, "rocksdb.warm.file.read.count"},
    {COLD_FILE_READ_COUNT, "rocksdb.cold.file.read.count"},
    {LAST_LEVEL_READ_BYTES, "rocksdb.last.level.read.bytes"},
    {LAST_LEVEL_READ_COUNT, "rocksdb.last.level.read.count"},
    {NON_LAST_LEVEL_READ_BYTES, "rocksdb.non.last.level.read.bytes"},
    {NON_LAST_LEVEL_READ_COUNT, "rocksdb.non.last.level.read.count"},
    {BLOCK_CHECKSUM_COMPUTE_COUNT, "rocksdb.block.checksum.compute.count"}};

const std::vector<std::pair<Histograms, std::string>> HistogramsNameMap = {
    {DB_GET, "rocksdb.db.get.micros"},
    {DB_WRITE, "rocksdb.db.write.micros"},
    {COMPACTION_TIME, "rocksdb.compaction.times.micros"},
    {COMPACTION_CPU_TIME, "rocksdb.compaction.times.cpu_micros"},
    {SUBCOMPACTION_SETUP_TIME, "rocksdb.subcompaction.setup.times.micros"},
    {TABLE_SYNC_MICROS, "rocksdb.table.sync.micros"},
    {COMPACTION_OUTFILE_SYNC_MICROS, "rocksdb.compaction.outfile.sync.micros"},
    {WAL_FILE_SYNC_MICROS, "rocksdb.wal.file.sync.micros"},
    {MANIFEST_FILE_SYNC_MICROS, "rocksdb.manifest.file.sync.micros"},
    {TABLE_OPEN_IO_MICROS, "rocksdb.table.open.io.micros"},
    {DB_MULTIGET, "rocksdb.db.multiget.micros"},
    {READ_BLOCK_COMPACTION_MICROS, "rocksdb.read.block.compaction.micros"},
    {READ_BLOCK_GET_MICROS, "rocksdb.read.block.get.micros"},
    {WRITE_RAW_BLOCK_MICROS, "rocksdb.write.raw.block.micros"},
    {STALL_L0_SLOWDOWN_COUNT, "rocksdb.l0.slowdown.count"},
    {STALL_MEMTABLE_COMPACTION_COUNT, "rocksdb.memtable.compaction.count"},
    {STALL_L0_NUM_FILES_COUNT, "rocksdb.num.files.stall.count"},
    {HARD_RATE_LIMIT_DELAY_COUNT, "rocksdb.hard.rate.limit.delay.count"},
    {SOFT_RATE_LIMIT_DELAY_COUNT, "rocksdb.soft.rate.limit.delay.count"},
    {NUM_FILES_IN_SINGLE_COMPACTION, "rocksdb.numfiles.in.singlecompaction"},
    {DB_SEEK, "rocksdb.db.seek.micros"},
    {WRITE_STALL, "rocksdb.db.write.stall"},
    {SST_READ_MICROS, "rocksdb.sst.read.micros"},
    {NUM_SUBCOMPACTIONS_SCHEDULED, "rocksdb.num.subcompactions.scheduled"},
    {BYTES_PER_READ, "rocksdb.bytes.per.read"},
    {BYTES_PER_WRITE, "rocksdb.bytes.per.write"},
    {BYTES_PER_MULTIGET, "rocksdb.bytes.per.multiget"},
    {BYTES_COMPRESSED, "rocksdb.bytes.compressed"},
    {BYTES_DECOMPRESSED, "rocksdb.bytes.decompressed"},
    {COMPRESSION_TIMES_NANOS, "rocksdb.compression.times.nanos"},
    {DECOMPRESSION_TIMES_NANOS, "rocksdb.decompression.times.nanos"},
    {READ_NUM_MERGE_OPERANDS, "rocksdb.read.num.merge_operands"},
    {BLOB_DB_KEY_SIZE, "rocksdb.blobdb.key.size"},
    {BLOB_DB_VALUE_SIZE, "rocksdb.blobdb.value.size"},
    {BLOB_DB_WRITE_MICROS, "rocksdb.blobdb.write.micros"},
    {BLOB_DB_GET_MICROS, "rocksdb.blobdb.get.micros"},
    {BLOB_DB_MULTIGET_MICROS, "rocksdb.blobdb.multiget.micros"},
    {BLOB_DB_SEEK_MICROS, "rocksdb.blobdb.seek.micros"},
    {BLOB_DB_NEXT_MICROS, "rocksdb.blobdb.next.micros"},
    {BLOB_DB_PREV_MICROS, "rocksdb.blobdb.prev.micros"},
    {BLOB_DB_BLOB_FILE_WRITE_MICROS, "rocksdb.blobdb.blob.file.write.micros"},
    {BLOB_DB_BLOB_FILE_READ_MICROS, "rocksdb.blobdb.blob.file.read.micros"},
    {BLOB_DB_BLOB_FILE_SYNC_MICROS, "rocksdb.blobdb.blob.file.sync.micros"},
    {BLOB_DB_GC_MICROS, "rocksdb.blobdb.gc.micros"},
    {BLOB_DB_COMPRESSION_MICROS, "rocksdb.blobdb.compression.micros"},
    {BLOB_DB_DECOMPRESSION_MICROS, "rocksdb.blobdb.decompression.micros"},
    {FLUSH_TIME, "rocksdb.db.flush.micros"},
    {SST_BATCH_SIZE, "rocksdb.sst.batch.size"},
    {NUM_INDEX_AND_FILTER_BLOCKS_READ_PER_LEVEL,
     "rocksdb.num.index.and.filter.blocks.read.per.level"},
    {NUM_DATA_BLOCKS_READ_PER_LEVEL, "rocksdb.num.data.blocks.read.per.level"},
    {NUM_SST_READ_PER_LEVEL, "rocksdb.num.sst.read.per.level"},
    {ERROR_HANDLER_AUTORESUME_RETRY_COUNT,
     "rocksdb.error.handler.autoresume.retry.count"},
    {ASYNC_READ_BYTES, "rocksdb.async.read.bytes"},
    {POLL_WAIT_MICROS, "rocksdb.poll.wait.micros"},
    {PREFETCHED_BYTES_DISCARDED, "rocksdb.prefetched.bytes.discarded"},
<<<<<<< HEAD

=======
    {MULTIGET_IO_BATCH_SIZE, "rocksdb.multiget.io.batch.size"},
>>>>>>> 7b47c9ee
};

std::shared_ptr<Statistics> CreateDBStatistics() {
  return std::make_shared<StatisticsImpl>(nullptr);
}

#ifndef ROCKSDB_LITE
static int RegisterBuiltinStatistics(ObjectLibrary& library,
                                     const std::string& /*arg*/) {
  library.AddFactory<Statistics>(
      StatisticsImpl::kClassName(),
      [](const std::string& /*uri*/, std::unique_ptr<Statistics>* guard,
         std::string* /* errmsg */) {
        guard->reset(new StatisticsImpl(nullptr));
        return guard->get();
      });
  return 1;
}
#endif  // ROCKSDB_LITE

Status Statistics::CreateFromString(const ConfigOptions& config_options,
                                    const std::string& id,
                                    std::shared_ptr<Statistics>* result) {
#ifndef ROCKSDB_LITE
  static std::once_flag once;
  std::call_once(once, [&]() {
    RegisterBuiltinStatistics(*(ObjectLibrary::Default().get()), "");
  });
#endif  // ROCKSDB_LITE
  Status s;
  if (id == "" || id == StatisticsImpl::kClassName()) {
    result->reset(new StatisticsImpl(nullptr));
  } else if (id == kNullptrString) {
    result->reset();
  } else {
    s = LoadSharedObject<Statistics>(config_options, id, nullptr, result);
  }
  return s;
}

static std::unordered_map<std::string, OptionTypeInfo> stats_type_info = {
#ifndef ROCKSDB_LITE
    {"inner", OptionTypeInfo::AsCustomSharedPtr<Statistics>(
                  0, OptionVerificationType::kByNameAllowFromNull,
                  OptionTypeFlags::kCompareNever)},
#endif  // !ROCKSDB_LITE
};

StatisticsImpl::StatisticsImpl(std::shared_ptr<Statistics> stats)
    : stats_(std::move(stats)) {
  RegisterOptions("StatisticsOptions", &stats_, &stats_type_info);
}

StatisticsImpl::~StatisticsImpl() {}

uint64_t StatisticsImpl::getTickerCount(uint32_t tickerType) const {
  MutexLock lock(&aggregate_lock_);
  return getTickerCountLocked(tickerType);
}

uint64_t StatisticsImpl::getTickerCountLocked(uint32_t tickerType) const {
  assert(tickerType < TICKER_ENUM_MAX);
  uint64_t res = 0;
  for (size_t core_idx = 0; core_idx < per_core_stats_.Size(); ++core_idx) {
    res += per_core_stats_.AccessAtCore(core_idx)->tickers_[tickerType];
  }
  return res;
}

void StatisticsImpl::histogramData(uint32_t histogramType,
                                   HistogramData* const data) const {
  MutexLock lock(&aggregate_lock_);
  getHistogramImplLocked(histogramType)->Data(data);
}

std::unique_ptr<HistogramImpl> StatisticsImpl::getHistogramImplLocked(
    uint32_t histogramType) const {
  assert(histogramType < HISTOGRAM_ENUM_MAX);
  std::unique_ptr<HistogramImpl> res_hist(new HistogramImpl());
  for (size_t core_idx = 0; core_idx < per_core_stats_.Size(); ++core_idx) {
    res_hist->Merge(
        per_core_stats_.AccessAtCore(core_idx)->histograms_[histogramType]);
  }
  return res_hist;
}

std::string StatisticsImpl::getHistogramString(uint32_t histogramType) const {
  MutexLock lock(&aggregate_lock_);
  return getHistogramImplLocked(histogramType)->ToString();
}

void StatisticsImpl::setTickerCount(uint32_t tickerType, uint64_t count) {
  {
    MutexLock lock(&aggregate_lock_);
    setTickerCountLocked(tickerType, count);
  }
  if (stats_ && tickerType < TICKER_ENUM_MAX) {
    stats_->setTickerCount(tickerType, count);
  }
}

void StatisticsImpl::setTickerCountLocked(uint32_t tickerType, uint64_t count) {
  assert(tickerType < TICKER_ENUM_MAX);
  for (size_t core_idx = 0; core_idx < per_core_stats_.Size(); ++core_idx) {
    if (core_idx == 0) {
      per_core_stats_.AccessAtCore(core_idx)->tickers_[tickerType] = count;
    } else {
      per_core_stats_.AccessAtCore(core_idx)->tickers_[tickerType] = 0;
    }
  }
}

uint64_t StatisticsImpl::getAndResetTickerCount(uint32_t tickerType) {
  uint64_t sum = 0;
  {
    MutexLock lock(&aggregate_lock_);
    assert(tickerType < TICKER_ENUM_MAX);
    for (size_t core_idx = 0; core_idx < per_core_stats_.Size(); ++core_idx) {
      sum +=
          per_core_stats_.AccessAtCore(core_idx)->tickers_[tickerType].exchange(
              0, std::memory_order_relaxed);
    }
  }
  if (stats_ && tickerType < TICKER_ENUM_MAX) {
    stats_->setTickerCount(tickerType, 0);
  }
  return sum;
}

void StatisticsImpl::recordTick(uint32_t tickerType, uint64_t count) {
  if (get_stats_level() <= StatsLevel::kExceptTickers) {
    return;
  }
  if (tickerType < TICKER_ENUM_MAX) {
    per_core_stats_.Access()->tickers_[tickerType].fetch_add(
        count, std::memory_order_relaxed);
    if (stats_) {
      stats_->recordTick(tickerType, count);
    }
  } else {
    assert(false);
  }
}

void StatisticsImpl::recordInHistogram(uint32_t histogramType, uint64_t value) {
  assert(histogramType < HISTOGRAM_ENUM_MAX);
  if (get_stats_level() <= StatsLevel::kExceptHistogramOrTimers) {
    return;
  }
  per_core_stats_.Access()->histograms_[histogramType].Add(value);
  if (stats_ && histogramType < HISTOGRAM_ENUM_MAX) {
    stats_->recordInHistogram(histogramType, value);
  }
}

Status StatisticsImpl::Reset() {
  MutexLock lock(&aggregate_lock_);
  for (uint32_t i = 0; i < TICKER_ENUM_MAX; ++i) {
    setTickerCountLocked(i, 0);
  }
  for (uint32_t i = 0; i < HISTOGRAM_ENUM_MAX; ++i) {
    for (size_t core_idx = 0; core_idx < per_core_stats_.Size(); ++core_idx) {
      per_core_stats_.AccessAtCore(core_idx)->histograms_[i].Clear();
    }
  }
  return Status::OK();
}

namespace {

// a buffer size used for temp string buffers
const int kTmpStrBufferSize = 200;

} // namespace

std::string StatisticsImpl::ToString() const {
  MutexLock lock(&aggregate_lock_);
  std::string res;
  res.reserve(20000);
  for (const auto& t : TickersNameMap) {
    assert(t.first < TICKER_ENUM_MAX);
    char buffer[kTmpStrBufferSize];
    snprintf(buffer, kTmpStrBufferSize, "%s COUNT : %" PRIu64 "\n",
             t.second.c_str(), getTickerCountLocked(t.first));
    res.append(buffer);
  }
  for (const auto& h : HistogramsNameMap) {
    assert(h.first < HISTOGRAM_ENUM_MAX);
    char buffer[kTmpStrBufferSize];
    HistogramData hData;
    getHistogramImplLocked(h.first)->Data(&hData);
    // don't handle failures - buffer should always be big enough and arguments
    // should be provided correctly
    int ret =
        snprintf(buffer, kTmpStrBufferSize,
                 "%s P50 : %f P95 : %f P99 : %f P100 : %f COUNT : %" PRIu64
                 " SUM : %" PRIu64 "\n",
                 h.second.c_str(), hData.median, hData.percentile95,
                 hData.percentile99, hData.max, hData.count, hData.sum);
    if (ret < 0 || ret >= kTmpStrBufferSize) {
      assert(false);
      continue;
    }
    res.append(buffer);
  }
  res.shrink_to_fit();
  return res;
}

bool StatisticsImpl::getTickerMap(
    std::map<std::string, uint64_t>* stats_map) const {
  assert(stats_map);
  if (!stats_map) return false;
  stats_map->clear();
  MutexLock lock(&aggregate_lock_);
  for (const auto& t : TickersNameMap) {
    assert(t.first < TICKER_ENUM_MAX);
    (*stats_map)[t.second.c_str()] = getTickerCountLocked(t.first);
  }
  return true;
}

bool StatisticsImpl::HistEnabledForType(uint32_t type) const {
  return type < HISTOGRAM_ENUM_MAX;
}

}  // namespace ROCKSDB_NAMESPACE<|MERGE_RESOLUTION|>--- conflicted
+++ resolved
@@ -286,11 +286,7 @@
     {ASYNC_READ_BYTES, "rocksdb.async.read.bytes"},
     {POLL_WAIT_MICROS, "rocksdb.poll.wait.micros"},
     {PREFETCHED_BYTES_DISCARDED, "rocksdb.prefetched.bytes.discarded"},
-<<<<<<< HEAD
-
-=======
     {MULTIGET_IO_BATCH_SIZE, "rocksdb.multiget.io.batch.size"},
->>>>>>> 7b47c9ee
 };
 
 std::shared_ptr<Statistics> CreateDBStatistics() {
